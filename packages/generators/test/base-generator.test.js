'use strict'

const { readFile, rm } = require('node:fs/promises')
const { test, afterEach, describe } = require('node:test')
const assert = require('node:assert')
const { join } = require('node:path')

const { fakeLogger, getTempDir } = require('./helpers')
const { BaseGenerator } = require('../lib/base-generator')
const { convertServiceNameToPrefix } = require('../lib/utils')

afterEach(async () => {
  try {
    await rm(join(__dirname, 'tmp'), { recursive: true })
  } catch (err) {
    // do nothing
  }
})

test('should write file and dirs', async (t) => {
  const dir = await getTempDir()
  const gen = new BaseGenerator({
    logger: fakeLogger,
    module: '@platformatic/service'
  })

  gen.setConfig({
    targetDirectory: dir
  })

  await gen.run()
  // check files are created
  const packageJson = JSON.parse(await readFile(join(dir, 'package.json'), 'utf8'))
  assert.ok(packageJson.scripts)
  assert.ok(packageJson.dependencies)
  assert.ok(packageJson.engines)

  const configFile = JSON.parse(await readFile(join(dir, 'platformatic.json'), 'utf8'))
  assert.deepEqual(configFile, {})

  const gitignore = await readFile(join(dir, '.gitignore'), 'utf8')
  assert.ok(gitignore.length > 0) // file is created and not empty
})

test('extended class should generate config', async (t) => {
  class ServiceClass extends BaseGenerator {
<<<<<<< HEAD
    constructor (opts) {
      super({
        ...opts,
        module: '@platformatic/service'
      })
    }

=======
>>>>>>> e99d3952
    async _getConfigFileContents () {
      // Implement when extending this class
      return {
        foo: 'bar'
      }
    }
  }

  const svc = new ServiceClass({
    logger: fakeLogger
  })

  await svc.prepare()

  const configFile = svc.files[1]
  assert.deepEqual(configFile, {
    path: '',
    file: 'platformatic.json',
    contents: JSON.stringify({ foo: 'bar' }, null, 2)
  })
})

test('setConfig', async (t) => {
  const bg = new BaseGenerator({
    module: '@platformatic/service'
  })

  // should init the default config
  await bg.prepare()

  assert.deepEqual(bg.config, {
    port: 3042,
    hostname: '0.0.0.0',
    plugin: false,
    typescript: false,
    initGitRepository: false,
    staticWorkspaceGitHubActions: false,
    dynamicWorkspaceGitHubActions: false,
    env: {},
    dependencies: {},
    devDependencies: {},
    isRuntimeContext: false,
    serviceName: '',
    envPrefix: '',
    tests: false
  })

  // should not have undefined properties
  Object.entries(bg.config).forEach((kv) => {
    assert.notStrictEqual(undefined, kv[1])
  })

  // partial config with defaults
  bg.setConfig({
    port: 3084
  })

  assert.deepEqual(bg.config, {
    port: 3084, // this is the only custom value
    hostname: '0.0.0.0',
    plugin: false,
    typescript: false,
    initGitRepository: false,
    staticWorkspaceGitHubActions: false,
    dynamicWorkspaceGitHubActions: false,
    env: {},
    dependencies: {},
    devDependencies: {},
    isRuntimeContext: false,
    serviceName: '',
    envPrefix: '',
    tests: false
  })

  // reset config to defaults
  bg.setConfig()
  assert.deepEqual(bg.config, {
    port: 3042,
    hostname: '0.0.0.0',
    plugin: false,
    typescript: false,
    initGitRepository: false,
    staticWorkspaceGitHubActions: false,
    dynamicWorkspaceGitHubActions: false,
    env: {},
    dependencies: {},
    devDependencies: {},
    isRuntimeContext: false,
    serviceName: '',
    envPrefix: '',
    tests: false
  })
})

test('should append env values', async (t) => {
  const bg = new BaseGenerator({
    module: '@platformatic/service'
  })
  // partial config with defaults
  bg.setConfig({
    env: {
      FOO: 'bar'
    }
  })

  await bg.prepare()
  const dotEnvFile = bg.getFileObject('.env')
  assert.equal(dotEnvFile.contents, 'FOO=bar\n')
})

test('should prepare the questions', async (t) => {
  const bg = new BaseGenerator({
    module: '@platformatic/service'
  })
  // partial config with defaults
  bg.setConfig({
    env: {
      FOO: 'bar'
    }
  })

  await bg.prepareQuestions()
  assert.deepStrictEqual(bg.questions, [{
    type: 'input',
    name: 'targetDirectory',
    message: 'Where would you like to create your project?'
  }, {
    type: 'list',
    name: 'typescript',
    message: 'Do you want to use TypeScript?',
    default: false,
    choices: [{ name: 'yes', value: true }, { name: 'no', value: false }]
  }, {
    type: 'input',
    name: 'port',
    message: 'What port do you want to use?'
  }])
})

test('should prepare the questions with a targetDirectory', async (t) => {
  const bg = new BaseGenerator({
    module: '@platformatic/service'
  })
  // partial config with defaults
  bg.setConfig({
    targetDirectory: './foo',
    env: {
      FOO: 'bar'
    }
  })

  await bg.prepareQuestions()
  assert.deepStrictEqual(bg.questions, [{
    type: 'list',
    name: 'typescript',
    message: 'Do you want to use TypeScript?',
    default: false,
    choices: [{ name: 'yes', value: true }, { name: 'no', value: false }]
  }, {
    type: 'input',
    name: 'port',
    message: 'What port do you want to use?'
  }])
})

test('should prepare the questions in runtime context', async (t) => {
  const bg = new BaseGenerator({
    module: '@platformatic/service'
  })
  // partial config with defaults
  bg.setConfig({
    isRuntimeContext: true,
    env: {
      FOO: 'bar'
    }
  })

  await bg.prepareQuestions()
  assert.deepStrictEqual(bg.questions, [])
})

test('should return service metadata', async (t) => {
  const bg = new BaseGenerator({
    module: '@platformatic/service'
  })
  // partial config with defaults
  bg.setConfig({
    targetDirectory: '/foo/bar',
    env: {
      FOO: 'bar'
    }
  })

  const metadata = await bg.prepare()
  assert.deepEqual(metadata, {
    targetDirectory: '/foo/bar',
    env: {
      FOO: 'bar'
    }
  })
})

test('should generate javascript plugin, routes and tests', async (t) => {
  const bg = new BaseGenerator({
    module: '@platformatic/service'
  })
  bg.setConfig({
    plugin: true,
    tests: true
  })
  await bg.prepare()
  assert.ok(bg.getFileObject('example.js', 'plugins'))
  assert.ok(bg.getFileObject('root.js', 'routes'))

  assert.ok(bg.getFileObject('root.test.js', 'test/routes'))
  assert.ok(bg.getFileObject('example.test.js', 'test/plugins'))
})

test('should generate tsConfig file and typescript files', async (t) => {
  const bg = new BaseGenerator({
    module: '@platformatic/service'
  })
  bg.setConfig({
    typescript: true,
    plugin: true,
    tests: true
  })
  const template = {
    compilerOptions: {
      module: 'commonjs',
      esModuleInterop: true,
      target: 'es2020',
      sourceMap: true,
      pretty: true,
      noEmitOnError: true,
      incremental: true,
      strict: true,
      outDir: 'dist'
    },
    watchOptions: {
      watchFile: 'fixedPollingInterval',
      watchDirectory: 'fixedPollingInterval',
      fallbackPolling: 'dynamicPriority',
      synchronousWatchDirectory: true,
      excludeDirectories: ['**/node_modules', 'dist']
    }
  }
  await bg.prepare()
  const tsConfigFile = bg.getFileObject('tsconfig.json')
  assert.deepEqual(JSON.parse(tsConfigFile.contents), template)

  assert.ok(bg.getFileObject('example.ts', 'plugins'))
  assert.ok(bg.getFileObject('root.ts', 'routes'))

  assert.ok(bg.getFileObject('root.test.ts', 'test/routes'))
  assert.ok(bg.getFileObject('example.test.ts', 'test/plugins'))
})

test('should throw if preapare fails', async (t) => {
  const bg = new BaseGenerator({
    module: '@platformatic/service'
  })

  bg._beforePrepare = async () => {
    throw new Error('beforePrepare error')
  }
  try {
    await bg.prepare()
    assert.fail()
  } catch (err) {
    assert.equal(err.code, 'PLT_GEN_PREPARE_ERROR')
    assert.equal(err.message, 'Error while generating the files: beforePrepare error.')
  }
})

test('should throw if there is a missing env variable', async () => {
  const bg = new BaseGenerator({
    module: '@platformatic/service'
  })

  bg._getConfigFileContents = async () => {
    return {
      FOO: '{FOO}',
      BAR: '{BAR}'
    }
  }

  bg.setConfig({
    env: {
      FOO: 'foobar'
    }
  })

  try {
    await bg.prepare()
    assert.fail()
  } catch (err) {
    assert.equal(err.code, 'PLT_GEN_MISSING_ENV_VAR')
    assert.equal(err.message, 'Env variable BAR is defined in config file platformatic.json, but not in config.env object.')
  }
})

describe('runtime context', () => {
  test('should set config.envPrefix correctly', async (t) => {
    const bg = new BaseGenerator({
      module: '@platformatic/service'
    })

    bg.setConfig({
      isRuntimeContext: true,
      serviceName: 'sample-service'
    })

    assert.equal(bg.config.envPrefix, 'SAMPLE_SERVICE')

    bg.setConfig({
      isRuntimeContext: true,
      serviceName: 'sample-service',
      envPrefix: 'ANOTHER_PREFIX',
      env: {
        FOO: 'bar',
        BAZ: 'baz'
      }
    })

    assert.equal(bg.config.envPrefix, 'ANOTHER_PREFIX')
    assert.deepEqual(bg.config.env, {
      PLT_ANOTHER_PREFIX_FOO: 'bar',
      PLT_ANOTHER_PREFIX_BAZ: 'baz'
    })
  })

  test('should generate correct env file from config.env', async (t) => {
    const bg = new BaseGenerator({
      module: '@platformatic/service'
    })

    bg.setConfig({
      isRuntimeContext: true,
      serviceName: 'sample-service',
      envPrefix: 'ANOTHER_PREFIX',
      env: {
        FOO: 'bar',
        BAZ: 'baz'
      }
    })

    const meta = await bg.prepare()

    assert.deepEqual(meta.env, {
      PLT_ANOTHER_PREFIX_FOO: 'bar',
      PLT_ANOTHER_PREFIX_BAZ: 'baz'
    })
  })

  test('should return service metadata', async (t) => {
    const bg = new BaseGenerator({
      module: '@platformatic/service'
    })
    // partial config with defaults
    bg.setConfig({
      targetDirectory: '/foo/bar',
      isRuntimeContext: true,
      serviceName: 'my-service',
      env: {
        FOO: 'bar'
      }
    })

    const metadata = await bg.prepare()
    assert.deepEqual(metadata, {
      targetDirectory: '/foo/bar',
      env: {
        PLT_MY_SERVICE_FOO: 'bar'
      }
    })
  })

  test('should generate service name if not provided', async () => {
    const bg = new BaseGenerator({
      module: '@platformatic/service'
    })
    bg.setConfig({
      targetDirectory: '/foo/bar',
      isRuntimeContext: true,
      env: {
        FOO: 'bar'
      }
    })

    const metadata = await bg.prepare()

    assert.equal(bg.config.envPrefix, convertServiceNameToPrefix(bg.config.serviceName))
    const envPrefix = bg.config.envPrefix
    assert.deepEqual(metadata, {
      targetDirectory: '/foo/bar',
      env: {
        [`PLT_${envPrefix}_FOO`]: 'bar'
      }
    })
  })
})<|MERGE_RESOLUTION|>--- conflicted
+++ resolved
@@ -44,7 +44,6 @@
 
 test('extended class should generate config', async (t) => {
   class ServiceClass extends BaseGenerator {
-<<<<<<< HEAD
     constructor (opts) {
       super({
         ...opts,
@@ -52,8 +51,6 @@
       })
     }
 
-=======
->>>>>>> e99d3952
     async _getConfigFileContents () {
       // Implement when extending this class
       return {
