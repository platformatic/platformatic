--- conflicted
+++ resolved
@@ -28,14 +28,11 @@
     this.inquirer = opts.inquirer || null
     this.targetDirectory = opts.targetDirectory || null
     this.config = this.getDefaultConfig()
-<<<<<<< HEAD
+    this.packages = []
     this.module = opts.module
     if (!this.module) {
       throw ModuleNeeded()
     }
-=======
-    this.packages = []
->>>>>>> 851299d1
   }
 
   getDefaultConfig () {
