--- conflicted
+++ resolved
@@ -89,7 +89,6 @@
   init?: () => Promise<void>
   start: (options: StartOptions) => Promise<void>
   stop: () => Promise<void>
-<<<<<<< HEAD
   getUrl?: () => string
   updateContext?: (context: Partial<StackableContext>) => Promise<void>
   getConfig?: () => Promise<object>
@@ -98,28 +97,13 @@
   getOpenapiSchema?: () => Promise<object>
   getGraphqlSchema?: () => Promise<string>
   getMetrics?: () => Promise<string>
-  inject: (injectParams: object) => Promise<{
-=======
-  getUrl: () => string
-  getConfig: () => Promise<object>
-  getInfo: () => Promise<StackableInfo>
-  getDispatchFunc: () => Promise<Function>
-  getOpenAPISchema?: () => Promise<object>
-  getGraphQLSchema?: () => Promise<string>
-  getMetrics: () => Promise<string>
-  inject?: (injectParams: object) => Promise<{
->>>>>>> 8c5a1eae
+  inject?: (injectParams: object) => Promise<{    
     statusCode: number
     statusMessage: string
     headers: object
     body: object
-<<<<<<< HEAD
   }>,
   log?: (options: { message: string, level: string }) => Promise<void>
-=======
-  }>
-  log: (options: { message: string; level: string }) => Promise<void>
->>>>>>> 8c5a1eae
   getBootstrapDependencies?: () => Promise<StackableDependency[]>
   getWatchConfig?: () => Promise<{
     enabled: boolean
