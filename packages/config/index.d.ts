import { FastifyError } from '@fastify/error'
import type { InstanceOptions } from 'ajv'
import type { FastifyPluginAsync } from 'fastify'

interface LogFn {
  // TODO: why is this different from `obj: object` or `obj: any`?
  /* tslint:disable:no-unnecessary-generics */
  <T extends object>(obj: T, msg?: string, ...args: any[]): void
  (obj: unknown, msg?: string, ...args: any[]): void
  (msg: string, ...args: any[]): void
}

export interface AbstractLogger {
  error: LogFn
  warn: LogFn
  info: LogFn
  debug: LogFn
  trace: LogFn
  child: (opts: object) => AbstractLogger
}

interface IEnv {
  [key: string]: string
}
export interface IConfigManagerOptions {
  source: string | JsonMap
  schema?: object
  fixPaths?: boolean
  schemaOptions?: Partial<InstanceOptions>
  env?: IEnv
  envWhitelist?: string[]
  watch?: boolean
  logger?: AbstractLogger
  allowToWatch?: string[]
  version?: string
  configVersion?: string
  upgrade?: (config: any, version: string) => Promise<any> | any
}

type JsonArray = boolean[] | number[] | string[] | JsonMap[] | Date[]
type AnyJson = boolean | number | string | JsonMap | Date | JsonArray | JsonArray[]

interface JsonMap {
  [key: string]: AnyJson
}

interface ISerializer {
  parse(src: string): JsonMap
  stringify(obj: JsonMap): string
}

export class ConfigManager<T = object> {
  constructor(opts: IConfigManagerOptions)
  current: T
  fullPath: string
  dirname: string
  getSerializer(): ISerializer
  replaceEnv(configString: string): string
  parse(): Promise<void>
  validate(): boolean
  toFastifyPlugin(): FastifyPluginAsync
  update(config: JsonMap): Promise<boolean | undefined>
  save(): Promise<boolean | undefined>
  load(): Promise<string>
}

export interface ConfigManagerConfig<T>
  extends Omit<IConfigManagerOptions, 'source' | 'watch' | 'schema' | 'configVersion'> {
  transformConfig: (this: ConfigManager<T>) => Promise<void>
  schema: object
}

export interface StartOptions {
  listen?: boolean
}

export interface StackableInfo {
  type: string
  version: string
}

export interface StackableDependency {
  id: string
  url?: string
  local: boolean
}

export interface StackableInterface {
  init?: () => Promise<void>
  start: (options: StartOptions) => Promise<void>
  stop: () => Promise<void>
  getUrl: () => string
  getConfig: () => Promise<object>
  getInfo: () => Promise<StackableInfo>
  getDispatchFunc: () => Promise<Function>
  getOpenAPISchema?: () => Promise<object>
  getGraphQLSchema?: () => Promise<string>
  getMetrics: () => Promise<string>
  inject?: (injectParams: object) => Promise<{
    statusCode: number
    statusMessage: string
    headers: object
    body: object
  }>
  log: (options: { message: string; level: string }) => Promise<void>
  getBootstrapDependencies?: () => Promise<StackableDependency[]>
  getWatchConfig?: () => Promise<{
    enabled: boolean
    path: string
    allow?: string[]
    ignore?: string[]
  }>
}

export interface StackableContext {
<<<<<<< HEAD
  serviceId: string,
  isEntrypoint: boolean,
  isProduction: boolean,
  telemetryConfig: object,
  metricsConfig: object,
  serverConfig: object,
  hasManagementApi: boolean,
  localServiceEnvVars: Map<string, string>,
=======
  serviceId: string
  isEntrypoint: boolean
  directory: string
  telemetryConfig: object
  metricsConfig: object
  serverConfig: object
  hasManagementApi: boolean
  localServiceEnvVars: Map<string, string>
>>>>>>> 8c5a1eae
}

export interface BuildStackableArgs {
  config?: string
  onMissingEnv?: (envVarName: string) => string
}

export function buildStackable<ConfigType>(opts: { config: string }, app?: object): Promise<StackableInterface>

export interface Stackable<ConfigType> {
  configType: string
  configManagerConfig: ConfigManagerConfig<ConfigType>
  schema: object
  transformConfig?: (config: any) => Promise<any>
}

export default ConfigManager

/**
 * All the errors thrown by the plugin.
 */
export module errors {
  export const CannotFindEntityError: (entityName: string) => FastifyError

  export const ConfigurationDoesNotValidateAgainstSchemaError: FastifyError
  export const SourceMissingError: FastifyError
  export const InvalidPlaceholderError: (placeholder: string, suggestion: string) => FastifyError
  export const EnvVarMissingError: (envVarName: string) => FastifyError
  export const CannotParseConfigFileError: (error: string) => FastifyError
  export const ValidationErrors: (errors: string) => FastifyError
  export const AppMustBeAFunctionError: FastifyError
  export const SchemaMustBeDefinedError: FastifyError
  export const SchemaIdMustBeAStringError: FastifyError
  export const ConfigTypeMustBeAStringError: FastifyError
  export const AddAModulePropertyToTheConfigOrAddAKnownSchemaError: FastifyError
  export const VersionMismatchError: (currentVersion: string, requiredVersion: string) => FastifyError
  export const NoConfigFileFoundError: FastifyError
}

export function printAndExitLoadConfigError(err: any): void
export function printAndExitValidationError(err: any): void<|MERGE_RESOLUTION|>--- conflicted
+++ resolved
@@ -113,25 +113,15 @@
 }
 
 export interface StackableContext {
-<<<<<<< HEAD
   serviceId: string,
   isEntrypoint: boolean,
   isProduction: boolean,
+  directory: string
   telemetryConfig: object,
   metricsConfig: object,
   serverConfig: object,
   hasManagementApi: boolean,
   localServiceEnvVars: Map<string, string>,
-=======
-  serviceId: string
-  isEntrypoint: boolean
-  directory: string
-  telemetryConfig: object
-  metricsConfig: object
-  serverConfig: object
-  hasManagementApi: boolean
-  localServiceEnvVars: Map<string, string>
->>>>>>> 8c5a1eae
 }
 
 export interface BuildStackableArgs {
