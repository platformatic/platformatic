--- conflicted
+++ resolved
@@ -9,23 +9,7 @@
 async function loadCommands () {
   const commands = {}
 
-<<<<<<< HEAD
-  for (const file of ['build', 'create', 'execution', 'management', 'admin', 'logs', 'inject', 'metrics']) {
-=======
-  for (const file of [
-    'create',
-    'build',
-    'execution',
-    'management',
-    'admin',
-    'logs',
-    'inject',
-    'external',
-    'patch-config',
-    'metrics',
-    'pprof'
-  ]) {
->>>>>>> 7e315236
+  for (const file of ['build', 'create', 'execution', 'management', 'admin', 'logs', 'inject', 'metrics', 'pprof']) {
     const category = await import(`./${file}.js`)
     Object.assign(commands, category.help)
   }
