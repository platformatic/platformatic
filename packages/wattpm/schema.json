--- conflicted
+++ resolved
@@ -1,9 +1,5 @@
 {
-<<<<<<< HEAD
   "$id": "https://schemas.platformatic.dev/wattpm/3.0.0-alpha.1.json",
-=======
-  "$id": "https://schemas.platformatic.dev/wattpm/2.74.1.json",
->>>>>>> 469250bb
   "$schema": "http://json-schema.org/draft-07/schema#",
   "title": "Platformatic Runtime Config",
   "type": "object",
@@ -35,9 +31,7 @@
     "autoload": {
       "type": "object",
       "additionalProperties": false,
-      "required": [
-        "path"
-      ],
+      "required": ["path"],
       "properties": {
         "path": {
           "type": "string",
@@ -55,9 +49,7 @@
           "additionalProperties": {
             "type": "object",
             "additionalProperties": false,
-            "required": [
-              "id"
-            ],
+            "required": ["id"],
             "properties": {
               "id": {
                 "type": "string"
@@ -210,16 +202,10 @@
         "type": "object",
         "anyOf": [
           {
-            "required": [
-              "id",
-              "path"
-            ]
+            "required": ["id", "path"]
           },
           {
-            "required": [
-              "id",
-              "url"
-            ]
+            "required": ["id", "url"]
           }
         ],
         "properties": {
@@ -372,11 +358,7 @@
           },
           "packageManager": {
             "type": "string",
-            "enum": [
-              "npm",
-              "pnpm",
-              "yarn"
-            ]
+            "enum": ["npm", "pnpm", "yarn"]
           },
           "preload": {
             "anyOf": [
@@ -421,9 +403,7 @@
                           "additionalProperties": true
                         }
                       },
-                      "required": [
-                        "package"
-                      ]
+                      "required": ["package"]
                     }
                   ]
                 }
@@ -451,16 +431,10 @@
         "type": "object",
         "anyOf": [
           {
-            "required": [
-              "id",
-              "path"
-            ]
+            "required": ["id", "path"]
           },
           {
-            "required": [
-              "id",
-              "url"
-            ]
+            "required": ["id", "url"]
           }
         ],
         "properties": {
@@ -613,11 +587,7 @@
           },
           "packageManager": {
             "type": "string",
-            "enum": [
-              "npm",
-              "pnpm",
-              "yarn"
-            ]
+            "enum": ["npm", "pnpm", "yarn"]
           },
           "preload": {
             "anyOf": [
@@ -662,9 +632,7 @@
                           "additionalProperties": true
                         }
                       },
-                      "required": [
-                        "package"
-                      ]
+                      "required": ["package"]
                     }
                   ]
                 }
@@ -682,15 +650,7 @@
           "default": "info",
           "oneOf": [
             {
-              "enum": [
-                "fatal",
-                "error",
-                "warn",
-                "info",
-                "debug",
-                "trace",
-                "silent"
-              ]
+              "enum": ["fatal", "error", "warn", "info", "debug", "trace", "silent"]
             },
             {
               "pattern": "^\\{.+\\}$"
@@ -771,18 +731,11 @@
               "resolvePath": true
             }
           },
-          "required": [
-            "path"
-          ],
+          "required": ["path"],
           "additionalProperties": false
         },
         "timestamp": {
-          "enum": [
-            "epochTime",
-            "unixTime",
-            "nullTime",
-            "isoTime"
-          ]
+          "enum": ["epochTime", "unixTime", "nullTime", "isoTime"]
         },
         "redact": {
           "type": "object",
@@ -798,9 +751,7 @@
               "default": "[redacted]"
             }
           },
-          "required": [
-            "paths"
-          ],
+          "required": ["paths"],
           "additionalProperties": false
         },
         "base": {
@@ -826,9 +777,7 @@
           "default": true
         }
       },
-      "required": [
-        "level"
-      ],
+      "required": ["level"],
       "default": {},
       "additionalProperties": true
     },
@@ -940,10 +889,7 @@
             }
           },
           "additionalProperties": false,
-          "required": [
-            "key",
-            "cert"
-          ]
+          "required": ["key", "cert"]
         }
       },
       "additionalProperties": false
@@ -994,10 +940,7 @@
         }
       },
       "default": {},
-      "required": [
-        "runtime",
-        "service"
-      ],
+      "required": ["runtime", "service"],
       "additionalProperties": false
     },
     "health": {
@@ -1125,10 +1068,7 @@
                     "additionalProperties": true
                   }
                 },
-                "required": [
-                  "module",
-                  "options"
-                ]
+                "required": ["module", "options"]
               }
             },
             {
@@ -1147,10 +1087,7 @@
                         "additionalProperties": true
                       }
                     },
-                    "required": [
-                      "module",
-                      "options"
-                    ]
+                    "required": ["module", "options"]
                   }
                 },
                 "Pool": {
@@ -1166,10 +1103,7 @@
                         "additionalProperties": true
                       }
                     },
-                    "required": [
-                      "module",
-                      "options"
-                    ]
+                    "required": ["module", "options"]
                   }
                 },
                 "Agent": {
@@ -1185,10 +1119,7 @@
                         "additionalProperties": true
                       }
                     },
-                    "required": [
-                      "module",
-                      "options"
-                    ]
+                    "required": ["module", "options"]
                   }
                 }
               }
@@ -1213,10 +1144,7 @@
               "items": {
                 "type": "string"
               },
-              "default": [
-                "GET",
-                "HEAD"
-              ],
+              "default": ["GET", "HEAD"],
               "minItems": 1
             },
             "cacheTagsHeader": {
@@ -1318,10 +1246,7 @@
                 }
               },
               "additionalProperties": false,
-              "required": [
-                "username",
-                "password"
-              ]
+              "required": ["username", "password"]
             },
             "labels": {
               "type": "object",
@@ -1448,15 +1373,7 @@
               "method": {
                 "description": "HTTP method to skip",
                 "type": "string",
-                "enum": [
-                  "GET",
-                  "POST",
-                  "PUT",
-                  "DELETE",
-                  "PATCH",
-                  "HEAD",
-                  "OPTIONS"
-                ]
+                "enum": ["GET", "POST", "PUT", "DELETE", "PATCH", "HEAD", "OPTIONS"]
               }
             }
           }
@@ -1470,13 +1387,7 @@
                 "properties": {
                   "type": {
                     "type": "string",
-                    "enum": [
-                      "console",
-                      "otlp",
-                      "zipkin",
-                      "memory",
-                      "file"
-                    ],
+                    "enum": ["console", "otlp", "zipkin", "memory", "file"],
                     "default": "console"
                   },
                   "options": {
@@ -1506,13 +1417,7 @@
               "properties": {
                 "type": {
                   "type": "string",
-                  "enum": [
-                    "console",
-                    "otlp",
-                    "zipkin",
-                    "memory",
-                    "file"
-                  ],
+                  "enum": ["console", "otlp", "zipkin", "memory", "file"],
                   "default": "console"
                 },
                 "options": {
@@ -1539,9 +1444,7 @@
           ]
         }
       },
-      "required": [
-        "serviceName"
-      ],
+      "required": ["serviceName"],
       "additionalProperties": false
     },
     "inspectorOptions": {
@@ -1626,13 +1529,7 @@
           },
           "method": {
             "type": "string",
-            "enum": [
-              "GET",
-              "POST",
-              "PUT",
-              "PATCH",
-              "DELETE"
-            ],
+            "enum": ["GET", "POST", "PUT", "PATCH", "DELETE"],
             "default": "GET"
           },
           "headers": {
@@ -1658,29 +1555,19 @@
             "default": 3
           }
         },
-        "required": [
-          "name",
-          "cron",
-          "callbackUrl"
-        ]
+        "required": ["name", "cron", "callbackUrl"]
       }
     }
   },
   "anyOf": [
     {
-      "required": [
-        "autoload"
-      ]
+      "required": ["autoload"]
     },
     {
-      "required": [
-        "services"
-      ]
+      "required": ["services"]
     },
     {
-      "required": [
-        "web"
-      ]
+      "required": ["web"]
     }
   ],
   "additionalProperties": false
