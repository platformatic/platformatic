import { version } from '@platformatic/runtime'
import { deepStrictEqual, ok } from 'node:assert'
import { resolve } from 'node:path'
import { test } from 'node:test'
import { prepareRuntime } from '../../basic/test/helper.js'
import { waitForStart, wattpm } from './helper.js'

test('ps - should show running applications', async t => {
  const { root: rootDir } = await prepareRuntime(t, 'main', false, 'watt.json')

  const startProcess = wattpm('start', rootDir)
  const { url } = await waitForStart(startProcess)

  t.after(() => {
    startProcess.kill('SIGINT')
    return startProcess.catch(() => {})
  })

  const psProcess = await wattpm('ps')
  const lines = psProcess.stdout.split('\n').map(l =>
    l
      .split('|')
      .map(t => t.trim())
      .filter(t => t))

  deepStrictEqual(lines[2], ['PID', 'Name', 'Version', 'Uptime', 'URL', 'Directory'])

  const main = lines.find(l => l[1] === 'main' && l[4] === url)
  deepStrictEqual(main[0], startProcess.pid.toString())
  deepStrictEqual(main[2], version)
  ok(main[3].match(/now|(\d+s)/))
})

test('ps - should warn when no runtimes are available', async t => {
  const logsProcess = await wattpm('ps')

  deepStrictEqual(logsProcess.exitCode, 0)
  ok(logsProcess.stdout.includes('No runtimes found.'))
})

test('applications - should list applications for an application with no workers information in development mode', async t => {
  const { root: rootDir } = await prepareRuntime(t, 'main', false, 'watt.json')

  const startProcess = wattpm('dev', rootDir)
  await waitForStart(startProcess)

  t.after(() => {
    startProcess.kill('SIGINT')
    return startProcess.catch(() => {})
  })

  const applicationsProcess = await wattpm('applications', 'main')
  const lines = applicationsProcess.stdout.split('\n').map(l =>
    l
      .split('|')
      .map(t => t.trim())
      .filter(t => t))

  deepStrictEqual(lines[2], ['Name', 'Type', 'Entrypoint'])
  deepStrictEqual(lines[4], ['alternative', 'nodejs', 'No'])
  deepStrictEqual(lines[5], ['main', 'nodejs', 'Yes'])
})

test('applications - should list applications for an application with workers information in production mode', async t => {
  const { root: rootDir } = await prepareRuntime(t, 'main', true, 'watt.json')

  const startProcess = wattpm('start', rootDir)
  await waitForStart(startProcess)

  t.after(() => {
    startProcess.kill('SIGINT')
    return startProcess.catch(() => {})
  })

  const applicationsProcess = await wattpm('applications', 'main')
  const lines = applicationsProcess.stdout.split('\n').map(l =>
    l
      .split('|')
      .map(t => t.trim())
      .filter(t => t))

  deepStrictEqual(lines[2], ['Name', 'Workers', 'Type', 'Entrypoint'])
  deepStrictEqual(lines[4], ['alternative', '1', 'nodejs', 'No'])
  deepStrictEqual(lines[5], ['main', '1', 'nodejs', 'Yes'])
})

test('applications - should complain when a runtime is not found', async t => {
  const applicationsProcess = await wattpm('applications', 'p-' + Date.now.toString(), { reject: false })

  deepStrictEqual(applicationsProcess.exitCode, 1)
  ok(applicationsProcess.stdout.includes('Cannot find a matching runtime.'))
})

test('env - should list environment variable for a server', async t => {
  const { root: rootDir } = await prepareRuntime(t, 'main', false, 'watt.json')

  const startProcess = wattpm('start', rootDir)
  await waitForStart(startProcess)

  t.after(() => {
    startProcess.kill('SIGINT')
    return startProcess.catch(() => {})
  })

  const envProcess = await wattpm('env', 'main')
  ok(envProcess.stdout.includes('RUNTIME_ENV=foo'))
})

test('env - should list environment variable for an application in tabular way', async t => {
  const { root: rootDir } = await prepareRuntime(t, 'main', false, 'watt.json')

  const startProcess = wattpm('start', rootDir)
  await waitForStart(startProcess)

  t.after(() => {
    startProcess.kill('SIGINT')
    return startProcess.catch(() => {})
  })

  const envProcess = await wattpm('env', '-t', 'main')
  ok(envProcess.stdout.match(/\|\s+RUNTIME_ENV\s+\|\s+foo/))
})

test('env - should list environment variable for an application', async t => {
  const { root: rootDir } = await prepareRuntime(t, 'main', false, 'watt.json')

  const startProcess = wattpm('start', rootDir)
  await waitForStart(startProcess)

  t.after(() => {
    startProcess.kill('SIGINT')
    return startProcess.catch(() => {})
  })

  const envProcess = await wattpm('env', 'main', 'main')
  ok(envProcess.stdout.includes('APPLICATION_ENV=bar'))
})

test('env - should complain when a runtime is not found', async t => {
  const envProcess = await wattpm('env', 'p-' + Date.now.toString(), { reject: false })

  deepStrictEqual(envProcess.exitCode, 1)
  ok(envProcess.stdout.includes('Cannot find a matching runtime.'))
})

test('env - should complain when an application is not found', async t => {
  const { root: rootDir } = await prepareRuntime(t, 'main', false, 'watt.json')

  const startProcess = wattpm('start', rootDir)
  await waitForStart(startProcess)

  t.after(() => {
    startProcess.kill('SIGINT')
    return startProcess.catch(() => {})
  })

  const envProcess = await wattpm('env', 'main', 'invalid', { reject: false })

  deepStrictEqual(envProcess.exitCode, 1)
  ok(envProcess.stdout.includes('Cannot find a matching application.'))
})

test('config - should list configuration for an application', async t => {
  const { root: rootDir } = await prepareRuntime(t, 'main', false, 'watt.json')
  const alternativeApplicationDir = resolve(rootDir, 'web/alternative')
  const mainApplicationDir = resolve(rootDir, 'web/main')

  const startProcess = wattpm('start', rootDir)
  await waitForStart(startProcess)

  t.after(() => {
    startProcess.kill('SIGINT')
    return startProcess.catch(() => {})
  })

  const configProcess = await wattpm('config', 'main')

  deepStrictEqual(JSON.parse(configProcess.stdout), {
    $schema: 'https://schemas.platformatic.dev/wattpm/2.0.0.json',
    server: {
      hostname: '127.0.0.1'
    },
    logger: {
      captureStdio: true,
      level: 'trace'
    },
    entrypoint: 'main',
    autoload: {
      path: `${resolve(rootDir, 'web')}`,
      exclude: []
    },
    sourceMaps: false,
    reuseTcpPorts: true,
    restartOnError: 2,
    exitOnUnhandledErrors: true,
    startTimeout: 30000,
    messagingTimeout: 30000,
    managementApi: true,
    preload: [resolve('../wattpm-pprof-capture/index.js')],
    applications: [
      {
        id: 'alternative',
        type: '@platformatic/node',
        path: alternativeApplicationDir,
        config: resolve(alternativeApplicationDir, 'watt.json'),
        entrypoint: false,
        watch: false,
        workers: {
          static: 1
        },
        dependencies: [],
        localUrl: 'http://alternative.plt.local'
      },
      {
        id: 'main',
        type: '@platformatic/node',
        path: mainApplicationDir,
        config: resolve(mainApplicationDir, 'watt.json'),
        entrypoint: true,
        watch: false,
        workers: {
          static: 1
        },
        dependencies: [],
        localUrl: 'http://main.plt.local'
      }
    ],
    applicationTimeout: 300000,
    workers: {
      static: 1
    },
    workersRestartDelay: 0,
    watch: false,
    gracefulShutdown: {
      runtime: 10000,
      application: 10000
    },
    health: {
      enabled: true,
      gracePeriod: 30000,
      interval: 30000,
      maxELU: 0.99,
      maxHeapTotal: 4294967296,
      maxHeapUsed: 0.99,
      maxUnhealthyChecks: 10,
<<<<<<< HEAD
      codeRangeSize: 268435456
=======
      maxYoungGeneration: 134217728
>>>>>>> 611b5f95
    },
    resolvedApplicationsBasePath: 'external',
    metrics: {
      enabled: true,
      timeout: 1000
    }
  })
})

test('config - should list configuration for an application', async t => {
  const { root: rootDir } = await prepareRuntime(t, 'main', false, 'watt.json')

  const startProcess = wattpm('start', rootDir)
  await waitForStart(startProcess)

  t.after(() => {
    startProcess.kill('SIGINT')
    return startProcess.catch(() => {})
  })

  const configProcess = await wattpm('config', 'main', 'main')

  deepStrictEqual(JSON.parse(configProcess.stdout), {
    $schema: 'https://schemas.platformatic.dev/@platformatic/node/2.3.1.json',
    logger: {
      level: 'info'
    },
    application: {
      outputDirectory: 'dist',
      include: ['dist'],
      commands: {
        install: 'npm ci --omit-dev'
      }
    },
    node: {
      absoluteUrl: false,
      main: 'index.js',
      dispatchViaHttp: false,
      disablePlatformaticInBuild: false,
      hasServer: true
    },
    watch: {
      enabled: false
    },
    telemetry: {}
  })
})

test('config - should complain when a runtime is not found', async t => {
  const configProcess = await wattpm('config', 'p-' + Date.now.toString(), { reject: false })

  deepStrictEqual(configProcess.exitCode, 1)
  ok(configProcess.stdout.includes('Cannot find a matching runtime.'))
})

test('config - should complain when an application is not found', async t => {
  const { root: rootDir } = await prepareRuntime(t, 'main', false, 'watt.json')

  const startProcess = wattpm('start', rootDir)
  await waitForStart(startProcess)

  t.after(() => {
    startProcess.kill('SIGINT')
    return startProcess.catch(() => {})
  })

  const configProcess = await wattpm('config', 'main', 'invalid', { reject: false })

  deepStrictEqual(configProcess.exitCode, 1)
  ok(configProcess.stdout.includes('Cannot find a matching application.'))
})<|MERGE_RESOLUTION|>--- conflicted
+++ resolved
@@ -243,11 +243,8 @@
       maxHeapTotal: 4294967296,
       maxHeapUsed: 0.99,
       maxUnhealthyChecks: 10,
-<<<<<<< HEAD
+      maxYoungGeneration: 134217728,
       codeRangeSize: 268435456
-=======
-      maxYoungGeneration: 134217728
->>>>>>> 611b5f95
     },
     resolvedApplicationsBasePath: 'external',
     metrics: {
