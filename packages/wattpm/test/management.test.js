--- conflicted
+++ resolved
@@ -194,15 +194,8 @@
     startTimeout: 30000,
     messagingTimeout: 30000,
     managementApi: true,
-<<<<<<< HEAD
+    preload: [resolve('../watt-pprof-capture/index.js')],
     applications: [
-=======
-    preload: [
-      resolve('../watt-pprof-capture/index.js')
-    ],
-    serviceMap: {},
-    services: [
->>>>>>> 7e315236
       {
         id: 'alternative',
         type: '@platformatic/node',
