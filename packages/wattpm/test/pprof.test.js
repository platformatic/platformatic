import { ok, strictEqual } from 'node:assert'
import { on } from 'node:events'
import { readdir, stat } from 'node:fs/promises'
import { test } from 'node:test'
import split2 from 'split2'
import { prepareRuntime } from '../../basic/test/helper.js'
import { wattpm } from './helper.js'

test('pprof start - should start profiling on specific service', async t => {
  const { root: rootDir } = await prepareRuntime(t, 'main', false, 'watt.json')

  t.after(() => {
    startProcess.kill('SIGINT')
    startProcess.catch(() => {})
  })

  const startProcess = wattpm('start', rootDir)

  for await (const log of on(startProcess.stdout.pipe(split2()), 'data')) {
    const parsed = JSON.parse(log.toString())

    if (parsed.msg.startsWith('Platformatic is now listening')) {
      break
    }
  }

  const pprofStartProcess = await wattpm('pprof', 'start', 'main')

  ok(
    pprofStartProcess.stdout.includes('Profiling started') || pprofStartProcess.stdout.length === 0,
    'Should start profiling successfully'
  )
  strictEqual(pprofStartProcess.exitCode, 0, 'Should exit with code 0')

  // Clean up
  await wattpm('pprof', 'stop', 'main')
})

test('pprof stop - should stop profiling and create profile file', async t => {
  const { root: rootDir } = await prepareRuntime(t, 'main', false, 'watt.json')

  t.after(() => {
    startProcess.kill('SIGINT')
    startProcess.catch(() => {})
  })

  const startProcess = wattpm('start', rootDir)

  for await (const log of on(startProcess.stdout.pipe(split2()), 'data')) {
    const parsed = JSON.parse(log.toString())

    if (parsed.msg.startsWith('Platformatic is now listening')) {
      break
    }
  }

  // Start profiling
  await wattpm('pprof', 'start', 'main')

  // Wait a bit for some profile data
  await new Promise(resolve => setTimeout(resolve, 100))

  // Stop profiling and get file
  const pprofStopProcess = await wattpm('pprof', 'stop', 'main')

  strictEqual(pprofStopProcess.exitCode, 0, 'Should exit with code 0')

  // Check that a profile file was created
  const files = await readdir(process.cwd())
  const profileFiles = files.filter(file => file.startsWith('pprof-main-') && file.endsWith('.pb'))
  ok(profileFiles.length > 0, 'Should create at least one profile file')

  // Check that the file has content
  const profileFile = profileFiles[0]
  const stats = await stat(profileFile)
  ok(stats.size > 0, 'Profile file should not be empty')
})

test('pprof start - should start profiling on all services when no service specified', async t => {
  const { root: rootDir } = await prepareRuntime(t, 'main', false, 'watt.json')

  t.after(() => {
    startProcess.kill('SIGINT')
    startProcess.catch(() => {})
  })

  const startProcess = wattpm('start', rootDir)

  for await (const log of on(startProcess.stdout.pipe(split2()), 'data')) {
    const parsed = JSON.parse(log.toString())

    if (parsed.msg.startsWith('Platformatic is now listening')) {
      break
    }
  }

  const pprofStartProcess = await wattpm('pprof', 'start')

  ok(
    pprofStartProcess.stdout.includes('Profiling started') || pprofStartProcess.stdout.length === 0,
    'Should start profiling on all services'
  )
  strictEqual(pprofStartProcess.exitCode, 0, 'Should exit with code 0')

  // Clean up
  await wattpm('pprof', 'stop')
})

test('pprof stop - should stop profiling on all services and create multiple profile files', async t => {
  const { root: rootDir } = await prepareRuntime(t, 'main', false, 'watt.json')

  t.after(() => {
    startProcess.kill('SIGINT')
    startProcess.catch(() => {})
  })

  const startProcess = wattpm('start', rootDir)

  for await (const log of on(startProcess.stdout.pipe(split2()), 'data')) {
    const parsed = JSON.parse(log.toString())

    if (parsed.msg.startsWith('Platformatic is now listening')) {
      break
    }
  }

  // Start profiling on all services
  await wattpm('pprof', 'start')

  // Wait a bit for some profile data
  await new Promise(resolve => setTimeout(resolve, 100))

  // Stop profiling and get files
  const pprofStopProcess = await wattpm('pprof', 'stop')

  strictEqual(pprofStopProcess.exitCode, 0, 'Should exit with code 0')

  // Check that profile files were created
  const files = await readdir(process.cwd())
  const profileFiles = files.filter(file => file.startsWith('pprof-') && file.endsWith('.pb'))
  ok(profileFiles.length > 0, 'Should create at least one profile file')
})

test('pprof - should handle application not found error', async t => {
  const { root: rootDir } = await prepareRuntime(t, 'main', false, 'watt.json')

  t.after(() => {
    startProcess.kill('SIGINT')
    startProcess.catch(() => {})
  })

  const startProcess = wattpm('start', rootDir)

  for await (const log of on(startProcess.stdout.pipe(split2()), 'data')) {
    const parsed = JSON.parse(log.toString())

    if (parsed.msg.startsWith('Platformatic is now listening')) {
      break
    }
  }

  let error
  try {
    await wattpm('pprof', 'start', 'non-existent-service')
  } catch (e) {
    error = e
  }

  ok(error, 'Should throw an error')
  const errorText = error.stdout + error.stderr
  ok(
    errorText.includes('Application not found') || errorText.includes('non-existent-service'),
    'Should indicate application not found'
  )
})

test('pprof - should handle no matching runtime error', async t => {
  let error
  try {
    await wattpm('pprof', 'start', 'whatever')
  } catch (e) {
    error = e
  }

  ok(error, 'Should throw an error')
  ok(
    error.stdout.includes('Cannot find a matching runtime') || error.stderr.includes('Cannot find a matching runtime'),
    'Should indicate no runtime found'
  )
})

test('pprof - should show error when no subcommand specified', async () => {
  let error
  try {
    await wattpm('pprof')
  } catch (e) {
    error = e
  }

<<<<<<< HEAD
  ok(error.stdout.includes('Please provide a pprof subcommand'))
})

test('pprof - should show error when an invalid command is specified', async () => {
  let error
  try {
    await wattpm('pprof', 'whatever')
=======
  ok(error, 'Should show help and exit with error')
  ok(error.stdout.includes('pprof start') || error.stdout.includes('pprof stop'), 'Should show pprof help')
})

test('pprof start - should start profiling with explicit runtime id and service', async t => {
  const { root: rootDir } = await prepareRuntime(t, 'main', false, 'watt.json')

  t.after(() => {
    startProcess.kill('SIGINT')
    startProcess.catch(() => {})
  })

  const startProcess = wattpm('start', rootDir)

  for await (const log of on(startProcess.stdout.pipe(split2()), 'data')) {
    const parsed = JSON.parse(log.toString())

    if (parsed.msg.startsWith('Platformatic is now listening')) {
      break
    }
  }

  // Get the running process info to use as explicit runtime id
  const psProcess = await wattpm('ps')
  const psLines = psProcess.stdout.split('\n')
  const runtimeLine = psLines.find(line => line.includes('main'))
  ok(runtimeLine, 'Should find runtime in ps output')

  // Extract PID from table output - skip table border characters and get first numeric value
  const runtimeId = runtimeLine.match(/\d+/)[0] // Extract first number (PID) from table row

  const pprofStartProcess = await wattpm('pprof', 'start', runtimeId, 'main')

  ok(pprofStartProcess.stdout.includes('Profiling started') || pprofStartProcess.stdout.length === 0, 'Should start profiling with explicit runtime id')
  strictEqual(pprofStartProcess.exitCode, 0, 'Should exit with code 0')

  // Clean up
  await wattpm('pprof', 'stop', runtimeId, 'main')
})

test('pprof stop - should stop profiling with explicit runtime id and service', async t => {
  const { root: rootDir } = await prepareRuntime(t, 'main', false, 'watt.json')

  t.after(() => {
    startProcess.kill('SIGINT')
    startProcess.catch(() => {})
  })

  const startProcess = wattpm('start', rootDir)

  for await (const log of on(startProcess.stdout.pipe(split2()), 'data')) {
    const parsed = JSON.parse(log.toString())

    if (parsed.msg.startsWith('Platformatic is now listening')) {
      break
    }
  }

  // Get the running process info to use as explicit runtime id
  const psProcess = await wattpm('ps')
  const psLines = psProcess.stdout.split('\n')
  const runtimeLine = psLines.find(line => line.includes('main'))
  ok(runtimeLine, 'Should find runtime in ps output')

  // Extract PID from table output - skip table border characters and get first numeric value
  const runtimeId = runtimeLine.match(/\d+/)[0] // Extract first number (PID) from table row

  // Start profiling with explicit runtime id
  await wattpm('pprof', 'start', runtimeId, 'main')

  // Wait a bit for some profile data
  await new Promise(resolve => setTimeout(resolve, 100))

  // Stop profiling with explicit runtime id
  const pprofStopProcess = await wattpm('pprof', 'stop', runtimeId, 'main')

  strictEqual(pprofStopProcess.exitCode, 0, 'Should exit with code 0')

  // Check that a profile file was created
  const files = await readdir(process.cwd())
  const profileFiles = files.filter(file => file.startsWith('pprof-main-') && file.endsWith('.pb'))
  ok(profileFiles.length > 0, 'Should create at least one profile file')

  // Check that the file has content
  const profileFile = profileFiles[0]
  const stats = await stat(profileFile)
  ok(stats.size > 0, 'Profile file should not be empty')
})

test('pprof - should handle invalid runtime id error', async t => {
  let error
  try {
    await wattpm('pprof', 'start', 'invalid-runtime-id', 'main')
  } catch (e) {
    error = e
  }

  ok(error, 'Should throw an error')
  ok(error.stdout.includes('Cannot find a matching runtime') || error.stderr.includes('Cannot find a matching runtime'), 'Should indicate runtime not found')
})

test('pprof - should handle service not found with explicit runtime id', async t => {
  const { root: rootDir } = await prepareRuntime(t, 'main', false, 'watt.json')

  t.after(() => {
    startProcess.kill('SIGINT')
    startProcess.catch(() => {})
  })

  const startProcess = wattpm('start', rootDir)

  for await (const log of on(startProcess.stdout.pipe(split2()), 'data')) {
    const parsed = JSON.parse(log.toString())

    if (parsed.msg.startsWith('Platformatic is now listening')) {
      break
    }
  }

  // Get the running process info to use as explicit runtime id
  const psProcess = await wattpm('ps')
  const psLines = psProcess.stdout.split('\n')
  const runtimeLine = psLines.find(line => line.includes('main'))
  ok(runtimeLine, 'Should find runtime in ps output')

  // Extract PID from table output - skip table border characters and get first numeric value
  const runtimeId = runtimeLine.match(/\d+/)[0] // Extract first number (PID) from table row

  let error
  try {
    await wattpm('pprof', 'start', runtimeId, 'non-existent-service')
>>>>>>> 53c3be5e
  } catch (e) {
    error = e
  }

<<<<<<< HEAD
  ok(error.stdout.includes('Please provide a pprof subcommand'))
=======
  ok(error, 'Should throw an error')
  const errorText = error.stdout + error.stderr
  ok(errorText.includes('Service not found') || errorText.includes('non-existent-service'), 'Should indicate service not found')
>>>>>>> 53c3be5e
})<|MERGE_RESOLUTION|>--- conflicted
+++ resolved
@@ -197,7 +197,6 @@
     error = e
   }
 
-<<<<<<< HEAD
   ok(error.stdout.includes('Please provide a pprof subcommand'))
 })
 
@@ -205,9 +204,11 @@
   let error
   try {
     await wattpm('pprof', 'whatever')
-=======
-  ok(error, 'Should show help and exit with error')
-  ok(error.stdout.includes('pprof start') || error.stdout.includes('pprof stop'), 'Should show pprof help')
+  } catch (e) {
+    error = e
+  }
+
+  ok(error.stdout.includes('Please provide a pprof subcommand'))
 })
 
 test('pprof start - should start profiling with explicit runtime id and service', async t => {
@@ -337,16 +338,11 @@
   let error
   try {
     await wattpm('pprof', 'start', runtimeId, 'non-existent-service')
->>>>>>> 53c3be5e
-  } catch (e) {
-    error = e
-  }
-
-<<<<<<< HEAD
-  ok(error.stdout.includes('Please provide a pprof subcommand'))
-=======
+  } catch (e) {
+    error = e
+  }
+
   ok(error, 'Should throw an error')
   const errorText = error.stdout + error.stderr
   ok(errorText.includes('Service not found') || errorText.includes('non-existent-service'), 'Should indicate service not found')
->>>>>>> 53c3be5e
 })