import { ok, strictEqual } from 'node:assert'
<<<<<<< HEAD
=======
import { readdir, stat, mkdtemp } from 'node:fs/promises'
import { tmpdir } from 'node:os'
import { join } from 'node:path'
>>>>>>> c617a48b
import { on } from 'node:events'
import { readdir, stat } from 'node:fs/promises'
import { test } from 'node:test'
import split2 from 'split2'
import { safeRemove } from '@platformatic/utils'
import { prepareRuntime } from '../../basic/test/helper.js'
import { wattpm, executeCommand, cliPath } from './helper.js'

// Custom wattpm function that accepts cwd option
function wattpmInDir (cwd, ...args) {
  return executeCommand(process.argv[0], cliPath, ...args, { cwd })
}

test('pprof start - should start profiling on specific service', async t => {
  const { root: rootDir } = await prepareRuntime(t, 'main', false, 'watt.json')
  const tempDir = await mkdtemp(join(tmpdir(), 'pprof-test-'))

  t.after(async () => {
    startProcess.kill('SIGINT')
    startProcess.catch(() => {})
    await safeRemove(tempDir)
  })

  const startProcess = wattpm('start', rootDir)

  for await (const log of on(startProcess.stdout.pipe(split2()), 'data')) {
    const parsed = JSON.parse(log.toString())

    if (parsed.msg.startsWith('Platformatic is now listening')) {
      break
    }
  }

  const pprofStartProcess = await wattpmInDir(tempDir, 'pprof', 'start', 'main')

  ok(
    pprofStartProcess.stdout.includes('Profiling started') || pprofStartProcess.stdout.length === 0,
    'Should start profiling successfully'
  )
  strictEqual(pprofStartProcess.exitCode, 0, 'Should exit with code 0')

  // Clean up
  await wattpmInDir(tempDir, 'pprof', 'stop', 'main')
})

test('pprof stop - should stop profiling and create profile file', async t => {
  const { root: rootDir } = await prepareRuntime(t, 'main', false, 'watt.json')
  const tempDir = await mkdtemp(join(tmpdir(), 'pprof-test-'))

  t.after(async () => {
    startProcess.kill('SIGINT')
    startProcess.catch(() => {})
    await safeRemove(tempDir)
  })

  const startProcess = wattpm('start', rootDir)

  for await (const log of on(startProcess.stdout.pipe(split2()), 'data')) {
    const parsed = JSON.parse(log.toString())

    if (parsed.msg.startsWith('Platformatic is now listening')) {
      break
    }
  }

  // Start profiling
  await wattpmInDir(tempDir, 'pprof', 'start', 'main')

  // Wait a bit for some profile data
  await new Promise(resolve => setTimeout(resolve, 100))

  // Stop profiling and get file
  const pprofStopProcess = await wattpmInDir(tempDir, 'pprof', 'stop', 'main')

  strictEqual(pprofStopProcess.exitCode, 0, 'Should exit with code 0')

  // Check that a profile file was created
  const files = await readdir(tempDir)
  const profileFiles = files.filter(file => file.startsWith('pprof-main-') && file.endsWith('.pb'))
  ok(profileFiles.length > 0, 'Should create at least one profile file')

  // Check that the file has content
  const profileFile = profileFiles[0]
  const stats = await stat(join(tempDir, profileFile))
  ok(stats.size > 0, 'Profile file should not be empty')
})

test('pprof start - should start profiling on all services when no service specified', async t => {
  const { root: rootDir } = await prepareRuntime(t, 'main', false, 'watt.json')

  const cwd = process.cwd()
  process.chdir(rootDir)

  t.after(async () => {
    // Clean up
    await wattpm('pprof', 'stop')

    process.chdir(cwd)
    startProcess.kill('SIGINT')
    startProcess.catch(() => {})
  })

  const startProcess = wattpm('start')

  for await (const log of on(startProcess.stdout.pipe(split2()), 'data')) {
    const parsed = JSON.parse(log.toString())

    if (parsed.msg.startsWith('Platformatic is now listening')) {
      break
    }
  }

  const pprofStartProcess = await wattpm('pprof', 'start')

  ok(
    pprofStartProcess.stdout.includes('Profiling started') || pprofStartProcess.stdout.length === 0,
    'Should start profiling on all services'
  )
  strictEqual(pprofStartProcess.exitCode, 0, 'Should exit with code 0')
})

test('pprof stop - should stop profiling on all services and create multiple profile files', async t => {
  const { root: rootDir } = await prepareRuntime(t, 'main', false, 'watt.json')

  const cwd = process.cwd()
  process.chdir(rootDir)

  t.after(async () => {
    process.chdir(cwd)
    startProcess.kill('SIGINT')
    startProcess.catch(() => {})
  })

  const startProcess = wattpm('start', rootDir)

  for await (const log of on(startProcess.stdout.pipe(split2()), 'data')) {
    const parsed = JSON.parse(log.toString())

    if (parsed.msg.startsWith('Platformatic is now listening')) {
      break
    }
  }

  // Start profiling on all services
  await wattpm('pprof', 'start')

  // Wait a bit for some profile data
  await new Promise(resolve => setTimeout(resolve, 100))

  // Stop profiling and get files
  const pprofStopProcess = await wattpm('pprof', 'stop')

  strictEqual(pprofStopProcess.exitCode, 0, 'Should exit with code 0')

  // Check that profile files were created
  const files = await readdir(rootDir)
  const profileFiles = files.filter(file => file.startsWith('pprof-') && file.endsWith('.pb'))
  ok(profileFiles.length > 0, 'Should create at least one profile file')
})

test('pprof - should handle application not found error', async t => {
  const { root: rootDir } = await prepareRuntime(t, 'main', false, 'watt.json')

  t.after(async () => {
    startProcess.kill('SIGINT')
    startProcess.catch(() => {})
  })

  const startProcess = wattpm('start', rootDir)

  for await (const log of on(startProcess.stdout.pipe(split2()), 'data')) {
    const parsed = JSON.parse(log.toString())

    if (parsed.msg.startsWith('Platformatic is now listening')) {
      break
    }
  }

  let error
  try {
    await wattpm('pprof', 'start', 'non-existent-service')
  } catch (e) {
    error = e
  }

  ok(error, 'Should throw an error')
  const errorText = error.stdout + error.stderr
  ok(
    errorText.includes('Application not found') || errorText.includes('non-existent-service'),
    'Should indicate application not found'
  )
})

test('pprof - should handle no matching runtime error', async t => {
  const tempDir = await mkdtemp(join(tmpdir(), 'pprof-test-'))

  t.after(async () => {
    await safeRemove(tempDir)
  })

  let error
  try {
<<<<<<< HEAD
    await wattpm('pprof', 'start', 'whatever')
=======
    await wattpmInDir(tempDir, 'pprof', 'start')
>>>>>>> c617a48b
  } catch (e) {
    error = e
  }

  ok(error, 'Should throw an error')
  ok(
    error.stdout.includes('Cannot find a matching runtime') || error.stderr.includes('Cannot find a matching runtime'),
    'Should indicate no runtime found'
  )
})

<<<<<<< HEAD
test('pprof - should show error when no subcommand specified', async () => {
=======
test('pprof - should show help when no subcommand specified', async t => {
  const tempDir = await mkdtemp(join(tmpdir(), 'pprof-test-'))

  t.after(async () => {
    await safeRemove(tempDir)
  })

>>>>>>> c617a48b
  let error
  try {
    await wattpmInDir(tempDir, 'pprof')
  } catch (e) {
    error = e
  }

  ok(error.stdout.includes('Please provide a pprof subcommand'))
})

test('pprof - should show error when an invalid command is specified', async () => {
  let error
  try {
    await wattpm('pprof', 'whatever')
  } catch (e) {
    error = e
  }

  ok(error.stdout.includes('Please provide a pprof subcommand'))
})

test('pprof start - should start profiling with explicit runtime id and service', async t => {
  const { root: rootDir } = await prepareRuntime(t, 'main', false, 'watt.json')
  const tempDir = await mkdtemp(join(tmpdir(), 'pprof-test-'))

  t.after(async () => {
    startProcess.kill('SIGINT')
    startProcess.catch(() => {})
    await safeRemove(tempDir)
  })

  const startProcess = wattpm('start', rootDir)

  for await (const log of on(startProcess.stdout.pipe(split2()), 'data')) {
    const parsed = JSON.parse(log.toString())

    if (parsed.msg.startsWith('Platformatic is now listening')) {
      break
    }
  }

  // Get the running process info to use as explicit runtime id
  const psProcess = await wattpm('ps')
  const psLines = psProcess.stdout.split('\n')
  const runtimeLine = psLines.find(line => line.includes('main'))
  ok(runtimeLine, 'Should find runtime in ps output')

  // Extract PID from table output - skip table border characters and get first numeric value
  const runtimeId = runtimeLine.match(/\d+/)[0] // Extract first number (PID) from table row

  const pprofStartProcess = await wattpmInDir(tempDir, 'pprof', 'start', runtimeId, 'main')

  ok(pprofStartProcess.stdout.includes('Profiling started') || pprofStartProcess.stdout.length === 0, 'Should start profiling with explicit runtime id')
  strictEqual(pprofStartProcess.exitCode, 0, 'Should exit with code 0')

  // Clean up
  await wattpmInDir(tempDir, 'pprof', 'stop', runtimeId, 'main')
})

test('pprof stop - should stop profiling with explicit runtime id and service', async t => {
  const { root: rootDir } = await prepareRuntime(t, 'main', false, 'watt.json')
  const tempDir = await mkdtemp(join(tmpdir(), 'pprof-test-'))

  t.after(async () => {
    startProcess.kill('SIGINT')
    startProcess.catch(() => {})
    await safeRemove(tempDir)
  })

  const startProcess = wattpm('start', rootDir)

  for await (const log of on(startProcess.stdout.pipe(split2()), 'data')) {
    const parsed = JSON.parse(log.toString())

    if (parsed.msg.startsWith('Platformatic is now listening')) {
      break
    }
  }

  // Get the running process info to use as explicit runtime id
  const psProcess = await wattpm('ps')
  const psLines = psProcess.stdout.split('\n')
  const runtimeLine = psLines.find(line => line.includes('main'))
  ok(runtimeLine, 'Should find runtime in ps output')

  // Extract PID from table output - skip table border characters and get first numeric value
  const runtimeId = runtimeLine.match(/\d+/)[0] // Extract first number (PID) from table row

  // Start profiling with explicit runtime id
  await wattpmInDir(tempDir, 'pprof', 'start', runtimeId, 'main')

  // Wait a bit for some profile data
  await new Promise(resolve => setTimeout(resolve, 100))

  // Stop profiling with explicit runtime id
  const pprofStopProcess = await wattpmInDir(tempDir, 'pprof', 'stop', runtimeId, 'main')

  strictEqual(pprofStopProcess.exitCode, 0, 'Should exit with code 0')

  // Check that a profile file was created
  const files = await readdir(tempDir)
  const profileFiles = files.filter(file => file.startsWith('pprof-main-') && file.endsWith('.pb'))
  ok(profileFiles.length > 0, 'Should create at least one profile file')

  // Check that the file has content
  const profileFile = profileFiles[0]
  const stats = await stat(join(tempDir, profileFile))
  ok(stats.size > 0, 'Profile file should not be empty')
})

test('pprof - should handle invalid runtime id error', async t => {
  const tempDir = await mkdtemp(join(tmpdir(), 'pprof-test-'))

  t.after(async () => {
    await safeRemove(tempDir)
  })

  let error
  try {
    await wattpmInDir(tempDir, 'pprof', 'start', 'invalid-runtime-id', 'main')
  } catch (e) {
    error = e
  }

  ok(error, 'Should throw an error')
  ok(error.stdout.includes('Cannot find a matching runtime') || error.stderr.includes('Cannot find a matching runtime'), 'Should indicate runtime not found')
})

test('pprof - should handle service not found with explicit runtime id', async t => {
  const { root: rootDir } = await prepareRuntime(t, 'main', false, 'watt.json')
  const tempDir = await mkdtemp(join(tmpdir(), 'pprof-test-'))

  t.after(async () => {
    startProcess.kill('SIGINT')
    startProcess.catch(() => {})
    await safeRemove(tempDir)
  })

  const startProcess = wattpm('start', rootDir)

  for await (const log of on(startProcess.stdout.pipe(split2()), 'data')) {
    const parsed = JSON.parse(log.toString())

    if (parsed.msg.startsWith('Platformatic is now listening')) {
      break
    }
  }

  // Get the running process info to use as explicit runtime id
  const psProcess = await wattpm('ps')
  const psLines = psProcess.stdout.split('\n')
  const runtimeLine = psLines.find(line => line.includes('main'))
  ok(runtimeLine, 'Should find runtime in ps output')

  // Extract PID from table output - skip table border characters and get first numeric value
  const runtimeId = runtimeLine.match(/\d+/)[0] // Extract first number (PID) from table row

  let error
  try {
    await wattpmInDir(tempDir, 'pprof', 'start', runtimeId, 'non-existent-service')
  } catch (e) {
    error = e
  }

  ok(error, 'Should throw an error')
  const errorText = error.stdout + error.stderr
  ok(errorText.includes('Service not found') || errorText.includes('non-existent-service'), 'Should indicate service not found')
})<|MERGE_RESOLUTION|>--- conflicted
+++ resolved
@@ -1,17 +1,13 @@
+import { safeRemove } from '@platformatic/foundation'
 import { ok, strictEqual } from 'node:assert'
-<<<<<<< HEAD
-=======
-import { readdir, stat, mkdtemp } from 'node:fs/promises'
+import { on } from 'node:events'
+import { mkdtemp, readdir, stat } from 'node:fs/promises'
 import { tmpdir } from 'node:os'
 import { join } from 'node:path'
->>>>>>> c617a48b
-import { on } from 'node:events'
-import { readdir, stat } from 'node:fs/promises'
 import { test } from 'node:test'
 import split2 from 'split2'
-import { safeRemove } from '@platformatic/utils'
 import { prepareRuntime } from '../../basic/test/helper.js'
-import { wattpm, executeCommand, cliPath } from './helper.js'
+import { cliPath, executeCommand, wattpm } from './helper.js'
 
 // Custom wattpm function that accepts cwd option
 function wattpmInDir (cwd, ...args) {
@@ -93,19 +89,20 @@
 })
 
 test('pprof start - should start profiling on all services when no service specified', async t => {
+  // This must be installed first as prepareRuntime will remove the rootDir
+  t.after(async () => {
+    // Clean up
+    await wattpm('pprof', 'stop')
+
+    process.chdir(cwd)
+    startProcess.kill('SIGINT')
+    startProcess.catch(() => {})
+  })
+
   const { root: rootDir } = await prepareRuntime(t, 'main', false, 'watt.json')
 
   const cwd = process.cwd()
   process.chdir(rootDir)
-
-  t.after(async () => {
-    // Clean up
-    await wattpm('pprof', 'stop')
-
-    process.chdir(cwd)
-    startProcess.kill('SIGINT')
-    startProcess.catch(() => {})
-  })
 
   const startProcess = wattpm('start')
 
@@ -165,7 +162,7 @@
   ok(profileFiles.length > 0, 'Should create at least one profile file')
 })
 
-test('pprof - should handle application not found error', async t => {
+test('pprof - should handle service not found error', async t => {
   const { root: rootDir } = await prepareRuntime(t, 'main', false, 'watt.json')
 
   t.after(async () => {
@@ -193,8 +190,8 @@
   ok(error, 'Should throw an error')
   const errorText = error.stdout + error.stderr
   ok(
-    errorText.includes('Application not found') || errorText.includes('non-existent-service'),
-    'Should indicate application not found'
+    errorText.includes('Service not found') || errorText.includes('non-existent-service'),
+    'Should indicate service not found'
   )
 })
 
@@ -207,11 +204,7 @@
 
   let error
   try {
-<<<<<<< HEAD
-    await wattpm('pprof', 'start', 'whatever')
-=======
     await wattpmInDir(tempDir, 'pprof', 'start')
->>>>>>> c617a48b
   } catch (e) {
     error = e
   }
@@ -223,9 +216,6 @@
   )
 })
 
-<<<<<<< HEAD
-test('pprof - should show error when no subcommand specified', async () => {
-=======
 test('pprof - should show help when no subcommand specified', async t => {
   const tempDir = await mkdtemp(join(tmpdir(), 'pprof-test-'))
 
@@ -233,7 +223,6 @@
     await safeRemove(tempDir)
   })
 
->>>>>>> c617a48b
   let error
   try {
     await wattpmInDir(tempDir, 'pprof')
@@ -241,18 +230,8 @@
     error = e
   }
 
-  ok(error.stdout.includes('Please provide a pprof subcommand'))
-})
-
-test('pprof - should show error when an invalid command is specified', async () => {
-  let error
-  try {
-    await wattpm('pprof', 'whatever')
-  } catch (e) {
-    error = e
-  }
-
-  ok(error.stdout.includes('Please provide a pprof subcommand'))
+  ok(error, 'Should show help and exit with error')
+  ok(error.stdout.includes('Please provide a pprof subcommand between start and stop.'), 'Should show pprof help')
 })
 
 test('pprof start - should start profiling with explicit runtime id and service', async t => {
@@ -286,7 +265,10 @@
 
   const pprofStartProcess = await wattpmInDir(tempDir, 'pprof', 'start', runtimeId, 'main')
 
-  ok(pprofStartProcess.stdout.includes('Profiling started') || pprofStartProcess.stdout.length === 0, 'Should start profiling with explicit runtime id')
+  ok(
+    pprofStartProcess.stdout.includes('Profiling started') || pprofStartProcess.stdout.length === 0,
+    'Should start profiling with explicit runtime id'
+  )
   strictEqual(pprofStartProcess.exitCode, 0, 'Should exit with code 0')
 
   // Clean up
@@ -359,7 +341,10 @@
   }
 
   ok(error, 'Should throw an error')
-  ok(error.stdout.includes('Cannot find a matching runtime') || error.stderr.includes('Cannot find a matching runtime'), 'Should indicate runtime not found')
+  ok(
+    error.stdout.includes('Cannot find a matching runtime') || error.stderr.includes('Cannot find a matching runtime'),
+    'Should indicate runtime not found'
+  )
 })
 
 test('pprof - should handle service not found with explicit runtime id', async t => {
@@ -400,5 +385,8 @@
 
   ok(error, 'Should throw an error')
   const errorText = error.stdout + error.stderr
-  ok(errorText.includes('Service not found') || errorText.includes('non-existent-service'), 'Should indicate service not found')
+  ok(
+    errorText.includes('Service not found') || errorText.includes('non-existent-service'),
+    'Should indicate service not found'
+  )
 })