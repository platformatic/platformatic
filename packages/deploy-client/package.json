--- conflicted
+++ resolved
@@ -19,13 +19,8 @@
   },
   "homepage": "https://github.com/platformatic/platformatic#readme",
   "devDependencies": {
-<<<<<<< HEAD
-    "c8": "^7.14.0",
+    "c8": "^8.0.0",
     "fastify": "^4.18.0",
-=======
-    "c8": "^8.0.0",
-    "fastify": "^4.17.0",
->>>>>>> afae9453
     "license-checker": "^25.0.1",
     "snazzy": "^9.0.0",
     "standard": "^17.1.0",
