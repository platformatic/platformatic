{
  "name": "@platformatic/utils",
  "version": "0.26.1",
  "description": "Platformatic DB Utils",
  "main": "index.js",
  "scripts": {
    "test": "standard | snazzy && c8 --100 tap --no-coverage test/*test.js",
    "lint": "standard | snazzy"
  },
  "repository": {
    "type": "git",
    "url": "git+https://github.com/platformatic/platformatic.git"
  },
  "author": "Ivan Tymoshenko <ivan@tymoshenko.me>",
  "license": "Apache-2.0",
  "bugs": {
    "url": "https://github.com/platformatic/platformatic/issues"
  },
  "homepage": "https://github.com/platformatic/platformatic#readme",
  "devDependencies": {
<<<<<<< HEAD
    "c8": "^7.14.0",
=======
    "c8": "^8.0.0",
>>>>>>> afae9453
    "snazzy": "^9.0.0",
    "standard": "^17.1.0",
    "tap": "^16.3.6"
  },
  "dependencies": {
    "@fastify/deepmerge": "^1.3.0",
    "minimatch": "^8.0.4"
  }
}<|MERGE_RESOLUTION|>--- conflicted
+++ resolved
@@ -18,11 +18,7 @@
   },
   "homepage": "https://github.com/platformatic/platformatic#readme",
   "devDependencies": {
-<<<<<<< HEAD
-    "c8": "^7.14.0",
-=======
     "c8": "^8.0.0",
->>>>>>> afae9453
     "snazzy": "^9.0.0",
     "standard": "^17.1.0",
     "tap": "^16.3.6"
