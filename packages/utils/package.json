--- conflicted
+++ resolved
@@ -22,13 +22,9 @@
     "borp": "^0.19.0",
     "eslint": "9",
     "fastify": "^5.0.0",
-<<<<<<< HEAD
     "neostandard": "^0.12.0",
-=======
-    "neostandard": "^0.11.1",
     "pino": "^9.5.0",
     "pino-test": "^1.0.1",
->>>>>>> bf8474fb
     "typescript": "^5.5.4"
   },
   "dependencies": {
