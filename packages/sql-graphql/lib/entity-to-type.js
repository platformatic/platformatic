--- conflicted
+++ resolved
@@ -15,18 +15,13 @@
   }
 })
 
-<<<<<<< HEAD
 const limitType = new graphql.GraphQLScalarType({
   name: 'LimitInt',
   description: 'Limit will be applied by default if not passed. If the provided value exceeds the maximum allowed value a validation error will be thrown'
 })
 
-function constructGraph (app, entity, opts) {
-  const primaryKey = camelcase(entity.primaryKey)
-=======
 function constructGraph (app, entity, opts, ignore) {
   const primaryKeys = Array.from(entity.primaryKeys).map((key) => camelcase(key))
->>>>>>> c78cc2fe
   const relationalFields = entity.relations
     .map((relation) => relation.column_name)
   const entityName = entity.name
