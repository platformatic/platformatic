{
  "name": "@platformatic/client-cli",
  "version": "0.26.1",
  "description": "A client for all platformatic backends",
  "main": "cli.mjs",
  "bin": {
    "plt-client": "cli.mjs"
  },
  "scripts": {
    "lint": "standard",
    "test": "c8 tap test/*.test.*js",
    "nocov": "tap test/*.test.*js"
  },
  "repository": {
    "type": "git",
    "url": "git+https://github.com/platformatic/platformatic.git"
  },
  "author": "Matteo Collina <hello@matteocollina.com>",
  "license": "Apache-2.0",
  "bugs": {
    "url": "https://github.com/platformatic/platformatic/issues"
  },
  "homepage": "https://github.com/platformatic/platformatic#readme",
  "devDependencies": {
    "@platformatic/db": "workspace:*",
    "@platformatic/service": "workspace:*",
<<<<<<< HEAD
    "c8": "^7.14.0",
    "dotenv": "^16.1.4",
=======
    "c8": "^8.0.0",
    "dotenv": "^16.0.3",
>>>>>>> afae9453
    "execa": "^7.1.1",
    "fastify": "^4.18.0",
    "fastify-tsconfig": "^1.0.1",
    "fs-extra": "^11.1.1",
    "snazzy": "^9.0.0",
    "split2": "^4.2.0",
    "standard": "^17.1.0",
    "tap": "^16.3.6",
    "typescript": "^5.1.3"
  },
  "dependencies": {
    "@platformatic/client": "workspace:*",
    "@platformatic/config": "workspace:*",
    "@platformatic/metaconfig": "workspace:*",
    "abstract-logging": "^2.0.1",
    "code-block-writer": "^12.0.0",
    "desm": "^1.3.0",
    "es-main": "^1.2.0",
    "graphql": "^16.6.0",
    "help-me": "^4.2.0",
    "jsonpointer": "^5.0.1",
    "minimist": "^1.2.8",
    "undici": "^5.22.1"
  }
}<|MERGE_RESOLUTION|>--- conflicted
+++ resolved
@@ -24,13 +24,8 @@
   "devDependencies": {
     "@platformatic/db": "workspace:*",
     "@platformatic/service": "workspace:*",
-<<<<<<< HEAD
-    "c8": "^7.14.0",
+    "c8": "^8.0.0",
     "dotenv": "^16.1.4",
-=======
-    "c8": "^8.0.0",
-    "dotenv": "^16.0.3",
->>>>>>> afae9453
     "execa": "^7.1.1",
     "fastify": "^4.18.0",
     "fastify-tsconfig": "^1.0.1",
