--- conflicted
+++ resolved
@@ -20,12 +20,6 @@
   } catch ({ message }) {
     errMessage = message
   }
-
-<<<<<<< HEAD
-  equal(errName, 'ExecaError')
-=======
->>>>>>> 5415108d
-  ok(errMessage.includes('Command failed'))
 
   t.after(async () => { await app.close() })
 })
