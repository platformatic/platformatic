import { say } from './say.mjs'
import path, { basename, join, resolve } from 'node:path'
import inquirer from 'inquirer'
import generateName from 'boring-name-generator'
import { getUsername, getVersion, minimumSupportedNodeVersions, isCurrentVersionSupported, safeMkdir } from './utils.mjs'
import { createGitRepository } from './create-git-repository.mjs'
import { getPkgManager } from '@platformatic/utils'
import { StackableGenerator } from '@platformatic/generators'
import pino from 'pino'
import pretty from 'pino-pretty'
import { execa } from 'execa'
import parseArgs from 'minimist'
import ora from 'ora'
import { createRequire } from 'node:module'
import { pathToFileURL } from 'node:url'
<<<<<<< HEAD
import { request } from 'undici'
import { setTimeout } from 'node:timers/promises'
=======
import { writeFile } from 'node:fs/promises'
>>>>>>> 918768e7

export async function fetchStackables () {
  const stackablesRequest = request('https://marketplace.platformatic.dev/templates')
  const stackablesRequestTimeout = setTimeout(5000, new Error('Request timed out'))

  try {
    const { statusCode, body } = await Promise.race([stackablesRequest, stackablesRequestTimeout])
    if (statusCode === 200) {
      return (await body.json()).map(stackable => stackable.name)
    }
  } catch (err) {}

  return ['@platformatic/composer', '@platformatic/db', '@platformatic/service']
}

export async function chooseStackable (opts = {}) {
  const choices = await fetchStackables()
  const options = await inquirer.prompt({
    type: 'list',
    name: 'type',
    message: 'Which kind of project do you want to create?',
    default: choices.indexOf('@platformatic/service'),
    choices
  })

  return options.type
}

async function importOrLocal ({ pkgManager, name, projectDir, pkg }) {
  try {
    return await import(pkg)
  } catch (err) {
    // This file does not need to exists, will be created automatically
    const pkgJsonPath = path.join(projectDir, 'package.json')
    const _require = createRequire(pkgJsonPath)

    try {
      const fileToImport = _require.resolve(pkg)
      return await import(pathToFileURL(fileToImport))
    } catch { }

    const spinner = ora(`Installing ${pkg}...`).start()
    await execa(pkgManager, ['install', pkg], { cwd: projectDir })
    spinner.succeed()

    const fileToImport = _require.resolve(pkg)
    return await import(pathToFileURL(fileToImport))
  }
}

export const createPlatformatic = async (argv) => {
  const args = parseArgs(argv, {
    default: {
      install: true
    },
    boolean: ['install']
  })

  const username = await getUsername()
  const version = await getVersion()
  const greeting = username ? `Hello ${username},` : 'Hello,'
  await say(`${greeting} welcome to ${version ? `Platformatic ${version}!` : 'Platformatic!'}`)

  const currentVersion = process.versions.node
  const supported = isCurrentVersionSupported(currentVersion)
  if (!supported) {
    const supportedVersions = minimumSupportedNodeVersions.join(' or >= ')
    await say(`Platformatic is not supported on Node.js v${currentVersion}.`)
    await say(`Please use one of the following Node.js versions >= ${supportedVersions}.`)
  }

  const logger = pino(pretty({
    translateTime: 'SYS:HH:MM:ss',
    ignore: 'hostname,pid'
  }))

  const pkgManager = getPkgManager()

  const { projectType } = await inquirer.prompt({
    type: 'list',
    name: 'projectType',
    message: 'What kind of project do you want to create?',
    default: 'application',
    choices: [
      { name: 'Application', value: 'application' },
      { name: 'Stackable', value: 'stackable' }
    ]
  })

  if (projectType === 'application') {
    await createApplication(args, logger, pkgManager)
  } else {
    await createStackable(args, logger, pkgManager)
  }
}

async function createApplication (args, logger, pkgManager) {
  const optionsDir = await inquirer.prompt({
    type: 'input',
    name: 'dir',
    message: 'Where would you like to create your project?',
    default: 'platformatic'
  })

  const projectDir = resolve(process.cwd(), optionsDir.dir)
  const projectName = basename(projectDir)

  await safeMkdir(projectDir)

  const runtime = await importOrLocal({
    pkgManager,
    name: projectName,
    projectDir,
    pkg: '@platformatic/runtime'
  })

  const generator = new runtime.Generator({
    logger,
    name: projectName,
    inquirer
  })
  generator.setConfig({
    ...generator.config,
    targetDirectory: projectDir
  })

  await generator.populateFromExistingConfig()
  if (generator.existingConfig) {
    await say('Using existing configuration')
  }

  const names = []

  while (true) {
    const stackableName = await chooseStackable()
    // await say(`Creating a ${stackable} project in ${projectDir}...`)

    const stackable = await importOrLocal({
      pkgManager,
      name: projectName,
      projectDir,
      pkg: stackableName
    })

    const { serviceName } = await inquirer.prompt({
      type: 'input',
      name: 'serviceName',
      message: 'What is the name of the service?',
      default: generateName().dashed,
      validate: (value) => {
        if (value.length === 0) {
          return 'Please enter a name'
        }

        if (value.includes(' ')) {
          return 'Please enter a name without spaces'
        }

        if (names.includes(value)) {
          return 'This name is already used, please choose another one.'
        }

        return true
      }
    })

    names.push(serviceName)

    const stackableGenerator = new stackable.Generator({
      logger,
      inquirer
    })

    stackableGenerator.setConfig({
      ...stackableGenerator.config,
      serviceName,
      plugin: true,
      tests: true
    })

    generator.addService(stackableGenerator, serviceName)

    await stackableGenerator.ask()

    const { shouldBreak } = await inquirer.prompt([
      {
        type: 'list',
        name: 'shouldBreak',
        message: 'Do you want to create another service?',
        default: false,
        choices: [{ name: 'yes', value: false }, { name: 'no', value: true }]
      }
    ])

    if (shouldBreak) {
      break
    }
  }

  let entrypoint = ''

  if (names.length > 1) {
    const results = await inquirer.prompt([
      {
        type: 'list',
        name: 'entrypoint',
        message: 'Which service should be exposed?',
        choices: names.map(name => ({ name, value: name }))
      }
    ])
    entrypoint = results.entrypoint
  } else {
    entrypoint = names[0]
  }

  generator.setEntryPoint(entrypoint)

  await generator.ask()
  await generator.prepare()
  await generator.writeFiles()

  // Create project here

  const { initGitRepository } = await inquirer.prompt({
    type: 'list',
    name: 'initGitRepository',
    message: 'Do you want to init the git repository?',
    default: false,
    choices: [{ name: 'yes', value: true }, { name: 'no', value: false }]
  })

  if (initGitRepository) {
    await createGitRepository(logger, projectDir)
  }

  if (pkgManager === 'pnpm') {
    // add pnpm-workspace.yaml file if needed
    const content = `packages:
# all packages in direct subdirs of packages/
- 'services/*'`
    await (writeFile(join(projectDir, 'pnpm-workspace.yaml'), content))
  }

  if (args.install) {
    const spinner = ora('Installing dependencies...').start()
    await execa(pkgManager, ['install'], { cwd: projectDir })
    spinner.succeed()
  }

  logger.info('Project created successfully, executing post-install actions...')
  await generator.postInstallActions()
  logger.info('You are all set! Run `npm start` to start your project.')
}

async function createStackable (args, logger, pkgManager) {
  logger.info('Creating a stackable project...')

  const generator = new StackableGenerator({ logger, inquirer })
  await generator.ask()
  await generator.prepare()
  await generator.writeFiles()

  const projectDir = resolve(process.cwd(), generator.config.targetDirectory)

  const { initGitRepository } = await inquirer.prompt({
    type: 'list',
    name: 'initGitRepository',
    message: 'Do you want to init the git repository?',
    default: false,
    choices: [{ name: 'yes', value: true }, { name: 'no', value: false }]
  })

  if (initGitRepository) {
    await createGitRepository(logger, projectDir)
  }

  if (args.install) {
    const spinner = ora('Installing dependencies...').start()
    await execa(pkgManager, ['install'], { cwd: projectDir })
    spinner.succeed()
  }

  await generator.postInstallActions()
  logger.info('Stackable created successfully! Run `npm run create` to create an application.')
}<|MERGE_RESOLUTION|>--- conflicted
+++ resolved
@@ -13,12 +13,9 @@
 import ora from 'ora'
 import { createRequire } from 'node:module'
 import { pathToFileURL } from 'node:url'
-<<<<<<< HEAD
+import { writeFile } from 'node:fs/promises'
 import { request } from 'undici'
 import { setTimeout } from 'node:timers/promises'
-=======
-import { writeFile } from 'node:fs/promises'
->>>>>>> 918768e7
 
 export async function fetchStackables () {
   const stackablesRequest = request('https://marketplace.platformatic.dev/templates')
