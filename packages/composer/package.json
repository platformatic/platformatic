--- conflicted
+++ resolved
@@ -19,11 +19,7 @@
   "homepage": "https://github.com/platformatic/platformatic#readme",
   "devDependencies": {
     "@platformatic/client": "workspace:*",
-<<<<<<< HEAD
-    "c8": "^7.14.0",
-=======
     "c8": "^8.0.0",
->>>>>>> afae9453
     "execa": "^7.1.1",
     "openapi-schema-validator": "^12.1.3",
     "snazzy": "^9.0.0",
