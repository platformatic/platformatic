--- conflicted
+++ resolved
@@ -59,11 +59,7 @@
     "@platformatic/service": "workspace:*",
     "@platformatic/telemetry": "workspace:*",
     "@platformatic/utils": "workspace:^",
-<<<<<<< HEAD
-    "@scalar/fastify-api-reference": "1.25.122",
-=======
     "@scalar/fastify-api-reference": "1.26.2",
->>>>>>> eed2f26a
     "ajv": "^8.12.0",
     "commist": "^3.2.0",
     "console-table-printer": "^2.12.0",
