import { ConfigManager } from '@platformatic/config'
import { createRequire } from '@platformatic/utils'
import jsonPatch from 'fast-json-patch'
import { existsSync } from 'node:fs'
import { readFile } from 'node:fs/promises'
import { relative, resolve } from 'node:path'
import { workerData } from 'node:worker_threads'
import pino from 'pino'
import { packageJson, schema } from './lib/schema.js'
import { importFile } from './lib/utils.js'

const importStackablePackageMarker = '__pltImportStackablePackage.js'

export const configCandidates = [
  'platformatic.application.json',
  'platformatic.json',
  'watt.json',
  'platformatic.application.yaml',
  'platformatic.yaml',
  'watt.yaml',
  'platformatic.application.yml',
  'platformatic.yml',
  'watt.yml',
  'platformatic.application.toml',
  'platformatic.toml',
  'watt.toml',
  'platformatic.application.tml',
  'platformatic.tml',
  'watt.tml'
]

function hasDependency (packageJson, dependency) {
  return packageJson.dependencies?.[dependency] || packageJson.devDependencies?.[dependency]
}

function isImportFailedError (error, pkg) {
  if (error.code !== 'ERR_MODULE_NOT_FOUND' && error.code !== 'MODULE_NOT_FOUND') {
    return false
  }

  const match = error.message.match(/Cannot find package '(.+)' imported from (.+)/)

  return match?.[1] === pkg || error.requireStack?.[0].endsWith(importStackablePackageMarker)
}

async function importStackablePackage (directory, pkg) {
  try {
    try {
      // Try regular import
      return await import(pkg)
    } catch (e) {
      if (!isImportFailedError(e, pkg)) {
        throw e
      }

      // Scope to the service
      const require = createRequire(resolve(directory, importStackablePackageMarker))
      const imported = require.resolve(pkg)
      return await importFile(imported)
    }
  } catch (e) {
    if (!isImportFailedError(e, pkg)) {
      throw e
    }

    const serviceDirectory = workerData ? relative(workerData.dirname, directory) : directory
    throw new Error(
      `Unable to import package '${pkg}'. Please add it as a dependency in the package.json file in the folder ${serviceDirectory}.`
    )
  }
}

<<<<<<< HEAD
export function detectStackable (packageJson) {
=======
export async function detectStackable (root, packageJson) {
>>>>>>> c239e292
  let name = '@platformatic/node'
  let label = 'Node.js'

  if (hasDependency(packageJson, '@nestjs/core')) {
    name = '@platformatic/nest'
    label = 'NestJS'
  } else if (hasDependency(packageJson, 'next')) {
    name = '@platformatic/next'
    label = 'Next.js'
  } else if (hasDependency(packageJson, '@remix-run/dev')) {
    name = '@platformatic/remix'
    label = 'Remix'
  } else if (hasDependency(packageJson, 'astro')) {
    name = '@platformatic/astro'
    label = 'Astro'
    // Since Vite is often used with other frameworks, we must check for Vite last
  } else if (hasDependency(packageJson, 'vite')) {
    name = '@platformatic/vite'
    label = 'Vite'
  }
<<<<<<< HEAD

  return { name, label }
}

export async function importStackableAndConfig (root, config) {
=======

  return { name, label }
}

export async function importStackableAndConfig (root, config, context) {
>>>>>>> c239e292
  let rootPackageJson
  try {
    rootPackageJson = JSON.parse(await readFile(resolve(root, 'package.json'), 'utf-8'))
  } catch {
    rootPackageJson = {}
  }

  const hadConfig = !!config

  if (!config) {
    for (const candidate of configCandidates) {
      const candidatePath = resolve(root, candidate)

      if (existsSync(candidatePath)) {
        config = candidatePath
        break
      }
    }
  }

<<<<<<< HEAD
  const { label, name: moduleName } = detectStackable(rootPackageJson)
=======
  const { label, name: moduleName } = await detectStackable(root, rootPackageJson)

  if (context) {
    const serviceRoot = relative(process.cwd(), root)

    if (!hadConfig && context.serviceId && !(await ConfigManager.findConfigFile(root)) && context.worker?.index === 0) {
      const autodetectDescription =
        moduleName === '@platformatic/node' ? 'is a generic Node.js application' : `is using ${label}`

      const logger = pino({ level: context.serverConfig?.logger?.level ?? 'warn', name: context.serviceId })

      logger.warn(`We have auto-detected that service "${context.serviceId}" ${autodetectDescription}.`)
      logger.warn(
        `We suggest you create a watt.json or a platformatic.json file in the folder ${serviceRoot} with the "$schema" property set to "https://schemas.platformatic.dev/${moduleName}/${packageJson.version}.json".`
      )
      logger.warn(`Also don't forget to add "${moduleName}" to the service dependencies.`)
      logger.warn('You can also run "wattpm import" to do this automatically.\n')
    }
  }

>>>>>>> c239e292
  const stackable = await importStackablePackage(root, moduleName)

  return {
    stackable,
    config,
    autodetectDescription:
      moduleName === '@platformatic/node' ? 'is a generic Node.js application' : `is using ${label}`,
    moduleName
  }
}

async function buildStackable (opts) {
  const hadConfig = !!opts.config
  const { stackable, config } = await importStackableAndConfig(opts.context.directory, opts.config, opts.context)
  opts.config = config

  if (!hadConfig && typeof stackable.createDefaultConfig === 'function') {
    opts.config = await stackable.createDefaultConfig?.(opts)
  }

  return stackable.buildStackable(opts)
}

/* c8 ignore next 3 */
export async function transformConfig () {
  const patch = workerData?.serviceConfig?.configPatch

  if (Array.isArray(patch)) {
    this.current = jsonPatch.applyPatch(this.current, patch).newDocument
  }
}

export const schemaOptions = {
  useDefaults: true,
  coerceTypes: true,
  allErrors: true,
  strict: false
}

export default {
  configType: 'nodejs',
  configManagerConfig: {
    schemaOptions,
    transformConfig
  },
  buildStackable,
  schema,
  version: packageJson.version
}

export * from './lib/base.js'
export * as errors from './lib/errors.js'
export { schema, schemaComponents } from './lib/schema.js'
export * from './lib/utils.js'
export * from './lib/worker/child-manager.js'
export * from './lib/worker/listeners.js'<|MERGE_RESOLUTION|>--- conflicted
+++ resolved
@@ -70,11 +70,7 @@
   }
 }
 
-<<<<<<< HEAD
-export function detectStackable (packageJson) {
-=======
 export async function detectStackable (root, packageJson) {
->>>>>>> c239e292
   let name = '@platformatic/node'
   let label = 'Node.js'
 
@@ -95,19 +91,11 @@
     name = '@platformatic/vite'
     label = 'Vite'
   }
-<<<<<<< HEAD
-
-  return { name, label }
-}
-
-export async function importStackableAndConfig (root, config) {
-=======
 
   return { name, label }
 }
 
 export async function importStackableAndConfig (root, config, context) {
->>>>>>> c239e292
   let rootPackageJson
   try {
     rootPackageJson = JSON.parse(await readFile(resolve(root, 'package.json'), 'utf-8'))
@@ -128,9 +116,6 @@
     }
   }
 
-<<<<<<< HEAD
-  const { label, name: moduleName } = detectStackable(rootPackageJson)
-=======
   const { label, name: moduleName } = await detectStackable(root, rootPackageJson)
 
   if (context) {
@@ -151,7 +136,6 @@
     }
   }
 
->>>>>>> c239e292
   const stackable = await importStackablePackage(root, moduleName)
 
   return {
