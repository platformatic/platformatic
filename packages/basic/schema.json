{
  "$id": "https://schemas.platformatic.dev/@platformatic/basic/3.19.0.json",
  "$schema": "http://json-schema.org/draft-07/schema#",
  "title": "Platformatic Basic Config",
  "type": "object",
  "properties": {
    "$schema": {
      "type": "string"
    },
    "runtime": {
      "type": "object",
      "properties": {
        "preload": {
          "anyOf": [
            {
              "type": "string",
              "resolvePath": true
            },
            {
              "type": "array",
              "items": {
                "type": "string",
                "resolvePath": true
              }
            }
          ]
        },
        "basePath": {
          "type": "string"
        },
        "services": {
          "type": "array",
          "items": {
            "type": "object",
            "anyOf": [
              {
                "required": [
                  "id",
                  "path"
                ]
              },
              {
                "required": [
                  "id",
                  "url"
                ]
              }
            ],
            "properties": {
              "id": {
                "type": "string"
              },
              "path": {
                "type": "string",
                "allowEmptyPaths": true,
                "resolvePath": true
              },
              "config": {
                "type": "string"
              },
              "url": {
                "type": "string"
              },
              "gitBranch": {
                "type": "string",
                "default": "main"
              },
              "useHttp": {
                "type": "boolean"
              },
              "reuseTcpPorts": {
                "type": "boolean",
                "default": true
              },
              "workers": {
                "anyOf": [
                  {
                    "type": "number"
                  },
                  {
                    "type": "string"
                  },
                  {
                    "type": "object",
                    "properties": {
                      "static": {
                        "type": "number",
                        "minimum": 1
                      },
                      "minimum": {
                        "type": "number",
                        "minimum": 1
                      },
                      "maximum": {
                        "type": "number",
                        "minimum": 0
                      }
                    }
                  }
                ]
              },
              "health": {
                "type": "object",
                "default": {},
                "properties": {
                  "enabled": {
                    "anyOf": [
                      {
                        "type": "boolean"
                      },
                      {
                        "type": "string"
                      }
                    ]
                  },
                  "interval": {
                    "anyOf": [
                      {
                        "type": "number",
                        "minimum": 0
                      },
                      {
                        "type": "string"
                      }
                    ]
                  },
                  "gracePeriod": {
                    "anyOf": [
                      {
                        "type": "number",
                        "minimum": 0
                      },
                      {
                        "type": "string"
                      }
                    ]
                  },
                  "maxUnhealthyChecks": {
                    "anyOf": [
                      {
                        "type": "number",
                        "minimum": 1
                      },
                      {
                        "type": "string"
                      }
                    ]
                  },
                  "maxELU": {
                    "anyOf": [
                      {
                        "type": "number",
                        "minimum": 0,
                        "maximum": 1
                      },
                      {
                        "type": "string"
                      }
                    ]
                  },
                  "maxHeapUsed": {
                    "anyOf": [
                      {
                        "type": "number",
                        "minimum": 0,
                        "maximum": 1
                      },
                      {
                        "type": "string"
                      }
                    ]
                  },
                  "maxHeapTotal": {
                    "anyOf": [
                      {
                        "type": "number",
                        "minimum": 0
                      },
                      {
                        "type": "string"
                      }
                    ]
                  },
                  "maxYoungGeneration": {
                    "anyOf": [
                      {
                        "type": "number",
                        "minimum": 0
                      },
                      {
                        "type": "string"
                      }
                    ]
                  },
                  "codeRangeSize": {
                    "anyOf": [
                      {
                        "type": "number",
                        "minimum": 0
                      },
                      {
                        "type": "string"
                      }
                    ]
                  }
                },
                "additionalProperties": false
              },
              "dependencies": {
                "type": "array",
                "items": {
                  "type": "string"
                },
                "default": []
              },
              "arguments": {
                "type": "array",
                "items": {
                  "type": "string"
                }
              },
              "env": {
                "type": "object",
                "additionalProperties": {
                  "type": "string"
                }
              },
              "envfile": {
                "type": "string"
              },
              "sourceMaps": {
                "type": "boolean",
                "default": false
              },
              "packageManager": {
                "type": "string",
                "enum": [
                  "npm",
                  "pnpm",
                  "yarn"
                ]
              },
              "preload": {
                "anyOf": [
                  {
                    "type": "string",
                    "resolvePath": true
                  },
                  {
                    "type": "array",
                    "items": {
                      "type": "string",
                      "resolvePath": true
                    }
                  }
                ]
              },
              "nodeOptions": {
                "type": "string"
              },
              "permissions": {
                "type": "object",
                "properties": {
                  "fs": {
                    "type": "object",
                    "properties": {
                      "read": {
                        "type": "array",
                        "items": {
                          "type": "string"
                        }
                      },
                      "write": {
                        "type": "array",
                        "items": {
                          "type": "string"
                        }
                      }
                    },
                    "additionalProperties": false
                  }
                },
                "additionalProperties": false
              },
              "telemetry": {
                "type": "object",
                "properties": {
                  "instrumentations": {
                    "type": "array",
                    "description": "An array of instrumentations loaded if telemetry is enabled",
                    "items": {
                      "oneOf": [
                        {
                          "type": "string"
                        },
                        {
                          "type": "object",
                          "properties": {
                            "package": {
                              "type": "string"
                            },
                            "exportName": {
                              "type": "string"
                            },
                            "options": {
                              "type": "object",
                              "additionalProperties": true
                            }
                          },
                          "required": [
                            "package"
                          ]
                        }
                      ]
                    }
                  }
                }
              }
            }
          }
        },
        "workers": {
          "anyOf": [
            {
              "type": "number",
              "minimum": 1
            },
            {
              "type": "string"
            },
            {
              "type": "object",
              "properties": {
                "static": {
                  "type": "number",
                  "minimum": 1
                },
                "dynamic": {
                  "type": "boolean",
                  "default": false
                },
                "minimum": {
                  "type": "number",
                  "minimum": 1
                },
                "maximum": {
                  "type": "number",
                  "minimum": 0
                },
                "total": {
                  "type": "number",
                  "minimum": 1
                },
                "maxMemory": {
                  "type": "number",
                  "minimum": 0
                },
                "cooldown": {
                  "type": "number",
                  "minimum": 0
                },
                "gracePeriod": {
                  "type": "number",
                  "minimum": 0
                }
              }
            }
          ]
        },
        "workersRestartDelay": {
          "anyOf": [
            {
              "type": "number",
              "minimum": 0
            },
            {
              "type": "string"
            }
          ],
          "default": 0
        },
        "logger": {
          "type": "object",
          "properties": {
            "level": {
              "type": "string",
              "default": "info",
              "oneOf": [
                {
                  "enum": [
                    "fatal",
                    "error",
                    "warn",
                    "info",
                    "debug",
                    "trace",
                    "silent"
                  ]
                },
                {
                  "pattern": "^\\{.+\\}$"
                }
              ]
            },
            "transport": {
              "anyOf": [
                {
                  "type": "object",
                  "properties": {
                    "target": {
                      "type": "string",
                      "resolveModule": true
                    },
                    "options": {
                      "type": "object"
                    }
                  },
                  "additionalProperties": false
                },
                {
                  "type": "object",
                  "properties": {
                    "targets": {
                      "type": "array",
                      "items": {
                        "type": "object",
                        "properties": {
                          "target": {
                            "anyOf": [
                              {
                                "type": "string",
                                "resolveModule": true
                              },
                              {
                                "type": "string",
                                "resolvePath": true
                              }
                            ]
                          },
                          "options": {
                            "type": "object"
                          },
                          "level": {
                            "type": "string"
                          }
                        },
                        "additionalProperties": false
                      }
                    },
                    "options": {
                      "type": "object"
                    }
                  },
                  "additionalProperties": false
                }
              ]
            },
            "pipeline": {
              "type": "object",
              "properties": {
                "target": {
                  "type": "string",
                  "resolveModule": true
                },
                "options": {
                  "type": "object"
                }
              },
              "additionalProperties": false
            },
            "formatters": {
              "type": "object",
              "properties": {
                "path": {
                  "type": "string",
                  "resolvePath": true
                }
              },
              "required": [
                "path"
              ],
              "additionalProperties": false
            },
            "timestamp": {
              "enum": [
                "epochTime",
                "unixTime",
                "nullTime",
                "isoTime"
              ]
            },
            "redact": {
              "type": "object",
              "properties": {
                "paths": {
                  "type": "array",
                  "items": {
                    "type": "string"
                  }
                },
                "censor": {
                  "type": "string",
                  "default": "[redacted]"
                }
              },
              "required": [
                "paths"
              ],
              "additionalProperties": false
            },
            "base": {
              "anyOf": [
                {
                  "type": "object",
                  "additionalProperties": true
                },
                {
                  "type": "null"
                }
              ]
            },
            "messageKey": {
              "type": "string"
            },
            "customLevels": {
              "type": "object",
              "additionalProperties": true
            }
          },
          "required": [
            "level"
          ],
          "default": {},
          "additionalProperties": true
        },
        "server": {
          "type": "object",
          "properties": {
            "hostname": {
              "type": "string",
              "default": "127.0.0.1"
            },
            "port": {
              "anyOf": [
                {
                  "type": "integer"
                },
                {
                  "type": "string"
                }
              ]
            },
            "http2": {
              "type": "boolean"
            },
            "https": {
              "type": "object",
              "properties": {
                "allowHTTP1": {
                  "type": "boolean"
                },
                "key": {
                  "anyOf": [
                    {
                      "type": "string"
                    },
                    {
                      "type": "object",
                      "properties": {
                        "path": {
                          "type": "string",
                          "resolvePath": true
                        }
                      },
                      "additionalProperties": false
                    },
                    {
                      "type": "array",
                      "items": {
                        "anyOf": [
                          {
                            "type": "string"
                          },
                          {
                            "type": "object",
                            "properties": {
                              "path": {
                                "type": "string",
                                "resolvePath": true
                              }
                            },
                            "additionalProperties": false
                          }
                        ]
                      }
                    }
                  ]
                },
                "cert": {
                  "anyOf": [
                    {
                      "type": "string"
                    },
                    {
                      "type": "object",
                      "properties": {
                        "path": {
                          "type": "string",
                          "resolvePath": true
                        }
                      },
                      "additionalProperties": false
                    },
                    {
                      "type": "array",
                      "items": {
                        "anyOf": [
                          {
                            "type": "string"
                          },
                          {
                            "type": "object",
                            "properties": {
                              "path": {
                                "type": "string",
                                "resolvePath": true
                              }
                            },
                            "additionalProperties": false
                          }
                        ]
                      }
                    }
                  ]
                },
                "requestCert": {
                  "type": "boolean"
                },
                "rejectUnauthorized": {
                  "type": "boolean"
                }
              },
              "additionalProperties": false,
              "required": [
                "key",
                "cert"
              ]
            }
          },
          "additionalProperties": false
        },
        "reuseTcpPorts": {
          "type": "boolean",
          "default": true
        },
        "startTimeout": {
          "default": 30000,
          "type": "number",
          "minimum": 0
        },
        "restartOnError": {
          "default": true,
          "anyOf": [
            {
              "type": "boolean"
            },
            {
              "type": "number",
              "minimum": 0
            }
          ]
        },
        "exitOnUnhandledErrors": {
          "default": true,
          "type": "boolean"
        },
        "gracefulShutdown": {
          "type": "object",
          "properties": {
            "runtime": {
              "anyOf": [
                {
                  "type": "number",
                  "minimum": 1
                },
                {
                  "type": "string"
                }
              ],
              "default": 10000
            },
            "application": {
              "anyOf": [
                {
                  "type": "number",
                  "minimum": 1
                },
                {
                  "type": "string"
                }
              ],
              "default": 10000
            }
          },
          "default": {},
          "required": [
            "runtime",
            "application"
          ],
          "additionalProperties": false
        },
        "health": {
          "type": "object",
          "default": {},
          "properties": {
            "enabled": {
              "anyOf": [
                {
                  "type": "boolean"
                },
                {
                  "type": "string"
                }
              ],
              "default": true
            },
            "interval": {
              "anyOf": [
                {
                  "type": "number",
                  "minimum": 0
                },
                {
                  "type": "string"
                }
              ],
              "default": 30000
            },
            "gracePeriod": {
              "anyOf": [
                {
                  "type": "number",
                  "minimum": 0
                },
                {
                  "type": "string"
                }
              ],
              "default": 30000
            },
            "maxUnhealthyChecks": {
              "anyOf": [
                {
                  "type": "number",
                  "minimum": 1
                },
                {
                  "type": "string"
                }
              ],
              "default": 10
            },
            "maxELU": {
              "anyOf": [
                {
                  "type": "number",
                  "minimum": 0,
                  "maximum": 1
                },
                {
                  "type": "string"
                }
              ],
              "default": 0.99
            },
            "maxHeapUsed": {
              "anyOf": [
                {
                  "type": "number",
                  "minimum": 0,
                  "maximum": 1
                },
                {
                  "type": "string"
                }
              ],
              "default": 0.99
            },
            "maxHeapTotal": {
              "anyOf": [
                {
                  "type": "number",
                  "minimum": 0
                },
                {
                  "type": "string"
                }
              ],
              "default": 4294967296
            },
            "maxYoungGeneration": {
              "anyOf": [
                {
                  "type": "number",
                  "minimum": 0
                },
                {
                  "type": "string"
                }
<<<<<<< HEAD
              ]
            },
            "codeRangeSize": {
              "anyOf": [
                {
                  "type": "number",
                  "minimum": 0
                },
                {
                  "type": "string"
                }
              ],
              "default": 268435456
=======
              ],
              "default": 134217728
>>>>>>> 611b5f95
            }
          },
          "additionalProperties": false
        },
        "undici": {
          "type": "object",
          "properties": {
            "agentOptions": {
              "type": "object",
              "additionalProperties": true
            },
            "interceptors": {
              "anyOf": [
                {
                  "type": "array",
                  "items": {
                    "type": "object",
                    "properties": {
                      "module": {
                        "type": "string"
                      },
                      "options": {
                        "type": "object",
                        "additionalProperties": true
                      }
                    },
                    "required": [
                      "module",
                      "options"
                    ]
                  }
                },
                {
                  "type": "object",
                  "properties": {
                    "Client": {
                      "type": "array",
                      "items": {
                        "type": "object",
                        "properties": {
                          "module": {
                            "type": "string"
                          },
                          "options": {
                            "type": "object",
                            "additionalProperties": true
                          }
                        },
                        "required": [
                          "module",
                          "options"
                        ]
                      }
                    },
                    "Pool": {
                      "type": "array",
                      "items": {
                        "type": "object",
                        "properties": {
                          "module": {
                            "type": "string"
                          },
                          "options": {
                            "type": "object",
                            "additionalProperties": true
                          }
                        },
                        "required": [
                          "module",
                          "options"
                        ]
                      }
                    },
                    "Agent": {
                      "type": "array",
                      "items": {
                        "type": "object",
                        "properties": {
                          "module": {
                            "type": "string"
                          },
                          "options": {
                            "type": "object",
                            "additionalProperties": true
                          }
                        },
                        "required": [
                          "module",
                          "options"
                        ]
                      }
                    }
                  }
                }
              ]
            }
          }
        },
        "httpCache": {
          "oneOf": [
            {
              "type": "boolean"
            },
            {
              "type": "object",
              "properties": {
                "store": {
                  "type": "string"
                },
                "methods": {
                  "type": "array",
                  "items": {
                    "type": "string"
                  },
                  "default": [
                    "GET",
                    "HEAD"
                  ],
                  "minItems": 1
                },
                "cacheTagsHeader": {
                  "type": "string"
                },
                "maxSize": {
                  "type": "integer"
                },
                "maxEntrySize": {
                  "type": "integer"
                },
                "maxCount": {
                  "type": "integer"
                }
              }
            }
          ]
        },
        "watch": {
          "anyOf": [
            {
              "type": "boolean"
            },
            {
              "type": "string"
            }
          ]
        },
        "managementApi": {
          "anyOf": [
            {
              "type": "boolean"
            },
            {
              "type": "string"
            },
            {
              "type": "object",
              "properties": {
                "logs": {
                  "type": "object",
                  "properties": {
                    "maxSize": {
                      "type": "number",
                      "minimum": 5,
                      "default": 200
                    }
                  },
                  "additionalProperties": false
                }
              },
              "additionalProperties": false
            }
          ],
          "default": true
        },
        "metrics": {
          "anyOf": [
            {
              "type": "boolean"
            },
            {
              "type": "object",
              "properties": {
                "port": {
                  "anyOf": [
                    {
                      "type": "integer"
                    },
                    {
                      "type": "string"
                    }
                  ]
                },
                "enabled": {
                  "anyOf": [
                    {
                      "type": "boolean"
                    },
                    {
                      "type": "string"
                    }
                  ]
                },
                "hostname": {
                  "type": "string"
                },
                "endpoint": {
                  "type": "string"
                },
                "auth": {
                  "type": "object",
                  "properties": {
                    "username": {
                      "type": "string"
                    },
                    "password": {
                      "type": "string"
                    }
                  },
                  "additionalProperties": false,
                  "required": [
                    "username",
                    "password"
                  ]
                },
                "labels": {
                  "type": "object",
                  "additionalProperties": {
                    "type": "string"
                  }
                },
                "applicationLabel": {
                  "type": "string",
                  "default": "applicationId",
                  "description": "The label name to use for the application identifier in metrics (e.g., applicationId, serviceId)"
                },
                "readiness": {
                  "anyOf": [
                    {
                      "type": "boolean"
                    },
                    {
                      "type": "object",
                      "properties": {
                        "endpoint": {
                          "type": "string"
                        },
                        "success": {
                          "type": "object",
                          "properties": {
                            "statusCode": {
                              "type": "number"
                            },
                            "body": {
                              "type": "string"
                            }
                          },
                          "additionalProperties": false
                        },
                        "fail": {
                          "type": "object",
                          "properties": {
                            "statusCode": {
                              "type": "number"
                            },
                            "body": {
                              "type": "string"
                            }
                          },
                          "additionalProperties": false
                        }
                      },
                      "additionalProperties": false
                    }
                  ]
                },
                "liveness": {
                  "anyOf": [
                    {
                      "type": "boolean"
                    },
                    {
                      "type": "object",
                      "properties": {
                        "endpoint": {
                          "type": "string"
                        },
                        "success": {
                          "type": "object",
                          "properties": {
                            "statusCode": {
                              "type": "number"
                            },
                            "body": {
                              "type": "string"
                            }
                          },
                          "additionalProperties": false
                        },
                        "fail": {
                          "type": "object",
                          "properties": {
                            "statusCode": {
                              "type": "number"
                            },
                            "body": {
                              "type": "string"
                            }
                          },
                          "additionalProperties": false
                        }
                      },
                      "additionalProperties": false
                    }
                  ]
                },
                "healthChecksTimeouts": {
                  "anyOf": [
                    {
                      "type": "integer"
                    },
                    {
                      "type": "string"
                    }
                  ],
                  "default": 5000
                },
                "plugins": {
                  "type": "array",
                  "items": {
                    "anyOf": [
                      {
                        "type": "string",
                        "resolvePath": true
                      }
                    ]
                  }
                },
                "timeout": {
                  "anyOf": [
                    {
                      "type": "integer"
                    },
                    {
                      "type": "string"
                    }
                  ],
                  "default": 10000
                },
                "otlpExporter": {
                  "type": "object",
                  "description": "Configuration for exporting metrics to an OTLP endpoint",
                  "properties": {
                    "enabled": {
                      "anyOf": [
                        {
                          "type": "boolean"
                        },
                        {
                          "type": "string"
                        }
                      ],
                      "description": "Enable or disable OTLP metrics export"
                    },
                    "endpoint": {
                      "type": "string",
                      "description": "OTLP endpoint URL (e.g., http://collector:4318/v1/metrics)"
                    },
                    "interval": {
                      "anyOf": [
                        {
                          "type": "integer"
                        },
                        {
                          "type": "string"
                        }
                      ],
                      "default": 60000,
                      "description": "Interval in milliseconds between metric pushes"
                    },
                    "headers": {
                      "type": "object",
                      "additionalProperties": {
                        "type": "string"
                      },
                      "description": "Additional HTTP headers for authentication"
                    },
                    "serviceName": {
                      "type": "string",
                      "description": "Service name for OTLP resource attributes"
                    },
                    "serviceVersion": {
                      "type": "string",
                      "description": "Service version for OTLP resource attributes"
                    }
                  },
                  "required": [
                    "endpoint"
                  ],
                  "additionalProperties": false
                }
              },
              "additionalProperties": false
            }
          ]
        },
        "telemetry": {
          "type": "object",
          "properties": {
            "enabled": {
              "anyOf": [
                {
                  "type": "boolean"
                },
                {
                  "type": "string"
                }
              ]
            },
            "applicationName": {
              "type": "string",
              "description": "The name of the application. Defaults to the folder name if not specified."
            },
            "version": {
              "type": "string",
              "description": "The version of the application (optional)"
            },
            "skip": {
              "type": "array",
              "description": "An array of paths to skip when creating spans. Useful for health checks and other endpoints that do not need to be traced.",
              "items": {
                "type": "object",
                "properties": {
                  "path": {
                    "type": "string",
                    "description": "The path to skip. Can be a string or a regex."
                  },
                  "method": {
                    "description": "HTTP method to skip",
                    "type": "string",
                    "enum": [
                      "GET",
                      "POST",
                      "PUT",
                      "DELETE",
                      "PATCH",
                      "HEAD",
                      "OPTIONS"
                    ]
                  }
                }
              }
            },
            "exporter": {
              "anyOf": [
                {
                  "type": "array",
                  "items": {
                    "type": "object",
                    "properties": {
                      "type": {
                        "type": "string",
                        "enum": [
                          "console",
                          "otlp",
                          "zipkin",
                          "memory",
                          "file"
                        ],
                        "default": "console"
                      },
                      "options": {
                        "type": "object",
                        "description": "Options for the exporter. These are passed directly to the exporter.",
                        "properties": {
                          "url": {
                            "type": "string",
                            "description": "The URL to send the traces to. Not used for console or memory exporters."
                          },
                          "headers": {
                            "type": "object",
                            "description": "Headers to send to the exporter. Not used for console or memory exporters."
                          },
                          "path": {
                            "type": "string",
                            "description": "The path to write the traces to. Only for file exporter."
                          }
                        }
                      },
                      "additionalProperties": false
                    }
                  }
                },
                {
                  "type": "object",
                  "properties": {
                    "type": {
                      "type": "string",
                      "enum": [
                        "console",
                        "otlp",
                        "zipkin",
                        "memory",
                        "file"
                      ],
                      "default": "console"
                    },
                    "options": {
                      "type": "object",
                      "description": "Options for the exporter. These are passed directly to the exporter.",
                      "properties": {
                        "url": {
                          "type": "string",
                          "description": "The URL to send the traces to. Not used for console or memory exporters."
                        },
                        "headers": {
                          "type": "object",
                          "description": "Headers to send to the exporter. Not used for console or memory exporters."
                        },
                        "path": {
                          "type": "string",
                          "description": "The path to write the traces to. Only for file exporter."
                        }
                      }
                    },
                    "additionalProperties": false
                  }
                }
              ]
            }
          },
          "required": [
            "applicationName"
          ],
          "additionalProperties": false
        },
        "verticalScaler": {
          "type": "object",
          "properties": {
            "enabled": {
              "type": "boolean",
              "default": true
            },
            "maxTotalWorkers": {
              "type": "number",
              "minimum": 1
            },
            "maxTotalMemory": {
              "type": "number",
              "minimum": 0
            },
            "minWorkers": {
              "type": "number",
              "minimum": 1
            },
            "maxWorkers": {
              "type": "number",
              "minimum": 1
            },
            "cooldownSec": {
              "type": "number",
              "minimum": 0
            },
            "gracePeriod": {
              "type": "number",
              "minimum": 0
            },
            "scaleUpELU": {
              "type": "number",
              "minimum": 0,
              "maximum": 1,
              "deprecated": true
            },
            "scaleDownELU": {
              "type": "number",
              "minimum": 0,
              "maximum": 1,
              "deprecated": true
            },
            "timeWindowSec": {
              "type": "number",
              "minimum": 0,
              "deprecated": true
            },
            "scaleDownTimeWindowSec": {
              "type": "number",
              "minimum": 0,
              "deprecated": true
            },
            "scaleIntervalSec": {
              "type": "number",
              "minimum": 0,
              "deprecated": true
            }
          },
          "additionalProperties": false
        },
        "inspectorOptions": {
          "type": "object",
          "properties": {
            "host": {
              "type": "string"
            },
            "port": {
              "type": "number"
            },
            "breakFirstLine": {
              "type": "boolean"
            },
            "watchDisabled": {
              "type": "boolean"
            }
          }
        },
        "applicationTimeout": {
          "anyOf": [
            {
              "type": "number",
              "minimum": 1
            },
            {
              "type": "string"
            }
          ],
          "default": 300000
        },
        "messagingTimeout": {
          "anyOf": [
            {
              "type": "number",
              "minimum": 1
            },
            {
              "type": "string"
            }
          ],
          "default": 30000
        },
        "env": {
          "type": "object",
          "additionalProperties": {
            "type": "string"
          }
        },
        "sourceMaps": {
          "type": "boolean",
          "default": false
        },
        "scheduler": {
          "type": "array",
          "items": {
            "type": "object",
            "properties": {
              "enabled": {
                "anyOf": [
                  {
                    "type": "boolean"
                  },
                  {
                    "type": "string"
                  }
                ],
                "default": true
              },
              "name": {
                "type": "string"
              },
              "cron": {
                "type": "string"
              },
              "callbackUrl": {
                "type": "string"
              },
              "method": {
                "type": "string",
                "enum": [
                  "GET",
                  "POST",
                  "PUT",
                  "PATCH",
                  "DELETE"
                ],
                "default": "GET"
              },
              "headers": {
                "type": "object",
                "additionalProperties": {
                  "type": "string"
                }
              },
              "body": {
                "anyOf": [
                  {
                    "type": "string"
                  },
                  {
                    "type": "object",
                    "additionalProperties": true
                  }
                ]
              },
              "maxRetries": {
                "type": "number",
                "minimum": 0,
                "default": 3
              }
            },
            "required": [
              "name",
              "cron",
              "callbackUrl"
            ]
          }
        },
        "policies": {
          "type": "object",
          "properties": {
            "deny": {
              "type": "object",
              "patternProperties": {
                "^.*$": {
                  "oneOf": [
                    {
                      "type": "string"
                    },
                    {
                      "type": "array",
                      "items": {
                        "type": "string"
                      },
                      "minItems": 1
                    }
                  ]
                }
              }
            }
          },
          "required": [
            "deny"
          ],
          "additionalProperties": false
        }
      },
      "additionalProperties": false
    }
  },
  "additionalProperties": true
}<|MERGE_RESOLUTION|>--- conflicted
+++ resolved
@@ -34,16 +34,10 @@
             "type": "object",
             "anyOf": [
               {
-                "required": [
-                  "id",
-                  "path"
-                ]
+                "required": ["id", "path"]
               },
               {
-                "required": [
-                  "id",
-                  "url"
-                ]
+                "required": ["id", "url"]
               }
             ],
             "properties": {
@@ -234,11 +228,7 @@
               },
               "packageManager": {
                 "type": "string",
-                "enum": [
-                  "npm",
-                  "pnpm",
-                  "yarn"
-                ]
+                "enum": ["npm", "pnpm", "yarn"]
               },
               "preload": {
                 "anyOf": [
@@ -307,9 +297,7 @@
                               "additionalProperties": true
                             }
                           },
-                          "required": [
-                            "package"
-                          ]
+                          "required": ["package"]
                         }
                       ]
                     }
@@ -387,15 +375,7 @@
               "default": "info",
               "oneOf": [
                 {
-                  "enum": [
-                    "fatal",
-                    "error",
-                    "warn",
-                    "info",
-                    "debug",
-                    "trace",
-                    "silent"
-                  ]
+                  "enum": ["fatal", "error", "warn", "info", "debug", "trace", "silent"]
                 },
                 {
                   "pattern": "^\\{.+\\}$"
@@ -476,18 +456,11 @@
                   "resolvePath": true
                 }
               },
-              "required": [
-                "path"
-              ],
+              "required": ["path"],
               "additionalProperties": false
             },
             "timestamp": {
-              "enum": [
-                "epochTime",
-                "unixTime",
-                "nullTime",
-                "isoTime"
-              ]
+              "enum": ["epochTime", "unixTime", "nullTime", "isoTime"]
             },
             "redact": {
               "type": "object",
@@ -503,9 +476,7 @@
                   "default": "[redacted]"
                 }
               },
-              "required": [
-                "paths"
-              ],
+              "required": ["paths"],
               "additionalProperties": false
             },
             "base": {
@@ -527,9 +498,7 @@
               "additionalProperties": true
             }
           },
-          "required": [
-            "level"
-          ],
+          "required": ["level"],
           "default": {},
           "additionalProperties": true
         },
@@ -641,10 +610,7 @@
                 }
               },
               "additionalProperties": false,
-              "required": [
-                "key",
-                "cert"
-              ]
+              "required": ["key", "cert"]
             }
           },
           "additionalProperties": false
@@ -703,10 +669,7 @@
             }
           },
           "default": {},
-          "required": [
-            "runtime",
-            "application"
-          ],
+          "required": ["runtime", "application"],
           "additionalProperties": false
         },
         "health": {
@@ -807,8 +770,8 @@
                 {
                   "type": "string"
                 }
-<<<<<<< HEAD
-              ]
+              ],
+              "default": 134217728
             },
             "codeRangeSize": {
               "anyOf": [
@@ -821,10 +784,6 @@
                 }
               ],
               "default": 268435456
-=======
-              ],
-              "default": 134217728
->>>>>>> 611b5f95
             }
           },
           "additionalProperties": false
@@ -851,10 +810,7 @@
                         "additionalProperties": true
                       }
                     },
-                    "required": [
-                      "module",
-                      "options"
-                    ]
+                    "required": ["module", "options"]
                   }
                 },
                 {
@@ -873,10 +829,7 @@
                             "additionalProperties": true
                           }
                         },
-                        "required": [
-                          "module",
-                          "options"
-                        ]
+                        "required": ["module", "options"]
                       }
                     },
                     "Pool": {
@@ -892,10 +845,7 @@
                             "additionalProperties": true
                           }
                         },
-                        "required": [
-                          "module",
-                          "options"
-                        ]
+                        "required": ["module", "options"]
                       }
                     },
                     "Agent": {
@@ -911,10 +861,7 @@
                             "additionalProperties": true
                           }
                         },
-                        "required": [
-                          "module",
-                          "options"
-                        ]
+                        "required": ["module", "options"]
                       }
                     }
                   }
@@ -939,10 +886,7 @@
                   "items": {
                     "type": "string"
                   },
-                  "default": [
-                    "GET",
-                    "HEAD"
-                  ],
+                  "default": ["GET", "HEAD"],
                   "minItems": 1
                 },
                 "cacheTagsHeader": {
@@ -1044,10 +988,7 @@
                     }
                   },
                   "additionalProperties": false,
-                  "required": [
-                    "username",
-                    "password"
-                  ]
+                  "required": ["username", "password"]
                 },
                 "labels": {
                   "type": "object",
@@ -1220,9 +1161,7 @@
                       "description": "Service version for OTLP resource attributes"
                     }
                   },
-                  "required": [
-                    "endpoint"
-                  ],
+                  "required": ["endpoint"],
                   "additionalProperties": false
                 }
               },
@@ -1264,15 +1203,7 @@
                   "method": {
                     "description": "HTTP method to skip",
                     "type": "string",
-                    "enum": [
-                      "GET",
-                      "POST",
-                      "PUT",
-                      "DELETE",
-                      "PATCH",
-                      "HEAD",
-                      "OPTIONS"
-                    ]
+                    "enum": ["GET", "POST", "PUT", "DELETE", "PATCH", "HEAD", "OPTIONS"]
                   }
                 }
               }
@@ -1286,13 +1217,7 @@
                     "properties": {
                       "type": {
                         "type": "string",
-                        "enum": [
-                          "console",
-                          "otlp",
-                          "zipkin",
-                          "memory",
-                          "file"
-                        ],
+                        "enum": ["console", "otlp", "zipkin", "memory", "file"],
                         "default": "console"
                       },
                       "options": {
@@ -1322,13 +1247,7 @@
                   "properties": {
                     "type": {
                       "type": "string",
-                      "enum": [
-                        "console",
-                        "otlp",
-                        "zipkin",
-                        "memory",
-                        "file"
-                      ],
+                      "enum": ["console", "otlp", "zipkin", "memory", "file"],
                       "default": "console"
                     },
                     "options": {
@@ -1355,9 +1274,7 @@
               ]
             }
           },
-          "required": [
-            "applicationName"
-          ],
+          "required": ["applicationName"],
           "additionalProperties": false
         },
         "verticalScaler": {
@@ -1499,13 +1416,7 @@
               },
               "method": {
                 "type": "string",
-                "enum": [
-                  "GET",
-                  "POST",
-                  "PUT",
-                  "PATCH",
-                  "DELETE"
-                ],
+                "enum": ["GET", "POST", "PUT", "PATCH", "DELETE"],
                 "default": "GET"
               },
               "headers": {
@@ -1531,11 +1442,7 @@
                 "default": 3
               }
             },
-            "required": [
-              "name",
-              "cron",
-              "callbackUrl"
-            ]
+            "required": ["name", "cron", "callbackUrl"]
           }
         },
         "policies": {
@@ -1561,9 +1468,7 @@
               }
             }
           },
-          "required": [
-            "deny"
-          ],
+          "required": ["deny"],
           "additionalProperties": false
         }
       },
