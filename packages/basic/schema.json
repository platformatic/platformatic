--- conflicted
+++ resolved
@@ -1,9 +1,5 @@
 {
-<<<<<<< HEAD
   "$id": "https://schemas.platformatic.dev/@platformatic/basic/3.0.0-alpha.1.json",
-=======
-  "$id": "https://schemas.platformatic.dev/@platformatic/basic/2.74.1.json",
->>>>>>> 469250bb
   "$schema": "http://json-schema.org/draft-07/schema#",
   "title": "Platformatic Basic Config",
   "type": "object",
@@ -52,15 +48,7 @@
               "default": "info",
               "oneOf": [
                 {
-                  "enum": [
-                    "fatal",
-                    "error",
-                    "warn",
-                    "info",
-                    "debug",
-                    "trace",
-                    "silent"
-                  ]
+                  "enum": ["fatal", "error", "warn", "info", "debug", "trace", "silent"]
                 },
                 {
                   "pattern": "^\\{.+\\}$"
@@ -141,18 +129,11 @@
                   "resolvePath": true
                 }
               },
-              "required": [
-                "path"
-              ],
+              "required": ["path"],
               "additionalProperties": false
             },
             "timestamp": {
-              "enum": [
-                "epochTime",
-                "unixTime",
-                "nullTime",
-                "isoTime"
-              ]
+              "enum": ["epochTime", "unixTime", "nullTime", "isoTime"]
             },
             "redact": {
               "type": "object",
@@ -168,9 +149,7 @@
                   "default": "[redacted]"
                 }
               },
-              "required": [
-                "paths"
-              ],
+              "required": ["paths"],
               "additionalProperties": false
             },
             "base": {
@@ -192,9 +171,7 @@
               "additionalProperties": true
             }
           },
-          "required": [
-            "level"
-          ],
+          "required": ["level"],
           "default": {},
           "additionalProperties": true
         },
@@ -306,10 +283,7 @@
                 }
               },
               "additionalProperties": false,
-              "required": [
-                "key",
-                "cert"
-              ]
+              "required": ["key", "cert"]
             }
           },
           "additionalProperties": false
@@ -360,10 +334,7 @@
             }
           },
           "default": {},
-          "required": [
-            "runtime",
-            "service"
-          ],
+          "required": ["runtime", "service"],
           "additionalProperties": false
         },
         "health": {
@@ -491,10 +462,7 @@
                         "additionalProperties": true
                       }
                     },
-                    "required": [
-                      "module",
-                      "options"
-                    ]
+                    "required": ["module", "options"]
                   }
                 },
                 {
@@ -513,10 +481,7 @@
                             "additionalProperties": true
                           }
                         },
-                        "required": [
-                          "module",
-                          "options"
-                        ]
+                        "required": ["module", "options"]
                       }
                     },
                     "Pool": {
@@ -532,10 +497,7 @@
                             "additionalProperties": true
                           }
                         },
-                        "required": [
-                          "module",
-                          "options"
-                        ]
+                        "required": ["module", "options"]
                       }
                     },
                     "Agent": {
@@ -551,10 +513,7 @@
                             "additionalProperties": true
                           }
                         },
-                        "required": [
-                          "module",
-                          "options"
-                        ]
+                        "required": ["module", "options"]
                       }
                     }
                   }
@@ -579,10 +538,7 @@
                   "items": {
                     "type": "string"
                   },
-                  "default": [
-                    "GET",
-                    "HEAD"
-                  ],
+                  "default": ["GET", "HEAD"],
                   "minItems": 1
                 },
                 "cacheTagsHeader": {
@@ -684,10 +640,7 @@
                     }
                   },
                   "additionalProperties": false,
-                  "required": [
-                    "username",
-                    "password"
-                  ]
+                  "required": ["username", "password"]
                 },
                 "labels": {
                   "type": "object",
@@ -814,15 +767,7 @@
                   "method": {
                     "description": "HTTP method to skip",
                     "type": "string",
-                    "enum": [
-                      "GET",
-                      "POST",
-                      "PUT",
-                      "DELETE",
-                      "PATCH",
-                      "HEAD",
-                      "OPTIONS"
-                    ]
+                    "enum": ["GET", "POST", "PUT", "DELETE", "PATCH", "HEAD", "OPTIONS"]
                   }
                 }
               }
@@ -836,13 +781,7 @@
                     "properties": {
                       "type": {
                         "type": "string",
-                        "enum": [
-                          "console",
-                          "otlp",
-                          "zipkin",
-                          "memory",
-                          "file"
-                        ],
+                        "enum": ["console", "otlp", "zipkin", "memory", "file"],
                         "default": "console"
                       },
                       "options": {
@@ -872,13 +811,7 @@
                   "properties": {
                     "type": {
                       "type": "string",
-                      "enum": [
-                        "console",
-                        "otlp",
-                        "zipkin",
-                        "memory",
-                        "file"
-                      ],
+                      "enum": ["console", "otlp", "zipkin", "memory", "file"],
                       "default": "console"
                     },
                     "options": {
@@ -905,9 +838,7 @@
               ]
             }
           },
-          "required": [
-            "serviceName"
-          ],
+          "required": ["serviceName"],
           "additionalProperties": false
         },
         "inspectorOptions": {
@@ -988,13 +919,7 @@
               },
               "method": {
                 "type": "string",
-                "enum": [
-                  "GET",
-                  "POST",
-                  "PUT",
-                  "PATCH",
-                  "DELETE"
-                ],
+                "enum": ["GET", "POST", "PUT", "PATCH", "DELETE"],
                 "default": "GET"
               },
               "headers": {
@@ -1020,11 +945,7 @@
                 "default": 3
               }
             },
-            "required": [
-              "name",
-              "cron",
-              "callbackUrl"
-            ]
+            "required": ["name", "cron", "callbackUrl"]
           }
         }
       },
