import { ITC } from '@platformatic/itc'
import { collectMetrics } from '@platformatic/metrics'
import { setupNodeHTTPTelemetry } from '@platformatic/telemetry'
import { createPinoWritable, ensureLoggableError } from '@platformatic/utils'
import { tracingChannel } from 'node:diagnostics_channel'
import { EventEmitter, once } from 'node:events'
import { readFile } from 'node:fs/promises'
import { register } from 'node:module'
import { hostname, platform, tmpdir } from 'node:os'
import { basename, resolve } from 'node:path'
import { fileURLToPath } from 'node:url'
import { isMainThread } from 'node:worker_threads'
import pino from 'pino'
import { getGlobalDispatcher, setGlobalDispatcher } from 'undici'
import { WebSocket } from 'ws'
import { exitCodes } from '../errors.js'
import { importFile } from '../utils.js'
<<<<<<< HEAD
import { getSocketPath } from './child-manager.js'

const windowsNpmExecutables = ['npm-prefix.js', 'npm-cli.js']
=======
import { getSocketPath, isWindows } from './child-manager.js'
import diagnosticChannel from 'node:diagnostics_channel'
import { ServerResponse } from 'node:http'
>>>>>>> 227ed2d0

function createInterceptor (itc) {
  return function (dispatch) {
    return async (opts, handler) => {
      let url = opts.origin
      if (!(url instanceof URL)) {
        url = new URL(opts.path, url)
      }

      // Other URLs are handled normally
      if (!url.hostname.endsWith('.plt.local')) {
        return dispatch(opts, handler)
      }

      const headers = {
        ...opts?.headers
      }

      delete headers.connection
      delete headers['transfer-encoding']
      headers.host = url.host

      const requestOpts = {
        ...opts,
        headers
      }
      delete requestOpts.dispatcher

      itc
        .send('fetch', requestOpts)
        .then(res => {
          if (res.rawPayload && !Buffer.isBuffer(res.rawPayload)) {
            res.rawPayload = Buffer.from(res.rawPayload.data)
          }

          const headers = []
          for (const [key, value] of Object.entries(res.headers)) {
            if (Array.isArray(value)) {
              for (const v of value) {
                headers.push(key)
                headers.push(v)
              }
            } else {
              headers.push(key)
              headers.push(value)
            }
          }

          handler.onHeaders(res.statusCode, headers, () => {}, res.statusMessage)
          handler.onData(res.rawPayload)
          handler.onComplete([])
        })
        .catch(e => {
          handler.onError(new Error(e.message))
        })

      return true
    }
  }
}

export class ChildProcess extends ITC {
  #listener
  #socket
  #child
  #logger
  #metricsRegistry
  #pendingMessages

  constructor () {
    super({
      throwOnMissingHandler: false,
      name: `${process.env.PLT_MANAGER_ID}-child-process`,
      handlers: {
        collectMetrics: (...args) => {
          return this.#collectMetrics(...args)
        },
        getMetrics: (...args) => {
          return this.#getMetrics(...args)
        }
      }
    })

    /* c8 ignore next */
    const protocol = platform() === 'win32' ? 'ws+unix:' : 'ws+unix://'
    this.#socket = new WebSocket(`${protocol}${getSocketPath(process.env.PLT_MANAGER_ID)}`)
    this.#pendingMessages = []

    this.listen()
    this.#setupLogger()
    this.#setupTelemetry()
    this.#setupHandlers()
    this.#setupServer()
    this.#setupInterceptors()

    this.on('close', () => {
      if (!globalThis.platformatic.events.emit('close')) {
        // No user event, just exit without errors
        process.exit(0)
      }
    })
  }

  _setupListener (listener) {
    this.#listener = listener

    this.#socket.on('open', () => {
      // Never hang the process on this socket.
      this.#socket._socket.unref()

      /* c8 ignore next 3 */
      for (const message of this.#pendingMessages) {
        this.#socket.send(message)
      }
    })

    this.#socket.on('message', message => {
      try {
        this.#listener(JSON.parse(message))
      } catch (error) {
        this.#logger.error({ err: ensureLoggableError(error) }, 'Handling a message failed.')
        process.exit(exitCodes.PROCESS_MESSAGE_HANDLING_FAILED)
      }
    })

    /* c8 ignore next 5 */
    this.#socket.on('error', error => {
      process._rawDebug(error)
      // There is nothing to log here as the connection with the parent thread is lost. Exit with a special code
      process.exit(exitCodes.PROCESS_SOCKET_ERROR)
    })
  }

  _send (message) {
    /* c8 ignore next 4 */
    if (this.#socket.readyState === WebSocket.CONNECTING) {
      this.#pendingMessages.push(JSON.stringify(message))
      return
    }

    this.#socket.send(JSON.stringify(message))
  }

  _createClosePromise () {
    return once(this.#socket, 'close')
  }

  /* c8 ignore next 3 */
  _close () {
    this.#socket.close()
  }

  async #collectMetrics ({ serviceId, workerId, metricsConfig }) {
    const { registry } = await collectMetrics(serviceId, workerId, metricsConfig)
    this.#metricsRegistry = registry
  }

  async #getMetrics ({ format } = {}) {
    if (!this.#metricsRegistry) return null

    const res =
      format === 'json' ? await this.#metricsRegistry.getMetricsAsJSON() : await this.#metricsRegistry.metrics()

    return res
  }

  #setupLogger () {
    // Since this is executed by user code, make sure we only override this in the main thread
    // The rest will be intercepted by the BaseStackable.
    const pinoOptions = {
      level: 'info',
      name: globalThis.platformatic.serviceId
    }

    if (typeof globalThis.platformatic.workerId !== 'undefined') {
      pinoOptions.base = {
        pid: process.pid,
        hostname: hostname(),
        worker: parseInt(globalThis.platformatic.workerId)
      }
    }

    if (isMainThread) {
      pinoOptions.transport = {
        target: new URL('./child-transport.js', import.meta.url).toString()
      }

      this.#logger = pino(pinoOptions)

      Reflect.defineProperty(process, 'stdout', { value: createPinoWritable(this.#logger, 'info') })
      Reflect.defineProperty(process, 'stderr', { value: createPinoWritable(this.#logger, 'error', true) })
    } else {
      this.#logger = pino(pinoOptions)
    }
  }

  /* c8 ignore next 5 */
  #setupTelemetry () {
    if (globalThis.platformatic.telemetry) {
      setupNodeHTTPTelemetry(globalThis.platformatic.telemetry, this.#logger)
    }
  }

  #setupServer () {
    const subscribers = {
      asyncStart ({ options }) {
        // Unix socket, do nothing
        if (options.path) {
          return
        }

        const port = globalThis.platformatic.port
        const host = globalThis.platformatic.host

        if (port !== false) {
          options.port = typeof port === 'number' ? port : 0
        }
        if (typeof host === 'string') {
          options.host = host
        }
      },
      asyncEnd: ({ server }) => {
        tracingChannel('net.server.listen').unsubscribe(subscribers)

        const address = server.address()

        // Unix socket, do nothing
        if (typeof address === 'string') {
          return
        }

        const { family, address: host, port } = address
        /* c8 ignore next */
        const url = new URL(family === 'IPv6' ? `http://[${host}]:${port}` : `http://${host}:${port}`).origin

        this.notify('url', url)
      },
      error: ({ error }) => {
        tracingChannel('net.server.listen').unsubscribe(subscribers)
        this.notify('error', error)
      }
    }

    tracingChannel('net.server.listen').subscribe(subscribers)

    const { isEntrypoint, runtimeBasePath, wantsAbsoluteUrls } = globalThis.platformatic
    if (isEntrypoint && runtimeBasePath && !wantsAbsoluteUrls) {
      stripBasePath(runtimeBasePath)
    }
  }

  #setupInterceptors () {
    setGlobalDispatcher(getGlobalDispatcher().compose(createInterceptor(this)))
  }

  #setupHandlers () {
    const errorLabel =
      typeof globalThis.platformatic.workerId !== 'undefined'
        ? `worker ${globalThis.platformatic.workerId} of the service "${globalThis.platformatic.serviceId}"`
        : `service "${globalThis.platformatic.serviceId}"`

    function handleUnhandled (type, err) {
      this.#logger.error({ err: ensureLoggableError(err) }, `Child process for the ${errorLabel} threw an ${type}.`)

      // Give some time to the logger and ITC notifications to land before shutting down
      setTimeout(() => process.exit(exitCodes.PROCESS_UNHANDLED_ERROR), 100)
    }

    process.on('uncaughtException', handleUnhandled.bind(this, 'uncaught exception'))
    process.on('unhandledRejection', handleUnhandled.bind(this, 'unhandled rejection'))
  }
}

function stripBasePath (basePath) {
  const kBasePath = Symbol('kBasePath')

  diagnosticChannel.subscribe('http.server.request.start', ({ request, response }) => {
    if (request.url.startsWith(basePath)) {
      request.url = request.url.slice(basePath.length)

      if (request.url.charAt(0) !== '/') {
        request.url = '/' + request.url
      }

      response[kBasePath] = basePath
    }
  })

  const originWriteHead = ServerResponse.prototype.writeHead
  const originSetHeader = ServerResponse.prototype.setHeader

  ServerResponse.prototype.writeHead = function (statusCode, statusMessage, headers) {
    if (this[kBasePath] !== undefined) {
      if (headers === undefined && typeof statusMessage === 'object') {
        headers = statusMessage
        statusMessage = undefined
      }

      if (headers) {
        for (const key in headers) {
          if (
            key.toLowerCase() === 'location' &&
            !headers[key].startsWith(basePath)
          ) {
            headers[key] = basePath + headers[key]
          }
        }
      }
    }

    return originWriteHead.call(this, statusCode, statusMessage, headers)
  }

  ServerResponse.prototype.setHeader = function (name, value) {
    if (this[kBasePath]) {
      if (name.toLowerCase() === 'location' && !value.startsWith(basePath)) {
        value = basePath + value
      }
    }
    originSetHeader.call(this, name, value)
  }
}

async function main () {
  const executable = basename(process.argv[1] ?? '')
  if (!isMainThread || windowsNpmExecutables.includes(executable)) {
    return
  }

  const dataPath = resolve(tmpdir(), 'platformatic', 'runtimes', `${process.env.PLT_MANAGER_ID}.json`)
  const { data, loader, scripts } = JSON.parse(await readFile(dataPath))

  globalThis.platformatic = data
  globalThis.platformatic.events = new EventEmitter()

  if (data.root && isMainThread) {
    process.chdir(fileURLToPath(data.root))
  }

  if (loader) {
    register(loader, { data })
  }

  for (const script of scripts) {
    await importFile(script)
  }

  globalThis[Symbol.for('plt.children.itc')] = new ChildProcess()
}

await main()<|MERGE_RESOLUTION|>--- conflicted
+++ resolved
@@ -2,9 +2,10 @@
 import { collectMetrics } from '@platformatic/metrics'
 import { setupNodeHTTPTelemetry } from '@platformatic/telemetry'
 import { createPinoWritable, ensureLoggableError } from '@platformatic/utils'
-import { tracingChannel } from 'node:diagnostics_channel'
+import diagnosticChannel, { tracingChannel } from 'node:diagnostics_channel'
 import { EventEmitter, once } from 'node:events'
 import { readFile } from 'node:fs/promises'
+import { ServerResponse } from 'node:http'
 import { register } from 'node:module'
 import { hostname, platform, tmpdir } from 'node:os'
 import { basename, resolve } from 'node:path'
@@ -15,17 +16,11 @@
 import { WebSocket } from 'ws'
 import { exitCodes } from '../errors.js'
 import { importFile } from '../utils.js'
-<<<<<<< HEAD
 import { getSocketPath } from './child-manager.js'
 
 const windowsNpmExecutables = ['npm-prefix.js', 'npm-cli.js']
-=======
-import { getSocketPath, isWindows } from './child-manager.js'
-import diagnosticChannel from 'node:diagnostics_channel'
-import { ServerResponse } from 'node:http'
->>>>>>> 227ed2d0
-
-function createInterceptor (itc) {
+
+function createInterceptor(itc) {
   return function (dispatch) {
     return async (opts, handler) => {
       let url = opts.origin
@@ -93,7 +88,7 @@
   #metricsRegistry
   #pendingMessages
 
-  constructor () {
+  constructor() {
     super({
       throwOnMissingHandler: false,
       name: `${process.env.PLT_MANAGER_ID}-child-process`,
@@ -127,7 +122,7 @@
     })
   }
 
-  _setupListener (listener) {
+  _setupListener(listener) {
     this.#listener = listener
 
     this.#socket.on('open', () => {
@@ -157,7 +152,7 @@
     })
   }
 
-  _send (message) {
+  _send(message) {
     /* c8 ignore next 4 */
     if (this.#socket.readyState === WebSocket.CONNECTING) {
       this.#pendingMessages.push(JSON.stringify(message))
@@ -167,21 +162,21 @@
     this.#socket.send(JSON.stringify(message))
   }
 
-  _createClosePromise () {
+  _createClosePromise() {
     return once(this.#socket, 'close')
   }
 
   /* c8 ignore next 3 */
-  _close () {
+  _close() {
     this.#socket.close()
   }
 
-  async #collectMetrics ({ serviceId, workerId, metricsConfig }) {
+  async #collectMetrics({ serviceId, workerId, metricsConfig }) {
     const { registry } = await collectMetrics(serviceId, workerId, metricsConfig)
     this.#metricsRegistry = registry
   }
 
-  async #getMetrics ({ format } = {}) {
+  async #getMetrics({ format } = {}) {
     if (!this.#metricsRegistry) return null
 
     const res =
@@ -190,7 +185,7 @@
     return res
   }
 
-  #setupLogger () {
+  #setupLogger() {
     // Since this is executed by user code, make sure we only override this in the main thread
     // The rest will be intercepted by the BaseStackable.
     const pinoOptions = {
@@ -221,15 +216,15 @@
   }
 
   /* c8 ignore next 5 */
-  #setupTelemetry () {
+  #setupTelemetry() {
     if (globalThis.platformatic.telemetry) {
       setupNodeHTTPTelemetry(globalThis.platformatic.telemetry, this.#logger)
     }
   }
 
-  #setupServer () {
+  #setupServer() {
     const subscribers = {
-      asyncStart ({ options }) {
+      asyncStart({ options }) {
         // Unix socket, do nothing
         if (options.path) {
           return
@@ -275,17 +270,17 @@
     }
   }
 
-  #setupInterceptors () {
+  #setupInterceptors() {
     setGlobalDispatcher(getGlobalDispatcher().compose(createInterceptor(this)))
   }
 
-  #setupHandlers () {
+  #setupHandlers() {
     const errorLabel =
       typeof globalThis.platformatic.workerId !== 'undefined'
         ? `worker ${globalThis.platformatic.workerId} of the service "${globalThis.platformatic.serviceId}"`
         : `service "${globalThis.platformatic.serviceId}"`
 
-    function handleUnhandled (type, err) {
+    function handleUnhandled(type, err) {
       this.#logger.error({ err: ensureLoggableError(err) }, `Child process for the ${errorLabel} threw an ${type}.`)
 
       // Give some time to the logger and ITC notifications to land before shutting down
@@ -297,7 +292,7 @@
   }
 }
 
-function stripBasePath (basePath) {
+function stripBasePath(basePath) {
   const kBasePath = Symbol('kBasePath')
 
   diagnosticChannel.subscribe('http.server.request.start', ({ request, response }) => {
@@ -324,10 +319,7 @@
 
       if (headers) {
         for (const key in headers) {
-          if (
-            key.toLowerCase() === 'location' &&
-            !headers[key].startsWith(basePath)
-          ) {
+          if (key.toLowerCase() === 'location' && !headers[key].startsWith(basePath)) {
             headers[key] = basePath + headers[key]
           }
         }
@@ -347,7 +339,7 @@
   }
 }
 
-async function main () {
+async function main() {
   const executable = basename(process.argv[1] ?? '')
   if (!isMainThread || windowsNpmExecutables.includes(executable)) {
     return
