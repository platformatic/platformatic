/* globals platformatic */

import { withResolvers } from '@platformatic/utils'
import { deepStrictEqual, ok, rejects, throws } from 'node:assert'
import { platform } from 'node:os'
import { test } from 'node:test'
import { fileURLToPath, pathToFileURL } from 'node:url'
import { request } from 'undici'
import { createMockedLogger, createStackable, temporaryFolder } from './helper.js'

test('BaseStackable - should properly initialize', async t => {
  const stackable = createStackable({ serviceId: 'service' })
  deepStrictEqual(stackable.logger.level, 'trace')
})

test('BaseStackable - should properly setup globals', async t => {
  const stackable = createStackable(
    { serverConfig: {} },
    {
      current: {
        server: {
          logger: {
            level: 'info'
          }
        }
      }
    }
  )

  platformatic.setOpenapiSchema('openapi')
  platformatic.setGraphqlSchema('graphql')
  platformatic.setBasePath('basePath')

  deepStrictEqual(await stackable.getOpenapiSchema(), 'openapi')
  deepStrictEqual(await stackable.getGraphqlSchema(), 'graphql')
  deepStrictEqual(stackable.logger.level, 'info')
  deepStrictEqual(stackable.basePath, 'basePath')
})

test('BaseStackable - other getters', async t => {
  const stackable = createStackable(
    {},
    {
      current: { key1: 'value1' },
      env: { key2: 'value2' }
    }
  )

  stackable.url = 'URL'

  deepStrictEqual(stackable.getUrl(), 'URL')
  deepStrictEqual(await stackable.getConfig(), { key1: 'value1' })
  deepStrictEqual(await stackable.getEnv(), { key2: 'value2' })
  deepStrictEqual(await stackable.getInfo(), { type: 'base', version: '1.0.0' })
  deepStrictEqual(await stackable.collectMetrics(), undefined)
  deepStrictEqual(await stackable.getDispatchFunc(), stackable)
})

test('BaseStackable - getWatchConfig - disabled', async t => {
  const stackable = createStackable({}, { current: { watch: { enabled: false } } })

  deepStrictEqual(await stackable.getWatchConfig(), { enabled: false, path: temporaryFolder })
})

test('BaseStackable - getWatchConfig - disabled', async t => {
  const stackable = createStackable({}, { current: { watch: { enabled: true, allow: ['first'], ignore: ['second'] } } })

  deepStrictEqual(await stackable.getWatchConfig(), {
    allow: ['first'],
    enabled: true,
    path: temporaryFolder,
    ignore: ['second']
  })
})

test('BaseStackable - log - should properly log', async t => {
  const stackable = createStackable()

  const { messages, logger } = createMockedLogger()
  stackable.logger = logger

  await stackable.log({ message: 'MESSAGE 1' })
  await stackable.log({ message: 'MESSAGE 2', level: 'error' })

  deepStrictEqual(messages, [
    ['INFO', 'MESSAGE 1'],
    ['ERROR', 'MESSAGE 2']
  ])
})

test('BaseStackable - verifyOutputDirectory - throw an error', t => {
  const stackable = createStackable({ isProduction: true })

  throws(
    () => stackable.verifyOutputDirectory('/non/existent'),
    /Cannot access directory '\/non\/existent'. Please run the 'build' command before running in production mode./
  )
})

test('BaseStackable - verifyOutputDirectory - do not throw an error in development', async t => {
  const stackable = createStackable()

  stackable.verifyOutputDirectory('/non/existent')
})

test('BaseStackable - verifyOutputDirectory - do not throw on existing directories', async t => {
  const stackable = createStackable({ isProduction: true })

  stackable.verifyOutputDirectory(import.meta.dirname)
})

test('BaseStackable - buildWithCommand - should execute the requested command', async t => {
  const stackable = createStackable({ isProduction: true })
  const { messages, logger } = createMockedLogger()
  stackable.logger = logger

  const executablePath = fileURLToPath(new URL('./fixtures/print-cwd.js', import.meta.url))
  await stackable.buildWithCommand(['node', executablePath], import.meta.dirname)

  deepStrictEqual(messages, [
    ['DEBUG', `Executing "node ${executablePath}" ...`],
    ['ERROR', temporaryFolder]
  ])
})

test('BaseStackable - buildWithCommand - should handle exceptions', async t => {
  const stackable = createStackable({})
  const { messages, logger } = createMockedLogger()
  stackable.logger = logger

  const executablePath = fileURLToPath(new URL('./fixtures/invalid.js', import.meta.url))
  await rejects(
    () => stackable.buildWithCommand(`node ${executablePath}`, import.meta.dirname),
    /PLT_BASIC_NON_ZERO_EXIT_CODE/
  )

  deepStrictEqual(messages, [['DEBUG', `Executing "node ${executablePath}" ...`]])
})

test('BaseStackable - startCommand and stopCommand - should execute the requested command', async t => {
  const stackable = createStackable(
    {
      isEntrypoint: true,
      serverConfig: {
        hostname: '127.0.0.1',
        port: 0
      },
      telemetryConfig: {}
    },
    {
      current: {
        application: { basePath: '/whatever' },
        watch: { enabled: true, allow: ['first'], ignore: ['second'] }
      }
    }
  )

  const executablePath = fileURLToPath(new URL('./fixtures/server.js', import.meta.url))
  await stackable.startWithCommand(`node ${executablePath}`)

  ok(stackable.url.startsWith('http://127.0.0.1:'))
  ok(!stackable.url.endsWith(':10000'))
  deepStrictEqual(stackable.subprocessConfig, { production: false })

  {
    const { statusCode, body: rawBody } = await request(stackable.url, {
      method: 'GET',
      path: '/'
    })
    deepStrictEqual(statusCode, 200)

    const body = await rawBody.json()
    body.events = undefined
    deepStrictEqual(body, {
      basePath: '/whatever',
      host: '127.0.0.1',
      logLevel: 'trace',
      port: 0,
      root: pathToFileURL(temporaryFolder).toString(),
      telemetry: {},
<<<<<<< HEAD
      events: undefined
=======
      isEntrypoint: true,
      runtimeBasePath: null,
      wantsAbsoluteUrls: false
>>>>>>> 227ed2d0
    })
  }

  await stackable.stopCommand()
})

test(
  'BaseStackable - startCommand - should reject for non existing commands',
  { skip: platform() === 'win32' },
  async t => {
    const stackable = createStackable()

    await rejects(
      () => stackable.startWithCommand('non-existing-command'),
      /Cannot execute command "non-existing-command": executable not found/
    )
  }
)

test('BaseStackable - startCommand - should kill the process on non-zero exit code', async t => {
  const stackable = createStackable()

  const { promise, resolve } = withResolvers()
  t.mock.method(process, 'exit', code => {
    resolve(code)
  })

  const executablePath = fileURLToPath(new URL('./fixtures/non-zero-exit.js', import.meta.url))
  await stackable.startWithCommand(`node ${executablePath}`)

  deepStrictEqual(await promise, 123)
})<|MERGE_RESOLUTION|>--- conflicted
+++ resolved
@@ -178,13 +178,10 @@
       port: 0,
       root: pathToFileURL(temporaryFolder).toString(),
       telemetry: {},
-<<<<<<< HEAD
-      events: undefined
-=======
       isEntrypoint: true,
       runtimeBasePath: null,
-      wantsAbsoluteUrls: false
->>>>>>> 227ed2d0
+      wantsAbsoluteUrls: false,
+      events: undefined
     })
   }
 
