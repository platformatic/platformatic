--- conflicted
+++ resolved
@@ -43,11 +43,7 @@
     "@platformatic/db": "workspace:*",
     "@platformatic/service": "workspace:*",
     "ajv": "^8.12.0",
-<<<<<<< HEAD
-    "c8": "^7.14.0",
-=======
     "c8": "^8.0.0",
->>>>>>> afae9453
     "cross-env": "^7.0.3",
     "dotenv": "^16.1.4",
     "esmock": "^2.3.1",
