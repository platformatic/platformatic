--- conflicted
+++ resolved
@@ -13,12 +13,8 @@
 import { applyMigrations } from './lib/migrate.mjs'
 import { seed } from './lib/seed.mjs'
 import { generateTypes } from './lib/gen-types.mjs'
-<<<<<<< HEAD
-import { printGraphQLSchema, printOpenAPISchema } from './lib/gen-schema.mjs'
+import { printGraphQLSchema, printOpenAPISchema, generateJsonSchemaConfig } from './lib/gen-schema.mjs'
 import { generateMigration } from './lib/gen-migration.mjs'
-=======
-import { printGraphQLSchema, printOpenAPISchema, generateJsonSchemaConfig } from './lib/gen-schema.mjs'
->>>>>>> 92c0a3c5
 
 const help = helpMe({
   dir: join(import.meta.url, 'help'),
