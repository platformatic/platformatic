{
  "name": "@platformatic/db",
  "version": "1.27.0",
  "description": "",
  "main": "index.js",
  "types": "index.d.ts",
  "bin": {
    "plt-db": "./db.mjs"
  },
  "scripts": {
    "test": "pnpm run lint && borp -T --concurrency=1 --timeout 120000 && tsd ",
    "test:postgresql": "DB=postgresql borp -T --concurrency=1 --timeout 120000",
    "test:mariadb": "DB=mariadb borp -T --concurrency=1 --timeout 120000",
    "test:mysql": "DB=mysql borp -T --concurrency=1 --timeout 120000",
    "gen-schema": "node lib/schema.js > schema.json",
    "gen-types": "json2ts > config.d.ts < schema.json",
    "build": "pnpm run gen-schema && pnpm run gen-types",
    "prepublishOnly": "pnpm run build",
    "lint": "standard | snazzy && ts-standard | snazzy"
  },
  "author": "Matteo Collina <hello@matteocollina.com>",
  "repository": {
    "type": "git",
    "url": "git+https://github.com/platformatic/platformatic.git"
  },
  "license": "Apache-2.0",
  "bugs": {
    "url": "https://github.com/platformatic/platformatic/issues"
  },
  "homepage": "https://github.com/platformatic/platformatic#readme",
  "devDependencies": {
    "@databases/pg": "^5.5.0",
    "@databases/sql": "^3.3.0",
    "ajv": "^8.12.0",
    "bindings": "^1.5.0",
    "borp": "^0.10.0",
    "c8": "^9.1.0",
    "execa": "^8.0.1",
    "json-schema-to-typescript": "^13.1.2",
    "mercurius": "^13.4.0",
    "openapi-types": "^12.1.3",
    "snazzy": "^9.0.0",
    "split2": "^4.2.0",
    "standard": "^17.1.0",
    "strip-ansi": "^7.1.0",
    "ts-standard": "^12.0.2",
    "tsd": "^0.30.7",
    "typescript": "^5.4.2",
    "undici": "^6.9.0",
    "vscode-json-languageservice": "^5.3.9",
    "why-is-node-running": "^2.2.2",
    "yaml": "^2.4.1"
  },
  "dependencies": {
    "@fastify/accepts": "^4.3.0",
    "@fastify/basic-auth": "^5.1.1",
<<<<<<< HEAD
    "@fastify/cors": "^9.0.1",
=======
    "@fastify/cors": "^9.0.0",
>>>>>>> 335816c2
    "@fastify/deepmerge": "^1.3.0",
    "@fastify/error": "^3.4.1",
    "@fastify/static": "^7.0.1",
    "@fastify/swagger": "^8.14.0",
    "@platformatic/config": "workspace:*",
    "@platformatic/db-authorization": "workspace:*",
    "@platformatic/db-core": "workspace:*",
    "@platformatic/generators": "workspace:*",
    "@platformatic/service": "workspace:*",
    "@platformatic/sql-events": "workspace:*",
    "@platformatic/sql-graphql": "workspace:*",
    "@platformatic/sql-json-schema-mapper": "workspace:*",
    "@platformatic/sql-mapper": "workspace:*",
    "@platformatic/sql-openapi": "workspace:*",
    "@platformatic/telemetry": "workspace:*",
    "@platformatic/utils": "workspace:*",
    "camelcase": "^6.3.0",
    "close-with-grace": "^1.3.0",
    "code-block-writer": "^13.0.1",
    "commist": "^3.2.0",
    "console-table-printer": "^2.12.0",
    "desm": "^1.3.1",
    "env-schema": "^5.2.1",
    "es-main": "^1.3.0",
    "execa": "^8.0.1",
    "fastify": "^4.26.2",
    "fastify-metrics": "^11.0.0",
    "fastify-plugin": "^4.5.1",
    "fastify-print-routes": "^3.1.1",
    "graphql": "^16.8.1",
    "help-me": "^5.0.0",
    "minimist": "^1.2.8",
    "ora": "^6.3.1",
    "pino": "^8.19.0",
    "pino-pretty": "^10.3.1",
    "postgrator": "^7.2.0",
    "rfdc": "^1.3.1",
    "rimraf": "^4.4.1",
    "semgrator": "^0.3.0",
    "ua-parser-js": "^1.0.37"
  },
  "standard": {
    "ignore": [
      "**/dist/*"
    ]
  },
  "ts-standard": {
    "ignore": [
      "test/**/*"
    ]
  }
}<|MERGE_RESOLUTION|>--- conflicted
+++ resolved
@@ -54,11 +54,7 @@
   "dependencies": {
     "@fastify/accepts": "^4.3.0",
     "@fastify/basic-auth": "^5.1.1",
-<<<<<<< HEAD
     "@fastify/cors": "^9.0.1",
-=======
-    "@fastify/cors": "^9.0.0",
->>>>>>> 335816c2
     "@fastify/deepmerge": "^1.3.0",
     "@fastify/error": "^3.4.1",
     "@fastify/static": "^7.0.1",
