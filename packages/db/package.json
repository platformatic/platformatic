{
  "name": "@platformatic/db",
  "version": "0.11.0",
  "description": "",
  "main": "index.js",
  "scripts": {
    "test": "standard | snazzy && c8 --100 tap --no-coverage --after=test/after-tests.js test/*test.js test/*/*test.mjs"
  },
  "author": "Matteo Collina <hello@matteocollina.com>",
  "repository": {
    "type": "git",
    "url": "git+https://github.com/platformatic/platformatic.git"
  },
  "license": "Apache-2.0",
  "bugs": {
    "url": "https://github.com/platformatic/platformatic/issues"
  },
  "homepage": "https://github.com/platformatic/platformatic#readme",
  "devDependencies": {
    "@databases/pg": "^5.4.1",
    "@databases/sqlite": "^4.0.2",
    "@platformatic/sql-graphql": "workspace:*",
    "@platformatic/sql-mapper": "workspace:*",
<<<<<<< HEAD
    "c8": "^7.12.0",
=======
    "bindings": "^1.5.0",
    "c8": "^7.11.0",
>>>>>>> b4c4dd9f
    "snazzy": "^9.0.0",
    "split2": "^4.1.0",
    "standard": "^17.0.0",
    "strip-ansi": "^7.0.1",
    "tap": "^16.3.2",
    "tsd": "^0.25.0",
    "typescript": "^4.9.4",
    "undici": "^5.14.0",
    "why-is-node-running": "^2.2.2",
    "yaml": "^2.1.3"
  },
  "dependencies": {
    "@fastify/accepts": "^4.1.0",
    "@fastify/basic-auth": "^5.0.0",
    "@fastify/cors": "^8.2.0",
    "@fastify/deepmerge": "^1.3.0",
    "@fastify/static": "^6.6.0",
    "@fastify/swagger": "^8.2.1",
    "@platformatic/config": "workspace:*",
    "@platformatic/db-authorization": "workspace:*",
    "@platformatic/db-core": "workspace:*",
    "@platformatic/db-dashboard": "workspace:*",
    "@platformatic/service": "workspace:*",
    "@platformatic/sql-json-schema-mapper": "workspace:*",
    "@platformatic/utils": "workspace:*",
    "close-with-grace": "^1.1.0",
    "commist": "^3.2.0",
    "create-platformatic": "workspace:*",
    "desm": "^1.3.0",
    "dtsgenerator": "^3.16.1",
    "env-schema": "^5.2.0",
    "es-main": "^1.2.0",
    "execa": "^6.1.0",
    "fastify": "^4.10.2",
    "fastify-metrics": "^10.0.0",
    "fastify-plugin": "^4.4.0",
    "fastify-print-routes": "^2.0.7",
    "graphql": "^16.6.0",
    "help-me": "^4.2.0",
    "minimatch": "^5.1.1",
    "minimist": "^1.2.7",
    "pino": "^8.8.0",
    "pino-pretty": "^9.1.1",
    "postgrator": "^7.1.1",
    "rfdc": "^1.3.0",
    "ua-parser-js": "^1.0.32"
  },
  "standard": {
    "ignore": [
      "**/dist/*"
    ]
  }
}<|MERGE_RESOLUTION|>--- conflicted
+++ resolved
@@ -21,12 +21,8 @@
     "@databases/sqlite": "^4.0.2",
     "@platformatic/sql-graphql": "workspace:*",
     "@platformatic/sql-mapper": "workspace:*",
-<<<<<<< HEAD
+    "bindings": "^1.5.0",
     "c8": "^7.12.0",
-=======
-    "bindings": "^1.5.0",
-    "c8": "^7.11.0",
->>>>>>> b4c4dd9f
     "snazzy": "^9.0.0",
     "split2": "^4.1.0",
     "standard": "^17.0.0",
