#! /usr/bin/env node
'use strict'

const { metrics, server, plugins, watch } = require('@platformatic/service').schema
const pkg = require('../package.json')
const version = 'v' + pkg.version

const db = {
  type: 'object',
  properties: {
    connectionString: {
      type: 'string'
    },
    schema: {
      type: 'array',
      items: {
        type: 'string'
      }
    },
    poolSize: {
      type: 'integer'
    },
    autoTimestamp: {
      oneOf: [{
        type: 'object',
        properties: {
          createdAt: {
            type: 'string',
            default: 'created_at'
          },
          updatedAt: {
            type: 'string',
            default: 'updated_at'
          }
        }
      }, {
        type: 'boolean'
      }]
    },
    graphql: {
      anyOf: [{
        type: 'boolean'
      }, {
        type: 'object',
        properties: {
          graphiql: {
            type: 'boolean'
          },
          ignore: {
            type: 'object',
            // TODO add support for column-level ignore
            additionalProperties: {
              type: 'boolean'
            }
          },
          subscriptionIgnore: {
            type: 'array',
            items: {
              type: 'string'
            }
          },
          schema: {
            type: 'string'
          },
          schemaPath: {
            type: 'string'
          }
        }
      }]
    },
    openapi: {
      anyOf: [{
        type: 'boolean'
      }, {
        type: 'object',
        properties: {
          info: {
            $ref: '#/$defs/info'
          },
          jsonSchemaDialect: {
            type: 'string',

            default: 'https://spec.openapis.org/oas/3.1/dialect/base'
          },
          servers: {
            type: 'array',
            items: {
              $ref: '#/$defs/server'
            },
            default: [
              {
                url: '/'
              }
            ]
          },
          paths: {
            $ref: '#/$defs/paths'
          },
          webhooks: {
            type: 'object',
            additionalProperties: {
              $ref: '#/$defs/path-item-or-reference'
            }
          },
          components: {
            $ref: '#/$defs/components'
          },
          security: {
            type: 'array',
            items: {
              $ref: '#/$defs/security-requirement'
            }
          },
          tags: {
            type: 'array',
            items: {
              $ref: '#/$defs/tag'
            }
          },
          externalDocs: {
            $ref: '#/$defs/external-documentation'
          },
          prefix: {
            type: 'string',
            description: 'Base URL for the OpenAPI'
          },
          ignore: {
            type: 'object',
            // TODO add support for column-level ignore
            additionalProperties: {
              type: 'boolean'
            }
          }
        },
        additionalProperties: false
      }]
    },
    ignore: {
      type: 'object',
      // TODO add support for column-level ignore
      additionalProperties: {
        type: 'boolean'
      }
    },
    limit: {
      type: 'object',
      properties: {
        default: {
          type: 'integer',
          default: 10
        },
        max: {
          type: 'integer',
          default: 100
        }
      }
    },
    events: {
      anyOf: [{
        type: 'boolean'
      }, {
        type: 'object',
        properties: {
          connectionString: {
            type: 'string'
          }
        },
        additionalProperties: false
      }]
    }
  },
  required: ['connectionString']
}

const sharedAuthorizationRule = {
  role: {
    type: 'string',
    description: 'the role name to match the rule'
  },
  defaults: {
    type: 'object',
    description: 'defaults for entity creation',
    additionalProperties: {
      type: 'string'
    }
  },
  find: {
    $ref: '#crud-operation-auth'
  },
  save: {
    $ref: '#crud-operation-auth'
  },
  delete: {
    $ref: '#crud-operation-auth'
  }
}

const authorization = {
  type: 'object',
  properties: {
    adminSecret: {
      type: 'string',
      description: 'The password should be used to login dashboard and to access routes under /_admin prefix and for admin access to REST and GraphQL endpoints with X-PLATFORMATIC-ADMIN-SECRET header.'
    },
    roleKey: {
      type: 'string',
      description: 'The user metadata key to store user roles',
      default: 'X-PLATFORMATIC-ROLE'
    },
    anonymousRole: {
      type: 'string',
      description: 'The role name for anonymous users',
      default: 'anonymous'
    },
    jwt: {
      type: 'object',
      additionalProperties: true,
      properties: {
        secret: {
          oneOf: [{
            type: 'string',
            description: 'the shared secret for JWT'
          }, {
            type: 'object',
            description: 'the JWT secret configuration (see: https://github.com/fastify/fastify-jwt#secret-required)',
            additionalProperties: true
          }]
        },
        namespace: {
          type: 'string',
          description: 'the namespace for JWT custom claims'
        },
        jwks: {
          oneOf: [{
            type: 'boolean'
          }, {
            // shall we replicate here all the options in https://github.com/nearform/get-jwks#options
            type: 'object',
            additionalProperties: true
          }]
        }
      }
    },
    webhook: {
      type: 'object',
      properties: {
        url: {
          type: 'string',
          description: 'the webhook url'
        }
      },
      additionalProperties: false
    },
    rules: {
      type: 'array',
      items: {
        type: 'object',
        oneOf: [{
          type: 'object',
          properties: {
            entity: {
              type: 'string',
              description: 'the DB entity type to which the rule applies'
            },
            ...sharedAuthorizationRule
          },
          required: ['role'],
          additionalProperties: false
        }, {
          type: 'object',
          properties: {
            entities: {
              type: 'array',
              description: 'the DB entity types to which the rule applies',
              items: {
                type: 'string'
              }
            },
            ...sharedAuthorizationRule
          },
          required: ['role'],
          additionalProperties: false
        }]
      }
    }
  },
  additionalProperties: false,
  $defs: {
    crudOperationAuth: {
      $id: '#crud-operation-auth',
      oneOf: [{
        type: 'object',
        description: 'CRUD operation authorization config',
        properties: {
          checks: {
            description: 'checks for the operation',
            type: 'object',
            additionalProperties: {
              if: {
                type: 'object'
              },
              then: {
                type: 'object',
                properties: {
                  eq: { type: 'string' },
                  in: { type: 'string' },
                  nin: { type: 'string' },
                  nen: { type: 'string' },
                  gt: { type: 'string' },
                  gte: { type: 'string' },
                  lt: { type: 'string' },
                  lte: { type: 'string' }
                },
                additionalProperties: false
              },
              else: {
                type: 'string'
              }
            }
          },
          fields: {
            type: 'array',
            description: 'array of enabled field for the operation',
            items: {
              type: 'string'
            }
          }
        },
        additionalProperties: false
      }, {
        type: 'boolean',
        description: 'true if enabled (with not authorization constraints enabled)'
      }]
    }
  }
}

const dashboard = {
  anyOf: [
    { type: 'boolean' },
    {
      type: 'object',
      properties: {
        path: {
          type: 'string',
          description: 'The path where the dashboard should be served.'
        }
      },
      additionalProperties: false
    }
  ]
}

const migrations = {
  type: 'object',
  properties: {
    dir: {
      type: 'string',
      description: 'The path to the directory containing the migrations.'
    },
    table: {
      type: 'string'
    },
    validateChecksums: {
      type: 'boolean'
    },
    autoApply: {
      type: 'boolean',
      description: 'Whether to automatically apply migrations when running the migrate command.'
    }
  },
  additionalProperties: false,
  required: ['dir']
}

const types = {
  type: 'object',
  properties: {
    autogenerate: {
      type: 'boolean'
    },
    dir: {
      type: 'string',
      description: 'The path to the directory the types should be generated in.'
    }
  },
  additionalProperties: false
}

const $defs = {
  info: {
    $comment: 'https://spec.openapis.org/oas/v3.1.0#info-object',
    type: 'object',
    properties: {
      title: {
        type: 'string'
      },
      summary: {
        type: 'string'
      },
      description: {
        type: 'string'
      },
      termsOfService: {
        type: 'string'
      },
      contact: {
        $ref: '#/$defs/contact'
      },
      license: {
        $ref: '#/$defs/license'
      },
      version: {
        type: 'string'
      }
    },
    required: [
      'title',
      'version'
    ],
    $ref: '#/$defs/specification-extensions'
  },
  contact: {
    $comment: 'https://spec.openapis.org/oas/v3.1.0#contact-object',
    type: 'object',
    properties: {
      name: {
        type: 'string'
      },
      url: {
        type: 'string'
      },
      email: {
        type: 'string'
      }
    },
    $ref: '#/$defs/specification-extensions'
  },
  license: {
    $comment: 'https://spec.openapis.org/oas/v3.1.0#license-object',
    type: 'object',
    properties: {
      name: {
        type: 'string'
      },
      identifier: {
        type: 'string'
      },
      url: {
        type: 'string'
      }
    },
    required: [
      'name'
    ],
    $ref: '#/$defs/specification-extensions'
  },
  server: {
    $comment: 'https://spec.openapis.org/oas/v3.1.0#server-object',
    type: 'object',
    properties: {
      url: {
        type: 'string'
      },
      description: {
        type: 'string'
      },
      variables: {
        type: 'object',
        additionalProperties: {
          $ref: '#/$defs/server-variable'
        }
      }
    },
    required: [
      'url'
    ],
    $ref: '#/$defs/specification-extensions'
  },
  'server-variable': {
    $comment: 'https://spec.openapis.org/oas/v3.1.0#server-variable-object',
    type: 'object',
    properties: {
      enum: {
        type: 'array',
        items: {
          type: 'string'
        },
        minItems: 1
      },
      default: {
        type: 'string'
      },
      description: {
        type: 'string'
      }
    },
    required: [
      'default'
    ],
    $ref: '#/$defs/specification-extensions'
  },
  components: {
    $comment: 'https://spec.openapis.org/oas/v3.1.0#components-object',
    type: 'object',
    properties: {
      schemas: {
        type: 'object'
      },
      responses: {
        type: 'object',
        additionalProperties: {
          $ref: '#/$defs/response-or-reference'
        }
      },
      parameters: {
        type: 'object',
        additionalProperties: {
          $ref: '#/$defs/parameter-or-reference'
        }
      },
      examples: {
        type: 'object',
        additionalProperties: {
          $ref: '#/$defs/example-or-reference'
        }
      },
      requestBodies: {
        type: 'object',
        additionalProperties: {
          $ref: '#/$defs/request-body-or-reference'
        }
      },
      headers: {
        type: 'object',
        additionalProperties: {
          $ref: '#/$defs/header-or-reference'
        }
      },
      securitySchemes: {
        type: 'object',
        additionalProperties: {
          $ref: '#/$defs/security-scheme-or-reference'
        }
      },
      links: {
        type: 'object',
        additionalProperties: {
          $ref: '#/$defs/link-or-reference'
        }
      },
      callbacks: {
        type: 'object',
        additionalProperties: {
          $ref: '#/$defs/callbacks-or-reference'
        }
      },
      pathItems: {
        type: 'object',
        additionalProperties: {
          $ref: '#/$defs/path-item-or-reference'
        }
      }
    },
    $ref: '#/$defs/specification-extensions'
  },
  paths: {
    $comment: 'https://spec.openapis.org/oas/v3.1.0#paths-object',
    type: 'object',
    patternProperties: {
      '^/': {
        $ref: '#/$defs/path-item'
      }
    },
    $ref: '#/$defs/specification-extensions'
  },
  'path-item': {
    $comment: 'https://spec.openapis.org/oas/v3.1.0#path-item-object',
    type: 'object',
    properties: {
      summary: {
        type: 'string'
      },
      description: {
        type: 'string'
      },
      servers: {
        type: 'array',
        items: {
          $ref: '#/$defs/server'
        }
      },
      parameters: {
        type: 'array',
        items: {
          $ref: '#/$defs/parameter-or-reference'
        }
      },
      get: {
        $ref: '#/$defs/operation'
      },
      put: {
        $ref: '#/$defs/operation'
      },
      post: {
        $ref: '#/$defs/operation'
      },
      delete: {
        $ref: '#/$defs/operation'
      },
      options: {
        $ref: '#/$defs/operation'
      },
      head: {
        $ref: '#/$defs/operation'
      },
      patch: {
        $ref: '#/$defs/operation'
      },
      trace: {
        $ref: '#/$defs/operation'
      }
    },
    $ref: '#/$defs/specification-extensions'
  },
  'path-item-or-reference': {
    if: {
      type: 'object',
      required: [
        '$ref'
      ]
    },
    then: {
      $ref: '#/$defs/reference'
    },
    else: {
      $ref: '#/$defs/path-item'
    }
  },
  operation: {
    $comment: 'https://spec.openapis.org/oas/v3.1.0#operation-object',
    type: 'object',
    properties: {
      tags: {
        type: 'array',
        items: {
          type: 'string'
        }
      },
      summary: {
        type: 'string'
      },
      description: {
        type: 'string'
      },
      externalDocs: {
        $ref: '#/$defs/external-documentation'
      },
      operationId: {
        type: 'string'
      },
      parameters: {
        type: 'array',
        items: {
          $ref: '#/$defs/parameter-or-reference'
        }
      },
      requestBody: {
        $ref: '#/$defs/request-body-or-reference'
      },
      responses: {
        $ref: '#/$defs/responses'
      },
      callbacks: {
        type: 'object',
        additionalProperties: {
          $ref: '#/$defs/callbacks-or-reference'
        }
      },
      deprecated: {
        default: false,
        type: 'boolean'
      },
      security: {
        type: 'array',
        items: {
          $ref: '#/$defs/security-requirement'
        }
      },
      servers: {
        type: 'array',
        items: {
          $ref: '#/$defs/server'
        }
      }
    },
    $ref: '#/$defs/specification-extensions'
  },
  'external-documentation': {
    $comment: 'https://spec.openapis.org/oas/v3.1.0#external-documentation-object',
    type: 'object',
    properties: {
      description: {
        type: 'string'
      },
      url: {
        type: 'string'
      }
    },
    required: [
      'url'
    ],
    $ref: '#/$defs/specification-extensions'
  },
  parameter: {
    $comment: 'https://spec.openapis.org/oas/v3.1.0#parameter-object',
    type: 'object',
    properties: {
      name: {
        type: 'string'
      },
      in: {
        enum: [
          'query',
          'header',
          'path',
          'cookie'
        ]
      },
      description: {
        type: 'string'
      },
      required: {
        default: false,
        type: 'boolean'
      },
      deprecated: {
        default: false,
        type: 'boolean'
      },
      content: {
        type: 'object',
        $ref: '#/$defs/content',
        minProperties: 1,
        maxProperties: 1
      }
    },
    required: [
      'name',
      'in'
    ],
    oneOf: [
      {
        required: [
          'schema'
        ]
      },
      {
        required: [
          'content'
        ]
      }
    ],
    if: {
      type: 'object',
      properties: {
        in: {
          const: 'query'
        }
      },
      required: [
        'in'
      ]
    },
    then: {
      type: 'object',
      properties: {
        allowEmptyValue: {
          default: false,
          type: 'boolean'
        }
      }
    },
    $ref: '#/$defs/specification-extensions'
  },
  'parameter-or-reference': {
    if: {
      type: 'object',
      required: [
        '$ref'
      ]
    },
    then: {
      $ref: '#/$defs/reference'
    },
    else: {
      $ref: '#/$defs/parameter'
    }
  },
  'request-body': {
    $comment: 'https://spec.openapis.org/oas/v3.1.0#request-body-object',
    type: 'object',
    properties: {
      description: {
        type: 'string'
      },
      content: {
        $ref: '#/$defs/content'
      },
      required: {
        default: false,
        type: 'boolean'
      }
    },
    required: [
      'content'
    ],
    $ref: '#/$defs/specification-extensions'
  },
  'request-body-or-reference': {
    if: {
      type: 'object',
      required: [
        '$ref'
      ]
    },
    then: {
      $ref: '#/$defs/reference'
    },
    else: {
      $ref: '#/$defs/request-body'
    }
  },
  content: {
    $comment: 'https://spec.openapis.org/oas/v3.1.0#fixed-fields-10',
    type: 'object',
    additionalProperties: {
      $ref: '#/$defs/media-type'
    }
  },
  'media-type': {
    $comment: 'https://spec.openapis.org/oas/v3.1.0#media-type-object',
    type: 'object',
    properties: {
      encoding: {
        type: 'object',
        additionalProperties: {
          $ref: '#/$defs/encoding'
        }
      }
    },
    allOf: [
      {
        $ref: '#/$defs/specification-extensions'
      },
      {
        $ref: '#/$defs/examples'
      }
    ]
  },
  encoding: {
    $comment: 'https://spec.openapis.org/oas/v3.1.0#encoding-object',
    type: 'object',
    properties: {
      contentType: {
        type: 'string'
      },
      headers: {
        type: 'object',
        additionalProperties: {
          $ref: '#/$defs/header-or-reference'
        }
      },
      style: {
        default: 'form',
        enum: [
          'form',
          'spaceDelimited',
          'pipeDelimited',
          'deepObject'
        ]
      },
      explode: {
        type: 'boolean'
      },
      allowReserved: {
        default: false,
        type: 'boolean'
      }
    },
    allOf: [
      {
        $ref: '#/$defs/specification-extensions'
      },
      {
        $ref: '#/$defs/encoding/$defs/explode-default'
      }
    ],

    $defs: {
      'explode-default': {
        if: {
          type: 'object',
          properties: {
            style: {
              const: 'form'
            }
          },
          required: [
            'style'
          ]
        },
        then: {
          type: 'object',
          properties: {
            explode: {
              default: true
            }
          }
        },
        else: {
          type: 'object',
          properties: {
            explode: {
              default: false
            }
          }
        }
      }
    }
  },
  responses: {
    $comment: 'https://spec.openapis.org/oas/v3.1.0#responses-object',
    type: 'object',
    properties: {
      default: {
        $ref: '#/$defs/response-or-reference'
      }
    },
    patternProperties: {
      '^[1-5](?:[0-9]{2}|XX)$': {
        $ref: '#/$defs/response-or-reference'
      }
    },
    minProperties: 1,
    $ref: '#/$defs/specification-extensions',

    if: {
      $comment: 'either default, or at least one response code property must exist',
      type: 'object',
      patternProperties: {
        '^[1-5](?:[0-9]{2}|XX)$': false
      }
    },
    then: {
      required: [
        'default'
      ]
    }
  },
  response: {
    $comment: 'https://spec.openapis.org/oas/v3.1.0#response-object',
    type: 'object',
    properties: {
      description: {
        type: 'string'
      },
      headers: {
        type: 'object',
        additionalProperties: {
          $ref: '#/$defs/header-or-reference'
        }
      },
      content: {
        $ref: '#/$defs/content'
      },
      links: {
        type: 'object',
        additionalProperties: {
          $ref: '#/$defs/link-or-reference'
        }
      }
    },
    required: [
      'description'
    ],
    $ref: '#/$defs/specification-extensions'
  },
  'response-or-reference': {
    if: {
      type: 'object',
      required: [
        '$ref'
      ]
    },
    then: {
      $ref: '#/$defs/reference'
    },
    else: {
      $ref: '#/$defs/response'
    }
  },
  callbacks: {
    $comment: 'https://spec.openapis.org/oas/v3.1.0#callback-object',
    type: 'object',
    $ref: '#/$defs/specification-extensions',
    additionalProperties: {
      $ref: '#/$defs/path-item-or-reference'
    }
  },
  'callbacks-or-reference': {
    if: {
      type: 'object',
      required: [
        '$ref'
      ]
    },
    then: {
      $ref: '#/$defs/reference'
    },
    else: {
      $ref: '#/$defs/callbacks'
    }
  },
  example: {
    $comment: 'https://spec.openapis.org/oas/v3.1.0#example-object',
    type: 'object',
    properties: {
      summary: {
        type: 'string'
      },
      description: {
        type: 'string'
      },
      value: true,
      externalValue: {
        type: 'string'
      }
    },
    not: {
      required: [
        'value',
        'externalValue'
      ]
    },
    $ref: '#/$defs/specification-extensions'
  },
  'example-or-reference': {
    if: {
      type: 'object',
      required: [
        '$ref'
      ]
    },
    then: {
      $ref: '#/$defs/reference'
    },
    else: {
      $ref: '#/$defs/example'
    }
  },
  link: {
    $comment: 'https://spec.openapis.org/oas/v3.1.0#link-object',
    type: 'object',
    properties: {
      operationRef: {
        type: 'string'
      },
      operationId: {
        type: 'string'
      },
      parameters: {
        $ref: '#/$defs/map-of-strings'
      },
      requestBody: true,
      description: {
        type: 'string'
      },
      body: {
        $ref: '#/$defs/server'
      }
    },
    oneOf: [
      {
        required: [
          'operationRef'
        ]
      },
      {
        required: [
          'operationId'
        ]
      }
    ],
    $ref: '#/$defs/specification-extensions'
  },
  'link-or-reference': {
    if: {
      type: 'object',
      required: [
        '$ref'
      ]
    },
    then: {
      $ref: '#/$defs/reference'
    },
    else: {
      $ref: '#/$defs/link'
    }
  },
  header: {
    $comment: 'https://spec.openapis.org/oas/v3.1.0#header-object',
    type: 'object',
    properties: {
      description: {
        type: 'string'
      },
      required: {
        default: false,
        type: 'boolean'
      },
      deprecated: {
        default: false,
        type: 'boolean'
      },
      content: {
        type: 'object',
        $ref: '#/$defs/content',
        minProperties: 1,
        maxProperties: 1
      }
    },
    oneOf: [
      {
        required: [
          'schema'
        ]
      },
      {
        required: [
          'content'
        ]
      }
    ],
    $ref: '#/$defs/specification-extensions'
  },
  'header-or-reference': {
    if: {
      type: 'object',
      required: [
        '$ref'
      ]
    },
    then: {
      $ref: '#/$defs/reference'
    },
    else: {
      $ref: '#/$defs/header'
    }
  },
  tag: {
    $comment: 'https://spec.openapis.org/oas/v3.1.0#tag-object',
    type: 'object',
    properties: {
      name: {
        type: 'string'
      },
      description: {
        type: 'string'
      },
      externalDocs: {
        $ref: '#/$defs/external-documentation'
      }
    },
    required: [
      'name'
    ],
    $ref: '#/$defs/specification-extensions'
  },
  reference: {
    $comment: 'https://spec.openapis.org/oas/v3.1.0#reference-object',
    type: 'object',
    properties: {
      $ref: {
        type: 'string'
      },
      summary: {
        type: 'string'
      },
      description: {
        type: 'string'
      }
    }
  },
  schema: {
    $comment: 'https://spec.openapis.org/oas/v3.1.0#schema-object',
    type: [
      'object',
      'boolean'
    ]
  },
  'security-scheme': {
    $comment: 'https://spec.openapis.org/oas/v3.1.0#security-scheme-object',
    type: 'object',
    properties: {
      type: {
        enum: [
          'apiKey',
          'http',
          'mutualTLS',
          'oauth2',
          'openIdConnect'
        ]
      },
      description: {
        type: 'string'
      }
    },
    required: [
      'type'
    ],
    allOf: [
      {
        $ref: '#/$defs/specification-extensions'
      },
      {
        $ref: '#/$defs/security-scheme/$defs/type-apikey'
      },
      {
        $ref: '#/$defs/security-scheme/$defs/type-http'
      },
      {
        $ref: '#/$defs/security-scheme/$defs/type-http-bearer'
      },
      {
        $ref: '#/$defs/security-scheme/$defs/type-oauth2'
      },
      {
        $ref: '#/$defs/security-scheme/$defs/type-oidc'
      }
    ],
    $defs: {
      'type-apikey': {
        if: {
          type: 'object',
          properties: {
            type: {
              const: 'apiKey'
            }
          },
          required: [
            'type'
          ]
        },
        then: {
          type: 'object',
          properties: {
            name: {
              type: 'string'
            },
            in: {
              enum: [
                'query',
                'header',
                'cookie'
              ]
            }
          },
          required: [
            'name',
            'in'
          ]
        }
      },
      'type-http': {
        if: {
          type: 'object',
          properties: {
            type: {
              const: 'http'
            }
          },
          required: [
            'type'
          ]
        },
        then: {
          type: 'object',
          properties: {
            scheme: {
              type: 'string'
            }
          },
          required: [
            'scheme'
          ]
        }
      },
      'type-http-bearer': {
        if: {
          type: 'object',
          properties: {
            type: {
              const: 'http'
            },
            scheme: {
              type: 'string',
              pattern: '^[Bb][Ee][Aa][Rr][Ee][Rr]$'
            }
          },
          required: [
            'type',
            'scheme'
          ]
        },
        then: {
          type: 'object',
          properties: {
            bearerFormat: {
              type: 'string'
            }
          }
        }
      },
      'type-oauth2': {
        if: {
          type: 'object',
          properties: {
            type: {
              const: 'oauth2'
            }
          },
          required: [
            'type'
          ]
        },
        then: {
          type: 'object',
          properties: {
            flows: {
              $ref: '#/$defs/oauth-flows'
            }
          },
          required: [
            'flows'
          ]
        }
      },
      'type-oidc': {
        if: {
          type: 'object',
          properties: {
            type: {
              const: 'openIdConnect'
            }
          },
          required: [
            'type'
          ]
        },
        then: {
          type: 'object',
          properties: {
            openIdConnectUrl: {
              type: 'string'
            }
          },
          required: [
            'openIdConnectUrl'
          ]
        }
      }
    }
  },
  'security-scheme-or-reference': {
    if: {
      type: 'object',
      required: [
        '$ref'
      ]
    },
    then: {
      $ref: '#/$defs/reference'
    },
    else: {
      $ref: '#/$defs/security-scheme'
    }
  },
  'oauth-flows': {
    type: 'object',
    properties: {
      implicit: {
        $ref: '#/$defs/oauth-flows/$defs/implicit'
      },
      password: {
        $ref: '#/$defs/oauth-flows/$defs/password'
      },
      clientCredentials: {
        $ref: '#/$defs/oauth-flows/$defs/client-credentials'
      },
      authorizationCode: {
        $ref: '#/$defs/oauth-flows/$defs/authorization-code'
      }
    },
    $ref: '#/$defs/specification-extensions',

    $defs: {
      implicit: {
        type: 'object',
        properties: {
          authorizationUrl: {
            type: 'string'
          },
          refreshUrl: {
            type: 'string'
          },
          scopes: {
            $ref: '#/$defs/map-of-strings'
          }
        },
        required: [
          'authorizationUrl',
          'scopes'
        ],
        $ref: '#/$defs/specification-extensions'
      },
      password: {
        type: 'object',
        properties: {
          tokenUrl: {
            type: 'string'
          },
          refreshUrl: {
            type: 'string'
          },
          scopes: {
            $ref: '#/$defs/map-of-strings'
          }
        },
        required: [
          'tokenUrl',
          'scopes'
        ],
        $ref: '#/$defs/specification-extensions'
      },
      'client-credentials': {
        type: 'object',
        properties: {
          tokenUrl: {
            type: 'string'
          },
          refreshUrl: {
            type: 'string'
          },
          scopes: {
            $ref: '#/$defs/map-of-strings'
          }
        },
        required: [
          'tokenUrl',
          'scopes'
        ],
        $ref: '#/$defs/specification-extensions'
      },
      'authorization-code': {
        type: 'object',
        properties: {
          authorizationUrl: {
            type: 'string'
          },
          tokenUrl: {
            type: 'string'
          },
          refreshUrl: {
            type: 'string'
          },
          scopes: {
            $ref: '#/$defs/map-of-strings'
          }
        },
        required: [
          'authorizationUrl',
          'tokenUrl',
          'scopes'
        ],
        $ref: '#/$defs/specification-extensions'
      }
    }
  },
  'security-requirement': {
    $comment: 'https://spec.openapis.org/oas/v3.1.0#security-requirement-object',
    type: 'object',
    additionalProperties: {
      type: 'array',
      items: {
        type: 'string'
      }
    }
  },
  'specification-extensions': {
    $comment: 'https://spec.openapis.org/oas/v3.1.0#specification-extensions',
    type: 'object',
    patternProperties: {
      '^x-': true
    }
  },
  examples: {
    type: 'object',
    properties: {
      example: true,
      examples: {
        type: 'object',
        additionalProperties: {
          $ref: '#/$defs/example-or-reference'
        }
      }
    }
  },
  'map-of-strings': {
    type: 'object',
    additionalProperties: {
      type: 'string'
    }
  }
}

const platformaticDBschema = {
  $id: `https://platformatic.dev/schemas/${version}/db`,
  $schema: 'http://json-schema.org/draft-07/schema#',
  type: 'object',
  properties: {
    server,
    db,
    dashboard,
    authorization,
    migrations,
    metrics,
    types,
    plugins,
    watch: {
      anyOf: [watch, {
        type: 'boolean'
      }]
    },
    $schema: {
      type: 'string'
    }
  },
  additionalProperties: false,
<<<<<<< HEAD
  required: ['db', 'server']
=======
  required: ['core', 'server'],
  $defs
>>>>>>> d0a1a9f3
}

module.exports.schema = platformaticDBschema

if (require.main === module) {
  console.log(JSON.stringify(platformaticDBschema, null, 2))
}<|MERGE_RESOLUTION|>--- conflicted
+++ resolved
@@ -1,7 +1,7 @@
 #! /usr/bin/env node
 'use strict'
 
-const { metrics, server, plugins, watch } = require('@platformatic/service').schema
+const { metrics, server, plugins, watch, openApiDefs, openApiBase } = require('@platformatic/service').schema
 const pkg = require('../package.json')
 const version = 'v' + pkg.version
 
@@ -74,56 +74,7 @@
       }, {
         type: 'object',
         properties: {
-          info: {
-            $ref: '#/$defs/info'
-          },
-          jsonSchemaDialect: {
-            type: 'string',
-
-            default: 'https://spec.openapis.org/oas/3.1/dialect/base'
-          },
-          servers: {
-            type: 'array',
-            items: {
-              $ref: '#/$defs/server'
-            },
-            default: [
-              {
-                url: '/'
-              }
-            ]
-          },
-          paths: {
-            $ref: '#/$defs/paths'
-          },
-          webhooks: {
-            type: 'object',
-            additionalProperties: {
-              $ref: '#/$defs/path-item-or-reference'
-            }
-          },
-          components: {
-            $ref: '#/$defs/components'
-          },
-          security: {
-            type: 'array',
-            items: {
-              $ref: '#/$defs/security-requirement'
-            }
-          },
-          tags: {
-            type: 'array',
-            items: {
-              $ref: '#/$defs/tag'
-            }
-          },
-          externalDocs: {
-            $ref: '#/$defs/external-documentation'
-          },
-          prefix: {
-            type: 'string',
-            description: 'Base URL for the OpenAPI'
-          },
+          ...(openApiBase.properties),
           ignore: {
             type: 'object',
             // TODO add support for column-level ignore
@@ -387,1143 +338,6 @@
   additionalProperties: false
 }
 
-const $defs = {
-  info: {
-    $comment: 'https://spec.openapis.org/oas/v3.1.0#info-object',
-    type: 'object',
-    properties: {
-      title: {
-        type: 'string'
-      },
-      summary: {
-        type: 'string'
-      },
-      description: {
-        type: 'string'
-      },
-      termsOfService: {
-        type: 'string'
-      },
-      contact: {
-        $ref: '#/$defs/contact'
-      },
-      license: {
-        $ref: '#/$defs/license'
-      },
-      version: {
-        type: 'string'
-      }
-    },
-    required: [
-      'title',
-      'version'
-    ],
-    $ref: '#/$defs/specification-extensions'
-  },
-  contact: {
-    $comment: 'https://spec.openapis.org/oas/v3.1.0#contact-object',
-    type: 'object',
-    properties: {
-      name: {
-        type: 'string'
-      },
-      url: {
-        type: 'string'
-      },
-      email: {
-        type: 'string'
-      }
-    },
-    $ref: '#/$defs/specification-extensions'
-  },
-  license: {
-    $comment: 'https://spec.openapis.org/oas/v3.1.0#license-object',
-    type: 'object',
-    properties: {
-      name: {
-        type: 'string'
-      },
-      identifier: {
-        type: 'string'
-      },
-      url: {
-        type: 'string'
-      }
-    },
-    required: [
-      'name'
-    ],
-    $ref: '#/$defs/specification-extensions'
-  },
-  server: {
-    $comment: 'https://spec.openapis.org/oas/v3.1.0#server-object',
-    type: 'object',
-    properties: {
-      url: {
-        type: 'string'
-      },
-      description: {
-        type: 'string'
-      },
-      variables: {
-        type: 'object',
-        additionalProperties: {
-          $ref: '#/$defs/server-variable'
-        }
-      }
-    },
-    required: [
-      'url'
-    ],
-    $ref: '#/$defs/specification-extensions'
-  },
-  'server-variable': {
-    $comment: 'https://spec.openapis.org/oas/v3.1.0#server-variable-object',
-    type: 'object',
-    properties: {
-      enum: {
-        type: 'array',
-        items: {
-          type: 'string'
-        },
-        minItems: 1
-      },
-      default: {
-        type: 'string'
-      },
-      description: {
-        type: 'string'
-      }
-    },
-    required: [
-      'default'
-    ],
-    $ref: '#/$defs/specification-extensions'
-  },
-  components: {
-    $comment: 'https://spec.openapis.org/oas/v3.1.0#components-object',
-    type: 'object',
-    properties: {
-      schemas: {
-        type: 'object'
-      },
-      responses: {
-        type: 'object',
-        additionalProperties: {
-          $ref: '#/$defs/response-or-reference'
-        }
-      },
-      parameters: {
-        type: 'object',
-        additionalProperties: {
-          $ref: '#/$defs/parameter-or-reference'
-        }
-      },
-      examples: {
-        type: 'object',
-        additionalProperties: {
-          $ref: '#/$defs/example-or-reference'
-        }
-      },
-      requestBodies: {
-        type: 'object',
-        additionalProperties: {
-          $ref: '#/$defs/request-body-or-reference'
-        }
-      },
-      headers: {
-        type: 'object',
-        additionalProperties: {
-          $ref: '#/$defs/header-or-reference'
-        }
-      },
-      securitySchemes: {
-        type: 'object',
-        additionalProperties: {
-          $ref: '#/$defs/security-scheme-or-reference'
-        }
-      },
-      links: {
-        type: 'object',
-        additionalProperties: {
-          $ref: '#/$defs/link-or-reference'
-        }
-      },
-      callbacks: {
-        type: 'object',
-        additionalProperties: {
-          $ref: '#/$defs/callbacks-or-reference'
-        }
-      },
-      pathItems: {
-        type: 'object',
-        additionalProperties: {
-          $ref: '#/$defs/path-item-or-reference'
-        }
-      }
-    },
-    $ref: '#/$defs/specification-extensions'
-  },
-  paths: {
-    $comment: 'https://spec.openapis.org/oas/v3.1.0#paths-object',
-    type: 'object',
-    patternProperties: {
-      '^/': {
-        $ref: '#/$defs/path-item'
-      }
-    },
-    $ref: '#/$defs/specification-extensions'
-  },
-  'path-item': {
-    $comment: 'https://spec.openapis.org/oas/v3.1.0#path-item-object',
-    type: 'object',
-    properties: {
-      summary: {
-        type: 'string'
-      },
-      description: {
-        type: 'string'
-      },
-      servers: {
-        type: 'array',
-        items: {
-          $ref: '#/$defs/server'
-        }
-      },
-      parameters: {
-        type: 'array',
-        items: {
-          $ref: '#/$defs/parameter-or-reference'
-        }
-      },
-      get: {
-        $ref: '#/$defs/operation'
-      },
-      put: {
-        $ref: '#/$defs/operation'
-      },
-      post: {
-        $ref: '#/$defs/operation'
-      },
-      delete: {
-        $ref: '#/$defs/operation'
-      },
-      options: {
-        $ref: '#/$defs/operation'
-      },
-      head: {
-        $ref: '#/$defs/operation'
-      },
-      patch: {
-        $ref: '#/$defs/operation'
-      },
-      trace: {
-        $ref: '#/$defs/operation'
-      }
-    },
-    $ref: '#/$defs/specification-extensions'
-  },
-  'path-item-or-reference': {
-    if: {
-      type: 'object',
-      required: [
-        '$ref'
-      ]
-    },
-    then: {
-      $ref: '#/$defs/reference'
-    },
-    else: {
-      $ref: '#/$defs/path-item'
-    }
-  },
-  operation: {
-    $comment: 'https://spec.openapis.org/oas/v3.1.0#operation-object',
-    type: 'object',
-    properties: {
-      tags: {
-        type: 'array',
-        items: {
-          type: 'string'
-        }
-      },
-      summary: {
-        type: 'string'
-      },
-      description: {
-        type: 'string'
-      },
-      externalDocs: {
-        $ref: '#/$defs/external-documentation'
-      },
-      operationId: {
-        type: 'string'
-      },
-      parameters: {
-        type: 'array',
-        items: {
-          $ref: '#/$defs/parameter-or-reference'
-        }
-      },
-      requestBody: {
-        $ref: '#/$defs/request-body-or-reference'
-      },
-      responses: {
-        $ref: '#/$defs/responses'
-      },
-      callbacks: {
-        type: 'object',
-        additionalProperties: {
-          $ref: '#/$defs/callbacks-or-reference'
-        }
-      },
-      deprecated: {
-        default: false,
-        type: 'boolean'
-      },
-      security: {
-        type: 'array',
-        items: {
-          $ref: '#/$defs/security-requirement'
-        }
-      },
-      servers: {
-        type: 'array',
-        items: {
-          $ref: '#/$defs/server'
-        }
-      }
-    },
-    $ref: '#/$defs/specification-extensions'
-  },
-  'external-documentation': {
-    $comment: 'https://spec.openapis.org/oas/v3.1.0#external-documentation-object',
-    type: 'object',
-    properties: {
-      description: {
-        type: 'string'
-      },
-      url: {
-        type: 'string'
-      }
-    },
-    required: [
-      'url'
-    ],
-    $ref: '#/$defs/specification-extensions'
-  },
-  parameter: {
-    $comment: 'https://spec.openapis.org/oas/v3.1.0#parameter-object',
-    type: 'object',
-    properties: {
-      name: {
-        type: 'string'
-      },
-      in: {
-        enum: [
-          'query',
-          'header',
-          'path',
-          'cookie'
-        ]
-      },
-      description: {
-        type: 'string'
-      },
-      required: {
-        default: false,
-        type: 'boolean'
-      },
-      deprecated: {
-        default: false,
-        type: 'boolean'
-      },
-      content: {
-        type: 'object',
-        $ref: '#/$defs/content',
-        minProperties: 1,
-        maxProperties: 1
-      }
-    },
-    required: [
-      'name',
-      'in'
-    ],
-    oneOf: [
-      {
-        required: [
-          'schema'
-        ]
-      },
-      {
-        required: [
-          'content'
-        ]
-      }
-    ],
-    if: {
-      type: 'object',
-      properties: {
-        in: {
-          const: 'query'
-        }
-      },
-      required: [
-        'in'
-      ]
-    },
-    then: {
-      type: 'object',
-      properties: {
-        allowEmptyValue: {
-          default: false,
-          type: 'boolean'
-        }
-      }
-    },
-    $ref: '#/$defs/specification-extensions'
-  },
-  'parameter-or-reference': {
-    if: {
-      type: 'object',
-      required: [
-        '$ref'
-      ]
-    },
-    then: {
-      $ref: '#/$defs/reference'
-    },
-    else: {
-      $ref: '#/$defs/parameter'
-    }
-  },
-  'request-body': {
-    $comment: 'https://spec.openapis.org/oas/v3.1.0#request-body-object',
-    type: 'object',
-    properties: {
-      description: {
-        type: 'string'
-      },
-      content: {
-        $ref: '#/$defs/content'
-      },
-      required: {
-        default: false,
-        type: 'boolean'
-      }
-    },
-    required: [
-      'content'
-    ],
-    $ref: '#/$defs/specification-extensions'
-  },
-  'request-body-or-reference': {
-    if: {
-      type: 'object',
-      required: [
-        '$ref'
-      ]
-    },
-    then: {
-      $ref: '#/$defs/reference'
-    },
-    else: {
-      $ref: '#/$defs/request-body'
-    }
-  },
-  content: {
-    $comment: 'https://spec.openapis.org/oas/v3.1.0#fixed-fields-10',
-    type: 'object',
-    additionalProperties: {
-      $ref: '#/$defs/media-type'
-    }
-  },
-  'media-type': {
-    $comment: 'https://spec.openapis.org/oas/v3.1.0#media-type-object',
-    type: 'object',
-    properties: {
-      encoding: {
-        type: 'object',
-        additionalProperties: {
-          $ref: '#/$defs/encoding'
-        }
-      }
-    },
-    allOf: [
-      {
-        $ref: '#/$defs/specification-extensions'
-      },
-      {
-        $ref: '#/$defs/examples'
-      }
-    ]
-  },
-  encoding: {
-    $comment: 'https://spec.openapis.org/oas/v3.1.0#encoding-object',
-    type: 'object',
-    properties: {
-      contentType: {
-        type: 'string'
-      },
-      headers: {
-        type: 'object',
-        additionalProperties: {
-          $ref: '#/$defs/header-or-reference'
-        }
-      },
-      style: {
-        default: 'form',
-        enum: [
-          'form',
-          'spaceDelimited',
-          'pipeDelimited',
-          'deepObject'
-        ]
-      },
-      explode: {
-        type: 'boolean'
-      },
-      allowReserved: {
-        default: false,
-        type: 'boolean'
-      }
-    },
-    allOf: [
-      {
-        $ref: '#/$defs/specification-extensions'
-      },
-      {
-        $ref: '#/$defs/encoding/$defs/explode-default'
-      }
-    ],
-
-    $defs: {
-      'explode-default': {
-        if: {
-          type: 'object',
-          properties: {
-            style: {
-              const: 'form'
-            }
-          },
-          required: [
-            'style'
-          ]
-        },
-        then: {
-          type: 'object',
-          properties: {
-            explode: {
-              default: true
-            }
-          }
-        },
-        else: {
-          type: 'object',
-          properties: {
-            explode: {
-              default: false
-            }
-          }
-        }
-      }
-    }
-  },
-  responses: {
-    $comment: 'https://spec.openapis.org/oas/v3.1.0#responses-object',
-    type: 'object',
-    properties: {
-      default: {
-        $ref: '#/$defs/response-or-reference'
-      }
-    },
-    patternProperties: {
-      '^[1-5](?:[0-9]{2}|XX)$': {
-        $ref: '#/$defs/response-or-reference'
-      }
-    },
-    minProperties: 1,
-    $ref: '#/$defs/specification-extensions',
-
-    if: {
-      $comment: 'either default, or at least one response code property must exist',
-      type: 'object',
-      patternProperties: {
-        '^[1-5](?:[0-9]{2}|XX)$': false
-      }
-    },
-    then: {
-      required: [
-        'default'
-      ]
-    }
-  },
-  response: {
-    $comment: 'https://spec.openapis.org/oas/v3.1.0#response-object',
-    type: 'object',
-    properties: {
-      description: {
-        type: 'string'
-      },
-      headers: {
-        type: 'object',
-        additionalProperties: {
-          $ref: '#/$defs/header-or-reference'
-        }
-      },
-      content: {
-        $ref: '#/$defs/content'
-      },
-      links: {
-        type: 'object',
-        additionalProperties: {
-          $ref: '#/$defs/link-or-reference'
-        }
-      }
-    },
-    required: [
-      'description'
-    ],
-    $ref: '#/$defs/specification-extensions'
-  },
-  'response-or-reference': {
-    if: {
-      type: 'object',
-      required: [
-        '$ref'
-      ]
-    },
-    then: {
-      $ref: '#/$defs/reference'
-    },
-    else: {
-      $ref: '#/$defs/response'
-    }
-  },
-  callbacks: {
-    $comment: 'https://spec.openapis.org/oas/v3.1.0#callback-object',
-    type: 'object',
-    $ref: '#/$defs/specification-extensions',
-    additionalProperties: {
-      $ref: '#/$defs/path-item-or-reference'
-    }
-  },
-  'callbacks-or-reference': {
-    if: {
-      type: 'object',
-      required: [
-        '$ref'
-      ]
-    },
-    then: {
-      $ref: '#/$defs/reference'
-    },
-    else: {
-      $ref: '#/$defs/callbacks'
-    }
-  },
-  example: {
-    $comment: 'https://spec.openapis.org/oas/v3.1.0#example-object',
-    type: 'object',
-    properties: {
-      summary: {
-        type: 'string'
-      },
-      description: {
-        type: 'string'
-      },
-      value: true,
-      externalValue: {
-        type: 'string'
-      }
-    },
-    not: {
-      required: [
-        'value',
-        'externalValue'
-      ]
-    },
-    $ref: '#/$defs/specification-extensions'
-  },
-  'example-or-reference': {
-    if: {
-      type: 'object',
-      required: [
-        '$ref'
-      ]
-    },
-    then: {
-      $ref: '#/$defs/reference'
-    },
-    else: {
-      $ref: '#/$defs/example'
-    }
-  },
-  link: {
-    $comment: 'https://spec.openapis.org/oas/v3.1.0#link-object',
-    type: 'object',
-    properties: {
-      operationRef: {
-        type: 'string'
-      },
-      operationId: {
-        type: 'string'
-      },
-      parameters: {
-        $ref: '#/$defs/map-of-strings'
-      },
-      requestBody: true,
-      description: {
-        type: 'string'
-      },
-      body: {
-        $ref: '#/$defs/server'
-      }
-    },
-    oneOf: [
-      {
-        required: [
-          'operationRef'
-        ]
-      },
-      {
-        required: [
-          'operationId'
-        ]
-      }
-    ],
-    $ref: '#/$defs/specification-extensions'
-  },
-  'link-or-reference': {
-    if: {
-      type: 'object',
-      required: [
-        '$ref'
-      ]
-    },
-    then: {
-      $ref: '#/$defs/reference'
-    },
-    else: {
-      $ref: '#/$defs/link'
-    }
-  },
-  header: {
-    $comment: 'https://spec.openapis.org/oas/v3.1.0#header-object',
-    type: 'object',
-    properties: {
-      description: {
-        type: 'string'
-      },
-      required: {
-        default: false,
-        type: 'boolean'
-      },
-      deprecated: {
-        default: false,
-        type: 'boolean'
-      },
-      content: {
-        type: 'object',
-        $ref: '#/$defs/content',
-        minProperties: 1,
-        maxProperties: 1
-      }
-    },
-    oneOf: [
-      {
-        required: [
-          'schema'
-        ]
-      },
-      {
-        required: [
-          'content'
-        ]
-      }
-    ],
-    $ref: '#/$defs/specification-extensions'
-  },
-  'header-or-reference': {
-    if: {
-      type: 'object',
-      required: [
-        '$ref'
-      ]
-    },
-    then: {
-      $ref: '#/$defs/reference'
-    },
-    else: {
-      $ref: '#/$defs/header'
-    }
-  },
-  tag: {
-    $comment: 'https://spec.openapis.org/oas/v3.1.0#tag-object',
-    type: 'object',
-    properties: {
-      name: {
-        type: 'string'
-      },
-      description: {
-        type: 'string'
-      },
-      externalDocs: {
-        $ref: '#/$defs/external-documentation'
-      }
-    },
-    required: [
-      'name'
-    ],
-    $ref: '#/$defs/specification-extensions'
-  },
-  reference: {
-    $comment: 'https://spec.openapis.org/oas/v3.1.0#reference-object',
-    type: 'object',
-    properties: {
-      $ref: {
-        type: 'string'
-      },
-      summary: {
-        type: 'string'
-      },
-      description: {
-        type: 'string'
-      }
-    }
-  },
-  schema: {
-    $comment: 'https://spec.openapis.org/oas/v3.1.0#schema-object',
-    type: [
-      'object',
-      'boolean'
-    ]
-  },
-  'security-scheme': {
-    $comment: 'https://spec.openapis.org/oas/v3.1.0#security-scheme-object',
-    type: 'object',
-    properties: {
-      type: {
-        enum: [
-          'apiKey',
-          'http',
-          'mutualTLS',
-          'oauth2',
-          'openIdConnect'
-        ]
-      },
-      description: {
-        type: 'string'
-      }
-    },
-    required: [
-      'type'
-    ],
-    allOf: [
-      {
-        $ref: '#/$defs/specification-extensions'
-      },
-      {
-        $ref: '#/$defs/security-scheme/$defs/type-apikey'
-      },
-      {
-        $ref: '#/$defs/security-scheme/$defs/type-http'
-      },
-      {
-        $ref: '#/$defs/security-scheme/$defs/type-http-bearer'
-      },
-      {
-        $ref: '#/$defs/security-scheme/$defs/type-oauth2'
-      },
-      {
-        $ref: '#/$defs/security-scheme/$defs/type-oidc'
-      }
-    ],
-    $defs: {
-      'type-apikey': {
-        if: {
-          type: 'object',
-          properties: {
-            type: {
-              const: 'apiKey'
-            }
-          },
-          required: [
-            'type'
-          ]
-        },
-        then: {
-          type: 'object',
-          properties: {
-            name: {
-              type: 'string'
-            },
-            in: {
-              enum: [
-                'query',
-                'header',
-                'cookie'
-              ]
-            }
-          },
-          required: [
-            'name',
-            'in'
-          ]
-        }
-      },
-      'type-http': {
-        if: {
-          type: 'object',
-          properties: {
-            type: {
-              const: 'http'
-            }
-          },
-          required: [
-            'type'
-          ]
-        },
-        then: {
-          type: 'object',
-          properties: {
-            scheme: {
-              type: 'string'
-            }
-          },
-          required: [
-            'scheme'
-          ]
-        }
-      },
-      'type-http-bearer': {
-        if: {
-          type: 'object',
-          properties: {
-            type: {
-              const: 'http'
-            },
-            scheme: {
-              type: 'string',
-              pattern: '^[Bb][Ee][Aa][Rr][Ee][Rr]$'
-            }
-          },
-          required: [
-            'type',
-            'scheme'
-          ]
-        },
-        then: {
-          type: 'object',
-          properties: {
-            bearerFormat: {
-              type: 'string'
-            }
-          }
-        }
-      },
-      'type-oauth2': {
-        if: {
-          type: 'object',
-          properties: {
-            type: {
-              const: 'oauth2'
-            }
-          },
-          required: [
-            'type'
-          ]
-        },
-        then: {
-          type: 'object',
-          properties: {
-            flows: {
-              $ref: '#/$defs/oauth-flows'
-            }
-          },
-          required: [
-            'flows'
-          ]
-        }
-      },
-      'type-oidc': {
-        if: {
-          type: 'object',
-          properties: {
-            type: {
-              const: 'openIdConnect'
-            }
-          },
-          required: [
-            'type'
-          ]
-        },
-        then: {
-          type: 'object',
-          properties: {
-            openIdConnectUrl: {
-              type: 'string'
-            }
-          },
-          required: [
-            'openIdConnectUrl'
-          ]
-        }
-      }
-    }
-  },
-  'security-scheme-or-reference': {
-    if: {
-      type: 'object',
-      required: [
-        '$ref'
-      ]
-    },
-    then: {
-      $ref: '#/$defs/reference'
-    },
-    else: {
-      $ref: '#/$defs/security-scheme'
-    }
-  },
-  'oauth-flows': {
-    type: 'object',
-    properties: {
-      implicit: {
-        $ref: '#/$defs/oauth-flows/$defs/implicit'
-      },
-      password: {
-        $ref: '#/$defs/oauth-flows/$defs/password'
-      },
-      clientCredentials: {
-        $ref: '#/$defs/oauth-flows/$defs/client-credentials'
-      },
-      authorizationCode: {
-        $ref: '#/$defs/oauth-flows/$defs/authorization-code'
-      }
-    },
-    $ref: '#/$defs/specification-extensions',
-
-    $defs: {
-      implicit: {
-        type: 'object',
-        properties: {
-          authorizationUrl: {
-            type: 'string'
-          },
-          refreshUrl: {
-            type: 'string'
-          },
-          scopes: {
-            $ref: '#/$defs/map-of-strings'
-          }
-        },
-        required: [
-          'authorizationUrl',
-          'scopes'
-        ],
-        $ref: '#/$defs/specification-extensions'
-      },
-      password: {
-        type: 'object',
-        properties: {
-          tokenUrl: {
-            type: 'string'
-          },
-          refreshUrl: {
-            type: 'string'
-          },
-          scopes: {
-            $ref: '#/$defs/map-of-strings'
-          }
-        },
-        required: [
-          'tokenUrl',
-          'scopes'
-        ],
-        $ref: '#/$defs/specification-extensions'
-      },
-      'client-credentials': {
-        type: 'object',
-        properties: {
-          tokenUrl: {
-            type: 'string'
-          },
-          refreshUrl: {
-            type: 'string'
-          },
-          scopes: {
-            $ref: '#/$defs/map-of-strings'
-          }
-        },
-        required: [
-          'tokenUrl',
-          'scopes'
-        ],
-        $ref: '#/$defs/specification-extensions'
-      },
-      'authorization-code': {
-        type: 'object',
-        properties: {
-          authorizationUrl: {
-            type: 'string'
-          },
-          tokenUrl: {
-            type: 'string'
-          },
-          refreshUrl: {
-            type: 'string'
-          },
-          scopes: {
-            $ref: '#/$defs/map-of-strings'
-          }
-        },
-        required: [
-          'authorizationUrl',
-          'tokenUrl',
-          'scopes'
-        ],
-        $ref: '#/$defs/specification-extensions'
-      }
-    }
-  },
-  'security-requirement': {
-    $comment: 'https://spec.openapis.org/oas/v3.1.0#security-requirement-object',
-    type: 'object',
-    additionalProperties: {
-      type: 'array',
-      items: {
-        type: 'string'
-      }
-    }
-  },
-  'specification-extensions': {
-    $comment: 'https://spec.openapis.org/oas/v3.1.0#specification-extensions',
-    type: 'object',
-    patternProperties: {
-      '^x-': true
-    }
-  },
-  examples: {
-    type: 'object',
-    properties: {
-      example: true,
-      examples: {
-        type: 'object',
-        additionalProperties: {
-          $ref: '#/$defs/example-or-reference'
-        }
-      }
-    }
-  },
-  'map-of-strings': {
-    type: 'object',
-    additionalProperties: {
-      type: 'string'
-    }
-  }
-}
-
 const platformaticDBschema = {
   $id: `https://platformatic.dev/schemas/${version}/db`,
   $schema: 'http://json-schema.org/draft-07/schema#',
@@ -1547,12 +361,8 @@
     }
   },
   additionalProperties: false,
-<<<<<<< HEAD
-  required: ['db', 'server']
-=======
-  required: ['core', 'server'],
-  $defs
->>>>>>> d0a1a9f3
+  required: ['db', 'server'],
+  $defs: openApiDefs
 }
 
 module.exports.schema = platformaticDBschema
