'use strict'

const buildEntity = require('./lib/entity')
const queriesFactory = require('./lib/queries')
const fp = require('fastify-plugin')

// Ignore the function as it is only used only for MySQL and PostgreSQL
/* istanbul ignore next */
async function buildConnection (log, createConnectionPool, connectionString, poolSize, schema) {
  const db = await createConnectionPool({
    connectionString,
    bigIntMode: 'string',
    poolSize,
    onQueryStart: (_query, { text, values }) => {
      log.trace({
        query: {
          text,
          values
        }
      }, 'start query')
    },
    onQueryResults: (_query, { text }, results) => {
      log.trace({
        query: {
          text,
          results: results.length
        }
      }, 'end query')
    },
    onQueryError: (_query, { text }, err) => {
      log.error({
        query: {
          text,
          error: err.message
        }
      }, 'query error')
    },
    schema
  })
  return db
}

<<<<<<< HEAD
async function connect ({ connectionString, log, onDatabaseLoad, poolSize = 10, ignore = {}, autoTimestamp = true, hooks = {}, limit = {} }) {
=======
async function connect ({ connectionString, log, onDatabaseLoad, poolSize = 10, ignore = {}, autoTimestamp = true, hooks = {}, schema }) {
>>>>>>> 836e737d
  // TODO validate config using the schema
  if (!connectionString) {
    throw new Error('connectionString is required')
  }

  let queries
  let sql
  let db

  // Specify an empty array must be the same of specifying no schema
  const schemaList = schema?.length > 0 ? schema : null

  /* istanbul ignore next */
  if (connectionString.indexOf('postgres') === 0) {
    const createConnectionPoolPg = require('@databases/pg')
    // We pass schema here so @databases/pg set the schema in the search path. This is not stritly necessary, though,
    // because now we use fully qualified names in all queries.
    db = await buildConnection(log, createConnectionPoolPg, connectionString, poolSize, schemaList)
    sql = createConnectionPoolPg.sql
    queries = queriesFactory.pg
    db.isPg = true
  } else if (connectionString.indexOf('mysql') === 0) {
    const createConnectionPoolMysql = require('@databases/mysql')
    db = await buildConnection(log, createConnectionPoolMysql, connectionString, poolSize)
    sql = createConnectionPoolMysql.sql
    const version = (await db.query(sql`SELECT VERSION()`))[0]['VERSION()']
    db.version = version
    db.isMariaDB = version.indexOf('maria') !== -1
    if (db.isMariaDB) {
      queries = queriesFactory.mariadb
    } else {
      db.isMySql = true
      queries = queriesFactory.mysql
    }
  } else if (connectionString.indexOf('sqlite') === 0) {
    const sqlite = require('@databases/sqlite')
    const path = connectionString.replace('sqlite://', '')
    db = sqlite(connectionString === 'sqlite://:memory:' ? undefined : path)
    db._database.on('trace', sql => {
      log.trace({
        query: {
          text: sql
        }
      }, 'query')
    })
    sql = sqlite.sql
    queries = queriesFactory.sqlite
    db.isSQLite = true
  } else {
    throw new Error('You must specify either postgres, mysql or sqlite as protocols')
  }

  const entities = {}

  try {
    /* istanbul ignore else */
    if (typeof onDatabaseLoad === 'function') {
      await onDatabaseLoad(db, sql)
    }

    const tablesWithSchema = await queries.listTables(db, sql, schemaList)
    const tables = tablesWithSchema.map(({ table }) => table)
    const duplicates = tables.filter((table, index) => tables.indexOf(table) !== index)

    // Ignored because this never happens in sqlite
    /* istanbul ignore next */
    if (duplicates.length > 0) {
      throw new Error(`Conflicting table names: ${duplicates.join(', ')}`)
    }

    for (const { table, schema } of tablesWithSchema) {
      // The following line is a safety net when developing this module,
      // it should never happen.
      /* istanbul ignore next */
      if (typeof table !== 'string') {
        throw new Error(`Table must be a string, got '${table}'`)
      }
      if (ignore[table] === true) {
        continue
      }
<<<<<<< HEAD

      const entity = await buildEntity(db, sql, log, table, queries, autoTimestamp, ignore[table] || {}, limit)
=======
      const entity = await buildEntity(db, sql, log, table, queries, autoTimestamp, schema, ignore[table] || {})
>>>>>>> 836e737d
      // Check for primary key of all entities
      if (!entity.primaryKey) {
        throw new Error(`Cannot find primary key for ${entity.name} entity`)
      }
      entities[entity.singularName] = entity
      if (hooks[entity.name]) {
        addEntityHooks(entity.singularName, hooks[entity.name])
      } else if (hooks[entity.singularName]) {
        addEntityHooks(entity.singularName, hooks[entity.singularName])
      }
    }
  } catch (err) /* istanbul ignore next */ {
    db.dispose()
    throw err
  }

  return {
    db,
    sql,
    entities,
    addEntityHooks
  }

  function addEntityHooks (entityName, hooks) {
    const entity = entities[entityName]
    if (!entity) {
      throw new Error('Cannot find entity ' + entityName)
    }
    for (const key of Object.keys(hooks)) {
      if (hooks[key] && entity[key]) {
        entity[key] = hooks[key].bind(null, entity[key])
      }
    }
  }
}

async function sqlMapper (app, opts) {
  const mapper = await connect({
    log: app.log,
    ...opts
  })

  app.onClose(() => mapper.db.dispose())
  // TODO this would need to be refactored as other plugins
  // would need to use this same namespace
  app.decorate('platformatic', mapper)
}

module.exports = fp(sqlMapper)
module.exports.connect = connect
module.exports.plugin = module.exports
module.exports.utils = require('./lib/utils')<|MERGE_RESOLUTION|>--- conflicted
+++ resolved
@@ -40,11 +40,7 @@
   return db
 }
 
-<<<<<<< HEAD
-async function connect ({ connectionString, log, onDatabaseLoad, poolSize = 10, ignore = {}, autoTimestamp = true, hooks = {}, limit = {} }) {
-=======
-async function connect ({ connectionString, log, onDatabaseLoad, poolSize = 10, ignore = {}, autoTimestamp = true, hooks = {}, schema }) {
->>>>>>> 836e737d
+async function connect ({ connectionString, log, onDatabaseLoad, poolSize = 10, ignore = {}, autoTimestamp = true, hooks = {}, schema, limit = {} }) {
   // TODO validate config using the schema
   if (!connectionString) {
     throw new Error('connectionString is required')
@@ -125,12 +121,7 @@
       if (ignore[table] === true) {
         continue
       }
-<<<<<<< HEAD
-
-      const entity = await buildEntity(db, sql, log, table, queries, autoTimestamp, ignore[table] || {}, limit)
-=======
-      const entity = await buildEntity(db, sql, log, table, queries, autoTimestamp, schema, ignore[table] || {})
->>>>>>> 836e737d
+      const entity = await buildEntity(db, sql, log, table, queries, autoTimestamp, schema, ignore[table] || {}, limit)
       // Check for primary key of all entities
       if (!entity.primaryKey) {
         throw new Error(`Cannot find primary key for ${entity.name} entity`)
