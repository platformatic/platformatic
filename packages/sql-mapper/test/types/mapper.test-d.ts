import { expectType } from 'tsd'
import { SQL, SQLQuery } from '@databases/sql'
import { fastify, FastifyInstance, FastifyReply } from 'fastify'
import { FastifyError } from '@fastify/error'
import {
  connect,
  plugin,
  utils,
  Entity,
  DBEntityField,
  Database,
  SQLMapperPluginInterface,
  EntityHooks,
  createConnectionPool,
<<<<<<< HEAD
  Entities
=======
  errors
>>>>>>> d1bd5860
} from '../../mapper'

const log = {
  trace() { },
  error() { },
  warn() { }
}

declare module 'fastify' {
  interface FastifyInstance {
    platformatic: SQLMapperPluginInterface<Entities>
  }
}

const pluginOptions: SQLMapperPluginInterface<Entities> = await connect<Entities>({ connectionString: '', log })
expectType<Database>(pluginOptions.db)
expectType<SQL>(pluginOptions.sql)
expectType<{ [entityName: string]: Entity }>(pluginOptions.entities)

expectType<Promise<void>>(pluginOptions.cleanUpAllEntities())

interface EntityFields {
  id: number,
  name: string,
}

const entity: Entity<EntityFields> = pluginOptions.entities.entityName
expectType<string>(entity.name)
expectType<string>(entity.singularName)
expectType<string>(entity.pluralName)
expectType<string>(entity.primaryKey)
expectType<string>(entity.table)
expectType<any[]>(entity.relations)
expectType<{ [columnName: string]: DBEntityField }>(entity.fields)
expectType<{ [columnName: string]: DBEntityField }>(entity.camelCasedFields)
expectType<(input: { [columnName: string]: any }) => { [columnName: string]: any }>(entity.fixInput)
expectType<(input: { [columnName: string]: any }) => { [columnName: string]: any }>(entity.fixOutput)
expectType<Partial<EntityFields>[]>(await entity.find())
expectType<Partial<EntityFields>[]>(await entity.insert({ inputs: [{ id: 1, name: 'test' }] }))
expectType<Partial<EntityFields>>(await entity.save({ input: { id: 1, name: 'test' } }))
expectType<Partial<EntityFields>[]>(await entity.delete())
expectType<number>(await entity.count())

const entityHooks: EntityHooks = {
  async find(originalFind: typeof entity.find, ...options: Parameters<typeof entity.find>): ReturnType<typeof entity.find> { return [] },
  async insert(originalInsert: typeof entity.insert, ...options: Parameters<typeof entity.insert>): ReturnType<typeof entity.insert> { return [] },
  async save(originalSave: typeof entity.save, ...options: Parameters<typeof entity.save>): ReturnType<typeof entity.save> { return {} },
  async delete(originalDelete: typeof entity.delete, ...options: Parameters<typeof entity.delete>): ReturnType<typeof entity.delete> { return [] },
  async count(originalCount: typeof entity.count, ...options: Parameters<typeof entity.count>): ReturnType<typeof entity.count> { return 0 },
}
expectType<EntityHooks>(entityHooks)
expectType<SQLMapperPluginInterface<Entities>>(await connect<Entities>({ connectionString: '', log }))
expectType<SQLMapperPluginInterface<Entities>>(await connect<Entities>({ connectionString: '', autoTimestamp: true, log }))
expectType<SQLMapperPluginInterface<Entities>>(await connect<Entities>({ connectionString: '', hooks: {}, log }))
expectType<SQLMapperPluginInterface<Entities>>(await connect<Entities>({
  connectionString: '', hooks: {
    Page: entityHooks
  },
  log
}))
expectType<SQLMapperPluginInterface<Entities>>(await connect<Entities>({ connectionString: '', ignore: {}, log }))
expectType<SQLMapperPluginInterface<Entities>>(await connect<Entities>({
  connectionString: '', log, onDatabaseLoad(db: Database, sql: SQL) {
    expectType<(query: SQLQuery) => Promise<any[]>>(db.query)
    expectType<() => Promise<void>>(db.dispose)
    expectType<boolean | undefined>(pluginOptions.db.isMySql)
    expectType<boolean | undefined>(pluginOptions.db.isMariaDB)
    expectType<boolean | undefined>(pluginOptions.db.isSQLite)
    expectType<boolean | undefined>(pluginOptions.db.isPg)

  }
}))

const instance: FastifyInstance = fastify()
instance.register(plugin, { connectionString: '', autoTimestamp: true })
<<<<<<< HEAD
instance.register((instance) => { 
  expectType<SQLMapperPluginInterface<Entities>>(instance.platformatic)
=======
instance.register((instance) => {
  expectType<SQLMapperPluginInterface>(instance.platformatic)
>>>>>>> d1bd5860

  instance.platformatic.addEntityHooks<EntityFields>('something', {
    async find(originalFind, options) {
      expectType<Partial<EntityFields>[]>(await originalFind())
      expectType<Parameters<typeof entity.find>[0]>(options)

      return [{
        id: 42
      }]
    }
  })

  instance.get('/', async (request, reply) => {
    const ctx = request.platformaticContext
    expectType<FastifyInstance>(ctx.app)
    expectType<FastifyReply>(ctx.reply)
    await instance.platformatic.cleanUpAllEntities()
  })
})

expectType<(str: string) => string>(utils.toSingular)

expectType<Promise<{ db: Database, sql: SQL }>>(createConnectionPool({ connectionString: '', log }))

// Errors
type ErrorWithNoParams = () => FastifyError
type ErrorWithOneParam = (param: string) => FastifyError
type ErrorWithOneAnyParam = (param: any) => FastifyError
type ErrorWithTwoParams = (param1: string, param2: string) => FastifyError

expectType<ErrorWithOneParam>(errors.CannotFindEntityError)
expectType<ErrorWithNoParams>(errors.SpecifyProtocolError)
expectType<ErrorWithNoParams>(errors.ConnectionStringRequiredError)
expectType<ErrorWithOneAnyParam>(errors.TableMustBeAStringError)
expectType<ErrorWithOneParam>(errors.UnknownFieldError)
expectType<ErrorWithNoParams>(errors.InputNotProvidedError)
expectType<ErrorWithOneParam>(errors.UnsupportedWhereClauseError)
expectType<ErrorWithNoParams>(errors.UnsupportedOperatorForArrayFieldError)
expectType<ErrorWithNoParams>(errors.UnsupportedOperatorForNonArrayFieldError)
expectType<ErrorWithOneParam>(errors.ParamNotAllowedError)
expectType<ErrorWithTwoParams>(errors.InvalidPrimaryKeyTypeError)
expectType<ErrorWithTwoParams>(errors.ParamLimitNotAllowedError)
expectType<ErrorWithOneParam>(errors.ParamLimitMustBeNotNegativeError)
expectType<ErrorWithOneParam>(errors.MissingValueForPrimaryKeyError)
expectType<ErrorWithNoParams>(errors.SQLiteOnlySupportsAutoIncrementOnOneColumnError)
<|MERGE_RESOLUTION|>--- conflicted
+++ resolved
@@ -12,11 +12,8 @@
   SQLMapperPluginInterface,
   EntityHooks,
   createConnectionPool,
-<<<<<<< HEAD
-  Entities
-=======
+  Entities,
   errors
->>>>>>> d1bd5860
 } from '../../mapper'
 
 const log = {
@@ -92,13 +89,8 @@
 
 const instance: FastifyInstance = fastify()
 instance.register(plugin, { connectionString: '', autoTimestamp: true })
-<<<<<<< HEAD
 instance.register((instance) => { 
   expectType<SQLMapperPluginInterface<Entities>>(instance.platformatic)
-=======
-instance.register((instance) => {
-  expectType<SQLMapperPluginInterface>(instance.platformatic)
->>>>>>> d1bd5860
 
   instance.platformatic.addEntityHooks<EntityFields>('something', {
     async find(originalFind, options) {
