--- conflicted
+++ resolved
@@ -96,11 +96,8 @@
 expectType<number>(await entity.count({ tx: pluginOptions.db }))
 expectType<number>(await entity.count({ ctx }))
 expectType<Partial<EntityFields>[]>(await entity.updateMany({ where: { id: { eq: '1' } }, input: { id: 1, name: 'test' } }))
-<<<<<<< HEAD
 expectType<Partial<EntityFields>[]>(await entity.updateMany({ where: { id: { eq: '1' } }, input: { id: 1, name: 'test' }, ctx }))
-=======
 expectType<Partial<EntityFields>[]>(await entity.updateMany({ where: { id: { eq: '1' } }, input: { name: 'test' } }))
->>>>>>> 3bc49a78
 expectType<Partial<EntityFields>[]>(await entity.find({ where: { id: { eq: null } } }))
 expectType<Partial<EntityFields>[]>(await entity.find({ where: { id: { neq: null } } }))
 
