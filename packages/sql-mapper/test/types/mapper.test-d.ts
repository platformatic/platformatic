--- conflicted
+++ resolved
@@ -96,12 +96,9 @@
 expectType<Partial<EntityFields>>(await entity.save({ input: { id: 1, name: 'test' }, tx: pluginOptions.db }))
 expectType<Partial<EntityFields>[]>(await entity.delete({ tx: pluginOptions.db }))
 expectType<number>(await entity.count({ tx: pluginOptions.db }))
-<<<<<<< HEAD
 expectType<Partial<EntityFields>[]>(await entity.updateMany({ where: { id: { eq: '1' } }, input: { id: 1, name: 'test' }}))
-=======
 expectType<Partial<EntityFields>[]>(await entity.find({ where: { id: { eq: null } } }))
 expectType<Partial<EntityFields>[]>(await entity.find({ where: { id: { neq: null } } }))
->>>>>>> b8902ce3
 
 const whereCondition: WhereCondition = {
   eq: {eq: ""},
