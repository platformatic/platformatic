'use strict'

const { singularize } = require('inflected')
const camelcase = require('camelcase')

function toSingular (str) {
  str = camelcase(singularize(str))
  str = str[0].toUpperCase() + str.slice(1)
  return str
}

<<<<<<< HEAD
/**
 * If limit is not defined or invalid
 * let's set a safe default value preventing to load huge amount of data in memory
 */
function sanitizeLimit (unsafeLimit, conf) {
  const defaultLimit = conf?.default ?? 10
  const limit = (unsafeLimit !== undefined) ? unsafeLimit : defaultLimit
  const max = conf?.max ?? 100

  if (limit > max) {
    throw new Error(`Param limit=${limit} not allowed. Max accepted value ${max}.`)
  }

  if (limit < 0) {
    throw new Error(`Param limit=${limit} not allowed. It must be not negative value.`)
  }

  return limit
=======
function tableName (sql, table, schema) {
  /* istanbul ignore next */
  return schema ? sql.ident(schema, table) : sql.ident(table)
>>>>>>> 836e737d
}

module.exports = {
  toSingular,
<<<<<<< HEAD
  sanitizeLimit
=======
  tableName
>>>>>>> 836e737d
}<|MERGE_RESOLUTION|>--- conflicted
+++ resolved
@@ -9,7 +9,6 @@
   return str
 }
 
-<<<<<<< HEAD
 /**
  * If limit is not defined or invalid
  * let's set a safe default value preventing to load huge amount of data in memory
@@ -28,18 +27,15 @@
   }
 
   return limit
-=======
+}
+
 function tableName (sql, table, schema) {
   /* istanbul ignore next */
   return schema ? sql.ident(schema, table) : sql.ident(table)
->>>>>>> 836e737d
 }
 
 module.exports = {
   toSingular,
-<<<<<<< HEAD
-  sanitizeLimit
-=======
+  sanitizeLimit,
   tableName
->>>>>>> 836e737d
 }