'use strict'

const camelcase = require('camelcase')
const { singularize } = require('inflected')
const {
  toSingular,
  tableName,
  sanitizeLimit
} = require('./utils')

<<<<<<< HEAD
function createMapper (defaultDb, sql, log, table, fields, primaryKey, relations, queries, autoTimestamp, schema, limitConfig) {
=======
function createMapper (defaultDb, sql, log, table, fields, primaryKeys, relations, queries, autoTimestamp, schema) {
>>>>>>> c78cc2fe
  const entityName = toSingular(table)

  // Fields remapping
  const fieldMapToRetrieve = {}
  const inputToFieldMap = {}
  const camelCasedFields = Object.keys(fields).reduce((acc, key) => {
    const camel = camelcase(key)
    acc[camel] = fields[key]
    fieldMapToRetrieve[key] = camel
    inputToFieldMap[camel] = key
    fields[key].camelcase = camel
    return acc
  }, {})

  const primaryKeysTypes = Array.from(primaryKeys).map((key) => {
    return {
      key,
      sqlType: fields[key].sqlType
    }
  })

  function fixInput (input) {
    const newInput = {}
    for (const key of Object.keys(input)) {
      const value = input[key]
      let newKey = inputToFieldMap[key]
      if (newKey === undefined) {
        if (fields[key] !== undefined) {
          newKey = key
        } else {
          throw new Error(`Unknown field ${key}`)
        }
      }
      newInput[newKey] = value
    }
    return newInput
  }

  function fixOutput (output) {
    if (!output) {
      return output
    }
    const newOutput = {}
    for (const key of Object.keys(output)) {
      let value = output[key]
      const newKey = fieldMapToRetrieve[key]
      if (primaryKeys.has(key) && value !== null && value !== undefined) {
        value = value.toString()
      }
      newOutput[newKey] = value
    }
    return newOutput
  }

  async function save (args) {
    const db = args.tx || defaultDb
    if (args.input === undefined) {
      throw new Error('Input not provided.')
    }
    // args.input is not array
    const fieldsToRetrieve = computeFields(args.fields).map((f) => sql.ident(f))
    const input = fixInput(args.input)

    let hasPrimaryKeys = true
    for (const key of primaryKeys) {
      if (input[key] === undefined) {
        hasPrimaryKeys = false
        break
      }
    }

    let now
    if (autoTimestamp && fields.updated_at) {
      now = new Date()
      input.updated_at = now
    }
    if (hasPrimaryKeys) { // update
      const res = await queries.updateOne(db, sql, table, schema, input, primaryKeys, fieldsToRetrieve)
      if (res) {
        return fixOutput(res)
      }
      // If we are here, the record does not exist, so we create it
      // this is inefficient because it will do 2 queries.
      // TODO there is a way to do it in one query with DB specific syntax.
    }

    // insert
    if (autoTimestamp && fields.inserted_at) {
      /* istanbul ignore next */
      now = now || new Date()
      input.inserted_at = now
    }
    const res = await queries.insertOne(db, sql, table, schema, input, primaryKeysTypes, fieldsToRetrieve)
    return fixOutput(res)
  }

  async function insert (args) {
    const db = args.tx || defaultDb
    const fieldsToRetrieve = computeFields(args.fields).map((f) => sql.ident(f))
    const inputs = args.inputs
    // This else is skipped on MySQL because of https://github.com/ForbesLindesay/atdatabases/issues/221
    /* istanbul ignore else */
    if (autoTimestamp) {
      const now = new Date()
      for (const input of inputs) {
        if (fields.inserted_at) {
          input.insertedAt = now
        }
        if (fields.updated_at) {
          input.updatedAt = now
        }
      }
    }
    /* istanbul ignore next */
    if (queries.insertMany) {
      // We are not fixing the input here because it is done in the query.
      const res = await queries.insertMany(db, sql, table, schema, inputs, inputToFieldMap, primaryKeysTypes, fieldsToRetrieve, fields)
      return res.map(fixOutput)
    } else {
      // TODO this can be optimized, we can still use a batch insert if we do not want any fields
      const res = []
      for (let input of inputs) {
        input = fixInput(input)
        const resOne = await queries.insertOne(db, sql, table, schema, input, primaryKeysTypes, fieldsToRetrieve)
        res.push(fixOutput(resOne))
      }

      return res
    }
  }

  async function updateMany (args) {
    const db = args.tx || defaultDb
    const fieldsToRetrieve = computeFields(args.fields).map((f) => sql.ident(f))
    if (args.input === undefined) {
      throw new Error('Input not provided.')
    }
    const input = fixInput(args.input)
    let now
    if (autoTimestamp && fields.updated_at) {
      now = new Date()
      input.updated_at = now
    }
    const criteria = computeCriteria(args)

    const res = await queries.updateMany(db, sql, table, schema, criteria, input, fieldsToRetrieve)
    return res.map(fixOutput)
  }

  function computeFields (fields) {
    if (!fields) {
      return Object.values(inputToFieldMap)
    }

    /**
     * The 'field' can be a relational field which is undefined
     * in the inputToFieldMap
     * @see sql-graphql
    */
    const requestedFields = fields.map((field) => {
      if (relations.some((relation) => field === relation.column_name)) {
        return field
      }
      return inputToFieldMap[field]
    })

    const set = new Set(requestedFields)
    set.delete(undefined)
    const fieldsToRetrieve = [...set]
    return fieldsToRetrieve
  }

  const whereMap = {
    eq: '=',
    in: 'IN',
    nin: 'NOT IN',
    neq: '<>',
    gt: '>',
    gte: '>=',
    lt: '<',
    lte: '<=',
    like: 'LIKE'
  }

  function computeCriteria (opts) {
    const where = opts.where || {}
    const criteria = []
    for (const key of Object.keys(where)) {
      const value = where[key]
      const field = inputToFieldMap[key]
      for (const key of Object.keys(value)) {
        const operator = whereMap[key]
        /* istanbul ignore next */
        if (!operator) {
          // This should never happen
          throw new Error(`Unsupported where clause ${JSON.stringify(where[key])}`)
        }
        const fieldWrap = fields[field]
        if (operator === '=' && value[key] === null) {
          criteria.push(sql`${sql.ident(field)} IS NULL`)
        } else if (operator === '<>' && value[key] === null) {
          criteria.push(sql`${sql.ident(field)} IS NOT NULL`)
        } else if (operator === 'LIKE') {
          let leftHand = sql.ident(field)
          // NOTE: cast fields AS CHAR(64) and TRIM the whitespaces
          // to prevent errors with fields different than VARCHAR & TEXT
          if (!['text', 'varchar'].includes(fieldWrap.sqlType)) {
            leftHand = sql`TRIM(CAST(${sql.ident(field)} AS CHAR(64)))`
          }
          criteria.push(sql`${leftHand} LIKE ${value[key]}`)
        } else {
          criteria.push(sql`${sql.ident(field)} ${sql.__dangerous__rawValue(operator)} ${computeCriteriaValue(fieldWrap, value[key])}`)
        }
      }
    }
    return criteria
  }

  function computeCriteriaValue (fieldWrap, value) {
    if (Array.isArray(value)) {
      return sql`(${sql.join(
        value.map((v) => computeCriteriaValue(fieldWrap, v)),
        sql`, `
      )})`
    }

    /* istanbul ignore next */
    if (fieldWrap.sqlType === 'int4' || fieldWrap.sqlType === 'int2' || fieldWrap.sqlType === 'float8' || fieldWrap.sqlType === 'float4') {
      // This cat is needed in PostgreSQL
      return sql`${Number(value)}`
    } else {
      return sql`${value}`
    }
  }

  async function find (opts = {}) {
    const db = opts.tx || defaultDb
    const fieldsToRetrieve = computeFields(opts.fields).map((f) => sql.ident(f))
    const criteria = computeCriteria(opts)

    let query = sql`
      SELECT ${sql.join(fieldsToRetrieve, sql`, `)}
      FROM ${tableName(sql, table, schema)}
    `

    if (criteria.length > 0) {
      query = sql`${query} WHERE ${sql.join(criteria, sql` AND `)}`
    }

    if (opts.orderBy && opts.orderBy.length > 0) {
      const orderBy = opts.orderBy.map((order) => {
        const field = inputToFieldMap[order.field]
        return sql`${sql.ident(field)} ${sql.__dangerous__rawValue(order.direction)}`
      })
      query = sql`${query} ORDER BY ${sql.join(orderBy, sql`, `)}`
    }

    query = sql`${query} LIMIT ${sanitizeLimit(opts.limit, limitConfig)}`
    if (opts.offset !== undefined) {
      if (opts.offset < 0) {
        throw new Error(`Param offset=${opts.offset} not allowed. It must be not negative value.`)
      }
      query = sql`${query} OFFSET ${opts.offset}`
    }

    const res = await db.query(query)
    return res.map(fixOutput)
  }

  async function count (opts = {}) {
    const db = opts.tx || defaultDb
    let totalCountQuery = null
    totalCountQuery = sql`
        SELECT COUNT(*) AS total 
        FROM ${tableName(sql, table, schema)}
      `
    const criteria = computeCriteria(opts)
    if (criteria.length > 0) {
      totalCountQuery = sql`${totalCountQuery} WHERE ${sql.join(criteria, sql` AND `)}`
    }
    const [{ total }] = await db.query(totalCountQuery)
    return +total
  }

  async function _delete (opts) {
    const db = opts.tx || defaultDb
    const fieldsToRetrieve = computeFields(opts.fields).map((f) => sql.ident(f))
    const criteria = computeCriteria(opts)
    const res = await queries.deleteAll(db, sql, table, schema, criteria, fieldsToRetrieve)
    return res.map(fixOutput)
  }

  return {
    name: entityName,
    singularName: camelcase(singularize(table)),
    pluralName: camelcase(table),
    primaryKeys,
    table,
    schema,
    fields,
    camelCasedFields,
    fixInput,
    fixOutput,
    find,
    count,
    insert,
    save,
    delete: _delete,
    updateMany
  }
}

async function buildEntity (db, sql, log, table, queries, autoTimestamp, schema, ignore, limitConfig) {
  // Compute the columns
  const columns = (await queries.listColumns(db, sql, table, schema)).filter((c) => !ignore[c.column_name])
  const fields = columns.reduce((acc, column) => {
    acc[column.column_name] = {
      sqlType: column.udt_name,
      isNullable: column.is_nullable === 'YES'
    }

    // To get enum values in mysql and mariadb
    /* istanbul ignore next */
    if (column.udt_name === 'enum') {
      acc[column.column_name].enum = column.column_type.match(/'(.+?)'/g).map(enumValue => enumValue.slice(1, enumValue.length - 1))
    }

    if (autoTimestamp && (column.column_name === 'updated_at' || column.column_name === 'inserted_at')) {
      acc[column.column_name].autoTimestamp = true
    }
    return acc
  }, {})

  // To get enum values in pg
  /* istanbul ignore next */
  if (db.isPg) {
    const enums = await queries.listEnumValues(db, sql, table, schema)
    for (const enumValue of enums) {
      if (!fields[enumValue.column_name].enum) {
        fields[enumValue.column_name].enum = [enumValue.enumlabel]
      } else {
        fields[enumValue.column_name].enum.push(enumValue.enumlabel)
      }
    }
  }
  const currentRelations = []

  const constraintsList = await queries.listConstraints(db, sql, table, schema)
  const primaryKeys = new Set()

  for (const constraint of constraintsList) {
    const field = fields[constraint.column_name]

    /* istanbul ignore next */
    if (!field) {
      // This should never happen
      log.warn({
        constraint
      }, `No field for ${constraint.column_name}`)
      continue
    }

    if (constraint.constraint_type === 'PRIMARY KEY') {
      primaryKeys.add(constraint.column_name)
      // Check for SQLite typeless PK
      /* istanbul ignore next */
      if (db.isSQLite) {
        const validTypes = ['integer', 'uuid', 'serial']
        const pkType = fields[constraint.column_name].sqlType.toLowerCase()
        if (!validTypes.includes(pkType)) {
          throw new Error(`Invalid Primary Key type. Expected "integer", found "${pkType}"`)
        }
      }
      field.primaryKey = true
    }

    if (constraint.constraint_type === 'FOREIGN KEY') {
      field.foreignKey = true
      currentRelations.push(constraint)
    }
  }

<<<<<<< HEAD
  const entity = createMapper(db, sql, log, table, fields, primaryKey, currentRelations, queries, autoTimestamp, schema, limitConfig)
=======
  const entity = createMapper(db, sql, log, table, fields, primaryKeys, currentRelations, queries, autoTimestamp, schema)
>>>>>>> c78cc2fe
  entity.relations = currentRelations

  return entity
}

module.exports = buildEntity<|MERGE_RESOLUTION|>--- conflicted
+++ resolved
@@ -8,11 +8,7 @@
   sanitizeLimit
 } = require('./utils')
 
-<<<<<<< HEAD
-function createMapper (defaultDb, sql, log, table, fields, primaryKey, relations, queries, autoTimestamp, schema, limitConfig) {
-=======
-function createMapper (defaultDb, sql, log, table, fields, primaryKeys, relations, queries, autoTimestamp, schema) {
->>>>>>> c78cc2fe
+function createMapper (defaultDb, sql, log, table, fields, primaryKeys, relations, queries, autoTimestamp, schema, limitConfig) {
   const entityName = toSingular(table)
 
   // Fields remapping
@@ -395,11 +391,7 @@
     }
   }
 
-<<<<<<< HEAD
-  const entity = createMapper(db, sql, log, table, fields, primaryKey, currentRelations, queries, autoTimestamp, schema, limitConfig)
-=======
-  const entity = createMapper(db, sql, log, table, fields, primaryKeys, currentRelations, queries, autoTimestamp, schema)
->>>>>>> c78cc2fe
+  const entity = createMapper(db, sql, log, table, fields, primaryKeys, currentRelations, queries, autoTimestamp, schema, limitConfig)
   entity.relations = currentRelations
 
   return entity
