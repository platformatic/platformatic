--- conflicted
+++ resolved
@@ -4,11 +4,7 @@
 const shared = require('./mysql-shared')
 const { tableName } = require('../utils')
 
-<<<<<<< HEAD
-function insertOne (db, sql, table, input, primaryKeys, fieldsToRetrieve) {
-=======
-function insertOne (db, sql, table, schema, input, primaryKey, useUUID, fieldsToRetrieve) {
->>>>>>> f1a052d4
+function insertOne (db, sql, table, schema, input, primaryKeys, fieldsToRetrieve) {
   const keysToSql = Object.keys(input).map((key) => sql.ident(key))
   const keys = sql.join(
     keysToSql,
@@ -28,29 +24,18 @@
     sql`, `
   )
 
-<<<<<<< HEAD
   if (primaryKeys.length === 1 && input[primaryKeys[0].key] === undefined) {
     return db.tx(async function (db) {
       const insert = sql`
-      INSERT INTO ${sql.ident(table)} (${keys})
-=======
-  return db.tx(async function (db) {
-    const insert = sql`
       INSERT INTO ${tableName(sql, table, schema)} (${keys})
->>>>>>> f1a052d4
       VALUES(${values})
     `
       await db.query(insert)
 
       const res2 = await db.query(sql`
       SELECT ${sql.join(fieldsToRetrieve, sql`, `)}
-<<<<<<< HEAD
-      FROM ${sql.ident(table)}
+      FROM ${tableName(sql, table, schema)}
       WHERE ${sql.ident(primaryKeys[0].key)} = (
-=======
-      FROM ${tableName(sql, table, schema)}
-      WHERE ${sql.ident(primaryKey)} = (
->>>>>>> f1a052d4
         SELECT last_insert_id()
       )
     `)
@@ -86,11 +71,7 @@
   }
 }
 
-<<<<<<< HEAD
-function insertMany (db, sql, table, inputs, inputToFieldMap, primaryKeys, fieldsToRetrieve, fields) {
-=======
-function insertMany (db, sql, table, schema, inputs, inputToFieldMap, primaryKey, fieldsToRetrieve, fields) {
->>>>>>> f1a052d4
+function insertMany (db, sql, table, schema, inputs, inputToFieldMap, primaryKeys, fieldsToRetrieve, fields) {
   return db.tx(async function (db) {
     const { keys, values } = insertPrep(inputs, inputToFieldMap, fields, sql)
     const insert = sql`
@@ -107,13 +88,8 @@
 
     const res = await db.query(sql`
       SELECT ${sql.join(fieldsToRetrieve, sql`, `)}
-<<<<<<< HEAD
-      FROM ${sql.ident(table)}
-      ORDER BY ${sql.join(orderBy, ',')}
-=======
       FROM ${tableName(sql, table, schema)}
-      ORDER BY ${sql.ident(primaryKey)} DESC
->>>>>>> f1a052d4
+      ORDER BY ${sql.join(orderBy, sql`, `)}
       LIMIT ${inputs.length}
     `)
 
