'use strict'

const { tableName } = require('../utils')

async function listTables (db, sql, schemas) {
  if (schemas) {
    const schemaList = sql.__dangerous__rawValue(schemas.map(s => `'${s}'`))
    const res = await db.query(sql`
      SELECT TABLE_SCHEMA, TABLE_NAME
      FROM information_schema.tables
      WHERE table_schema in (${schemaList})
    `)
    return res.map(r => ({ schema: r.TABLE_SCHEMA, table: r.TABLE_NAME }))
  } else {
    const res = await db.query(sql`
      SELECT TABLE_SCHEMA, TABLE_NAME
      FROM information_schema.tables
      WHERE table_schema = (SELECT DATABASE())
    `)
    return res.map(r => ({ schema: r.TABLE_SCHEMA, table: r.TABLE_NAME }))
  }
}

async function listColumns (db, sql, table, schema) {
  const query = sql`
    SELECT column_name as column_name, data_type as udt_name, is_nullable as is_nullable, column_type as column_type
    FROM information_schema.columns
    WHERE table_name = ${table}
    AND table_schema = ${schema}
  `
  return db.query(query)
}

async function listConstraints (db, sql, table, schema) {
  const query = sql`
    SELECT TABLE_NAME as table_name, COLUMN_NAME as column_name, CONSTRAINT_TYPE as constraint_type, referenced_table_name AS foreign_table_name, referenced_column_name AS foreign_column_name
    FROM information_schema.table_constraints t
    JOIN information_schema.key_column_usage k
    USING (constraint_name, table_schema, table_name)
    WHERE t.table_name = ${table}
    AND t.table_schema = ${schema}
    `
  return db.query(query)
}

<<<<<<< HEAD
async function updateOne (db, sql, table, input, primaryKeys, fieldsToRetrieve) {
=======
async function updateOne (db, sql, table, schema, input, primaryKey, fieldsToRetrieve) {
>>>>>>> f1a052d4
  const pairs = Object.keys(input).map((key) => {
    let value = input[key]
    /* istanbul ignore next */
    if (value && typeof value === 'object' && !(value instanceof Date)) {
      value = JSON.stringify(value)
    }
    return sql`${sql.ident(key)} = ${value}`
  })
  const where = []
  for (const key of primaryKeys) {
    where.push(sql`${sql.ident(key)} = ${input[key]}`)
  }
  const update = sql`
    UPDATE ${tableName(sql, table, schema)}
    SET ${sql.join(pairs, sql`, `)}
    WHERE ${sql.join(where, sql` AND `)}
  `
  await db.query(update)

  const select = sql`
    SELECT ${sql.join(fieldsToRetrieve, sql`, `)}
<<<<<<< HEAD
    FROM ${sql.ident(table)}
    WHERE ${sql.join(where, sql` AND `)}
=======
    FROM ${tableName(sql, table, schema)}
    WHERE ${sql.ident(primaryKey)} = ${sql.value(input[primaryKey])}
>>>>>>> f1a052d4
  `

  const res = await db.query(select)
  return res[0]
}

async function updateMany (db, sql, table, schema, criteria, input, fieldsToRetrieve) {
  const pairs = Object.keys(input).map((key) => {
    let value = input[key]
    /* istanbul ignore next */
    if (value && typeof value === 'object' && !(value instanceof Date)) {
      value = JSON.stringify(value)
    }
    return sql`${sql.ident(key)} = ${value}`
  })

  const selectIds = sql`
    SELECT id
    FROM ${tableName(sql, table, schema)}
    WHERE ${sql.join(criteria, sql` AND `)}
  `
  const resp = await db.query(selectIds)
  const ids = resp.map(({ id }) => id)

  const update = sql`
    UPDATE ${tableName(sql, table, schema)}
    SET ${sql.join(pairs, sql`, `)}
    WHERE ${sql.join(criteria, sql` AND `)}
  `

  await db.query(update)

  const select = sql`
    SELECT ${sql.join(fieldsToRetrieve, sql`, `)}
    FROM ${tableName(sql, table, schema)}
    WHERE id IN (${ids});
  `
  const res = await db.query(select)
  return res
}

module.exports = {
  listTables,
  listColumns,
  listConstraints,
  updateOne,
  updateMany
}<|MERGE_RESOLUTION|>--- conflicted
+++ resolved
@@ -43,11 +43,7 @@
   return db.query(query)
 }
 
-<<<<<<< HEAD
-async function updateOne (db, sql, table, input, primaryKeys, fieldsToRetrieve) {
-=======
-async function updateOne (db, sql, table, schema, input, primaryKey, fieldsToRetrieve) {
->>>>>>> f1a052d4
+async function updateOne (db, sql, table, schema, input, primaryKeys, fieldsToRetrieve) {
   const pairs = Object.keys(input).map((key) => {
     let value = input[key]
     /* istanbul ignore next */
@@ -69,13 +65,8 @@
 
   const select = sql`
     SELECT ${sql.join(fieldsToRetrieve, sql`, `)}
-<<<<<<< HEAD
-    FROM ${sql.ident(table)}
+    FROM ${tableName(sql, table, schema)}
     WHERE ${sql.join(where, sql` AND `)}
-=======
-    FROM ${tableName(sql, table, schema)}
-    WHERE ${sql.ident(primaryKey)} = ${sql.value(input[primaryKey])}
->>>>>>> f1a052d4
   `
 
   const res = await db.query(select)
