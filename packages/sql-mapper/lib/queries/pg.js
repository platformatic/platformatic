'use strict'

const shared = require('./shared')
const { tableName } = require('../utils')

<<<<<<< HEAD
async function insertOne (db, sql, table, input, primaryKeysTypes, fieldsToRetrieve) {
=======
async function insertOne (db, sql, table, schema, input, primaryKey, isUuid, fieldsToRetrieve) {
>>>>>>> f1a052d4
  const inputKeys = Object.keys(input)
  if (inputKeys.length === 0) {
    const insert = sql`
      INSERT INTO ${tableName(sql, table, schema)}
      DEFAULT VALUES
      RETURNING ${sql.join(fieldsToRetrieve, sql`, `)}
    `
    const res = await db.query(insert)
    return res[0]
  }

<<<<<<< HEAD
  return shared.insertOne(db, sql, table, input, primaryKeysTypes, fieldsToRetrieve)
=======
  return shared.insertOne(db, sql, table, schema, input, primaryKey, isUuid, fieldsToRetrieve)
>>>>>>> f1a052d4
}

module.exports.insertOne = insertOne
module.exports.deleteAll = shared.deleteAll
module.exports.insertMany = shared.insertMany

async function listTables (db, sql, schemas) {
  if (schemas) {
    const schemaList = sql.__dangerous__rawValue(schemas.map(s => `'${s}'`))
    const res = await db.query(sql`
    SELECT tablename, schemaname
    FROM pg_catalog.pg_tables
    WHERE
      schemaname in (${schemaList})`)
    return res.map(r => ({ schema: r.schemaname, table: r.tablename }))
  }
  const res = await db.query(sql`
    SELECT tablename, schemaname
    FROM pg_catalog.pg_tables
    WHERE
      schemaname = current_schema()
  `)
  return res.map(r => ({ schema: r.schemaname, table: r.tablename }))
}

module.exports.listTables = listTables

async function listColumns (db, sql, table, schema) {
  return db.query(sql`
    SELECT column_name, udt_name, is_nullable
    FROM information_schema.columns
    WHERE table_name = ${table}
    AND table_schema = ${schema}
  `)
}

module.exports.listColumns = listColumns

async function listConstraints (db, sql, table, schema) {
  const query = sql`
    SELECT constraints.*, usage.*, usage2.table_name AS foreign_table_name, usage2.column_name AS foreign_column_name
    FROM information_schema.table_constraints constraints
      JOIN information_schema.key_column_usage usage
        ON constraints.constraint_name = usage.constraint_name
        AND constraints.table_name = ${table}
      JOIN information_schema.constraint_column_usage usage2
        ON usage.constraint_name = usage2.constraint_name
        AND ( usage.table_name = ${table}
        AND usage.table_schema = ${schema} )
  `
  const constraintsList = await db.query(query)
  return constraintsList
}

module.exports.listConstraints = listConstraints

<<<<<<< HEAD
async function updateOne (db, sql, table, input, primaryKeys, fieldsToRetrieve) {
=======
async function updateOne (db, sql, table, schema, input, primaryKey, fieldsToRetrieve) {
>>>>>>> f1a052d4
  const pairs = Object.keys(input).map((key) => {
    const value = input[key]
    return sql`${sql.ident(key)} = ${value}`
  })
  const where = []
  for (const key of primaryKeys) {
    where.push(sql`${sql.ident(key)} = ${input[key]}`)
  }
  const update = sql`
    UPDATE ${tableName(sql, table, schema)}
    SET ${sql.join(pairs, sql`, `)}
    WHERE ${sql.join(where, sql` AND `)}
    RETURNING ${sql.join(fieldsToRetrieve, sql`, `)}
  `
  const res = await db.query(update)
  return res[0]
}

module.exports.updateOne = updateOne

module.exports.updateMany = shared.updateMany

async function listEnumValues (db, sql, table, schema) {
  const query = sql`
    SELECT udt_name, enumlabel, column_name
    FROM pg_enum e 
    JOIN pg_type t ON e.enumtypid = t.oid 
    JOIN information_schema.columns c on c.udt_name = t.typname
    WHERE table_name = ${table}
    AND table_schema = ${schema};
    `
  return db.query(query)
}

module.exports.listEnumValues = listEnumValues<|MERGE_RESOLUTION|>--- conflicted
+++ resolved
@@ -3,11 +3,7 @@
 const shared = require('./shared')
 const { tableName } = require('../utils')
 
-<<<<<<< HEAD
-async function insertOne (db, sql, table, input, primaryKeysTypes, fieldsToRetrieve) {
-=======
-async function insertOne (db, sql, table, schema, input, primaryKey, isUuid, fieldsToRetrieve) {
->>>>>>> f1a052d4
+async function insertOne (db, sql, table, schema, input, primaryKeys, fieldsToRetrieve) {
   const inputKeys = Object.keys(input)
   if (inputKeys.length === 0) {
     const insert = sql`
@@ -19,11 +15,7 @@
     return res[0]
   }
 
-<<<<<<< HEAD
-  return shared.insertOne(db, sql, table, input, primaryKeysTypes, fieldsToRetrieve)
-=======
-  return shared.insertOne(db, sql, table, schema, input, primaryKey, isUuid, fieldsToRetrieve)
->>>>>>> f1a052d4
+  return shared.insertOne(db, sql, table, schema, input, primaryKeys, fieldsToRetrieve)
 }
 
 module.exports.insertOne = insertOne
@@ -80,11 +72,7 @@
 
 module.exports.listConstraints = listConstraints
 
-<<<<<<< HEAD
-async function updateOne (db, sql, table, input, primaryKeys, fieldsToRetrieve) {
-=======
-async function updateOne (db, sql, table, schema, input, primaryKey, fieldsToRetrieve) {
->>>>>>> f1a052d4
+async function updateOne (db, sql, table, schema, input, primaryKeys, fieldsToRetrieve) {
   const pairs = Object.keys(input).map((key) => {
     const value = input[key]
     return sql`${sql.ident(key)} = ${value}`
