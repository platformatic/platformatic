--- conflicted
+++ resolved
@@ -4,11 +4,7 @@
 
 /* istanbul ignore file */
 
-<<<<<<< HEAD
-async function insertOne (db, sql, table, input, primaryKeysTypes, fieldsToRetrieve) {
-=======
-async function insertOne (db, sql, table, schema, input, primaryKey, isUuid, fieldsToRetrieve) {
->>>>>>> f1a052d4
+async function insertOne (db, sql, table, schema, input, primaryKeysTypes, fieldsToRetrieve) {
   const inputKeys = Object.keys(input)
   if (inputKeys.length === 0) {
     const insert = sql`
