'use strict'

const { randomUUID } = require('crypto')
const shared = require('./shared')

async function listTables (db, sql) {
  const res = await db.query(sql`
    SELECT name FROM sqlite_master
    WHERE type='table'
  `)
  // sqlite has no schemas
  return res.map(r => ({ schema: null, table: r.name }))
}

module.exports.listTables = listTables

async function listColumns (db, sql, table) {
  const columns = await db.query(sql`
    SELECT * FROM pragma_table_info(${table})
  `)
  for (const column of columns) {
    column.column_name = column.name
    // convert varchar(42) in varchar
    column.udt_name = column.type.replace(/^([^(]+).*/, '$1').toLowerCase()
    // convert is_nullable
    column.is_nullable = column.notnull === 0 && column.pk === 0 ? 'YES' : 'NO'
  }
  return columns
}

module.exports.listColumns = listColumns

async function listConstraints (db, sql, table) {
  const constraints = []
  const pks = await db.query(sql`
    SELECT *
    FROM pragma_table_info(${table})
    WHERE pk > 0
  `)

  for (const pk of pks) {
    constraints.push({
      column_name: pk.name,
      constraint_type: 'PRIMARY KEY'
    })
  }

  const foreignKeys = await db.query(sql`
    SELECT *
    FROM pragma_foreign_key_list(${table})
  `)

  for (const foreignKey of foreignKeys) {
    constraints.push({
      table_name: table,
      column_name: foreignKey.from,
      constraint_type: 'FOREIGN KEY',
      foreign_table_name: foreignKey.table,
      foreign_column_name: foreignKey.to
    })
  }
  return constraints
}

module.exports.listConstraints = listConstraints

<<<<<<< HEAD
async function insertOne (db, sql, table, input, primaryKeys, fieldsToRetrieve) {
=======
async function insertOne (db, sql, table, schema, input, primaryKey, useUUID, fieldsToRetrieve) {
>>>>>>> f1a052d4
  const fieldNames = Object.keys(input)
  const keysToSql = fieldNames.map((key) => sql.ident(key))
  const valuesToSql = fieldNames.map((key) => sql.value(input[key]))

  const primaryKeyValues = {}
  let useUUID = false
  const where = []
  let autoIncrement = 0
  for (const { key, sqlType } of primaryKeys) {
    keysToSql.push(sql.ident(key))
    // TODO figure out while this is not covered by tests
    /* istanbul ignore next */
    if (sqlType === 'uuid') {
      useUUID = true
      primaryKeyValues[key] = randomUUID()
    } else if (autoIncrement > 1) {
      throw new Error('SQLite only supports autoIncrement on one column')
    } else if (input[key]) {
      primaryKeyValues[key] = input[key]
    } else {
      autoIncrement++
      primaryKeyValues[key] = null
    }
    valuesToSql.push(sql.value(primaryKeyValues[key]))
  }

  const keys = sql.join(
    keysToSql,
    sql`, `
  )

  const values = sql.join(
    valuesToSql,
    sql`, `
  )

  const insert = sql`
    INSERT INTO ${sql.ident(table)} (${keys})
    VALUES(${values})
  `
  await db.query(insert)

  if (!useUUID && primaryKeys.length === 1) {
    const res2 = await db.query(sql`
      SELECT last_insert_rowid()
    `)

    primaryKeyValues[primaryKeys[0].key] = res2[0]['last_insert_rowid()']
  }

  for (const { key } of primaryKeys) {
    where.push(sql`${sql.ident(key)} = ${sql.value(primaryKeyValues[key])}`)
  }

  const res = await db.query(sql`
    SELECT ${sql.join(fieldsToRetrieve, sql`, `)}
    FROM ${sql.ident(table)}
    WHERE ${sql.join(where, sql` AND `)}
  `)

  return res[0]
}

module.exports.insertOne = insertOne

<<<<<<< HEAD
async function updateOne (db, sql, table, input, primaryKeys, fieldsToRetrieve) {
=======
async function updateOne (db, sql, table, schema, input, primaryKey, fieldsToRetrieve) {
>>>>>>> f1a052d4
  const pairs = Object.keys(input).map((key) => {
    const value = input[key]
    return sql`${sql.ident(key)} = ${value}`
  })

  const where = []
  for (const key of primaryKeys) {
    where.push(sql`${sql.ident(key)} = ${input[key]}`)
  }

  const update = sql`
    UPDATE ${sql.ident(table)}
    SET ${sql.join(pairs, sql`, `)}
    WHERE ${sql.join(where, sql` AND `)}
  `
  await db.query(update)

  const select = sql`
    SELECT ${sql.join(fieldsToRetrieve, sql`, `)}
    FROM ${sql.ident(table)}
    WHERE ${sql.join(where, sql` AND `)}
  `
  const res = await db.query(select)
  return res[0]
}

module.exports.updateOne = updateOne

async function deleteAll (db, sql, table, schema, criteria, fieldsToRetrieve) {
  let query = sql`
    SELECT ${sql.join(fieldsToRetrieve, sql`, `)}
    FROM ${sql.ident(table)}
  `

  /* istanbul ignore else */
  if (criteria.length > 0) {
    query = sql`${query} WHERE ${sql.join(criteria, sql` AND `)}`
  }

  const data = await db.query(query)

  query = sql`
    DELETE FROM ${sql.ident(table)}
  `

  /* istanbul ignore else */
  if (criteria.length > 0) {
    query = sql`${query} WHERE ${sql.join(criteria, sql` AND `)}`
  }

  await db.query(query)

  return data
}

module.exports.deleteAll = deleteAll

module.exports.updateMany = shared.updateMany<|MERGE_RESOLUTION|>--- conflicted
+++ resolved
@@ -64,11 +64,7 @@
 
 module.exports.listConstraints = listConstraints
 
-<<<<<<< HEAD
-async function insertOne (db, sql, table, input, primaryKeys, fieldsToRetrieve) {
-=======
-async function insertOne (db, sql, table, schema, input, primaryKey, useUUID, fieldsToRetrieve) {
->>>>>>> f1a052d4
+async function insertOne (db, sql, table, schema, input, primaryKeys, fieldsToRetrieve) {
   const fieldNames = Object.keys(input)
   const keysToSql = fieldNames.map((key) => sql.ident(key))
   const valuesToSql = fieldNames.map((key) => sql.value(input[key]))
@@ -134,11 +130,7 @@
 
 module.exports.insertOne = insertOne
 
-<<<<<<< HEAD
-async function updateOne (db, sql, table, input, primaryKeys, fieldsToRetrieve) {
-=======
-async function updateOne (db, sql, table, schema, input, primaryKey, fieldsToRetrieve) {
->>>>>>> f1a052d4
+async function updateOne (db, sql, table, schema, input, primaryKeys, fieldsToRetrieve) {
   const pairs = Object.keys(input).map((key) => {
     const value = input[key]
     return sql`${sql.ident(key)} = ${value}`
