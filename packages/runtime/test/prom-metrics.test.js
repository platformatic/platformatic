'use strict'

const assert = require('node:assert')
const { join } = require('node:path')
const { test } = require('node:test')
const { setTimeout: sleep } = require('node:timers/promises')
const { request } = require('undici')
const { setLogFile } = require('./helpers')

test.beforeEach(setLogFile)

const { create } = require('../index.js')
const fixturesDir = join(__dirname, '..', 'fixtures')

test('Hello', async t => {
  const projectDir = join(fixturesDir, 'prom-server')
  const configFile = join(projectDir, 'platformatic.json')
  const app = await create(configFile)

  await app.start()

  t.after(async () => {
    await app.close()
  })

  // Wait for the prometheus server to start
  await sleep(2000)

  const { statusCode, body } = await request('http://127.0.0.1:9090', {
    method: 'GET',
    path: '/'
  })
  assert.strictEqual(statusCode, 200)

  const responseText = await body.text()

  assert.strictEqual(
    responseText,
    `Hello from Platformatic Prometheus Server!
The metrics are available at /metrics.
The readiness endpoint is available at /ready.
The liveness endpoint is available at /status.`
  )
})

test('Hello without readiness', async t => {
  const projectDir = join(fixturesDir, 'prom-server')
  const configFile = join(projectDir, 'readiness-disabled.json')
  const app = await create(configFile)

  await app.start()

  t.after(async () => {
    await app.close()
  })

  // Wait for the prometheus server to start
  await sleep(2000)

  const { statusCode, body } = await request('http://127.0.0.1:9090', {
    method: 'GET',
    path: '/'
  })
  assert.strictEqual(statusCode, 200)

  const responseText = await body.text()

  assert.strictEqual(
    responseText,
    `Hello from Platformatic Prometheus Server!
The metrics are available at /metrics.
The liveness endpoint is available at /status.`
  )
})

test('Hello without liveness', async t => {
  const projectDir = join(fixturesDir, 'prom-server')
  const configFile = join(projectDir, 'liveness-disabled.json')
  const app = await create(configFile)

  await app.start()

  t.after(async () => {
    await app.close()
  })

  // Wait for the prometheus server to start
  await sleep(2000)

  const { statusCode, body } = await request('http://127.0.0.1:9090', {
    method: 'GET',
    path: '/'
  })
  assert.strictEqual(statusCode, 200)

  const responseText = await body.text()

  assert.strictEqual(
    responseText,
    `Hello from Platformatic Prometheus Server!
The metrics are available at /metrics.
The readiness endpoint is available at /ready.`
  )
})

test('should start a prometheus server on port 9090', async t => {
  const projectDir = join(fixturesDir, 'prom-server')
  const configFile = join(projectDir, 'platformatic.json')
  const app = await create(configFile)

  await app.start()

  t.after(async () => {
    await app.close()
  })

  // Wait for the prometheus server to start
  await sleep(2000)

  const { statusCode, body } = await request('http://127.0.0.1:9090', {
    method: 'GET',
    path: '/metrics'
  })
  assert.strictEqual(statusCode, 200)

  const metrics = await body.text()
  const metricsNames = metrics
    .split('\n')
    .filter(line => line && line.startsWith('# TYPE'))
    .map(line => line.split(' ')[2])

  const expectedMetricNames = [
    'nodejs_active_handles',
    'nodejs_active_handles_total',
    'nodejs_active_requests',
    'nodejs_active_requests_total',
    'nodejs_active_resources',
    'nodejs_active_resources_total',
    'nodejs_eventloop_lag_max_seconds',
    'nodejs_eventloop_lag_mean_seconds',
    'nodejs_eventloop_lag_min_seconds',
    'nodejs_eventloop_lag_p50_seconds',
    'nodejs_eventloop_lag_p90_seconds',
    'nodejs_eventloop_lag_p99_seconds',
    'nodejs_eventloop_lag_seconds',
    'nodejs_eventloop_lag_stddev_seconds',
    'nodejs_eventloop_utilization',
    'nodejs_external_memory_bytes',
    'nodejs_gc_duration_seconds',
    'nodejs_heap_size_total_bytes',
    'nodejs_heap_size_used_bytes',
    'nodejs_heap_space_size_available_bytes',
    'nodejs_heap_space_size_total_bytes',
    'nodejs_heap_space_size_used_bytes',
    'nodejs_version_info',
    'process_cpu_percent_usage',
    'process_cpu_seconds_total',
    'process_cpu_system_seconds_total',
    'process_cpu_user_seconds_total',
    'process_resident_memory_bytes',
    'process_start_time_seconds',
    'thread_cpu_user_system_seconds_total',
    'thread_cpu_system_seconds_total',
    'thread_cpu_seconds_total',
    'thread_cpu_percent_usage',
    'http_request_all_duration_seconds',
    'http_request_all_summary_seconds',
    'http_cache_hit_count',
<<<<<<< HEAD
    'http_cache_miss_count'
=======
    'http_cache_miss_count',
    'http_client_stats_free',
    'http_client_stats_connected',
    'http_client_stats_pending',
    'http_client_stats_queued',
    'http_client_stats_running',
    'http_client_stats_size'
>>>>>>> a3783d73
  ]

  for (const metricName of expectedMetricNames) {
    assert.ok(metricsNames.includes(metricName), `Expected metric ${metricName} to be present`)
  }

  const jsonRequest = await request('http://127.0.0.1:9090', {
    method: 'GET',
    path: '/metrics',
    headers: { Accept: 'application/json' }
  })
  assert.strictEqual(jsonRequest.statusCode, 200, 'should return JSON metrics when required from the headers')

  const jsonMetricNames = (await jsonRequest.body.json()).flatMap(({ name }) => name)
  for (const metricName of expectedMetricNames) {
    assert.ok(jsonMetricNames.includes(metricName), `Expected metric ${metricName} to be present on JSON format`)
  }
})

test('should support custom metrics', async t => {
  const projectDir = join(fixturesDir, 'custom-metrics')
  const configFile = join(projectDir, 'platformatic.json')
  const app = await create(configFile)

  await app.start()

  t.after(async () => {
    await app.close()
  })

  // Wait for the prometheus server to start
  await sleep(2000)

  const { statusCode, body } = await request('http://127.0.0.1:9090', {
    method: 'GET',
    path: '/metrics'
  })
  assert.strictEqual(statusCode, 200)

  const metrics = await body.text()

  assert.ok(metrics.includes('# HELP custom_service_1 Custom Service 1'))
  assert.ok(metrics.includes('# TYPE custom_service_1 counter'))
  assert.ok(metrics.includes('custom_service_1{serviceId="service"} 123'))
  assert.ok(metrics.includes('# HELP custom_service_2 Custom Service 2'))
  assert.ok(metrics.includes('# TYPE custom_service_2 gauge'))
  assert.ok(metrics.includes('custom_service_2{serviceId="service"} 456'))

  assert.ok(metrics.includes('# HELP custom_internal_1 Custom Internal 1'))
  assert.ok(metrics.includes('# TYPE custom_internal_1 counter'))
  assert.ok(metrics.includes('custom_internal_1{serviceId="internal"} 123'))
  assert.ok(metrics.includes('# HELP custom_internal_2 Custom Internal 2'))
  assert.ok(metrics.includes('# TYPE custom_internal_2 gauge'))
  assert.ok(metrics.includes('custom_internal_2{serviceId="internal"} 456'))

  assert.ok(metrics.includes('# HELP custom_external_1 Custom External 1'))
  assert.ok(metrics.includes('# TYPE custom_external_1 counter'))
  assert.ok(metrics.includes('custom_external_1{serviceId="external"} 123'))
  assert.ok(metrics.includes('# HELP custom_external_2 Custom External 2'))
  assert.ok(metrics.includes('# TYPE custom_external_2 gauge'))
  assert.ok(metrics.includes('custom_external_2{serviceId="external"} 456'))
})

test('should track http cache hits/misses', async t => {
  const projectDir = join(fixturesDir, 'http-cache')
  const configFile = join(projectDir, 'platformatic.json')
  const app = await create(configFile)
  const entryUrl = await app.start()

  t.after(() => app.close())

  const cacheTimeoutSec = 5

  for (let i = 0; i < 5; i++) {
    const res = await request(entryUrl + '/service-1/cached-req-counter', {
      query: { maxAge: cacheTimeoutSec }
    })
    assert.strictEqual(res.statusCode, 200)
  }

  await sleep(cacheTimeoutSec * 1000)

  {
    const res = await request(entryUrl + '/service-1/cached-req-counter', {
      query: { maxAge: cacheTimeoutSec }
    })
    assert.strictEqual(res.statusCode, 200)
  }

  {
    const res = await request(entryUrl + '/service-2/service-3/cached-req-counter', {
      query: { maxAge: cacheTimeoutSec }
    })
    assert.strictEqual(res.statusCode, 200)
  }

  const { statusCode, body } = await request('http://127.0.0.1:9090', {
    method: 'GET',
    path: '/metrics'
  })
  assert.strictEqual(statusCode, 200)

  const metrics = await body.text()

  assert.ok(metrics.match(/http_cache_hit_count\{serviceId="main"\} \d+/))
  assert.ok(metrics.match(/http_cache_miss_count\{serviceId="main"\} \d+/))

  assert.ok(metrics.includes('http_cache_hit_count{serviceId="service-1"} 0'))
  assert.ok(metrics.includes('http_cache_miss_count{serviceId="service-1"} 0'))

  assert.ok(metrics.includes('http_cache_hit_count{serviceId="service-2"} 0'))
  assert.ok(metrics.includes('http_cache_miss_count{serviceId="service-2"} 1'))
})

test('metrics can be disabled', async t => {
  const projectDir = join(fixturesDir, 'prom-server')
  const configFile = join(projectDir, 'metrics-disabled.json')
  const app = await create(configFile)

  await app.start()

  t.after(async () => {
    await app.close()
  })

  // Wait for the prometheus server to start
  await sleep(2000)

  await t.assert.rejects(
    request('http://127.0.0.1:9090', {
      method: 'GET',
      path: '/metrics'
    })
  )
})

test('readiness - should get 404 if readiness is not enabled', async t => {
  const projectDir = join(fixturesDir, 'prom-server')
  const configFile = join(projectDir, 'readiness-disabled.json')
  const app = await create(configFile)

  await app.start()

  t.after(async () => {
    await app.close()
  })

  // Wait for the prometheus server to start
  await sleep(2000)

  const { statusCode } = await request('http://127.0.0.1:9090', {
    method: 'GET',
    path: '/ready'
  })
  assert.strictEqual(statusCode, 404)
})

test('readiness - should expose readiness by default and get a success response when all services are started, with default settings', async t => {
  const projectDir = join(fixturesDir, 'prom-server')
  const configFile = join(projectDir, 'platformatic.json')
  const app = await create(configFile)

  await app.start()

  t.after(async () => {
    await app.close()
  })

  // Wait for the prometheus server to start
  await sleep(2000)

  const { statusCode, body } = await request('http://127.0.0.1:9090', {
    method: 'GET',
    path: '/ready'
  })
  assert.strictEqual(statusCode, 200)
  assert.strictEqual(await body.text(), 'OK')
})

test('readiness - should expose readiness and get a fail response when not all services are started, with default settings', async t => {
  const projectDir = join(fixturesDir, 'prom-server')
  const configFile = join(projectDir, 'platformatic.json')
  const app = await create(configFile)

  await app.start()

  t.after(async () => {
    await app.close()
  })

  const { services } = await app.getServices()
  await app.stopService(services[0].id)

  const { statusCode, body } = await request('http://127.0.0.1:9090', {
    method: 'GET',
    path: '/ready'
  })
  assert.strictEqual(statusCode, 500)
  assert.strictEqual(await body.text(), 'ERR')
})

test('readiness - should expose readiness and get a fail and success responses with custom settings', async t => {
  const projectDir = join(fixturesDir, 'prom-server')
  const configFile = join(projectDir, 'readiness-custom.json')
  const app = await create(configFile)

  await app.start()

  t.after(async () => {
    await app.close()
  })

  // Wait for the prometheus server to start
  await sleep(2000)

  {
    const { statusCode, body } = await request('http://127.0.0.1:9090', {
      method: 'GET',
      path: '/health'
    })
    assert.strictEqual(statusCode, 201)
    assert.strictEqual(await body.text(), 'All right')
  }

  const { services } = await app.getServices()
  await app.stopService(services[0].id)

  {
    const { statusCode, body } = await request('http://127.0.0.1:9090', {
      method: 'GET',
      path: '/health'
    })
    assert.strictEqual(statusCode, 501)
    assert.strictEqual(await body.text(), 'No good')
  }
})

test('liveness - should get 404 if liveness is not enabled', async t => {
  const projectDir = join(fixturesDir, 'prom-server')
  const configFile = join(projectDir, 'liveness-disabled.json')
  const app = await create(configFile)

  await app.start()

  t.after(async () => {
    await app.close()
  })

  // Wait for the prometheus server to start
  await sleep(2000)

  const { statusCode } = await request('http://127.0.0.1:9090', {
    method: 'GET',
    path: '/status'
  })
  assert.strictEqual(statusCode, 404)
})

test('liveness - should expose liveness by default and get a success response when all services are started, with default settings', async t => {
  const projectDir = join(fixturesDir, 'prom-server')
  const configFile = join(projectDir, 'platformatic.json')
  const app = await create(configFile)

  await app.start()

  t.after(async () => {
    await app.close()
  })

  // Wait for the prometheus server to start
  await sleep(2000)

  const { statusCode, body } = await request('http://127.0.0.1:9090', {
    method: 'GET',
    path: '/status'
  })
  assert.strictEqual(statusCode, 200)
  assert.strictEqual(await body.text(), 'OK')
})

test('liveness - should expose liveness and get a fail response when not all services are ready, with default settings', async t => {
  const projectDir = join(fixturesDir, 'prom-server')
  const configFile = join(projectDir, 'platformatic.json')
  const app = await create(configFile)

  await app.start()

  t.after(async () => {
    await app.close()
  })

  const { services } = await app.getServices()
  await app.stopService(services[0].id)

  const { statusCode, body } = await request('http://127.0.0.1:9090', {
    method: 'GET',
    path: '/status'
  })
  assert.strictEqual(statusCode, 500)
  assert.strictEqual(await body.text(), 'ERR')
})

test('liveness - should expose liveness and get a fail response when not all services are healthy, with default settings', async t => {
  const projectDir = join(fixturesDir, 'prom-server')
  const configFile = join(projectDir, 'platformatic.json')
  const app = await create(configFile)

  const entryUrl = await app.start()

  t.after(async () => {
    await app.close()
  })

  await request(entryUrl, {
    path: '/service-node/set/status',
    query: { status: false }
  })

  const { statusCode, body } = await request('http://127.0.0.1:9090', {
    method: 'GET',
    path: '/status'
  })
  assert.strictEqual(statusCode, 500)
  assert.strictEqual(await body.text(), 'ERR')
})

test('liveness - should expose liveness and get a fail and success responses with custom settings', async t => {
  const projectDir = join(fixturesDir, 'prom-server')
  const configFile = join(projectDir, 'liveness-custom.json')
  const app = await create(configFile)

  const entryUrl = await app.start()

  t.after(async () => {
    await app.close()
  })

  // Wait for the prometheus server to start
  await sleep(2000)

  {
    const { statusCode, body } = await request('http://127.0.0.1:9090', {
      method: 'GET',
      path: '/live'
    })
    assert.strictEqual(statusCode, 201)
    assert.strictEqual(await body.text(), 'All right')
  }

  await request(entryUrl, {
    path: '/service-node/set/status',
    query: { status: false }
  })

  {
    const { statusCode, body } = await request('http://127.0.0.1:9090', {
      method: 'GET',
      path: '/live'
    })
    assert.strictEqual(statusCode, 501)
    assert.strictEqual(await body.text(), 'No good')
  }
})

test('liveness - should respond to liveness with a custom content from setCustomHealthCheck', async t => {
  const projectDir = join(fixturesDir, 'healthcheck-custom-response')
  const configFile = join(projectDir, 'platformatic.json')
  const app = await create(configFile)

  const entryUrl = await app.start()

  t.after(async () => {
    await app.close()
  })

  // Wait for the prometheus server to start
  await sleep(2000)

  {
    const { statusCode, body } = await request('http://127.0.0.1:9090', {
      method: 'GET',
      path: '/live'
    })
    assert.strictEqual(statusCode, 201)
    assert.strictEqual(await body.text(), 'All right')
  }

  await request(entryUrl, {
    path: '/service/set/status',
    query: { status: false, body: 'Database is unreachable', statusCode: 500 }
  })

  {
    const { statusCode, body } = await request('http://127.0.0.1:9090', {
      method: 'GET',
      path: '/live'
    })
    assert.strictEqual(statusCode, 500)
    assert.strictEqual(await body.text(), 'Database is unreachable')
  }

  await request(entryUrl, {
    path: '/service/set/status',
    query: { status: true, body: 'Everything is fine', statusCode: 211 }
  })

  {
    const { statusCode, body } = await request('http://127.0.0.1:9090', {
      method: 'GET',
      path: '/live'
    })
    assert.strictEqual(statusCode, 211)
    assert.strictEqual(await body.text(), 'Everything is fine')
  }
})

test('liveness - should respond to liveness with the response from settings when setCustomHealthCheck does not return a response', async t => {
  const projectDir = join(fixturesDir, 'healthcheck-custom-response')
  const configFile = join(projectDir, 'platformatic.json')
  const app = await create(configFile)

  const entryUrl = await app.start()

  t.after(async () => {
    await app.close()
  })

  // Wait for the prometheus server to start
  await sleep(2000)

  {
    const { statusCode, body } = await request('http://127.0.0.1:9090', {
      method: 'GET',
      path: '/live'
    })
    assert.strictEqual(statusCode, 201)
    assert.strictEqual(await body.text(), 'All right')
  }

  await request(entryUrl, {
    path: '/service/set/status',
    query: { status: false }
  })

  {
    const { statusCode, body } = await request('http://127.0.0.1:9090', {
      method: 'GET',
      path: '/live'
    })
    assert.strictEqual(statusCode, 501)
    assert.strictEqual(await body.text(), 'No good')
  }

  await request(entryUrl, {
    path: '/service/set/status',
    query: { status: true }
  })

  {
    const { statusCode, body } = await request('http://127.0.0.1:9090', {
      method: 'GET',
      path: '/live'
    })
    assert.strictEqual(statusCode, 201)
    assert.strictEqual(await body.text(), 'All right')
  }
})

test('readiness - should respond to readiness with a custom content from setCustomReadinessCheck', async t => {
  const projectDir = join(fixturesDir, 'readiness-custom-response')
  const configFile = join(projectDir, 'platformatic.json')
  const app = await create(configFile)

  const entryUrl = await app.start()

  t.after(async () => {
    await app.close()
  })

  // Wait for the prometheus server to start
  await sleep(2000)

  {
    const { statusCode, body } = await request('http://127.0.0.1:9090', {
      method: 'GET',
      path: '/readiness'
    })
    assert.strictEqual(statusCode, 200)
    assert.strictEqual(await body.text(), 'All ready')
  }

  await request(entryUrl, {
    path: '/service/set/ready',
    query: { status: false, body: 'Database is unreachable', statusCode: 502 }
  })

  {
    const { statusCode, body } = await request('http://127.0.0.1:9090', {
      method: 'GET',
      path: '/readiness'
    })
    assert.strictEqual(statusCode, 502)
    assert.strictEqual(await body.text(), 'Database is unreachable')
  }

  await request(entryUrl, {
    path: '/service/set/ready',
    query: { status: true, body: 'Everything is ready', statusCode: 202 }
  })

  {
    const { statusCode, body } = await request('http://127.0.0.1:9090', {
      method: 'GET',
      path: '/readiness'
    })
    assert.strictEqual(statusCode, 202)
    assert.strictEqual(await body.text(), 'Everything is ready')
  }
})

test('readiness - should respond to readiness with the response from settings when setCustomReadinessCheck does not return a response', async t => {
  const projectDir = join(fixturesDir, 'readiness-custom-response')
  const configFile = join(projectDir, 'platformatic.json')
  const app = await create(configFile)

  const entryUrl = await app.start()

  t.after(async () => {
    await app.close()
  })

  // Wait for the prometheus server to start
  await sleep(2000)

  {
    const { statusCode, body } = await request('http://127.0.0.1:9090', {
      method: 'GET',
      path: '/readiness'
    })
    assert.strictEqual(statusCode, 200)
    assert.strictEqual(await body.text(), 'All ready')
  }

  await request(entryUrl, {
    path: '/service/set/ready',
    query: { status: false }
  })

  {
    const { statusCode, body } = await request('http://127.0.0.1:9090', {
      method: 'GET',
      path: '/readiness'
    })
    assert.strictEqual(statusCode, 502)
    assert.strictEqual(await body.text(), 'Not ready')
  }

  await request(entryUrl, {
    path: '/service/set/ready',
    query: { status: true }
  })

  {
    const { statusCode, body } = await request('http://127.0.0.1:9090', {
      method: 'GET',
      path: '/readiness'
    })
    assert.strictEqual(statusCode, 202)
    assert.strictEqual(await body.text(), 'All ready')
  }
})

test('liveness - should respond to liveness with the custom readiness response from setCustomHealthCheck on liveness failure consequent of readiness check failure', async t => {
  const projectDir = join(fixturesDir, 'readiness-custom-response')
  const configFile = join(projectDir, 'platformatic.json')
  const app = await create(configFile)

  const entryUrl = await app.start()

  t.after(async () => {
    await app.close()
  })

  // Wait for the prometheus server to start
  await sleep(2000)

  await request(entryUrl, {
    path: '/service/set/health',
    query: { status: true }
  })
  await request(entryUrl, {
    path: '/service/set/ready',
    query: { status: false, body: 'Not ready', statusCode: 502 }
  })

  {
    const { statusCode, body } = await request('http://127.0.0.1:9090', {
      method: 'GET',
      path: '/status'
    })
    assert.strictEqual(statusCode, 500)
    assert.strictEqual(await body.text(), 'Not ready')
  }
})<|MERGE_RESOLUTION|>--- conflicted
+++ resolved
@@ -166,9 +166,6 @@
     'http_request_all_duration_seconds',
     'http_request_all_summary_seconds',
     'http_cache_hit_count',
-<<<<<<< HEAD
-    'http_cache_miss_count'
-=======
     'http_cache_miss_count',
     'http_client_stats_free',
     'http_client_stats_connected',
@@ -176,7 +173,6 @@
     'http_client_stats_queued',
     'http_client_stats_running',
     'http_client_stats_size'
->>>>>>> a3783d73
   ]
 
   for (const metricName of expectedMetricNames) {
