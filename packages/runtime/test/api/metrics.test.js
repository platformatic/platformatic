'use strict'

const assert = require('node:assert')
const { join } = require('node:path')
const { test } = require('node:test')
const { setTimeout: sleep } = require('node:timers/promises')
const { request } = require('undici')
const { create } = require('../../index.js')
const fixturesDir = join(__dirname, '..', '..', 'fixtures')
const { setLogFile } = require('../helpers')

test.beforeEach(setLogFile)

function findPrometheusLinesForMetric (metric, output) {
  const ret = []
  const lines = output.split('\n')
  for (let i = 0; i < lines.length; i++) {
    const line = lines[i]
    if (line.startsWith(metric)) {
      ret.push(line)
    }
  }
  return ret
}

test('should get runtime metrics in a json format', async t => {
  const projectDir = join(fixturesDir, 'metrics')
  const configFile = join(projectDir, 'platformatic.json')
  const app = await create(configFile)

  await app.start()

  await Promise.all([
    app.inject('service-1', {
      method: 'GET',
      url: '/hello',
      headers: { 'x-plt-telemetry-id': 'service-1-client' }
    }),
    app.inject('service-2', {
      method: 'GET',
      url: '/service-2/hello',
      headers: { 'x-plt-telemetry-id': 'service-2-client' }
    })
  ])

  t.after(async () => {
    await app.close()
  })

  const { metrics } = await app.getMetrics()

  const expectedMetricNames = [
    'nodejs_active_handles',
    'nodejs_active_handles_total',
    'nodejs_active_requests',
    'nodejs_active_requests_total',
    'nodejs_active_resources',
    'nodejs_active_resources_total',
    'nodejs_eventloop_lag_max_seconds',
    'nodejs_eventloop_lag_mean_seconds',
    'nodejs_eventloop_lag_min_seconds',
    'nodejs_eventloop_lag_p50_seconds',
    'nodejs_eventloop_lag_p90_seconds',
    'nodejs_eventloop_lag_p99_seconds',
    'nodejs_eventloop_lag_seconds',
    'nodejs_eventloop_lag_stddev_seconds',
    'nodejs_eventloop_utilization',
    'nodejs_external_memory_bytes',
    'nodejs_gc_duration_seconds',
    'nodejs_heap_size_total_bytes',
    'nodejs_heap_size_used_bytes',
    'nodejs_heap_space_size_available_bytes',
    'nodejs_heap_space_size_total_bytes',
    'nodejs_heap_space_size_used_bytes',
    'nodejs_version_info',
    'process_cpu_percent_usage',
    'process_cpu_seconds_total',
    'process_cpu_system_seconds_total',
    'process_cpu_user_seconds_total',
    'process_resident_memory_bytes',
    'process_start_time_seconds',
    'http_request_all_summary_seconds',
    'http_client_stats_free',
    'http_client_stats_connected',
    'http_client_stats_pending',
    'http_client_stats_queued',
    'http_client_stats_running',
    'http_client_stats_size'
  ]

  const services = ['service-1', 'service-2', 'service-db']

  for (const metricName of expectedMetricNames) {
    const foundMetrics = metrics.filter(m => m.name === metricName)
    assert.ok(foundMetrics.length > 0, `Missing metric: ${metricName}`)
    assert.strictEqual(foundMetrics.length, services.length)

    const hasValues = foundMetrics.every(m => m.values.length > 0)
    if (!hasValues) continue

    for (const serviceId of services) {
      const foundMetric = foundMetrics.find(m => m.values[0].labels.serviceId === serviceId)
      assert.ok(foundMetric, `Missing metric for service "${serviceId}"`)

      for (const { labels } of foundMetric.values) {
        if (labels.route === '/__empty_metrics') {
          continue
        }

        assert.strictEqual(labels.serviceId, serviceId)
        assert.strictEqual(labels.custom_label, 'custom-value')

        if (metricName.startsWith('http_request')) {
          assert.strictEqual(labels.telemetry_id, `${serviceId}-client`)
        }
      }
    }
  }
})

test('should get runtime metrics in a text format', async t => {
  const projectDir = join(fixturesDir, 'metrics')
  const configFile = join(projectDir, 'platformatic.json')
  const app = await create(configFile)

  const url = await app.start()
  // We call service-1 and service-2 (this one indirectly through the entrypoint), so we expect metrics from both
  await request(url + '/hello')
  await request(url + '/service-2/hello')

  t.after(async () => {
    await app.close()
  })

  const metrics = await app.getMetrics('text')
  const metricsNames = metrics.metrics
    .split('\n')
    .filter(line => line && line.startsWith('# TYPE'))
    .map(line => line.split(' ')[2])

  const expectedMetricNames = [
    'nodejs_active_handles',
    'nodejs_active_handles_total',
    'nodejs_active_requests',
    'nodejs_active_requests_total',
    'nodejs_active_resources',
    'nodejs_active_resources_total',
    'nodejs_eventloop_lag_max_seconds',
    'nodejs_eventloop_lag_mean_seconds',
    'nodejs_eventloop_lag_min_seconds',
    'nodejs_eventloop_lag_p50_seconds',
    'nodejs_eventloop_lag_p90_seconds',
    'nodejs_eventloop_lag_p99_seconds',
    'nodejs_eventloop_lag_seconds',
    'nodejs_eventloop_lag_stddev_seconds',
    'nodejs_eventloop_utilization',
    'nodejs_external_memory_bytes',
    'nodejs_gc_duration_seconds',
    'nodejs_heap_size_total_bytes',
    'nodejs_heap_size_used_bytes',
    'nodejs_heap_space_size_available_bytes',
    'nodejs_heap_space_size_total_bytes',
    'nodejs_heap_space_size_used_bytes',
    'nodejs_version_info',
    'process_cpu_percent_usage',
    'process_cpu_seconds_total',
    'process_cpu_system_seconds_total',
    'process_cpu_user_seconds_total',
    'process_resident_memory_bytes',
    'process_start_time_seconds',
<<<<<<< HEAD
    'http_request_all_summary_seconds'
=======
    'http_request_all_summary_seconds',
    'http_client_stats_free',
    'http_client_stats_connected',
    'http_client_stats_pending',
    'http_client_stats_queued',
    'http_client_stats_running',
    'http_client_stats_size'
>>>>>>> a3783d73
  ]
  for (const metricName of expectedMetricNames) {
    assert.ok(metricsNames.includes(metricName), `Missing metric: ${metricName}`)
  }

  // Check that the serviceId labels are present in the metrics
  const httpRequestsSummary = findPrometheusLinesForMetric('http_request_all_summary_seconds', metrics.metrics)
  const httpRequestsSummaryLabels = httpRequestsSummary.map(line => line.split('{')[1].split('}')[0].split(','))
  const services = httpRequestsSummaryLabels
    .flat()
    .filter(label => label.startsWith('serviceId='))
    .reduce((acc, label) => {
      const service = label.split('"')[1]
      if (service) {
        acc.push(service)
      }
      return acc
    }, [])

  const serviceIds = [...new Set(services)].sort()

  // We call service-1 and service-2, so we expect metrcis for these
  assert.deepEqual(serviceIds, ['service-1', 'service-2'])
})

function getMetricsLines (metrics) {
  return metrics.split('\n').filter(line => line && !line.startsWith('#'))
}

function parseLabels (line) {
  return line
    .split('{')[1]
    .split('}')[0]
    .split(',')
    .reduce((acc, label) => {
      const [key, value] = label.split('=')
      acc[key] = value.replace(/^"(.*)"$/, '$1')
      return acc
    }, {})
}

test('should get runtime metrics in a text format with custom labels', async t => {
  const projectDir = join(fixturesDir, 'management-api-custom-labels')
  const configFile = join(projectDir, 'platformatic.json')
  const app = await create(configFile)

  await app.start()

  t.after(async () => {
    await app.close()
  })

  const metrics = await app.getMetrics('text')
  const labels = getMetricsLines(metrics.metrics).map(parseLabels)

  // Ensure that the custom labels are present in the metrics
  for (const lineLabel of labels) {
    assert.ok(lineLabel.foo === 'bar')
  }
})

test('should get json runtime metrics with custom labels', async t => {
  const projectDir = join(fixturesDir, 'management-api-custom-labels')
  const configFile = join(projectDir, 'platformatic.json')
  const app = await create(configFile)

  await app.start()

  t.after(async () => {
    await app.close()
  })

  const { metrics } = await app.getMetrics()

  for (const metric of metrics) {
    for (const value of metric.values) {
      assert.ok(value.labels.foo === 'bar')
    }
  }
})

test('should get formatted runtime metrics', async t => {
  const projectDir = join(fixturesDir, 'metrics')
  const configFile = join(projectDir, 'platformatic.json')
  const app = await create(configFile)

  await app.start()

  t.after(async () => {
    await app.close()
  })

  const { services } = await app.getFormattedMetrics()

  assert.deepStrictEqual(Object.keys(services).sort(), ['service-1', 'service-2', 'service-db'].sort())

  for (const serviceMetrics of Object.values(services)) {
    assert.deepStrictEqual(
      Object.keys(serviceMetrics).sort(),
      ['cpu', 'elu', 'newSpaceSize', 'oldSpaceSize', 'rss', 'totalHeapSize', 'usedHeapSize', 'latency'].sort()
    )

    const latencyMetrics = serviceMetrics.latency
    const latencyMetricsKeys = Object.keys(latencyMetrics).sort()
    assert.deepStrictEqual(latencyMetricsKeys, ['p50', 'p90', 'p95', 'p99'])
  }
})

test('should get cached formatted runtime metrics', async t => {
  const projectDir = join(fixturesDir, 'metrics')
  const configFile = join(projectDir, 'platformatic.json')
  const app = await create(configFile)

  const appUrl = await app.start()

  t.after(async () => {
    await app.close()
  })

  for (let i = 0; i < 10; i++) {
    const { statusCode } = await request(appUrl + '/hello')
    assert.strictEqual(statusCode, 200)
  }

  // wait for the metrics to be cached
  await sleep(5000)

  const metricsHistory = await app.getCachedMetrics()

  for (const { services } of metricsHistory) {
    assert.deepStrictEqual(Object.keys(services).sort(), ['service-1', 'service-2', 'service-db'].sort())

    for (const serviceMetrics of Object.values(services)) {
      assert.deepStrictEqual(
        Object.keys(serviceMetrics).sort(),
        ['cpu', 'elu', 'newSpaceSize', 'oldSpaceSize', 'rss', 'totalHeapSize', 'usedHeapSize', 'latency'].sort()
      )

      const latencyMetrics = serviceMetrics.latency
      const latencyMetricsKeys = Object.keys(latencyMetrics).sort()
      assert.deepStrictEqual(latencyMetricsKeys, ['p50', 'p90', 'p95', 'p99'])
    }
  }
})

test('should get metrics after reloading one of the services', async t => {
  const projectDir = join(fixturesDir, 'metrics')
  const configFile = join(projectDir, 'platformatic.json')
  const app = await create(configFile)

  await app.start()

  t.after(async () => {
    await app.close()
  })

  await app.stopService('service-2')
  await app.startService('service-2')

  await sleep(5000)

  const metricsHistory = await app.getCachedMetrics()

  for (const { services } of metricsHistory) {
    const servicesNames = Object.keys(services)
    assert.ok(servicesNames.includes('service-1'))
    assert.ok(servicesNames.includes('service-db'))

    for (const serviceMetrics of Object.values(services)) {
      assert.deepStrictEqual(
        Object.keys(serviceMetrics).sort(),
        ['cpu', 'elu', 'newSpaceSize', 'oldSpaceSize', 'rss', 'totalHeapSize', 'usedHeapSize', 'latency'].sort()
      )

      const latencyMetrics = serviceMetrics.latency
      const latencyMetricsKeys = Object.keys(latencyMetrics).sort()
      assert.deepStrictEqual(latencyMetricsKeys, ['p50', 'p90', 'p95', 'p99'])
    }
  }
})

test('should get runtime metrics in a json format without a service call', async t => {
  const projectDir = join(fixturesDir, 'metrics')
  const configFile = join(projectDir, 'platformatic.json')
  const app = await create(configFile)

  const url = await app.start()
  // We call service-1 and service-2 (this one indirectly through the entrypoint), so we expect metrics from both
  await request(url + '/hello')
  await request(url + '/service-2/hello')

  t.after(async () => {
    await app.close()
  })

  const { metrics } = await app.getMetrics()

  const histogramMetric = metrics.find(metric => metric.name === 'http_request_all_duration_seconds')

  const histogramValues = histogramMetric.values

  {
    const histogramCount = histogramValues.find(
      ({ metricName }) => metricName === 'http_request_all_duration_seconds_count'
    )
    assert.strictEqual(histogramCount.value, 2)
  }

  {
    const histogramSum = histogramValues.find(
      ({ metricName }) => metricName === 'http_request_all_duration_seconds_sum'
    )
    const value = histogramSum.value
    assert.ok(value < 0.1)
  }

  for (const { metricName, labels } of histogramValues) {
    assert.strictEqual(labels.method, 'GET')
    assert.strictEqual(labels.status_code, 200)

    if (metricName !== 'http_request_all_duration_seconds_bucket') continue
  }

  const summaryMetric = metrics.find(metric => metric.name === 'http_request_all_summary_seconds')
  assert.strictEqual(summaryMetric.name, 'http_request_all_summary_seconds')
  assert.strictEqual(summaryMetric.type, 'summary')
  assert.strictEqual(summaryMetric.aggregator, 'sum')

  const freeMetric = metrics.find(({ name }) => name === 'http_client_stats_free')
  assert.strictEqual(freeMetric.name, 'http_client_stats_free')
  assert.strictEqual(freeMetric.type, 'gauge')
  assert.strictEqual(freeMetric.aggregator, 'sum')

  const connectedMetric = metrics.find(({ name }) => name === 'http_client_stats_connected')
  assert.strictEqual(connectedMetric.name, 'http_client_stats_connected')
  assert.strictEqual(connectedMetric.type, 'gauge')
  assert.strictEqual(connectedMetric.aggregator, 'sum')

  const pendingMetric = metrics.find(({ name }) => name === 'http_client_stats_pending')
  assert.strictEqual(pendingMetric.name, 'http_client_stats_pending')
  assert.strictEqual(pendingMetric.type, 'gauge')
  assert.strictEqual(pendingMetric.aggregator, 'sum')

  const queuedMetric = metrics.find(({ name }) => name === 'http_client_stats_queued')
  assert.strictEqual(queuedMetric.name, 'http_client_stats_queued')
  assert.strictEqual(queuedMetric.type, 'gauge')
  assert.strictEqual(queuedMetric.aggregator, 'sum')

  const runningMetric = metrics.find(({ name }) => name === 'http_client_stats_running')
  assert.strictEqual(runningMetric.name, 'http_client_stats_running')
  assert.strictEqual(runningMetric.type, 'gauge')
  assert.strictEqual(runningMetric.aggregator, 'sum')

  const sizeMetric = metrics.find(({ name }) => name === 'http_client_stats_size')
  assert.strictEqual(sizeMetric.name, 'http_client_stats_size')
  assert.strictEqual(sizeMetric.type, 'gauge')
  assert.strictEqual(sizeMetric.aggregator, 'sum')

  const summaryValues = summaryMetric.values

  {
    const summaryCount = summaryValues.find(({ metricName }) => metricName === 'http_request_all_summary_seconds_count')
    assert.strictEqual(summaryCount.value, 2)
  }

  {
    const summarySum = summaryValues.find(({ metricName }) => metricName === 'http_request_all_summary_seconds_sum')
    const value = summarySum.value
    assert.ok(value < 0.1)
  }
})<|MERGE_RESOLUTION|>--- conflicted
+++ resolved
@@ -168,9 +168,6 @@
     'process_cpu_user_seconds_total',
     'process_resident_memory_bytes',
     'process_start_time_seconds',
-<<<<<<< HEAD
-    'http_request_all_summary_seconds'
-=======
     'http_request_all_summary_seconds',
     'http_client_stats_free',
     'http_client_stats_connected',
@@ -178,7 +175,6 @@
     'http_client_stats_queued',
     'http_client_stats_running',
     'http_client_stats_size'
->>>>>>> a3783d73
   ]
   for (const metricName of expectedMetricNames) {
     assert.ok(metricsNames.includes(metricName), `Missing metric: ${metricName}`)
