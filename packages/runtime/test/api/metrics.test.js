import { deepEqual, deepStrictEqual, ok, strictEqual } from 'node:assert'
import { join } from 'node:path'
import { test } from 'node:test'
import { setTimeout as sleep } from 'node:timers/promises'
import { request } from 'undici'
import { createRuntime } from '../helpers.js'

const fixturesDir = join(import.meta.dirname, '..', '..', 'fixtures')

function findPrometheusLinesForMetric (metric, output) {
  const ret = []
  const lines = output.split('\n')
  for (let i = 0; i < lines.length; i++) {
    const line = lines[i]
    if (line.startsWith(metric)) {
      ret.push(line)
    }
  }
  return ret
}

test('should get runtime metrics in a json format', async t => {
  const projectDir = join(fixturesDir, 'metrics')
  const configFile = join(projectDir, 'platformatic.json')
  const app = await createRuntime(configFile)

  await app.start()

  await Promise.all([
    app.inject('service-1', {
      method: 'GET',
      url: '/hello',
      headers: { 'x-plt-telemetry-id': 'service-1-client' }
    }),
    app.inject('service-2', {
      method: 'GET',
      url: '/service-2/hello',
      headers: { 'x-plt-telemetry-id': 'service-2-client' }
    })
  ])

  t.after(async () => {
    await app.close()
  })

  const { metrics } = await app.getMetrics()

  const expectedMetricNames = [
    'nodejs_active_handles',
    'nodejs_active_handles_total',
    'nodejs_active_requests',
    'nodejs_active_requests_total',
    'nodejs_active_resources',
    'nodejs_active_resources_total',
    'nodejs_eventloop_lag_max_seconds',
    'nodejs_eventloop_lag_mean_seconds',
    'nodejs_eventloop_lag_min_seconds',
    'nodejs_eventloop_lag_p50_seconds',
    'nodejs_eventloop_lag_p90_seconds',
    'nodejs_eventloop_lag_p99_seconds',
    'nodejs_eventloop_lag_seconds',
    'nodejs_eventloop_lag_stddev_seconds',
    'nodejs_eventloop_utilization',
    'nodejs_external_memory_bytes',
    'nodejs_gc_duration_seconds',
    'nodejs_heap_size_total_bytes',
    'nodejs_heap_size_used_bytes',
    'nodejs_heap_space_size_available_bytes',
    'nodejs_heap_space_size_total_bytes',
    'nodejs_heap_space_size_used_bytes',
    'nodejs_version_info',
    'process_cpu_percent_usage',
    'process_cpu_seconds_total',
    'process_cpu_system_seconds_total',
    'process_cpu_user_seconds_total',
    'process_resident_memory_bytes',
    'process_start_time_seconds',
    'http_request_all_summary_seconds',
    'http_client_stats_free',
    'http_client_stats_connected',
    'http_client_stats_pending',
    'http_client_stats_queued',
    'http_client_stats_running',
    'http_client_stats_size',
    'active_resources_event_loop'
  ]

  const applications = ['service-1', 'service-2', 'service-db']

  for (const metricName of expectedMetricNames) {
    const foundMetrics = metrics.filter(m => m.name === metricName)
    ok(foundMetrics.length > 0, `Missing metric: ${metricName}`)
    strictEqual(foundMetrics.length, applications.length)

    const hasValues = foundMetrics.every(m => m.values.length > 0)
    if (!hasValues) continue

    for (const applicationId of applications) {
      const foundMetric = foundMetrics.find(m => m.values[0].labels.applicationId === applicationId)
      ok(foundMetric, `Missing metric for application "${applicationId}"`)

      for (const { labels } of foundMetric.values) {
        if (labels.route === '/__empty_metrics') {
          continue
        }

        strictEqual(labels.applicationId, applicationId)
        strictEqual(labels.custom_label, 'custom-value')

        if (metricName.startsWith('http_request')) {
          strictEqual(labels.telemetry_id, `${applicationId}-client`)
        }
      }
    }
  }
})

test('should get runtime metrics in a text format', async t => {
  const projectDir = join(fixturesDir, 'metrics')
  const configFile = join(projectDir, 'platformatic.json')
  const app = await createRuntime(configFile)

  const url = await app.start()
  // We call service-1 and service-2 (this one indirectly through the entrypoint), so we expect metrics from both
  await request(url + '/hello')
  await request(url + '/service-2/hello')

  t.after(async () => {
    await app.close()
  })

  const metrics = await app.getMetrics('text')
  const metricsNames = metrics.metrics
    .split('\n')
    .filter(line => line && line.startsWith('# TYPE'))
    .map(line => line.split(' ')[2])

  const expectedMetricNames = [
    'nodejs_active_handles',
    'nodejs_active_handles_total',
    'nodejs_active_requests',
    'nodejs_active_requests_total',
    'nodejs_active_resources',
    'nodejs_active_resources_total',
    'nodejs_eventloop_lag_max_seconds',
    'nodejs_eventloop_lag_mean_seconds',
    'nodejs_eventloop_lag_min_seconds',
    'nodejs_eventloop_lag_p50_seconds',
    'nodejs_eventloop_lag_p90_seconds',
    'nodejs_eventloop_lag_p99_seconds',
    'nodejs_eventloop_lag_seconds',
    'nodejs_eventloop_lag_stddev_seconds',
    'nodejs_eventloop_utilization',
    'nodejs_external_memory_bytes',
    'nodejs_gc_duration_seconds',
    'nodejs_heap_size_total_bytes',
    'nodejs_heap_size_used_bytes',
    'nodejs_heap_space_size_available_bytes',
    'nodejs_heap_space_size_total_bytes',
    'nodejs_heap_space_size_used_bytes',
    'nodejs_version_info',
    'process_cpu_percent_usage',
    'process_cpu_seconds_total',
    'process_cpu_system_seconds_total',
    'process_cpu_user_seconds_total',
    'process_resident_memory_bytes',
    'process_start_time_seconds',
    'http_request_all_summary_seconds',
    'http_client_stats_free',
    'http_client_stats_connected',
    'http_client_stats_pending',
    'http_client_stats_queued',
    'http_client_stats_running',
    'http_client_stats_size',
    'active_resources_event_loop'
  ]
  for (const metricName of expectedMetricNames) {
    ok(metricsNames.includes(metricName), `Missing metric: ${metricName}`)
  }

  // Check that the applicationId labels are present in the metrics
  const httpRequestsSummary = findPrometheusLinesForMetric('http_request_all_summary_seconds', metrics.metrics)
  const httpRequestsSummaryLabels = httpRequestsSummary.map(line => line.split('{')[1].split('}')[0].split(','))
  const applications = httpRequestsSummaryLabels
    .flat()
    .filter(label => label.startsWith('applicationId='))
    .reduce((acc, label) => {
      const application = label.split('"')[1]
      if (application) {
        acc.push(application)
      }
      return acc
    }, [])

  const applicationIds = [...new Set(applications)].sort()

  // We call service-1 and service-2, so we expect metrcis for these
  deepEqual(applicationIds, ['service-1', 'service-2'])
})

function getMetricsLines (metrics) {
  return metrics.split('\n').filter(line => line && !line.startsWith('#'))
}

function parseLabels (line) {
  return line
    .split('{')[1]
    .split('}')[0]
    .split(',')
    .reduce((acc, label) => {
      const [key, value] = label.split('=')
      acc[key] = value.replace(/^"(.*)"$/, '$1')
      return acc
    }, {})
}

test('should get runtime metrics in a text format with custom labels', async t => {
  const projectDir = join(fixturesDir, 'management-api-custom-labels')
  const configFile = join(projectDir, 'platformatic.json')
  const app = await createRuntime(configFile)

  await app.start()

  t.after(async () => {
    await app.close()
  })

  const metrics = await app.getMetrics('text')
  const labels = getMetricsLines(metrics.metrics).map(parseLabels)

  // Ensure that the custom labels are present in the metrics
  for (const lineLabel of labels) {
    ok(lineLabel.foo === 'bar')
  }
})

test('should get json runtime metrics with custom labels', async t => {
  const projectDir = join(fixturesDir, 'management-api-custom-labels')
  const configFile = join(projectDir, 'platformatic.json')
  const app = await createRuntime(configFile)

  await app.start()

  t.after(async () => {
    await app.close()
  })

  const { metrics } = await app.getMetrics()

  for (const metric of metrics) {
    for (const value of metric.values) {
      ok(value.labels.foo === 'bar')
    }
  }
})

test('should get formatted runtime metrics', async t => {
  const projectDir = join(fixturesDir, 'metrics')
  const configFile = join(projectDir, 'platformatic.json')
  const app = await createRuntime(configFile)

  await app.start()

  t.after(async () => {
    await app.close()
  })

  const { applications } = await app.getFormattedMetrics()

  deepStrictEqual(Object.keys(applications).sort(), ['service-1', 'service-2', 'service-db'].sort())

  for (const applicationMetrics of Object.values(applications)) {
    deepStrictEqual(
      Object.keys(applicationMetrics).sort(),
      ['cpu', 'elu', 'newSpaceSize', 'oldSpaceSize', 'rss', 'totalHeapSize', 'usedHeapSize', 'latency'].sort()
    )

    const latencyMetrics = applicationMetrics.latency
    const latencyMetricsKeys = Object.keys(latencyMetrics).sort()
    deepStrictEqual(latencyMetricsKeys, ['p50', 'p90', 'p95', 'p99'])
  }
})

test('should get cached formatted runtime metrics', async t => {
  const projectDir = join(fixturesDir, 'metrics')
  const configFile = join(projectDir, 'platformatic.json')
  const app = await createRuntime(configFile)

  const appUrl = await app.start()

  t.after(async () => {
    await app.close()
  })

  for (let i = 0; i < 10; i++) {
    const { statusCode } = await request(appUrl + '/hello')
    strictEqual(statusCode, 200)
  }

  // wait for the metrics to be cached
  await sleep(5000)

  const metricsHistory = await app.getCachedMetrics()

  for (const { applications } of metricsHistory) {
    deepStrictEqual(Object.keys(applications).sort(), ['service-1', 'service-2', 'service-db'].sort())

    for (const applicationMetrics of Object.values(applications)) {
      deepStrictEqual(
        Object.keys(applicationMetrics).sort(),
        ['cpu', 'elu', 'newSpaceSize', 'oldSpaceSize', 'rss', 'totalHeapSize', 'usedHeapSize', 'latency'].sort()
      )

      const latencyMetrics = applicationMetrics.latency
      const latencyMetricsKeys = Object.keys(latencyMetrics).sort()
      deepStrictEqual(latencyMetricsKeys, ['p50', 'p90', 'p95', 'p99'])
    }
  }
})

test('should get metrics after reloading one of the applications', async t => {
  const projectDir = join(fixturesDir, 'metrics')
  const configFile = join(projectDir, 'platformatic.json')
  const app = await createRuntime(configFile)

  await app.start()

  t.after(async () => {
    await app.close()
  })

  await app.stopApplication('service-2')
  await app.startApplication('service-2')

  await sleep(5000)

  const metricsHistory = await app.getCachedMetrics()

  for (const { applications } of metricsHistory) {
    const applicationsNames = Object.keys(applications)
    ok(applicationsNames.includes('service-1'))
    ok(applicationsNames.includes('service-db'))

    for (const applicationMetrics of Object.values(applications)) {
      deepStrictEqual(
        Object.keys(applicationMetrics).sort(),
        ['cpu', 'elu', 'newSpaceSize', 'oldSpaceSize', 'rss', 'totalHeapSize', 'usedHeapSize', 'latency'].sort()
      )

      const latencyMetrics = applicationMetrics.latency
      const latencyMetricsKeys = Object.keys(latencyMetrics).sort()
      deepStrictEqual(latencyMetricsKeys, ['p50', 'p90', 'p95', 'p99'])
    }
  }
})

test('should get runtime metrics in a json format without a application call', async t => {
  const projectDir = join(fixturesDir, 'metrics')
  const configFile = join(projectDir, 'platformatic.json')
  const app = await createRuntime(configFile)

  const url = await app.start()
  // We call service-1 and service-2 (this one indirectly through the entrypoint), so we expect metrics from both
  await request(url + '/hello')
  await request(url + '/service-2/hello')

  t.after(async () => {
    await app.close()
  })

  const { metrics } = await app.getMetrics()

  const histogramMetric = metrics.find(metric => metric.name === 'http_request_all_duration_seconds')

  const histogramValues = histogramMetric.values

  {
    const histogramCount = histogramValues.find(
      ({ metricName }) => metricName === 'http_request_all_duration_seconds_count'
    )
    strictEqual(histogramCount.value, 2)
  }

  {
    const histogramSum = histogramValues.find(
      ({ metricName }) => metricName === 'http_request_all_duration_seconds_sum'
    )
    const value = histogramSum.value
    ok(value < 0.1)
  }

  for (const { metricName, labels } of histogramValues) {
    strictEqual(labels.method, 'GET')
    strictEqual(labels.status_code, 200)

    if (metricName !== 'http_request_all_duration_seconds_bucket') continue
  }

<<<<<<< HEAD
  const summaryMetric = metrics.find(metric => metric.name === 'http_request_all_summary_seconds')
  strictEqual(summaryMetric.name, 'http_request_all_summary_seconds')
  strictEqual(summaryMetric.type, 'summary')
  strictEqual(summaryMetric.aggregator, 'sum')

  const freeMetric = metrics.find(({ name }) => name === 'http_client_stats_free')
  strictEqual(freeMetric.name, 'http_client_stats_free')
  strictEqual(freeMetric.type, 'gauge')
  strictEqual(freeMetric.aggregator, 'sum')

  const connectedMetric = metrics.find(({ name }) => name === 'http_client_stats_connected')
  strictEqual(connectedMetric.name, 'http_client_stats_connected')
  strictEqual(connectedMetric.type, 'gauge')
  strictEqual(connectedMetric.aggregator, 'sum')

  const pendingMetric = metrics.find(({ name }) => name === 'http_client_stats_pending')
  strictEqual(pendingMetric.name, 'http_client_stats_pending')
  strictEqual(pendingMetric.type, 'gauge')
  strictEqual(pendingMetric.aggregator, 'sum')

  const queuedMetric = metrics.find(({ name }) => name === 'http_client_stats_queued')
  strictEqual(queuedMetric.name, 'http_client_stats_queued')
  strictEqual(queuedMetric.type, 'gauge')
  strictEqual(queuedMetric.aggregator, 'sum')

  const runningMetric = metrics.find(({ name }) => name === 'http_client_stats_running')
  strictEqual(runningMetric.name, 'http_client_stats_running')
  strictEqual(runningMetric.type, 'gauge')
  strictEqual(runningMetric.aggregator, 'sum')

  const sizeMetric = metrics.find(({ name }) => name === 'http_client_stats_size')
  strictEqual(sizeMetric.name, 'http_client_stats_size')
  strictEqual(sizeMetric.type, 'gauge')
  strictEqual(sizeMetric.aggregator, 'sum')
=======
  const summaryMetric = metrics.find(
    (metric) => metric.name === 'http_request_all_summary_seconds'
  )
  assert.strictEqual(summaryMetric.type, 'summary')
  assert.strictEqual(summaryMetric.aggregator, 'sum')

  const freeMetric = metrics.find(({ name }) => name === 'http_client_stats_free')
  assert.strictEqual(freeMetric.type, 'gauge')
  assert.strictEqual(freeMetric.aggregator, 'sum')

  const connectedMetric = metrics.find(({ name }) => name === 'http_client_stats_connected')
  assert.strictEqual(connectedMetric.type, 'gauge')
  assert.strictEqual(connectedMetric.aggregator, 'sum')

  const pendingMetric = metrics.find(({ name }) => name === 'http_client_stats_pending')
  assert.strictEqual(pendingMetric.type, 'gauge')
  assert.strictEqual(pendingMetric.aggregator, 'sum')

  const queuedMetric = metrics.find(({ name }) => name === 'http_client_stats_queued')
  assert.strictEqual(queuedMetric.type, 'gauge')
  assert.strictEqual(queuedMetric.aggregator, 'sum')

  const runningMetric = metrics.find(({ name }) => name === 'http_client_stats_running')
  assert.strictEqual(runningMetric.type, 'gauge')
  assert.strictEqual(runningMetric.aggregator, 'sum')

  const sizeMetric = metrics.find(({ name }) => name === 'http_client_stats_size')
  assert.strictEqual(sizeMetric.type, 'gauge')
  assert.strictEqual(sizeMetric.aggregator, 'sum')
>>>>>>> 7e315236

  const activeMetric = metrics.find(({ name }) => name === 'active_resources_event_loop')
  assert.strictEqual(activeMetric.type, 'gauge')
  assert.strictEqual(activeMetric.aggregator, 'sum')
  const [{ labels: { serviceId, custom_label: label }, value }] = activeMetric.values
  assert.strictEqual(serviceId, 'service-1')
  assert.strictEqual(label, 'custom-value')
  assert.ok(value > 0)

  const summaryValues = summaryMetric.values

  {
    const summaryCount = summaryValues.find(({ metricName }) => metricName === 'http_request_all_summary_seconds_count')
    strictEqual(summaryCount.value, 2)
  }

  {
    const summarySum = summaryValues.find(({ metricName }) => metricName === 'http_request_all_summary_seconds_sum')
    const value = summarySum.value
    ok(value < 0.1)
  }
})<|MERGE_RESOLUTION|>--- conflicted
+++ resolved
@@ -396,7 +396,6 @@
     if (metricName !== 'http_request_all_duration_seconds_bucket') continue
   }
 
-<<<<<<< HEAD
   const summaryMetric = metrics.find(metric => metric.name === 'http_request_all_summary_seconds')
   strictEqual(summaryMetric.name, 'http_request_all_summary_seconds')
   strictEqual(summaryMetric.type, 'summary')
@@ -431,45 +430,19 @@
   strictEqual(sizeMetric.name, 'http_client_stats_size')
   strictEqual(sizeMetric.type, 'gauge')
   strictEqual(sizeMetric.aggregator, 'sum')
-=======
-  const summaryMetric = metrics.find(
-    (metric) => metric.name === 'http_request_all_summary_seconds'
-  )
-  assert.strictEqual(summaryMetric.type, 'summary')
-  assert.strictEqual(summaryMetric.aggregator, 'sum')
-
-  const freeMetric = metrics.find(({ name }) => name === 'http_client_stats_free')
-  assert.strictEqual(freeMetric.type, 'gauge')
-  assert.strictEqual(freeMetric.aggregator, 'sum')
-
-  const connectedMetric = metrics.find(({ name }) => name === 'http_client_stats_connected')
-  assert.strictEqual(connectedMetric.type, 'gauge')
-  assert.strictEqual(connectedMetric.aggregator, 'sum')
-
-  const pendingMetric = metrics.find(({ name }) => name === 'http_client_stats_pending')
-  assert.strictEqual(pendingMetric.type, 'gauge')
-  assert.strictEqual(pendingMetric.aggregator, 'sum')
-
-  const queuedMetric = metrics.find(({ name }) => name === 'http_client_stats_queued')
-  assert.strictEqual(queuedMetric.type, 'gauge')
-  assert.strictEqual(queuedMetric.aggregator, 'sum')
-
-  const runningMetric = metrics.find(({ name }) => name === 'http_client_stats_running')
-  assert.strictEqual(runningMetric.type, 'gauge')
-  assert.strictEqual(runningMetric.aggregator, 'sum')
-
-  const sizeMetric = metrics.find(({ name }) => name === 'http_client_stats_size')
-  assert.strictEqual(sizeMetric.type, 'gauge')
-  assert.strictEqual(sizeMetric.aggregator, 'sum')
->>>>>>> 7e315236
 
   const activeMetric = metrics.find(({ name }) => name === 'active_resources_event_loop')
-  assert.strictEqual(activeMetric.type, 'gauge')
-  assert.strictEqual(activeMetric.aggregator, 'sum')
-  const [{ labels: { serviceId, custom_label: label }, value }] = activeMetric.values
-  assert.strictEqual(serviceId, 'service-1')
-  assert.strictEqual(label, 'custom-value')
-  assert.ok(value > 0)
+  strictEqual(activeMetric.type, 'gauge')
+  strictEqual(activeMetric.aggregator, 'sum')
+  const [
+    {
+      labels: { serviceId, custom_label: label },
+      value
+    }
+  ] = activeMetric.values
+  strictEqual(serviceId, 'service-1')
+  strictEqual(label, 'custom-value')
+  ok(value > 0)
 
   const summaryValues = summaryMetric.values
 
