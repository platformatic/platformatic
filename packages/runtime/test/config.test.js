--- conflicted
+++ resolved
@@ -3,11 +3,8 @@
 const assert = require('node:assert')
 const { join } = require('node:path')
 const { test } = require('node:test')
-<<<<<<< HEAD
 const { loadConfig } = require('@platformatic/config')
-=======
-const { loadConfig, platformaticService } = require('@platformatic/service')
->>>>>>> 42a37a2a
+const { platformaticService } = require('@platformatic/service')
 const { parseInspectorOptions, platformaticRuntime } = require('../lib/config')
 const fixturesDir = join(__dirname, '..', 'fixtures')
 
