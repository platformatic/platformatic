import { strict as assert, deepStrictEqual } from 'node:assert'
import { join } from 'node:path'
import { test } from 'node:test'
import { createRuntime } from '../helpers.js'
import { waitForEvents } from './helper.js'

async function prepareRuntime (t, applicationsId, fixture) {
  const appPath = join(import.meta.dirname, '..', '..', 'fixtures', fixture)
  const runtime = await createRuntime(join(appPath, 'platformatic.json'))
  t.after(async () => {
    await runtime.close()
  })

  await runtime.start()

  const resourcesInfo = {}
  for (const applicationId of applicationsId) {
    resourcesInfo[applicationId] = await runtime.getApplicationResourcesInfo(applicationId)
  }

  return { runtime, resourcesInfo }
}

test('should throw error for invalid parameters of updateApplicationsResources', async t => {
  const appPath = join(import.meta.dirname, '..', '..', 'fixtures', 'update-service-workers')
  const runtime = await createRuntime(join(appPath, 'platformatic.json'))
  t.after(async () => {
    await runtime.close()
  })

  await runtime.start()

  await runtime.updateApplicationsResources([{ application: 'service', workers: 2 }])
  await runtime.updateApplicationsResources([{ application: 'service', workers: 1 }])

  await runtime.getApplicationDetails('service', false)
})

test('should throw error for invalid parameters of updateApplicationsResources', async t => {
  const applicationId = 'node'
  const appPath = join(import.meta.dirname, '..', '..', 'fixtures', 'update-service-workers')
  const runtime = await createRuntime(join(appPath, 'platformatic.json'))
  t.after(async () => {
    await runtime.close()
  })

  await runtime.start()

  try {
    await runtime.updateApplicationsResources([
      {
        application: 'non-existent-service',
        workers: 2
      }
    ])
    assert.fail('Expected error was not thrown')
  } catch (err) {
    assert.equal(
      err.message,
      'Application non-existent-service not found. Available applications are: node, service, composer'
    )
  }

  try {
    await runtime.updateApplicationsResources([
      {
        application: applicationId,
        workers: 0
      }
    ])
    assert.fail('Expected error was not thrown for negative workers')
  } catch (err) {
    assert.equal(err.message, 'Invalid argument: "workers" must be greater than 0')
  }

  try {
    await runtime.updateApplicationsResources([
      {
        application: applicationId,
        workers: 'invalid'
      }
    ])
    assert.fail('Expected error was not thrown for non-numeric workers')
  } catch (err) {
    assert.equal(err.message, 'Invalid argument: "workers" must be a number')
  }

  try {
    await runtime.updateApplicationsResources([])
    assert.fail('Expected error was not thrown for empty array')
  } catch (err) {
    assert.equal(err.message, 'Invalid argument: "updates" must have at least one element')
  }

  try {
    await runtime.updateApplicationsResources([
      {
        workers: 2
      }
    ])
    assert.fail('Expected error was not thrown for missing application')
  } catch (err) {
    assert.equal(err.message, 'Invalid argument: "application" must be a string')
  }

  try {
    await runtime.updateApplicationsResources([
      {
        application: applicationId,
        health: { maxHeapTotal: -1 }
      }
    ])
    assert.fail('Expected error was not thrown for invalid maxHeapTotal')
  } catch (err) {
    assert.equal(err.message, 'Invalid argument: "maxHeapTotal" must be greater than 0')
  }

  try {
    await runtime.updateApplicationsResources([
      {
        application: applicationId,
        health: { maxHeapTotal: 'not-a-memory-size' }
      }
    ])
    assert.fail('Expected error was not thrown for invalid maxHeapTotal')
  } catch (err) {
    assert.equal(err.message, 'Invalid argument: "maxHeapTotal" must be a valid memory size')
  }

  try {
    await runtime.updateApplicationsResources([
      {
        application: applicationId,
        health: {
          maxHeapTotal: false
        }
      }
    ])
    assert.fail('Expected error was not thrown for invalid maxHeapTotal')
  } catch (err) {
    assert.equal(
      err.message,
      'Invalid argument: "maxHeapTotal" must be a number or a string representing a memory size'
    )
  }

  try {
    await runtime.updateApplicationsResources([
      {
        application: applicationId,
        health: { maxYoungGeneration: -1 }
      }
    ])
    assert.fail('Expected error was not thrown for invalid maxYoungGeneration')
  } catch (err) {
    assert.equal(err.message, 'Invalid argument: "maxYoungGeneration" must be greater than 0')
  }

  try {
    await runtime.updateApplicationsResources([
      {
        application: applicationId,
        health: { maxYoungGeneration: 'not-a-memory-size' }
      }
    ])
    assert.fail('Expected error was not thrown for invalid maxYoungGeneration')
  } catch (err) {
    assert.equal(err.message, 'Invalid argument: "maxYoungGeneration" must be a valid memory size')
  }

  try {
    await runtime.updateApplicationsResources([
      {
        application: applicationId,
        health: {
          maxYoungGeneration: false
        }
      }
    ])
    assert.fail('Expected error was not thrown for invalid maxYoungGeneration')
  } catch (err) {
    assert.equal(
      err.message,
      'Invalid argument: "maxYoungGeneration" must be a number or a string representing a memory size'
    )
  }
})

const variations = [1, -1, 2, -2]
for (const variation of variations) {
  test(`should ${variation > 0 ? 'increase' : 'decrease'} multiple applications workers by ${Math.abs(variation)}`, async t => {
    const applicationsId = ['node', 'service']
    const { runtime, resourcesInfo } = await prepareRuntime(t, applicationsId, 'update-service-workers')

    const currentConfig = runtime.getRuntimeConfig()

    const current = {}
    const update = {}
    for (const applicationId of applicationsId) {
      current[applicationId] = currentConfig.applications.find(s => s.id === applicationId)
      update[applicationId] = current[applicationId].workers.static + variation
    }

    for (const applicationId of applicationsId) {
      assert.equal(
        resourcesInfo[applicationId].workers,
        current[applicationId].workers.static,
        `Application "${applicationId}" should have ${current[applicationId].workers} workers on start`
      )
    }

    const applicationsEvents = []
    runtime.on('application:started', event => {
      applicationsEvents.push(event)
    })

    const eventsPromise = waitForEvents(
      runtime,
      ...applicationsId.map(applicationId => {
        if (variation > 0) {
          return { event: 'application:worker:started', application: applicationId, worker: update[applicationId] - 1 }
        } else {
          return { event: 'application:worker:stopped', application: applicationId, worker: update[applicationId] }
        }
      })
    )

    await runtime.updateApplicationsResources([
      ...applicationsId.map(applicationId => ({
        application: applicationId,
        workers: update[applicationId]
      }))
    ])

    await eventsPromise

    for (const applicationId of applicationsId) {
      const info = await runtime.getApplicationResourcesInfo(applicationId)
      assert.equal(
        info.workers,
        update[applicationId],
        `Application "${applicationId}" should have ${update[applicationId]} workers after update`
      )
    }

    deepStrictEqual(applicationsEvents, [])
  })
}

const heapCases = [
  { maxHeapTotal: 512 * 1024 * 1024, maxYoungGeneration: 64 * 1024 * 1024 },
  { maxHeapTotal: '512MB', maxYoungGeneration: '64MB' },
  { maxHeapTotal: '512MB' },
  { maxYoungGeneration: '64MB' }
]

const expectedNewHeap = 512 * 1024 * 1024
const expectedNewYoungGeneration = 64 * 1024 * 1024

function testLabel (newHeapTotal, newYoungGeneration) {
  const label = []
  if (newHeapTotal) {
    label.push(`maxHeapTotal to ${newHeapTotal}`)
  }
  if (newYoungGeneration) {
    label.push(`maxYoungGeneration to ${newYoungGeneration}`)
  }
  return label.join(' and ')
}

for (const heap of heapCases) {
  const newHeapTotal = heap.maxHeapTotal
  const newYoungGeneration = heap.maxYoungGeneration

  test(`should update applications ${testLabel(newHeapTotal, newYoungGeneration)}`, async t => {
    const applicationsId = ['node', 'service']
    const { runtime, resourcesInfo } = await prepareRuntime(t, applicationsId, 'update-service-heap')

    const expectedEvents = []
    for (const applicationId of applicationsId) {
      for (let i = 0; i < resourcesInfo[applicationId].workers; i++) {
        expectedEvents.push({ event: 'application:worker:started', application: applicationId, worker: i })
      }
    }

    const eventsPromise = waitForEvents(runtime, expectedEvents)

    await runtime.updateApplicationsResources([
      ...applicationsId.map(applicationId => ({
        application: applicationId,
        health: { maxHeapTotal: newHeapTotal, maxYoungGeneration: newYoungGeneration }
      }))
    ])

    await eventsPromise

    for (const applicationId of applicationsId) {
      const info = await runtime.getApplicationResourcesInfo(applicationId)
      assert.equal(
        info.workers,
        resourcesInfo[applicationId].workers,
        `Application "${applicationId}" should have same number of workers before and after update`
      )
      if (newHeapTotal) {
        assert.equal(
          info.health.maxHeapTotal,
          expectedNewHeap,
          `Application "${applicationId}" should have ${expectedNewHeap} maxHeapTotal after update`
        )
      }
      if (newYoungGeneration) {
        assert.equal(
          info.health.maxYoungGeneration,
          expectedNewYoungGeneration,
          `Application "${applicationId}" should have ${expectedNewYoungGeneration} maxYoungGeneration after update`
        )
      }
    }
  })

  const variations = [1, -1, 2, -2]
  for (const variation of variations) {
    test(`should update applications ${testLabel(newHeapTotal, newYoungGeneration)} and ${variation > 0 ? 'increase' : 'decrease'} workers by ${Math.abs(variation)} at the same time`, async t => {
      const applicationsId = ['node', 'service']
      const { runtime, resourcesInfo } = await prepareRuntime(t, applicationsId, 'update-service-heap')

      const currentResources = {}
      const updateResources = {}
      for (const applicationId of applicationsId) {
        currentResources[applicationId] = resourcesInfo[applicationId]
        updateResources[applicationId] = {
          workers: currentResources[applicationId].workers + variation,
          health: {
            maxHeapTotal: newHeapTotal,
            maxYoungGeneration: newYoungGeneration
          }
        }
      }
      const expectedReport = applicationsId.map(applicationId => {
        let workerOp, workerValues, updated

        if (variation > 0) {
          workerOp = 'started'
          workerValues = new Array(variation).fill(0).map((_, i) => currentResources[applicationId].workers + i)
          updated = new Array(currentResources[applicationId].workers).fill(0).map((_, i) => i)
        } else {
          workerOp = 'stopped'
          workerValues = new Array(Math.abs(variation))
            .fill(0)
            .map((_, i) => currentResources[applicationId].workers - i - 1)
          updated = new Array(updateResources[applicationId].workers).fill(0).map((_, i) => i)
        }

        const expectedHealth = {}
        if (newHeapTotal) {
          expectedHealth.maxHeapTotal = expectedNewHeap
        }
        if (newYoungGeneration) {
          expectedHealth.maxYoungGeneration = expectedNewYoungGeneration
        }

        return {
          application: applicationId,
          workers: {
            current: currentResources[applicationId].workers,
            new: updateResources[applicationId].workers,
            [workerOp]: workerValues,
            success: true
          },
          health: {
            current: currentResources[applicationId].health,
            new: expectedHealth,
            updated,
            success: true
          }
        }
      })

      const expectedEvents = []
      for (const applicationId of applicationsId) {
        if (variation > 0) {
          expectedEvents.push({
            event: 'application:worker:started',
            application: applicationId,
            worker: updateResources[applicationId].workers - 1
          })
        } else {
          expectedEvents.push({
            event: 'application:worker:stopped',
            application: applicationId,
            worker: updateResources[applicationId].workers
          })
        }
      }

      const eventsPromise = waitForEvents(runtime, expectedEvents)

      const report = await runtime.updateApplicationsResources([
        ...applicationsId.map(applicationId => ({
          application: applicationId,
          workers: updateResources[applicationId].workers,
          health: updateResources[applicationId].health
        }))
      ])

      await eventsPromise

      assert.deepEqual(report, expectedReport, 'Report should be equal to expected report')

      for (const applicationId of applicationsId) {
        const info = await runtime.getApplicationResourcesInfo(applicationId)
        assert.equal(
          info.workers,
          updateResources[applicationId].workers,
          `Application "${applicationId}" should have ${updateResources[applicationId].workers} workers after update`
        )
        if (newHeapTotal) {
          assert.equal(
            info.health.maxHeapTotal,
            expectedNewHeap,
            `Application "${applicationId}" should have ${expectedNewHeap} maxHeapTotal after update`
          )
        }
        if (newYoungGeneration) {
          assert.equal(
            info.health.maxYoungGeneration,
            expectedNewYoungGeneration,
            `Application "${applicationId}" should have ${expectedNewYoungGeneration} maxYoungGeneration after update`
          )
        }
      }
    })
  }

  test(`should update only ${testLabel(newHeapTotal, newYoungGeneration)} because workers are the same as current ones`, async t => {
    const applicationsId = ['node', 'service']
    const { runtime, resourcesInfo } = await prepareRuntime(t, applicationsId, 'update-service-heap')

    const currentResources = {}
    const updateResources = {}
    for (const applicationId of applicationsId) {
      currentResources[applicationId] = resourcesInfo[applicationId]
      updateResources[applicationId] = {
        health: {
          maxHeapTotal: newHeapTotal,
          maxYoungGeneration: newYoungGeneration
        }
      }
    }

    const applicationsEvents = []
    runtime.on('application:started', event => {
      applicationsEvents.push(event)
    })

    const events = []
    for (const applicationId of applicationsId) {
      events.push({ event: 'application:worker:started', application: applicationId, worker: 0 })
    }
    const eventsPromise = waitForEvents(runtime, events)

    await runtime.updateApplicationsResources([
      ...applicationsId.map(applicationId => ({
        application: applicationId,
        workers: currentResources[applicationId].workers,
        health: updateResources[applicationId].health
      }))
    ])

    await eventsPromise

    for (const applicationId of applicationsId) {
      const info = await runtime.getApplicationResourcesInfo(applicationId)
      assert.equal(
        info.workers,
        currentResources[applicationId].workers,
        `Application "${applicationId}" should have ${currentResources[applicationId].workers} workers after update`
      )

      if (newHeapTotal) {
        assert.equal(
          info.health.maxHeapTotal,
          expectedNewHeap,
          `Application "${applicationId}" should have ${expectedNewHeap} maxHeapTotal after update`
        )
      }
      if (newYoungGeneration) {
        assert.equal(
          info.health.maxYoungGeneration,
          expectedNewYoungGeneration,
          `Application "${applicationId}" should have ${expectedNewYoungGeneration} maxYoungGeneration after update`
        )
      }
    }

    deepStrictEqual(applicationsEvents, [])
  })
}

test('should report on failures', async t => {
  const { runtime } = await prepareRuntime(t, ['node'], 'update-service-failure')

  const report = await runtime.updateApplicationsResources([
    {
      application: 'node',
      workers: 3,
      health: {
        maxHeapTotal: '512MB'
      }
    }
  ])

  assert.deepEqual(report, [
    {
      application: 'node',
      workers: {
        current: 1,
        new: 3,
        started: [1],
        success: false
      },
      health: {
        current: {
          enabled: true,
          interval: 30000,
          gracePeriod: 30000,
          maxUnhealthyChecks: 10,
          maxELU: 0.99,
          maxHeapUsed: 0.99,
          maxHeapTotal: 536870912,
<<<<<<< HEAD
          codeRangeSize: 268435456
=======
          maxYoungGeneration: 134217728
>>>>>>> 611b5f95
        },
        new: {
          maxHeapTotal: 536870912
        },
        updated: [0],
        success: true
      }
    }
  ])
})<|MERGE_RESOLUTION|>--- conflicted
+++ resolved
@@ -528,11 +528,8 @@
           maxELU: 0.99,
           maxHeapUsed: 0.99,
           maxHeapTotal: 536870912,
-<<<<<<< HEAD
+          maxYoungGeneration: 134217728,
           codeRangeSize: 268435456
-=======
-          maxYoungGeneration: 134217728
->>>>>>> 611b5f95
         },
         new: {
           maxHeapTotal: 536870912
