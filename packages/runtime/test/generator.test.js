--- conflicted
+++ resolved
@@ -166,7 +166,6 @@
     ])
   })
 
-<<<<<<< HEAD
   test('add services to an existing folder', async (t) => {
     const targetDirectory = await mkdtemp(join(tmpdir(), 'platformatic-runtime-generator-'))
     t.diagnostic('targetDirectory: ' + targetDirectory)
@@ -224,7 +223,8 @@
       // services have correct target directory
       assert.equal(thirdService.targetDirectory, join(rg.targetDirectory, 'services', thirdService.config.serviceName))
     }
-=======
+  })
+
   test('should create a runtime with 2 services with typescript enabled', async () => {
     const rg = new RuntimeGenerator({
       targetDirectory: '/tmp/runtime',
@@ -250,11 +250,10 @@
 
     // should list only runtime files
     const runtimeFileList = rg.listFiles()
-    assert.deepEqual(runtimeFileList, ['package.json', 'platformatic.runtime.json', '.env', 'tsconfig.json', '.gitignore'])
+    assert.deepEqual(runtimeFileList, ['package.json', 'platformatic.json', '.env', '.env.sample', 'tsconfig.json', '.gitignore', 'README.md'])
 
     // services have correct typescript value in config
     assert.equal(firstService.config.typescript, rg.config.typescript)
     assert.equal(secondService.config.typescript, rg.config.typescript)
->>>>>>> 0c0d30d6
   })
 })