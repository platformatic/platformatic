{
  "name": "@platformatic/runtime",
  "version": "1.27.0",
  "description": "",
  "main": "index.js",
  "bin": {
    "plt-runtime": "./runtime.mjs"
  },
  "scripts": {
    "test": "npm run lint && borp --concurrency=1 --timeout=180000 && tsd",
    "coverage": "npm run lint && borp -X=fixtures -X=test -C --concurrency=1 --timeout=120000 && tsd",
    "lint": "standard | snazzy"
  },
  "author": "Matteo Collina <hello@matteocollina.com>",
  "repository": {
    "type": "git",
    "url": "git+https://github.com/platformatic/platformatic.git"
  },
  "license": "Apache-2.0",
  "bugs": {
    "url": "https://github.com/platformatic/platformatic/issues"
  },
  "homepage": "https://github.com/platformatic/platformatic#readme",
  "devDependencies": {
    "@fastify/express": "^2.3.0",
    "@fastify/formbody": "^7.4.0",
    "@matteo.collina/tspl": "^0.1.1",
    "@platformatic/sql-graphql": "workspace:*",
    "@platformatic/sql-mapper": "workspace:*",
    "borp": "^0.10.0",
    "c8": "^9.1.0",
    "execa": "^8.0.1",
    "express": "^4.18.3",
    "fast-jwt": "^3.3.3",
    "pino-abstract-transport": "^1.1.0",
    "snazzy": "^9.0.0",
    "split2": "^4.2.0",
    "standard": "^17.1.0",
<<<<<<< HEAD
    "tsd": "^0.30.7",
    "typescript": "^5.4.2",
    "undici-oidc-interceptor": "^0.5.0",
=======
    "tsd": "^0.30.4",
    "typescript": "^5.3.3",
    "undici-oauth-interceptor": "^0.4.2",
    "why-is-node-running": "^2.2.2",
>>>>>>> 335816c2
    "ws": "^8.16.0"
  },
  "dependencies": {
    "@fastify/error": "^3.4.1",
    "@fastify/websocket": "^9.0.0",
    "@hapi/topo": "^6.0.2",
    "@platformatic/composer": "workspace:*",
    "@platformatic/config": "workspace:*",
    "@platformatic/db": "workspace:*",
    "@platformatic/generators": "workspace:*",
    "@platformatic/service": "workspace:*",
    "@platformatic/telemetry": "workspace:*",
    "@platformatic/utils": "workspace:*",
    "boring-name-generator": "^1.0.3",
    "change-case-all": "^2.1.0",
    "close-with-grace": "^1.3.0",
    "commist": "^3.2.0",
    "debounce": "^2.0.0",
    "desm": "^1.3.1",
    "es-main": "^1.3.0",
    "fastest-levenshtein": "^1.0.16",
    "fastify": "^4.26.2",
    "fastify-undici-dispatcher": "^0.6.0",
    "graphql": "^16.8.1",
    "help-me": "^5.0.0",
    "minimist": "^1.2.8",
    "pino": "^8.19.0",
    "pino-pretty": "^10.3.1",
    "semgrator": "^0.3.0",
    "pino-roll": "1.0.0-rc.1",
    "tail-file-stream": "^0.1.0",
    "undici": "^6.9.0",
    "why-is-node-running": "^2.2.2"
  },
  "standard": {
    "ignore": [
      "**/dist/*",
      "**/test/tmp"
    ]
  }
}<|MERGE_RESOLUTION|>--- conflicted
+++ resolved
@@ -36,16 +36,10 @@
     "snazzy": "^9.0.0",
     "split2": "^4.2.0",
     "standard": "^17.1.0",
-<<<<<<< HEAD
     "tsd": "^0.30.7",
     "typescript": "^5.4.2",
     "undici-oidc-interceptor": "^0.5.0",
-=======
-    "tsd": "^0.30.4",
-    "typescript": "^5.3.3",
-    "undici-oauth-interceptor": "^0.4.2",
     "why-is-node-running": "^2.2.2",
->>>>>>> 335816c2
     "ws": "^8.16.0"
   },
   "dependencies": {
