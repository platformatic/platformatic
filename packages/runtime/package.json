--- conflicted
+++ resolved
@@ -66,14 +66,10 @@
     "minimist": "^1.2.8",
     "pino": "^8.17.2",
     "pino-pretty": "^10.3.1",
-<<<<<<< HEAD
     "semgrator": "^0.2.0",
-    "undici": "^6.6.0"
-=======
     "pino-roll": "1.0.0-rc.1",
     "undici": "^6.6.0",
     "why-is-node-running": "^2.2.2"
->>>>>>> 1ef43417
   },
   "standard": {
     "ignore": [
