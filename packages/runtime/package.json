{
  "name": "@platformatic/runtime",
  "version": "1.50.0",
  "description": "",
  "main": "index.js",
  "bin": {
    "plt-runtime": "./runtime.mjs"
  },
  "scripts": {
    "test": "npm run lint && borp --concurrency=1 --timeout=180000 && tsd",
    "coverage": "npm run lint && borp -X=fixtures -X=test -C --concurrency=1 --timeout=120000 && tsd",
    "lint": "standard | snazzy"
  },
  "author": "Matteo Collina <hello@matteocollina.com>",
  "repository": {
    "type": "git",
    "url": "git+https://github.com/platformatic/platformatic.git"
  },
  "license": "Apache-2.0",
  "bugs": {
    "url": "https://github.com/platformatic/platformatic/issues"
  },
  "homepage": "https://github.com/platformatic/platformatic#readme",
  "devDependencies": {
    "@fastify/express": "^3.0.0",
    "@fastify/formbody": "^7.4.0",
    "@matteo.collina/tspl": "^0.1.1",
    "@platformatic/sql-graphql": "workspace:*",
    "@platformatic/sql-mapper": "workspace:*",
<<<<<<< HEAD
    "@platformatic/composer": "workspace:*",
    "@platformatic/service": "workspace:*",
    "@platformatic/db": "workspace:*",
    "borp": "^0.15.0",
=======
    "borp": "^0.16.0",
>>>>>>> a4a28710
    "c8": "^10.0.0",
    "execa": "^8.0.1",
    "express": "^4.18.3",
    "fast-jwt": "^4.0.0",
    "get-port": "^7.1.0",
    "pino-abstract-transport": "^1.1.0",
    "snazzy": "^9.0.0",
    "split2": "^4.2.0",
    "standard": "^17.1.0",
    "tsd": "^0.31.0",
    "typescript": "^5.4.2",
    "undici-oidc-interceptor": "^0.5.0",
    "why-is-node-running": "^2.2.2"
  },
  "dependencies": {
    "@fastify/error": "^3.4.1",
    "@fastify/websocket": "^10.0.0",
    "@hapi/topo": "^6.0.2",
    "@platformatic/bus": "workspace:*",
    "@platformatic/config": "workspace:*",
    "@platformatic/ts-compiler": "workspace:*",
    "@platformatic/generators": "workspace:*",
    "@platformatic/telemetry": "workspace:*",
    "@platformatic/utils": "workspace:*",
    "boring-name-generator": "^1.0.3",
    "change-case-all": "^2.1.0",
    "close-with-grace": "^1.3.0",
    "commist": "^3.2.0",
    "debounce": "^2.0.0",
    "desm": "^1.3.1",
    "dotenv-tool": "^0.1.1",
    "es-main": "^1.3.0",
    "fastest-levenshtein": "^1.0.16",
    "fastify": "^4.26.2",
    "fastify-undici-dispatcher": "^0.6.0",
    "graphql": "^16.8.1",
    "help-me": "^5.0.0",
    "minimist": "^1.2.8",
    "pino": "^8.19.0",
    "pino-pretty": "^11.0.0",
    "pino-roll": "^1.0.0",
    "semgrator": "^0.3.0",
    "tail-file-stream": "^0.1.0",
    "undici": "^6.9.0",
    "ws": "^8.16.0"
  },
  "standard": {
    "ignore": [
      "**/dist/*",
      "**/test/tmp"
    ]
  }
}<|MERGE_RESOLUTION|>--- conflicted
+++ resolved
@@ -27,14 +27,7 @@
     "@matteo.collina/tspl": "^0.1.1",
     "@platformatic/sql-graphql": "workspace:*",
     "@platformatic/sql-mapper": "workspace:*",
-<<<<<<< HEAD
-    "@platformatic/composer": "workspace:*",
-    "@platformatic/service": "workspace:*",
-    "@platformatic/db": "workspace:*",
-    "borp": "^0.15.0",
-=======
     "borp": "^0.16.0",
->>>>>>> a4a28710
     "c8": "^10.0.0",
     "execa": "^8.0.1",
     "express": "^4.18.3",
