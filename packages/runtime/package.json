--- conflicted
+++ resolved
@@ -27,11 +27,8 @@
     "@platformatic/sql-mapper": "workspace:*",
     "c8": "^8.0.1",
     "execa": "^8.0.1",
-<<<<<<< HEAD
     "express": "^4.18.2",
-=======
     "glob": "^10.3.10",
->>>>>>> 5371638e
     "snazzy": "^9.0.0",
     "split2": "^4.2.0",
     "standard": "^17.1.0",
@@ -53,11 +50,7 @@
     "desm": "^1.3.0",
     "es-main": "^1.3.0",
     "fastest-levenshtein": "^1.0.16",
-<<<<<<< HEAD
     "fastify": "^4.24.1",
-=======
-    "fastify": "^4.23.2",
->>>>>>> 5371638e
     "fastify-undici-dispatcher": "^0.5.0",
     "help-me": "^4.2.0",
     "minimist": "^1.2.8",
