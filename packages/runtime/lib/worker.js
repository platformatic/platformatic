--- conflicted
+++ resolved
@@ -72,19 +72,16 @@
     const logsPath = join(PLATFORMATIC_TMP_DIR, process.pid.toString(), 'logs')
     const pinoRoll = pino.transport({
       target: 'pino-roll',
-<<<<<<< HEAD
       options: {
         file: logsPath,
         mode: 0o600,
         size: logsFileMb + 'm',
         mkdir: true,
+        fsync: true,
         limit: {
           count: logsLimitCount
         }
       }
-=======
-      options: { file: logsPath, mode: 0o600, size: '5m', mkdir: true, fsync: true }
->>>>>>> 3bea9b50
     })
     multiStream.add({ level: 'trace', stream: pinoRoll })
   }
