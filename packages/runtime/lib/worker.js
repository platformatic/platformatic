'use strict'

const inspector = require('node:inspector')
const { isatty } = require('node:tty')
const { parentPort, workerData } = require('node:worker_threads')
<<<<<<< HEAD
const undici = require('undici')
const RuntimeApi = require('./api')
=======
const pino = require('pino')
const RuntimeApi = require('./api')
const { MessagePortWritable } = require('./message-port-writable')
>>>>>>> c7843737
const loaderPort = globalThis.LOADER_PORT // Added by loader.mjs.

globalThis.fetch = undici.fetch
delete globalThis.LOADER_PORT

let transport
let destination

/* c8 ignore next 10 */
if (workerData.config.loggingPort) {
  destination = new MessagePortWritable({
    metadata: workerData.config.loggingMetadata,
    port: workerData.config.loggingPort
  })
} else if (isatty(1)) {
  transport = pino.transport({
    target: 'pino-pretty'
  })
}

const logger = pino(transport, destination)

/* c8 ignore next 4 */
process.once('uncaughtException', (err) => {
  logger.error({ err }, 'runtime error')
  throw err
})

// Tested by test/cli/start.test.mjs by C8 does not see it.
/* c8 ignore next 4 */
process.once('unhandledRejection', (err) => {
  logger.error({ err }, 'runtime error')
  throw err
})

function main () {
  const { inspectorOptions } = workerData.config

  if (inspectorOptions) {
    /* c8 ignore next 3 */
    if (inspectorOptions.hotReloadDisabled) {
      logger.info('debugging flags were detected. hot reloading has been disabled')
    }

    inspector.open(inspectorOptions.port, inspectorOptions.host, inspectorOptions.breakFirstLine)
  }

  const runtime = new RuntimeApi(workerData.config, logger, loaderPort)
  runtime.startListening(parentPort)

  parentPort.postMessage('plt:init')
}

main()<|MERGE_RESOLUTION|>--- conflicted
+++ resolved
@@ -3,14 +3,10 @@
 const inspector = require('node:inspector')
 const { isatty } = require('node:tty')
 const { parentPort, workerData } = require('node:worker_threads')
-<<<<<<< HEAD
 const undici = require('undici')
-const RuntimeApi = require('./api')
-=======
 const pino = require('pino')
 const RuntimeApi = require('./api')
 const { MessagePortWritable } = require('./message-port-writable')
->>>>>>> c7843737
 const loaderPort = globalThis.LOADER_PORT // Added by loader.mjs.
 
 globalThis.fetch = undici.fetch
