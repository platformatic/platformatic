import {
  deepmerge,
  ensureError,
  ensureLoggableError,
  executeInParallel,
  executeWithTimeout,
  features,
  kMetadata,
  kTimeout,
  parseMemorySize
} from '@platformatic/foundation'
import { ITC } from '@platformatic/itc'
import fastify from 'fastify'
import { EventEmitter, once } from 'node:events'
import { existsSync } from 'node:fs'
import { readFile } from 'node:fs/promises'
import { STATUS_CODES } from 'node:http'
import { createRequire } from 'node:module'
import { dirname, isAbsolute, join } from 'node:path'
import { setImmediate as immediate, setTimeout as sleep } from 'node:timers/promises'
import { pathToFileURL } from 'node:url'
import { Worker } from 'node:worker_threads'
import SonicBoom from 'sonic-boom'
import { Agent, request, interceptors as undiciInterceptors } from 'undici'
import { createThreadInterceptor } from 'undici-thread-interceptor'
import { pprofCapturePreloadPath } from './config.js'
import {
  ApplicationAlreadyStartedError,
  ApplicationNotFoundError,
  ApplicationNotStartedError,
  ApplicationStartTimeoutError,
  CannotRemoveEntrypointError,
  GetHeapStatisticUnavailable,
  InvalidArgumentError,
  MessagingError,
  MissingEntrypointError,
  MissingPprofCapture,
  RuntimeAbortedError,
  RuntimeExitedError,
  WorkerNotFoundError
} from './errors.js'
import { abstractLogger, createLogger } from './logger.js'
import { startManagementApi } from './management-api.js'
import { createChannelCreationHook } from './policies.js'
import { startPrometheusServer } from './prom-server.js'
import { startScheduler } from './scheduler.js'
import { createSharedStore } from './shared-http-cache.js'
import { version } from './version.js'
import { kOriginalWorkers, VerticalScaler } from './vertical-scaler.js'
import { sendViaITC, waitEventFromITC } from './worker/itc.js'
import { RoundRobinMap } from './worker/round-robin-map.js'
import { HealthSignalsQueue } from './worker/health-signals.js'
import {
  kApplicationId,
  kConfig,
  kFullId,
  kHealthCheckTimer,
  kHealthMetricsTimer,
  kId,
  kITC,
  kLastHealthCheckELU,
  kStderrMarker,
  kWorkerId,
  kWorkersBroadcast,
  kWorkerStartTime,
  kWorkerStatus,
  kWorkerHealthSignals
} from './worker/symbols.js'

const kWorkerFile = join(import.meta.dirname, 'worker/main.js')
const kInspectorOptions = Symbol('plt.runtime.worker.inspectorOptions')

const MAX_LISTENERS_COUNT = 100
const MAX_METRICS_QUEUE_LENGTH = 5 * 60 // 5 minutes in seconds
const COLLECT_METRICS_TIMEOUT = 1000

const MAX_CONCURRENCY = 5
const MAX_BOOTSTRAP_ATTEMPTS = 5
const IMMEDIATE_RESTART_MAX_THRESHOLD = 10
const MAX_WORKERS = 100

export class Runtime extends EventEmitter {
  logger
  error

  #loggerDestination
  #stdio

  #status // starting, started, stopping, stopped, closed
  #root
  #config
  #env
  #context
  #sharedContext
  #isProduction
  #concurrency
  #entrypointId
  #url

  #metrics
  #metricsTimeout

  #meshInterceptor
  #dispatcher

  #managementApi
  #prometheusServer
  #inspectorServer
  #metricsLabelName

  #applicationsConfigsPatches
  #applications
  #workers
  #workersBroadcastChannel
  #workerITCHandlers
  #restartingApplications
  #restartingWorkers
  #verticalScaler

  #sharedHttpCache
  #scheduler

  #channelCreationHook

  constructor (config, context) {
    super()
    this.setMaxListeners(MAX_LISTENERS_COUNT)

    this.#config = config
    this.#root = config[kMetadata].root
    this.#env = config[kMetadata].env
    this.#context = context ?? {}
    this.#isProduction = this.#context.isProduction ?? this.#context.production ?? false
    this.#concurrency = this.#context.concurrency ?? MAX_CONCURRENCY
    this.#applications = new Map()
    this.#workers = new RoundRobinMap()
    this.#url = undefined
    this.#channelCreationHook = createChannelCreationHook(this.#config)
    this.#meshInterceptor = createThreadInterceptor({
      domain: '.plt.local',
      timeout: this.#config.applicationTimeout,
      onChannelCreation: this.#channelCreationHook
    })
    this.logger = abstractLogger // This is replaced by the real logger in init() and eventually removed in close()
    this.#status = undefined
    this.#restartingApplications = new Set()
    this.#restartingWorkers = new Map()
    this.#sharedHttpCache = null
    this.#applicationsConfigsPatches = new Map()

    if (!this.#config.logger.captureStdio) {
      this.#stdio = {
        stdout: new SonicBoom({ fd: process.stdout.fd }),
        stderr: new SonicBoom({ fd: process.stderr.fd })
      }
    }

    this.#workerITCHandlers = {
      getApplicationMeta: this.getApplicationMeta.bind(this),
      listApplications: this.getApplicationsIds.bind(this),
      getApplications: this.getApplications.bind(this),
      getWorkers: this.getWorkers.bind(this),
      getWorkerMessagingChannel: this.#getWorkerMessagingChannel.bind(this),
      getHttpCacheValue: this.#getHttpCacheValue.bind(this),
      setHttpCacheValue: this.#setHttpCacheValue.bind(this),
      deleteHttpCacheValue: this.#deleteHttpCacheValue.bind(this),
      invalidateHttpCache: this.invalidateHttpCache.bind(this),
      updateSharedContext: this.updateSharedContext.bind(this),
      getSharedContext: this.getSharedContext.bind(this),
      sendHealthSignals: this.#processHealthSignals.bind(this)
    }
    this.#sharedContext = {}

    if (this.#isProduction) {
      this.#env.PLT_DEV = 'false'
      this.#env.PLT_ENVIRONMENT = 'production'
    } else {
      this.#env.PLT_DEV = 'true'
      this.#env.PLT_ENVIRONMENT = 'development'
    }
  }

  async init () {
    if (typeof this.#status !== 'undefined') {
      return
    }

    const config = this.#config

    if (config.managementApi) {
      this.#managementApi = await startManagementApi(this, this.#root)
    }

    if (config.metrics) {
      // Use the configured application label name for metrics (defaults to 'applicationId')
      this.#metricsLabelName = config.metrics.applicationLabel || 'applicationId'
      this.#prometheusServer = await startPrometheusServer(this, config.metrics)
    } else {
      // Default to applicationId if metrics are not configured
      this.#metricsLabelName = 'applicationId'
    }

    // Create the logger
    const [logger, destination] = await createLogger(config)
    this.logger = logger
    this.#loggerDestination = destination

    this.#createWorkersBroadcastChannel()

    if (this.#config.verticalScaler?.enabled) {
      if (typeof this.#config.workers !== 'undefined') {
        this.logger.warn(
          `Vertical scaler disabled because the "workers" configuration is set to ${this.#config.workers}`
        )
      } else {
        this.#verticalScaler = new VerticalScaler(this, this.#config.verticalScaler)
      }
    }

    await this.addApplications(this.#config.applications)
    await this.#setDispatcher(config.undici)

    if (config.scheduler) {
      this.#scheduler = startScheduler(config.scheduler, this.#dispatcher, logger)
    }

    this.#updateStatus('init')
  }

  async start (silent = false) {
    if (typeof this.#status === 'undefined') {
      await this.init()
    }

    if (typeof this.#config.entrypoint === 'undefined') {
      throw new MissingEntrypointError()
    }
    this.#updateStatus('starting')
    this.#createWorkersBroadcastChannel()

    try {
      await this.startApplications(this.getApplicationsIds(), silent)

      if (this.#config.inspectorOptions) {
        const { port } = this.#config.inspectorOptions

        const server = fastify({
          loggerInstance: this.logger.child({ name: 'inspector' }, { level: 'warn' })
        })

        const version = await fetch(`http://127.0.0.1:${this.#config.inspectorOptions.port + 1}/json/version`).then(
          res => res.json()
        )

        const data = await Promise.all(
          Array.from(this.#workers.values()).map(async worker => {
            const data = worker[kInspectorOptions]

            const res = await fetch(`http://127.0.0.1:${data.port}/json/list`)
            const details = await res.json()
            return {
              ...details[0],
              title: data.id
            }
          })
        )

        server.get('/json/list', () => data)
        server.get('/json', () => data)
        server.get('/json/version', () => version)

        await server.listen({ port })
        this.logger.info(
          'The inspector server is now listening for all applications. Open `chrome://inspect` in Google Chrome to connect.'
        )
        this.#inspectorServer = server
      }
    } catch (error) {
      await this.closeAndThrow(error)
    }

    this.#updateStatus('started')

    if (this.#config.metrics?.enabled !== false && typeof this.#metrics === 'undefined') {
      this.startCollectingMetrics()
    }

    await this.#verticalScaler?.start()
    this.#showUrl()
    return this.#url
  }

  async stop (silent = false) {
    if (this.#status === 'starting') {
      await once(this, 'started')
    }

    this.#updateStatus('stopping')

    if (this.#scheduler) {
      await this.#scheduler.stop()
    }

    if (this.#inspectorServer) {
      await this.#inspectorServer.close()
    }

    await this.#verticalScaler?.stop()

    // Stop the entrypoint first so that no new requests are accepted
    if (this.#entrypointId) {
      await this.stopApplication(this.#entrypointId, silent)
    }

    await this.stopApplications(this.getApplicationsIds(), silent)

    await this.#meshInterceptor.close()
    this.#workersBroadcastChannel?.close()

    this.#updateStatus('stopped')
  }

  async restart (applications = []) {
    this.emitAndNotify('restarting')

    const toRestart = []
    for (const application of this.getApplicationsIds()) {
      if (applications.length === 0 || applications.includes(application)) {
        toRestart.push(application)
      }
    }
    await this.restartApplications(toRestart)

    this.emitAndNotify('restarted')

    return this.#url
  }

  async close (silent = false) {
    clearInterval(this.#metricsTimeout)

    await this.stop(silent)
    this.#updateStatus('closing')

    // The management API autocloses by itself via event in management-api.js.
    // This is needed to let management API stop endpoint to reply.

    if (this.#prometheusServer) {
      await this.#prometheusServer.close()
    }

    if (this.#sharedHttpCache?.close) {
      await this.#sharedHttpCache.close()
    }

    if (this.logger) {
      this.#loggerDestination?.end()

      this.logger = abstractLogger
      this.#loggerDestination = null
    }

    this.#updateStatus('closed')
  }

  async closeAndThrow (error) {
    this.#updateStatus('errored', error)
    this.error = error

    // Wait for the next tick so that any pending logging is properly flushed
    await sleep(1)
    await this.close()

    throw error
  }

  async inject (id, injectParams) {
    // Make sure the application exists
    await this.#getApplicationById(id, true)

    if (typeof injectParams === 'string') {
      injectParams = { url: injectParams }
    }

    let { method, headers, body } = injectParams
    const url = new URL(injectParams.url, `http://${id}.plt.local`)

    if (injectParams.query) {
      for (const [k, v] of Object.entries(injectParams.query)) {
        url.searchParams.append(k, v)
      }
    }

    // Stringify the body as JSON if needed
    if (
      body &&
      typeof body === 'object' &&
      headers &&
      Object.entries(headers).some(([k, v]) => k.toLowerCase() === 'content-type' && v.includes('application/json'))
    ) {
      body = JSON.stringify(body)
    }

    const {
      statusCode: responseStatus,
      headers: responseHeaders,
      body: responseRawBody
    } = await request(url.toString(), { method, headers, body, dispatcher: this.#dispatcher })
    const responsePayload = await responseRawBody.arrayBuffer()
    const responseBody = Buffer.from(responsePayload).toString('utf-8')

    return {
      statusCode: responseStatus,
      statusMessage: STATUS_CODES[responseStatus] || 'unknown',
      headers: responseHeaders,
      body: responseBody,
      payload: responseBody,
      rawPayload: responsePayload
    }
  }

  emitAndNotify (event, ...payload) {
    for (const worker of this.#workers.values()) {
      worker[kITC].notify('runtime:event', { event, payload })
    }

    this.logger.trace({ event, payload }, 'Runtime event')
    return this.emit(event, ...payload)
  }

  async sendCommandToApplication (id, name, message) {
    const application = await this.#getApplicationById(id)

    try {
      return await sendViaITC(application, name, message)
    } catch (e) {
      // The application exports no meta, return an empty object
      if (e.code === 'PLT_ITC_HANDLER_NOT_FOUND') {
        return {}
      }

      throw e
    }
  }

  async addApplications (applications, start = false) {
    const setupInvocations = []

    const toStart = []
    for (const application of applications) {
      const originalWorkers = application.workers
      let workers = originalWorkers ?? this.#config.workers ?? 1
      if (workers > 1 && application.entrypoint && !features.node.reusePort) {
        this.logger.warn(
          `"${application.id}" is set as the entrypoint, but reusePort is not available in your OS; setting workers to 1 instead of ${workers}`
        )
        workers = 1
      }

      const originalConfig = structuredClone(application)
      const applicationConfig = { ...originalConfig, workers, [kOriginalWorkers]: originalWorkers }
      this.#applications.set(application.id, applicationConfig)
      setupInvocations.push([applicationConfig])
      toStart.push(application.id)
    }

    await executeInParallel(this.#setupApplication.bind(this), setupInvocations, this.#concurrency)

    for (const application of applications) {
      this.emitAndNotify('application:added', application)
    }

    if (start) {
      await this.startApplications(toStart)
    }
  }

  async removeApplications (applications, silent = false) {
    if (applications.includes(this.#entrypointId)) {
      throw new CannotRemoveEntrypointError()
    }

    await this.stopApplications(applications, silent, true)

    for (const application of applications) {
      this.#verticalScaler?.remove(application)
      this.#applications.delete(application)
    }

    for (const application of applications) {
      this.emitAndNotify('application:removed', application)
    }
  }

  async startApplications (applicationsToStart, silent = false) {
    const startInvocations = []
    for (const application of applicationsToStart) {
      startInvocations.push([application, silent])
    }

    return executeInParallel(this.startApplication.bind(this), startInvocations, this.#concurrency)
  }

  async stopApplications (applicationsToStop, silent = false, skipDependencies = false) {
    const stopInvocations = []

    // Construct the reverse dependency graph
    const dependents = {}

    if (!skipDependencies) {
      try {
        const { applications } = await this.getApplications(true)
        for (const application of applications) {
          for (const dependency of application.dependencies ?? []) {
            let applicationDependents = dependents[dependency]
            if (!applicationDependents) {
              applicationDependents = new Set()
              dependents[dependency] = applicationDependents
            }

            applicationDependents.add(application.id)
          }
        }
      } catch (e) {
        // Noop - This only happens if stop is invoked after a failed start, in which case we don't care about deps
      }
    }

    for (const application of applicationsToStop) {
      // The entrypoint has been stopped above
      if (application === this.#entrypointId) {
        continue
      }

      stopInvocations.push([application, silent, Array.from(dependents[application] ?? [])])
    }

    return executeInParallel(this.stopApplication.bind(this), stopInvocations, this.#concurrency)
  }

  async restartApplications (applicationsToRestart) {
    const restartInvocations = []

    for (const application of applicationsToRestart) {
      restartInvocations.push([application])
    }

    return executeInParallel(this.restartApplication.bind(this), restartInvocations, this.#concurrency)
  }

  async startApplication (id, silent = false) {
    const config = this.#config
    const applicationConfig = this.#applications.get(id)

    if (!applicationConfig) {
      throw new ApplicationNotFoundError(id, this.getApplicationsIds().join(', '))
    }

    for (let i = 0; i < applicationConfig.workers; i++) {
      const worker = this.#workers.get(`${id}:${i}`)
      const status = worker?.[kWorkerStatus]

      if (status && status !== 'boot' && status !== 'init') {
        throw new ApplicationAlreadyStartedError()
      }
    }

    this.emitAndNotify('application:starting', id)

    for (let i = 0; i < applicationConfig.workers; i++) {
      await this.#startWorker(config, applicationConfig, applicationConfig.workers, id, i, silent)
    }

    this.emitAndNotify('application:started', id)
  }

  async stopApplication (id, silent = false, dependents = []) {
    if (!this.#applications.has(id)) {
      throw new ApplicationNotFoundError(id, this.getApplicationsIds().join(', '))
    }

    const workersIds = this.#workers.getKeys(id)
    const workersCount = workersIds.length

    this.emitAndNotify('application:stopping', id)

    if (typeof workersCount === 'number') {
      const stopInvocations = []
      for (const workerId of workersIds) {
        const i = parseInt(workerId.split(':')[1])
        stopInvocations.push([workersCount, id, i, silent, undefined, dependents])
      }

      await executeInParallel(this.#stopWorker.bind(this), stopInvocations, this.#concurrency)
    }

    this.emitAndNotify('application:stopped', id)
  }

  async restartApplication (id) {
    const applicationConfig = this.#applications.get(id)

    if (!applicationConfig) {
      throw new ApplicationNotFoundError(id, this.getApplicationsIds().join(', '))
    }

    if (this.#restartingApplications.has(id)) {
      return
    }
    this.#restartingApplications.add(id)

    try {
      const config = this.#config
      const workersIds = await this.#workers.getKeys(id)
      const workersCount = workersIds.length

      this.emitAndNotify('application:restarting', id)

      for (let i = 0; i < workersCount; i++) {
        const workerId = workersIds[i]
        const worker = this.#workers.get(workerId)

        if (i > 0 && config.workersRestartDelay > 0) {
          await sleep(config.workersRestartDelay)
        }

        await this.#replaceWorker(config, applicationConfig, workersCount, id, i, worker, true)
      }

      this.emitAndNotify('application:restarted', id)
    } finally {
      this.#restartingApplications.delete(id)
    }
  }

  async buildApplication (id) {
    const application = await this.#getApplicationById(id)

    this.emitAndNotify('application:building', id)
    try {
      await sendViaITC(application, 'build')
      this.emitAndNotify('application:built', id)
    } catch (e) {
      // The application exports no meta, return an empty object
      if (e.code === 'PLT_ITC_HANDLER_NOT_FOUND') {
        return {}
      }

      throw e
    }
  }

  async startApplicationProfiling (id, options = {}, ensureStarted = true) {
    const service = await this.#getApplicationById(id, ensureStarted)
    this.#validatePprofCapturePreload()

    return sendViaITC(service, 'startProfiling', options)
  }

  async stopApplicationProfiling (id, options = {}, ensureStarted = true) {
    const service = await this.#getApplicationById(id, ensureStarted)
    this.#validatePprofCapturePreload()

    return sendViaITC(service, 'stopProfiling', options)
  }

  async updateUndiciInterceptors (undiciConfig) {
    this.#config.undici = undiciConfig

    const promises = []
    for (const worker of this.#workers.values()) {
      promises.push(sendViaITC(worker, 'updateUndiciInterceptors', undiciConfig))
    }

    const results = await Promise.allSettled(promises)
    for (const result of results) {
      if (result.status === 'rejected') {
        throw result.reason
      }
    }
  }

  startCollectingMetrics () {
    this.#metrics = []
    this.#metricsTimeout = setInterval(async () => {
      if (this.#status !== 'started') {
        return
      }

      let metrics = null
      try {
        metrics = await this.getFormattedMetrics()
      } catch (error) {
        if (!(error instanceof RuntimeExitedError)) {
          this.logger.error({ err: ensureLoggableError(error) }, 'Error collecting metrics')
        }
        return
      }

      this.emitAndNotify('metrics', metrics)
      this.#metrics.push(metrics)
      if (this.#metrics.length > MAX_METRICS_QUEUE_LENGTH) {
        this.#metrics.shift()
      }
    }, COLLECT_METRICS_TIMEOUT).unref()
  }

  invalidateHttpCache (options = {}) {
    const { keys, tags } = options

    if (!this.#sharedHttpCache) {
      return
    }

    const promises = []
    if (keys && keys.length > 0) {
      promises.push(this.#sharedHttpCache.deleteKeys(keys))
    }

    if (tags && tags.length > 0) {
      promises.push(this.#sharedHttpCache.deleteTags(tags))
    }

    return Promise.all(promises)
  }

  async addLoggerDestination (writableStream) {
    // Add the stream - We output everything we get
    this.#loggerDestination.add({ stream: writableStream, level: 1 })

    // Immediately get the counter of the lastId so we can use it to later remove it
    const id = this.#loggerDestination.lastId

    const onClose = () => {
      writableStream.removeListener('close', onClose)
      writableStream.removeListener('error', onClose)
      this.removeListener('closed', onClose)
      this.#loggerDestination.remove(id)
    }

    writableStream.on('close', onClose)
    writableStream.on('error', onClose)
    this.on('closed', onClose)
  }

  async updateSharedContext (options = {}) {
    const { context, overwrite = false } = options

    const sharedContext = overwrite ? {} : this.#sharedContext
    Object.assign(sharedContext, context)

    this.#sharedContext = sharedContext

    const promises = []
    for (const worker of this.#workers.values()) {
      promises.push(sendViaITC(worker, 'setSharedContext', sharedContext))
    }

    const results = await Promise.allSettled(promises)
    for (const result of results) {
      if (result.status === 'rejected') {
        this.logger.error({ err: result.reason }, 'Cannot update shared context')
      }
    }

    return sharedContext
  }

  setApplicationConfigPatch (id, patch) {
    this.#applicationsConfigsPatches.set(id, patch)
  }

  removeApplicationConfigPatch (id) {
    this.#applicationsConfigsPatches.delete(id)
  }

  /**
   * Updates the resources of the applications, such as the number of workers and health configurations (e.g., heap memory settings).
   *
   * This function handles three update scenarios for each application:
   *  1. **Updating workers only**: Adjusts the number of workers for the application.
   *  2. **Updating health configurations only**: Updates health parameters like `maxHeapTotal` or `maxYoungGeneration`.
   *  3. **Updating both workers and health configurations**: Scales the workers and also applies health settings.
   *
   * When updating both workers and health:
   *  - **Scaling down workers**: Stops extra workers, then restarts the remaining workers with the previous settings.
   *  - **Scaling up workers**: Starts new workers with the updated heap settings, then restarts the old workers with the updated settings.
   *
   * Scaling up new resources (workers and/or heap memory) may fails due to insufficient memory, in this case the operation may fail partially or entirely.
   * Scaling down is expected to succeed without issues.
   *
   * @param {Array<Object>} updates - An array of objects that define the updates for each application.
   * @param {string} updates[].application - The ID of the application to update.
   * @param {number} [updates[].workers] - The desired number of workers for the application. If omitted, workers will not be updated.
   * @param {Object} [updates[].health] - The health configuration to update for the application, which may include:
   *   @param {string|number} [updates[].health.maxHeapTotal] - The maximum heap memory for the application. Can be a valid memory string (e.g., '1G', '512MB') or a number representing bytes.
   *   @param {string|number} [updates[].health.maxYoungGeneration] - The maximum young generation memory for the application. Can be a valid memory string (e.g., '128MB') or a number representing bytes.
   *
   * @returns {Promise<Array<Object>>} - A promise that resolves to an array of reports for each application, detailing the success or failure of the operations:
   *   - `application`: The application ID.
   *   - `workers`: The workers' update report, including the current, new number of workers, started workers, and success status.
   *   - `health`: The health update report, showing the current and new heap settings, updated workers, and success status.
   *
   * @example
   * await runtime.updateApplicationsResources([
   *   { application: 'application-1', workers: 2, health: { maxHeapTotal: '1G', maxYoungGeneration: '128 MB' } },
   *   { application: 'application-2', health: { maxHeapTotal: '1G' } },
   *   { application: 'application-3', workers: 2 },
   * ])
   *
   * In this example:
   * - `application-1` will have 2 workers and updated heap memory configurations.
   * - `application-2` will have updated heap memory settings (without changing workers).
   * - `application-3` will have its workers set to 2 but no change in memory settings.
   *
   * @throws {InvalidArgumentError} - Throws if any update parameter is invalid, such as:
   *   - Missing application ID.
   *   - Invalid worker count (not a positive integer).
   *   - Invalid memory size format for `maxHeapTotal` or `maxYoungGeneration`.
   * @throws {ApplicationNotFoundError} - Throws if the specified application ID does not exist in the current application configuration.
   */
  async updateApplicationsResources (updates) {
    if (this.#status === 'stopping' || this.#status === 'closed') {
      this.logger.warn('Cannot update application resources when the runtime is stopping or closed')
      return
    }

    const ups = await this.#validateUpdateApplicationResources(updates)
    const config = this.#config

    const report = []
    for (const update of ups) {
      const { applicationId, config: applicationConfig, workers, health, currentWorkers, currentHealth } = update

      if (workers && health) {
        const r = await this.#updateApplicationWorkersAndHealth(
          applicationId,
          config,
          applicationConfig,
          workers,
          health,
          currentWorkers,
          currentHealth
        )
        report.push({
          application: applicationId,
          workers: r.workers,
          health: r.health
        })
      } else if (health) {
        const r = await this.#updateApplicationHealth(
          applicationId,
          config,
          applicationConfig,
          currentWorkers,
          currentHealth,
          health
        )
        report.push({
          application: applicationId,
          health: r.health
        })
      } else if (workers) {
        const r = await this.#updateApplicationWorkers(
          applicationId,
          config,
          applicationConfig,
          workers,
          currentWorkers
        )
        report.push({
          application: applicationId,
          workers: r.workers
        })
      }
    }

    return report
  }

  setConcurrency (concurrency) {
    this.#concurrency = concurrency
  }

  getUrl () {
    return this.#url
  }

  getRuntimeStatus () {
    return this.#status
  }

  async getRuntimeMetadata () {
    const packageJson = await this.#getRuntimePackageJson()
    const entrypointDetails = await this.getEntrypointDetails()

    return {
      pid: process.pid,
      cwd: process.cwd(),
      argv: process.argv,
      uptimeSeconds: Math.floor(process.uptime()),
      execPath: process.execPath,
      nodeVersion: process.version,
      projectDir: this.#root,
      packageName: packageJson.name ?? null,
      packageVersion: packageJson.version ?? null,
      url: entrypointDetails?.url ?? null,
      platformaticVersion: version
    }
  }

  getRuntimeEnv () {
    return this.#env
  }

  getRuntimeConfig (includeMeta = false) {
    if (includeMeta) {
      return this.#config
    }

    const { [kMetadata]: _, ...config } = this.#config
    return config
  }

  getInterceptor () {
    return this.#meshInterceptor
  }

  getDispatcher () {
    return this.#dispatcher
  }

  getManagementApi () {
    return this.#managementApi
  }

  getManagementApiUrl () {
    return this.#managementApi?.server.address() ?? null
  }

  async getEntrypointDetails () {
    return this.getApplicationDetails(this.#entrypointId)
  }

  async getCustomHealthChecks () {
    const status = {}

    for (const id of this.#applications.keys()) {
      const workersIds = this.#workers.getKeys(id)
      for (const workerId of workersIds) {
        const worker = this.#workers.get(workerId)
        status[workerId] = await sendViaITC(worker, 'getCustomHealthCheck')
      }
    }

    return status
  }

  async getCustomReadinessChecks () {
    const status = {}

    for (const id of this.#applications.keys()) {
      const workersIds = this.#workers.getKeys(id)
      for (const workerId of workersIds) {
        const worker = this.#workers.get(workerId)
        status[workerId] = await sendViaITC(worker, 'getCustomReadinessCheck')
      }
    }

    return status
  }

  async getMetrics (format = 'json') {
    let metrics = null

    for (const worker of this.#workers.values()) {
      try {
        // The application might be temporarily unavailable
        if (worker[kWorkerStatus] !== 'started') {
          continue
        }

        const applicationMetrics = await executeWithTimeout(
          sendViaITC(worker, 'getMetrics', format),
          this.#config.metrics?.timeout ?? 10000
        )

        if (applicationMetrics && applicationMetrics !== kTimeout) {
          if (metrics === null) {
            metrics = format === 'json' ? [] : ''
          }

          if (format === 'json') {
            metrics.push(...applicationMetrics)
          } else {
            metrics += applicationMetrics
          }
        }
      } catch (e) {
        // The application exited while we were sending the ITC, skip it
        if (
          e.code === 'PLT_RUNTIME_APPLICATION_NOT_STARTED' ||
          e.code === 'PLT_RUNTIME_APPLICATION_EXIT' ||
          e.code === 'PLT_RUNTIME_APPLICATION_WORKER_EXIT'
        ) {
          continue
        }

        throw e
      }
    }

    return { metrics }
  }

  getCachedMetrics () {
    return this.#metrics
  }

  async getFormattedMetrics () {
    try {
      const { metrics } = await this.getMetrics()

      if (metrics === null || metrics.length === 0) {
        return null
      }

      const metricsNames = [
        'process_cpu_percent_usage',
        'process_resident_memory_bytes',
        'nodejs_heap_size_total_bytes',
        'nodejs_heap_size_used_bytes',
        'nodejs_heap_space_size_total_bytes',
        'nodejs_eventloop_utilization',
        'http_request_all_summary_seconds'
      ]

      const applicationsMetrics = {}

      for (const metric of metrics) {
        const { name, values } = metric

        if (!metricsNames.includes(name)) continue
        if (!values || values.length === 0) continue

        const labels = values[0].labels
        // Use the configured label name (serviceId for v2 compatibility, applicationId for v3+)
        const applicationId = labels?.[this.#metricsLabelName]

        if (!applicationId) {
          throw new Error(`Missing ${this.#metricsLabelName} label in metrics`)
        }

        let applicationMetrics = applicationsMetrics[applicationId]
        if (!applicationMetrics) {
          applicationMetrics = {
            cpu: 0,
            rss: 0,
            totalHeapSize: 0,
            usedHeapSize: 0,
            newSpaceSize: 0,
            oldSpaceSize: 0,
            elu: 0,
            latency: {
              p50: 0,
              p90: 0,
              p95: 0,
              p99: 0
            }
          }
          applicationsMetrics[applicationId] = applicationMetrics
        }

        parsePromMetric(applicationMetrics, metric)
      }

      function parsePromMetric (applicationMetrics, promMetric) {
        const { name } = promMetric

        if (name === 'process_cpu_percent_usage') {
          applicationMetrics.cpu = promMetric.values[0].value
          return
        }
        if (name === 'process_resident_memory_bytes') {
          applicationMetrics.rss = promMetric.values[0].value
          return
        }
        if (name === 'nodejs_heap_size_total_bytes') {
          applicationMetrics.totalHeapSize = promMetric.values[0].value
          return
        }
        if (name === 'nodejs_heap_size_used_bytes') {
          applicationMetrics.usedHeapSize = promMetric.values[0].value
          return
        }
        if (name === 'nodejs_heap_space_size_total_bytes') {
          const newSpaceSize = promMetric.values.find(value => value.labels.space === 'new')
          const oldSpaceSize = promMetric.values.find(value => value.labels.space === 'old')

          applicationMetrics.newSpaceSize = newSpaceSize.value
          applicationMetrics.oldSpaceSize = oldSpaceSize.value
          return
        }
        if (name === 'nodejs_eventloop_utilization') {
          applicationMetrics.elu = promMetric.values[0].value
          return
        }
        if (name === 'http_request_all_summary_seconds') {
          applicationMetrics.latency = {
            p50: promMetric.values.find(value => value.labels.quantile === 0.5)?.value || 0,
            p90: promMetric.values.find(value => value.labels.quantile === 0.9)?.value || 0,
            p95: promMetric.values.find(value => value.labels.quantile === 0.95)?.value || 0,
            p99: promMetric.values.find(value => value.labels.quantile === 0.99)?.value || 0
          }
        }
      }

      return {
        version: 1,
        date: new Date().toISOString(),
        applications: applicationsMetrics
      }
    } catch (err) {
      // If any metric is missing, return nothing
      this.logger.warn({ err }, 'Cannot fetch metrics')

      return null
    }
  }

  getSharedContext () {
    return this.#sharedContext
  }

  async getApplicationResourcesInfo (id) {
    const workersCount = this.#workers.getKeys(id).length
    const worker = await this.#getWorkerByIdOrNext(id, 0, false, false)
    const health = worker[kConfig].health

    return { workers: workersCount, health }
  }

  getApplicationsIds () {
    return Array.from(this.#applications.keys())
  }

  async getApplications (allowUnloaded = false) {
    return {
      entrypoint: this.#entrypointId,
      production: this.#isProduction,
      applications: await Promise.all(
        this.getApplicationsIds().map(id => this.getApplicationDetails(id, allowUnloaded))
      )
    }
  }

  async getApplicationMeta (id) {
    const application = await this.#getApplicationById(id)

    try {
      return await sendViaITC(application, 'getApplicationMeta')
    } catch (e) {
      // The application exports no meta, return an empty object
      if (e.code === 'PLT_ITC_HANDLER_NOT_FOUND') {
        return {}
      }

      throw e
    }
  }

  async getApplicationDetails (id, allowUnloaded = false) {
    let application

    try {
      application = await this.#getApplicationById(id)
    } catch (e) {
      if (allowUnloaded) {
        return { id, status: 'stopped' }
      }

      throw e
    }

    const { entrypoint, localUrl } = application[kConfig]

    const status = await sendViaITC(application, 'getStatus')
    const { type, version, dependencies } = await sendViaITC(application, 'getApplicationInfo')

    const applicationDetails = {
      id,
      type,
      status,
      dependencies,
      version,
      localUrl,
      entrypoint
    }

    if (this.#isProduction) {
      applicationDetails.workers = this.#workers.getKeys(id).length
    }

    if (entrypoint) {
      applicationDetails.url = status === 'started' ? this.#url : null
    }

    return applicationDetails
  }

  async getApplication (id, ensureStarted = true) {
    return this.#getApplicationById(id, ensureStarted)
  }

  async getApplicationConfig (id, ensureStarted = true) {
    const application = await this.#getApplicationById(id, ensureStarted)

    return sendViaITC(application, 'getApplicationConfig')
  }

  async getApplicationEnv (id, ensureStarted = true) {
    const application = await this.#getApplicationById(id, ensureStarted)

    return sendViaITC(application, 'getApplicationEnv')
  }

  async getApplicationOpenapiSchema (id) {
    const application = await this.#getApplicationById(id, true)

    return sendViaITC(application, 'getApplicationOpenAPISchema')
  }

  async getApplicationGraphqlSchema (id) {
    const application = await this.#getApplicationById(id, true)

    return sendViaITC(application, 'getApplicationGraphQLSchema')
  }

  async getWorkers (includeRaw = false) {
    const status = {}

    for (const [key, worker] of this.#workers.entries()) {
      const [application, index] = key.split(':')

      status[key] = {
        application,
        worker: index,
        status: worker[kWorkerStatus],
        thread: worker.threadId,
        raw: includeRaw ? worker : undefined
      }
    }

    return status
  }

  async getWorkerHealth (worker, options = {}) {
    if (!features.node.worker.getHeapStatistics) {
      throw new GetHeapStatisticUnavailable()
    }

    const currentELU = worker.performance.eventLoopUtilization()
    const previousELU = options.previousELU

    let elu = currentELU
    if (previousELU) {
      elu = worker.performance.eventLoopUtilization(elu, previousELU)
    }

    const { used_heap_size: heapUsed, total_heap_size: heapTotal } = await worker.getHeapStatistics()
    return { elu: elu.utilization, heapUsed, heapTotal, currentELU }
  }

  getVerticalScaler () {
    return this.#verticalScaler
  }

  #getHttpCacheValue ({ request }) {
    if (!this.#sharedHttpCache) {
      return
    }

    return this.#sharedHttpCache.getValue(request)
  }

  #setHttpCacheValue ({ request, response, payload }) {
    if (!this.#sharedHttpCache) {
      return
    }

    return this.#sharedHttpCache.setValue(request, response, payload)
  }

  #deleteHttpCacheValue ({ request }) {
    if (!this.#sharedHttpCache) {
      return
    }

    return this.#sharedHttpCache.delete(request)
  }

  async #setDispatcher (undiciConfig) {
    const config = this.#config

    const dispatcherOpts = { ...undiciConfig }
    const interceptors = [this.#meshInterceptor]

    if (config.httpCache) {
      this.#sharedHttpCache = await createSharedStore(this.#root, config.httpCache)
      interceptors.push(
        undiciInterceptors.cache({
          store: this.#sharedHttpCache,
          methods: config.httpCache.methods ?? ['GET', 'HEAD']
        })
      )
    }
    this.#dispatcher = new Agent(dispatcherOpts).compose(interceptors)
  }

  #updateStatus (status, args) {
    this.#status = status
    this.emitAndNotify(status, args)
  }

  #showUrl () {
    this.logger.info(`Platformatic is now listening at ${this.#url}`)
  }

  async #setupApplication (applicationConfig) {
    if (this.#status === 'stopping' || this.#status === 'closed') {
      return
    }

    const id = applicationConfig.id
    const config = this.#config

    if (!applicationConfig.path) {
      // If there is no application path, check if the application was resolved
      if (applicationConfig.url) {
        // Try to backfill the path for external applications
        applicationConfig.path = join(this.#root, config.resolvedApplicationsBasePath, id)

        if (!existsSync(applicationConfig.path)) {
          const executable = globalThis.platformatic?.executable ?? 'platformatic'
          this.logger.error(
            `The path for application "%s" does not exist. Please run "${executable} resolve" and try again.`,
            id
          )

          await this.closeAndThrow(new RuntimeAbortedError())
        }
      } else {
        this.logger.error(
          'The application "%s" has no path defined. Please check your configuration and try again.',
          id
        )

        await this.closeAndThrow(new RuntimeAbortedError())
      }
    }

    const workers = applicationConfig.workers
    const setupInvocations = []

    for (let i = 0; i < workers; i++) {
      setupInvocations.push([config, applicationConfig, workers, id, i])
    }

    await executeInParallel(this.#setupWorker.bind(this), setupInvocations, this.#concurrency)

    await this.#verticalScaler?.add(applicationConfig)
    this.emitAndNotify('application:init', id)
  }

  async #setupWorker (config, applicationConfig, workersCount, applicationId, index, enabled = true) {
    const { restartOnError } = config
    const workerId = `${applicationId}:${index}`

    // Handle inspector
    let inspectorOptions

    if (this.#config.inspectorOptions) {
      inspectorOptions = {
        ...this.#config.inspectorOptions
      }

      inspectorOptions.port = inspectorOptions.port + this.#workers.size + 1
    }

    if (config.telemetry) {
      applicationConfig.telemetry = {
        ...config.telemetry,
        ...applicationConfig.telemetry,
        applicationName: `${config.telemetry.applicationName}-${applicationConfig.id}`
      }
    }

    const errorLabel = this.#workerExtendedLabel(applicationId, index, workersCount)
    const health = deepmerge(config.health ?? {}, applicationConfig.health ?? {})

    const execArgv = []

    if (!applicationConfig.skipTelemetryHooks && config.telemetry && config.telemetry.enabled !== false) {
      const require = createRequire(import.meta.url)
      const telemetryPath = require.resolve('@platformatic/telemetry')
      const openTelemetrySetupPath = join(telemetryPath, '..', 'lib', 'node-telemetry.js')
      const hookUrl = pathToFileURL(require.resolve('@opentelemetry/instrumentation/hook.mjs'))

      // We need the following because otherwise some open telemetry instrumentations won't work with ESM (like express)
      // see: https://github.com/open-telemetry/opentelemetry-js/blob/main/doc/esm-support.md#instrumentation-hook-required-for-esm
      execArgv.push('--import', `data:text/javascript, import { register } from 'node:module'; register('${hookUrl}')`)
      execArgv.push('--import', pathToFileURL(openTelemetrySetupPath))
    }

    if ((applicationConfig.sourceMaps ?? config.sourceMaps) === true) {
      execArgv.push('--enable-source-maps')
    }

    if (applicationConfig.permissions?.fs) {
      execArgv.push(...this.#setupPermissions(applicationConfig))
    }

    let preload = config.preload
    if (execArgv.includes('--permission')) {
      // Remove wattpm-pprof-capture from preload since it is not supported
      const pprofCapturePath = pprofCapturePreloadPath()
      preload = preload.filter(p => p !== pprofCapturePath)
    }

    const workerEnv = structuredClone(this.#env)

    if (applicationConfig.nodeOptions?.trim().length > 0) {
      const originalNodeOptions = workerEnv.NODE_OPTIONS ?? ''

      workerEnv.NODE_OPTIONS = `${originalNodeOptions} ${applicationConfig.nodeOptions}`.trim()
    }

    const maxHeapTotal =
      typeof health.maxHeapTotal === 'string' ? parseMemorySize(health.maxHeapTotal) : health.maxHeapTotal
    const maxYoungGeneration =
      typeof health.maxYoungGeneration === 'string'
        ? parseMemorySize(health.maxYoungGeneration)
        : health.maxYoungGeneration

    const maxOldGenerationSizeMb = Math.floor(
      (maxYoungGeneration > 0 ? maxHeapTotal - maxYoungGeneration : maxHeapTotal) / (1024 * 1024)
    )
    const maxYoungGenerationSizeMb = maxYoungGeneration ? Math.floor(maxYoungGeneration / (1024 * 1024)) : undefined

    const worker = new Worker(kWorkerFile, {
      workerData: {
        config: {
          ...config,
          preload
        },
        applicationConfig: {
          ...applicationConfig,
          isProduction: this.#isProduction,
          configPatch: this.#applicationsConfigsPatches.get(applicationId)
        },
        worker: {
          id: workerId,
          index,
          count: workersCount
        },
        inspectorOptions,
        dirname: this.#root
      },
      argv: applicationConfig.arguments,
      execArgv,
      env: workerEnv,
      resourceLimits: {
        maxOldGenerationSizeMb,
        maxYoungGenerationSizeMb
      },
      stdout: true,
      stderr: true
    })

    this.#handleWorkerStandardStreams(worker, applicationId, index)

    // Make sure the listener can handle a lot of API requests at once before raising a warning
    worker.setMaxListeners(1e3)

    // Track application exiting
    const eventPayload = { application: applicationId, worker: index, workersCount }

    worker.once('exit', code => {
      if (worker[kWorkerStatus] === 'exited') {
        return
      }

      const started = worker[kWorkerStatus] === 'started'
      worker[kWorkerStatus] = 'exited'
      this.emitAndNotify('application:worker:exited', eventPayload)

      this.#cleanupWorker(worker)

      if (this.#status === 'stopping') {
        return
      }

      // Wait for the next tick so that crashed from the thread are logged first
      setImmediate(() => {
        if (started && (!config.watch || code !== 0)) {
          this.emitAndNotify('application:worker:error', { ...eventPayload, code })
          this.#broadcastWorkers()

          this.logger.warn(`The ${errorLabel} unexpectedly exited with code ${code}.`)
        }

        // Restart the application if it was started
        if (started && this.#status === 'started') {
          if (restartOnError > 0) {
            if (restartOnError < IMMEDIATE_RESTART_MAX_THRESHOLD) {
              this.logger.warn(`The ${errorLabel} is being restarted ...`)
            } else {
              this.logger.warn(`The ${errorLabel} will be restarted in ${restartOnError}ms ...`)
            }

            this.#restartCrashedWorker(config, applicationConfig, workersCount, applicationId, index, false, 0).catch(
              err => {
                this.logger.error({ err: ensureLoggableError(err) }, `${errorLabel} could not be restarted.`)
              }
            )
          } else {
            this.emitAndNotify('application:worker:unvailable', eventPayload)
            this.logger.warn(`The ${errorLabel} is no longer available.`)
          }
        }
      })
    })

    worker[kId] = workerId
    worker[kFullId] = workerId
    worker[kApplicationId] = applicationId
    worker[kWorkerId] = index
    worker[kWorkerStatus] = 'boot'

    if (inspectorOptions) {
      worker[kInspectorOptions] = {
        port: inspectorOptions.port,
        id: applicationId,
        dirname: this.#root
      }
    }

    // Setup ITC
    worker[kITC] = new ITC({
      name: workerId + '-runtime',
      port: worker,
      handlers: this.#workerITCHandlers
    })
    worker[kITC].listen()

    // Forward events from the worker
    // Do not use emitAndNotify here since we don't want to forward unknown events
    worker[kITC].on('event', ({ event, payload }) => {
      event = `application:worker:event:${event}`

      this.emit(event, ...payload)
      this.logger.trace({ event, payload }, 'Runtime event')
    })

    worker[kITC].on('request:restart', async () => {
      try {
        await this.restartApplication(applicationId)
      } catch (e) {
        this.logger.error(e)
      }
    })

    // Only activate watch for the first instance
    if (index === 0) {
      // Handle applications changes
      // This is not purposely activated on when this.#config.watch === true
      // so that applications can eventually manually trigger a restart. This mechanism is current
      // used by the gateway.
      worker[kITC].on('changed', async () => {
        this.emitAndNotify('application:worker:changed', eventPayload)

        try {
          const wasStarted = worker[kWorkerStatus].startsWith('start')
          await this.stopApplication(applicationId)

          if (wasStarted) {
            await this.startApplication(applicationId)
          }

          this.logger.info(`The application "${applicationId}" has been successfully reloaded ...`)
          this.emitAndNotify('application:worker:reloaded', eventPayload)

          if (applicationConfig.entrypoint) {
            this.#showUrl()
          }
        } catch (e) {
          this.logger.error(e)
        }
      })
    }

    if (enabled) {
      // Store locally
      this.#workers.set(workerId, worker)

      // Setup the interceptor
      this.#meshInterceptor.route(applicationId, worker)
    }

    // Wait for initialization
    await waitEventFromITC(worker, 'init')

    if (applicationConfig.entrypoint) {
      this.#entrypointId = applicationId
    }

    worker[kConfig] = { ...applicationConfig, health, workers: workersCount }
    worker[kWorkerStatus] = 'init'
    this.emitAndNotify('application:worker:init', eventPayload)

    return worker
  }

<<<<<<< HEAD
  async #getHealth (worker, options = {}) {
    if (!features.node.worker.getHeapStatistics) {
      throw new GetHeapStatisticUnavailable()
    }

    const currentELU = worker.performance.eventLoopUtilization()
    const previousELU = options.previousELU

    let elu = currentELU
    if (previousELU) {
      elu = worker.performance.eventLoopUtilization(elu, previousELU)
    }

    const { used_heap_size: heapUsed, total_heap_size: heapTotal } = await worker.getHeapStatistics()
    return { elu: elu.utilization, heapUsed, heapTotal, currentELU }
  }

  #setupHealthMetrics (id, index, worker, errorLabel) {
    worker.on('exit', () => clearTimeout(worker[kHealthMetricsTimer]))
=======
  #setupHealthCheck (config, applicationConfig, workersCount, id, index, worker, errorLabel) {
    // Clear the timeout when exiting
    worker.on('exit', () => clearTimeout(worker[kHealthCheckTimer]))

    const { maxELU, maxHeapUsed, maxHeapTotal, maxUnhealthyChecks, interval } = worker[kConfig].health
    const maxHeapTotalNumber = typeof maxHeapTotal === 'string' ? parseMemorySize(maxHeapTotal) : maxHeapTotal

    let unhealthyChecks = 0
>>>>>>> e8dd5379

    worker[kHealthMetricsTimer] = setTimeout(async () => {
      if (worker[kWorkerStatus] !== 'started') return

      let health = null
      try {
        health = await this.getWorkerHealth(worker, {
          previousELU: worker[kLastHealthCheckELU]
        })
      } catch (err) {
        this.logger.error({ err }, `Failed to get health for ${errorLabel}.`)
      } finally {
        worker[kLastHealthCheckELU] = health?.currentELU ?? null
      }

      const healthSignals = worker[kWorkerHealthSignals]?.getAll() ?? []

      this.emitAndNotify('application:worker:health-metrics', {
        id: worker[kId],
        application: id,
        worker: index,
        currentHealth: health,
        healthSignals
      })

      worker[kHealthMetricsTimer].refresh()
    }, 1000).unref()
  }

  #setupHealthCheck (config, applicationConfig, workersCount, id, index, worker, errorLabel) {
    let healthMetricsListener = null

    // Clear the timeout and listener when exiting
    worker.on('exit', () => {
      clearTimeout(worker[kHealthCheckTimer])
      if (healthMetricsListener) {
        this.removeListener('application:worker:health-metrics', healthMetricsListener)
      }
    })

    const healthConfig = worker[kConfig].health

    let {
      maxELU,
      maxHeapUsed,
      maxHeapTotal,
      maxUnhealthyChecks,
      interval
    } = worker[kConfig].health

    if (typeof maxHeapTotal === 'string') {
      maxHeapTotal = parseMemorySize(maxHeapTotal)
    }

    if (interval < 1000) {
      interval = 1000
      this.logger.warn(
        `The health check interval for the "${errorLabel}" is set to ${healthConfig.interval}ms. ` +
        'The minimum health check interval is 1s. It will be set to 1000ms.'
      )
    }

    let lastHealthMetrics = null

    healthMetricsListener = healthCheck => {
      if (healthCheck.id === worker[kId]) {
        lastHealthMetrics = healthCheck
      }
    }

    this.on('application:worker:health-metrics', healthMetricsListener)

    let unhealthyChecks = 0

    worker[kHealthCheckTimer] = setTimeout(async () => {
      if (worker[kWorkerStatus] !== 'started') return

      if (lastHealthMetrics) {
        const health = lastHealthMetrics.currentHealth
        const memoryUsage = health.heapUsed / maxHeapTotal
        const unhealthy = health.elu > maxELU || memoryUsage > maxHeapUsed

        this.emitAndNotify('application:worker:health', {
          id: worker[kId],
          application: id,
          worker: index,
          currentHealth: health,
          unhealthy,
          healthConfig
        })

        if (health.elu > maxELU) {
          this.logger.error(
            `The ${errorLabel} has an ELU of ${(health.elu * 100).toFixed(2)} %, ` +
              `above the maximum allowed usage of ${(maxELU * 100).toFixed(2)} %.`
          )
        }

        if (memoryUsage > maxHeapUsed) {
          this.logger.error(
            `The ${errorLabel} is using ${(memoryUsage * 100).toFixed(2)} % of the memory, ` +
              `above the maximum allowed usage of ${(maxHeapUsed * 100).toFixed(2)} %.`
          )
        }

        if (unhealthy) {
          unhealthyChecks++
        } else {
          unhealthyChecks = 0
        }

        if (unhealthyChecks === maxUnhealthyChecks) {
          try {
            this.emitAndNotify('application:worker:unhealthy', { application: id, worker: index })

            this.logger.error(
              { elu: health.elu, maxELU, memoryUsage: health.heapUsed, maxMemoryUsage: maxHeapUsed },
            `The ${errorLabel} is unhealthy. Replacing it ...`
            )

            await this.#replaceWorker(config, applicationConfig, workersCount, id, index, worker)
          } catch (e) {
            this.logger.error(
              { elu: health.elu, maxELU, memoryUsage: health.heapUsed, maxMemoryUsage: maxHeapUsed },
            `Cannot replace the ${errorLabel}. Forcefully terminating it ...`
            )

            worker.terminate()
          }
        } else {
          worker[kHealthCheckTimer].refresh()
        }
      }
    }, interval).unref()
  }

  async #startWorker (
    config,
    applicationConfig,
    workersCount,
    id,
    index,
    silent,
    bootstrapAttempt = 0,
    worker = undefined,
    disableRestartAttempts = false
  ) {
    const label = this.#workerExtendedLabel(id, index, workersCount)

    if (!silent) {
      this.logger.info(`Starting the ${label}...`)
    }

    if (!worker) {
      worker = await this.#getWorkerByIdOrNext(id, index, false, false)
    }

    const eventPayload = { application: id, worker: index, workersCount }

    // The application was stopped, recreate the thread
    if (!worker) {
      await this.#setupApplication(applicationConfig, index)
      worker = await this.#getWorkerByIdOrNext(id, index)
    }

    worker[kWorkerStatus] = 'starting'
    this.emitAndNotify('application:worker:starting', eventPayload)

    try {
      let workerUrl
      if (config.startTimeout > 0) {
        workerUrl = await executeWithTimeout(sendViaITC(worker, 'start'), config.startTimeout)

        if (workerUrl === kTimeout) {
          this.emitAndNotify('application:worker:startTimeout', eventPayload)
          this.logger.info(`The ${label} failed to start in ${config.startTimeout}ms. Forcefully killing the thread.`)
          worker.terminate()
          throw new ApplicationStartTimeoutError(id, config.startTimeout)
        }
      } else {
        workerUrl = await sendViaITC(worker, 'start')
      }

      await this.#avoidOutOfOrderThreadLogs()

      if (workerUrl) {
        this.#url = workerUrl
      }

      worker[kWorkerStatus] = 'started'
      worker[kWorkerStartTime] = Date.now()

      this.emitAndNotify('application:worker:started', eventPayload)
      this.#broadcastWorkers()

      if (!silent) {
        this.logger.info(`Started the ${label}...`)
      }

      this.#setupHealthMetrics(id, index, worker, label)

      const { enabled, gracePeriod } = worker[kConfig].health
      if (enabled && config.restartOnError > 0) {
        // if gracePeriod is 0, it will be set to 1 to start health checks immediately
        // however, the health event will start when the worker is started
        setTimeout(
          () => {
            this.#setupHealthCheck(config, applicationConfig, workersCount, id, index, worker, label)
          },
          gracePeriod > 0 ? gracePeriod : 1
        ).unref()
      }
    } catch (err) {
      const error = ensureError(err)
      worker[kITC].notify('application:worker:start:processed')

      // TODO: handle port allocation error here
      if (error.code === 'EADDRINUSE' || error.code === 'EACCES') throw error

      this.#cleanupWorker(worker)

      if (worker[kWorkerStatus] !== 'exited') {
        // This prevent the exit handler to restart application
        worker[kWorkerStatus] = 'exited'

        // Wait for the worker to exit gracefully, otherwise we terminate it
        const waitTimeout = await executeWithTimeout(once(worker, 'exit'), config.gracefulShutdown.application)

        if (waitTimeout === kTimeout) {
          await worker.terminate()
        }
      }

      this.emitAndNotify('application:worker:start:error', { ...eventPayload, error })

      if (error.code !== 'PLT_RUNTIME_APPLICATION_START_TIMEOUT') {
        this.logger.error({ err: ensureLoggableError(error) }, `Failed to start ${label}: ${error.message}`)
      }

      const restartOnError = config.restartOnError

      if (disableRestartAttempts || !restartOnError) {
        throw error
      }

      if (bootstrapAttempt++ >= MAX_BOOTSTRAP_ATTEMPTS || restartOnError === 0) {
        this.logger.error(`Failed to start ${label} after ${MAX_BOOTSTRAP_ATTEMPTS} attempts.`)
        this.emitAndNotify('application:worker:start:failed', { ...eventPayload, error })
        throw error
      }

      if (restartOnError < IMMEDIATE_RESTART_MAX_THRESHOLD) {
        this.logger.warn(
          `Performing attempt ${bootstrapAttempt} of ${MAX_BOOTSTRAP_ATTEMPTS} to start the ${label} again ...`
        )
      } else {
        this.logger.warn(
          `Attempt ${bootstrapAttempt} of ${MAX_BOOTSTRAP_ATTEMPTS} to start the ${label} again will be performed in ${restartOnError}ms ...`
        )
      }

      await this.#restartCrashedWorker(config, applicationConfig, workersCount, id, index, silent, bootstrapAttempt)
    }
  }

  async #stopWorker (workersCount, id, index, silent, worker, dependents) {
    if (!worker) {
      worker = await this.#getWorkerByIdOrNext(id, index, false, false)
    }

    if (!worker) {
      return
    }

    // Boot should be aborted, discard the worker
    if (worker[kWorkerStatus] === 'boot') {
      return this.#discardWorker(worker)
    }

    const eventPayload = { application: id, worker: index, workersCount }

    worker[kWorkerStatus] = 'stopping'
    worker[kITC].removeAllListeners('changed')
    this.emitAndNotify('application:worker:stopping', eventPayload)

    const label = this.#workerExtendedLabel(id, index, workersCount)

    if (!silent) {
      this.logger.info(`Stopping the ${label}...`)
    }

    const exitTimeout = this.#config.gracefulShutdown.application
    const exitPromise = once(worker, 'exit')

    // Always send the stop message, it will shut down workers that only had ITC and interceptors setup
    try {
      await executeWithTimeout(sendViaITC(worker, 'stop', { force: !!this.error, dependents }), exitTimeout)
    } catch (error) {
      this.emitAndNotify('application:worker:stop:error', eventPayload)
      this.logger.info({ error: ensureLoggableError(error) }, `Failed to stop ${label}. Killing a worker thread.`)
    } finally {
      worker[kITC].notify('application:worker:stop:processed')
      // Wait for the processed message to be received
      await sleep(1)

      worker[kITC].close()
    }

    if (!silent) {
      this.logger.info(`Stopped the ${label}...`)
    }

    // Wait for the worker thread to finish, we're going to create a new one if the application is ever restarted
    const res = await executeWithTimeout(exitPromise, exitTimeout)

    // If the worker didn't exit in time, kill it
    if (res === kTimeout) {
      this.emitAndNotify('application:worker:exit:timeout', eventPayload)
      await worker.terminate()
    }

    await this.#avoidOutOfOrderThreadLogs()

    worker[kWorkerStatus] = 'stopped'
    this.emitAndNotify('application:worker:stopped', eventPayload)
    this.#broadcastWorkers()
  }

  #cleanupWorker (worker) {
    clearTimeout(worker[kHealthCheckTimer])

    const currentWorker = this.#workers.get(worker[kFullId])

    if (currentWorker === worker) {
      this.#workers.delete(worker[kFullId])
    }

    worker[kITC].close()
  }

  async #discardWorker (worker) {
    this.#meshInterceptor.unroute(worker[kApplicationId], worker, true)
    worker.removeAllListeners('exit')
    await worker.terminate()

    return this.#cleanupWorker(worker)
  }

  #workerExtendedLabel (applicationId, workerId, _workersCount) {
    return `worker ${workerId} of the application "${applicationId}"`
  }

  async #restartCrashedWorker (config, applicationConfig, workersCount, id, index, silent, bootstrapAttempt) {
    const workerId = `${id}:${index}`

    let restartPromise = this.#restartingWorkers.get(workerId)
    if (restartPromise) {
      await restartPromise
      return
    }

    restartPromise = new Promise((resolve, reject) => {
      async function restart () {
        this.#restartingWorkers.delete(workerId)

        // If some processes were scheduled to restart
        // but the runtime is stopped, ignore it
        if (!this.#status.startsWith('start')) {
          return
        }

        try {
          await this.#setupWorker(config, applicationConfig, workersCount, id, index)
          await this.#startWorker(config, applicationConfig, workersCount, id, index, silent, bootstrapAttempt)

          this.logger.info(
            `The ${this.#workerExtendedLabel(id, index, workersCount)} has been successfully restarted ...`
          )
          resolve()
        } catch (err) {
          // The runtime was stopped while the restart was happening, ignore any error.
          if (!this.#status.startsWith('start')) {
            resolve()
          }

          reject(err)
        }
      }

      if (config.restartOnError < IMMEDIATE_RESTART_MAX_THRESHOLD) {
        process.nextTick(restart.bind(this))
      } else {
        setTimeout(restart.bind(this), config.restartOnError)
      }
    })

    this.#restartingWorkers.set(workerId, restartPromise)
    await restartPromise
  }

  async #replaceWorker (config, applicationConfig, workersCount, applicationId, index, worker, silent) {
    const workerId = `${applicationId}:${index}`
    const label = this.#workerExtendedLabel(applicationId, index, workersCount)
    let newWorker

    try {
      if (!silent) {
        this.logger.debug(`Preparing to start a replacement for ${label}  ...`)
      }

      // Create a new worker
      newWorker = await this.#setupWorker(config, applicationConfig, workersCount, applicationId, index, false)

      // Make sure the runtime hasn't been stopped in the meanwhile
      if (this.#status !== 'started') {
        return this.#discardWorker(newWorker)
      }

      // Add the worker to the mesh
      await this.#startWorker(config, applicationConfig, workersCount, applicationId, index, false, 0, newWorker, true)

      // Make sure the runtime hasn't been stopped in the meanwhile
      if (this.#status !== 'started') {
        return this.#discardWorker(newWorker)
      }

      this.#workers.set(workerId, newWorker)
      this.#meshInterceptor.route(applicationId, newWorker)

      // Remove the old worker and then kill it
      await sendViaITC(worker, 'removeFromMesh')
    } catch (e) {
      newWorker?.terminate?.()
      throw e
    }

    if (!silent) {
      this.logger.debug(`Preparing to stop the old version of ${label} ...`)
    }
    await this.#stopWorker(workersCount, applicationId, index, false, worker, [])
  }

  async #getApplicationById (applicationId, ensureStarted = false, mustExist = true) {
    let workerId
    const matched = applicationId.match(/^(.+):(\d+)$/)

    if (matched) {
      applicationId = matched[1]
      workerId = matched[2]
    }

    if (!this.#applications.has(applicationId)) {
      throw new ApplicationNotFoundError(applicationId, this.getApplicationsIds().join(', '))
    }

    return this.#getWorkerByIdOrNext(applicationId, workerId, ensureStarted, mustExist)
  }

  // This method can work in two modes: when workerId is provided, it will return the specific worker
  // otherwise it will return the next available worker for the application.
  async #getWorkerByIdOrNext (applicationId, workerId, ensureStarted = false, mustExist = true) {
    let worker

    // Note that in this class "== null" is purposely used instead of "===" to check for both null and undefined
    if (workerId == null) {
      worker = this.#workers.next(applicationId)
    } else {
      worker = this.#workers.get(`${applicationId}:${workerId}`)
    }

    const applicationsIds = this.getApplicationsIds()

    if (!worker) {
      if (!mustExist && applicationsIds.includes(applicationId)) {
        return null
      }

      if (applicationsIds.includes(applicationId)) {
        const availableWorkers = this.#workers
          .getKeys(applicationId)
          .map(key => key.split(':')[1])
          .join(', ')
        throw new WorkerNotFoundError(workerId, applicationId, availableWorkers)
      } else {
        throw new ApplicationNotFoundError(applicationId, applicationsIds.join(', '))
      }
    }

    if (ensureStarted) {
      const applicationStatus = await sendViaITC(worker, 'getStatus')

      if (applicationStatus !== 'started') {
        throw new ApplicationNotStartedError(applicationId)
      }
    }

    return worker
  }

  async #createWorkersBroadcastChannel () {
    this.#workersBroadcastChannel?.close()
    this.#workersBroadcastChannel = new BroadcastChannel(kWorkersBroadcast)
  }

  async #broadcastWorkers () {
    const workers = new Map()

    // Create the list of workers
    for (const worker of this.#workers.values()) {
      if (worker[kWorkerStatus] !== 'started') {
        continue
      }

      const application = worker[kApplicationId]
      let applicationWorkers = workers.get(application)

      if (!applicationWorkers) {
        applicationWorkers = []
        workers.set(application, applicationWorkers)
      }

      applicationWorkers.push({
        id: worker[kId],
        application: worker[kApplicationId],
        worker: worker[kWorkerId],
        thread: worker.threadId
      })
    }

    try {
      this.#workersBroadcastChannel.postMessage(workers)
    } catch (err) {
      this.logger?.error({ err }, 'Error when broadcasting workers')
    }
  }

  async #getWorkerMessagingChannel ({ id, application, worker }, context) {
    if (this.#channelCreationHook?.(id, application) === false) {
      throw new MessagingError(
        application,
        `Communication channels are disabled between applications "${id}" and "${application}".`
      )
    }

    const target = await this.#getWorkerByIdOrNext(application, worker, true, true)

    const { port1, port2 } = new MessageChannel()

    // Send the first port to the target
    const response = await executeWithTimeout(
      sendViaITC(target, 'saveMessagingChannel', port1, [port1]),
      this.#config.messagingTimeout
    )

    if (response === kTimeout) {
      throw new MessagingError(application, 'Timeout while establishing a communication channel.')
    }

    context.transferList = [port2]
    this.emitAndNotify('application:worker:messagingChannel', { application, worker })
    return port2
  }

  async #getRuntimePackageJson () {
    const runtimeDir = this.#root
    const packageJsonPath = join(runtimeDir, 'package.json')
    const packageJsonFile = await readFile(packageJsonPath, 'utf8')
    const packageJson = JSON.parse(packageJsonFile)
    return packageJson
  }

  #handleWorkerStandardStreams (worker, applicationId, workerId) {
    const binding = { name: applicationId }

    if (typeof workerId !== 'undefined') {
      binding.worker = workerId
    }

    const logger = this.logger.child(binding, { level: 'trace' })

    const selectors = {
      stdout: { level: 'info', caller: 'STDOUT' },
      stderr: { level: 'error', caller: 'STDERR' }
    }

    worker.stdout.setEncoding('utf8')
    worker.stdout.on('data', raw => {
      if (raw.includes(kStderrMarker)) {
        this.#forwardThreadLog(logger, selectors.stderr, raw.replaceAll(kStderrMarker, ''), 'stderr')
      } else {
        this.#forwardThreadLog(logger, selectors.stdout, raw, 'stdout')
      }
    })

    // Whatever is outputted here, it come from a direct process.stderr.write in the thread.
    // There's nothing we can do about it in regard of out of order logs due to a Node bug.
    worker.stderr.setEncoding('utf8')
    worker.stderr.on('data', raw => {
      this.#forwardThreadLog(logger, selectors.stderr, raw, 'stderr')
    })
  }

  // label is the key in the logger object, either 'stdout' or 'stderr'
  #forwardThreadLog (logger, { level, caller }, data, label) {
    // When captureStdio is false, write directly to the logger destination
    if (!this.#config.logger.captureStdio) {
      this.#stdio[label].write(data)
      return
    }

    let plainMessages = ''
    for (const raw of data.split('\n')) {
      // First of all, try to parse the message as JSON
      let message
      let json
      // The message is a JSON object if it has at least 2 bytes
      if (raw.length >= 2) {
        try {
          message = JSON.parse(raw)
          json = true
        } catch {
          // No-op, we assume the message is raw
        }
      }

      let pinoLog

      if (typeof message === 'object') {
        pinoLog =
          typeof message.level === 'number' &&
          // We want to accept both pino raw time (number) and time as formatted string
          (typeof message.time === 'number' || typeof message.time === 'string') &&
          typeof message.msg === 'string'
      }

      // Directly write to the Pino destination
      if (pinoLog) {
        if (!this.#loggerDestination) {
          continue
        }

        this.#loggerDestination.lastLevel = message.level
        this.#loggerDestination.lastTime = message.time
        this.#loggerDestination.lastMsg = message.msg
        this.#loggerDestination.lastObj = message
        this.#loggerDestination.lastLogger = logger
        this.#loggerDestination.write(raw + '\n')
        continue
      }

      if (json) {
        logger[level]({ caller, [label]: message })
        continue
      }

      // Not a Pino JSON nor a JSON object, accumulate the message
      if (!pinoLog && !json) {
        plainMessages += (plainMessages.length ? '\n' : '') + raw
      }
    }

    // Write whatever is left
    if (plainMessages.length > 0) {
      logger[level]({ caller }, plainMessages.replace(/\n$/, ''))
    }
  }

  // Due to Worker Threads implementation via MessagePort, it might happen that if two messages are printed almost
  // at the same time from a worker and the main thread, the latter always arrives first.
  // Let's wait few more ticks to ensure the right order.
  async #avoidOutOfOrderThreadLogs () {
    for (let i = 0; i < 2; i++) {
      await immediate()
    }
  }

  async #updateApplicationConfigWorkers (applicationId, workers) {
    this.logger.info(`Updating application "${applicationId}" config workers to ${workers}`)

    this.#applications.get(applicationId).workers = workers

    const workersIds = this.#workers.getKeys(applicationId)
    const promises = []

    for (const workerId of workersIds) {
      const worker = this.#workers.get(workerId)
      promises.push(sendViaITC(worker, 'updateWorkersCount', { applicationId, workers }))
    }

    const results = await Promise.allSettled(promises)
    for (const result of results) {
      if (result.status === 'rejected') {
        this.logger.error({ err: result.reason }, `Cannot update application "${applicationId}" workers`)
        throw result.reason
      }
    }
  }

  async #updateApplicationConfigHealth (applicationId, health) {
    this.logger.info(`Updating application "${applicationId}" config health heap to ${JSON.stringify(health)}`)
    const { maxHeapTotal, maxYoungGeneration } = health

    const application = this.#applications.get(applicationId)
    if (maxHeapTotal) {
      application.health.maxHeapTotal = maxHeapTotal
    }
    if (maxYoungGeneration) {
      application.health.maxYoungGeneration = maxYoungGeneration
    }
  }

  async #validateUpdateApplicationResources (updates) {
    if (!Array.isArray(updates)) {
      throw new InvalidArgumentError('updates', 'must be an array')
    }
    if (updates.length === 0) {
      throw new InvalidArgumentError('updates', 'must have at least one element')
    }

    const validatedUpdates = []
    for (const update of updates) {
      const { application: applicationId } = update

      if (!applicationId) {
        throw new InvalidArgumentError('application', 'must be a string')
      }
      const applicationConfig = this.#applications.get(applicationId)
      if (!applicationConfig) {
        throw new ApplicationNotFoundError(applicationId, Array.from(this.getApplicationsIds()).join(', '))
      }

      const { workers: currentWorkers, health: currentHealth } = await this.getApplicationResourcesInfo(applicationId)

      let workers
      if (update.workers !== undefined) {
        if (typeof update.workers !== 'number') {
          throw new InvalidArgumentError('workers', 'must be a number')
        }
        if (update.workers <= 0) {
          throw new InvalidArgumentError('workers', 'must be greater than 0')
        }
        if (update.workers > MAX_WORKERS) {
          throw new InvalidArgumentError('workers', `must be less than ${MAX_WORKERS}`)
        }

        if (currentWorkers === update.workers) {
          this.logger.warn(
            { applicationId, workers: update.workers },
            'No change in the number of workers for application'
          )
        } else {
          workers = update.workers
        }
      }

      let maxHeapTotal, maxYoungGeneration
      if (update.health) {
        if (update.health.maxHeapTotal !== undefined) {
          if (typeof update.health.maxHeapTotal === 'string') {
            try {
              maxHeapTotal = parseMemorySize(update.health.maxHeapTotal)
            } catch {
              throw new InvalidArgumentError('maxHeapTotal', 'must be a valid memory size')
            }
          } else if (typeof update.health.maxHeapTotal === 'number') {
            maxHeapTotal = update.health.maxHeapTotal
            if (update.health.maxHeapTotal <= 0) {
              throw new InvalidArgumentError('maxHeapTotal', 'must be greater than 0')
            }
          } else {
            throw new InvalidArgumentError('maxHeapTotal', 'must be a number or a string representing a memory size')
          }

          if (currentHealth.maxHeapTotal === maxHeapTotal) {
            this.logger.warn({ applicationId, maxHeapTotal }, 'No change in the max heap total for application')
            maxHeapTotal = undefined
          }
        }

        if (update.health.maxYoungGeneration !== undefined) {
          if (typeof update.health.maxYoungGeneration === 'string') {
            try {
              maxYoungGeneration = parseMemorySize(update.health.maxYoungGeneration)
            } catch {
              throw new InvalidArgumentError('maxYoungGeneration', 'must be a valid memory size')
            }
          } else if (typeof update.health.maxYoungGeneration === 'number') {
            maxYoungGeneration = update.health.maxYoungGeneration
            if (update.health.maxYoungGeneration <= 0) {
              throw new InvalidArgumentError('maxYoungGeneration', 'must be greater than 0')
            }
          } else {
            throw new InvalidArgumentError(
              'maxYoungGeneration',
              'must be a number or a string representing a memory size'
            )
          }

          if (currentHealth.maxYoungGeneration && currentHealth.maxYoungGeneration === maxYoungGeneration) {
            this.logger.warn(
              { applicationId, maxYoungGeneration },
              'No change in the max young generation for application'
            )
            maxYoungGeneration = undefined
          }
        }
      }

      if (workers || maxHeapTotal || maxYoungGeneration) {
        let health
        if (maxHeapTotal || maxYoungGeneration) {
          health = {}
          if (maxHeapTotal) {
            health.maxHeapTotal = maxHeapTotal
          }
          if (maxYoungGeneration) {
            health.maxYoungGeneration = maxYoungGeneration
          }
        }
        validatedUpdates.push({
          applicationId,
          config: applicationConfig,
          workers,
          health,
          currentWorkers,
          currentHealth
        })
      }
    }

    return validatedUpdates
  }

  async #updateApplicationWorkersAndHealth (
    applicationId,
    config,
    applicationConfig,
    workers,
    health,
    currentWorkers,
    currentHealth
  ) {
    if (currentWorkers > workers) {
      // stop workers
      const reportWorkers = await this.#updateApplicationWorkers(
        applicationId,
        config,
        applicationConfig,
        workers,
        currentWorkers
      )
      // update heap for current workers
      const reportHealth = await this.#updateApplicationHealth(
        applicationId,
        config,
        applicationConfig,
        workers,
        currentHealth,
        health
      )

      return { workers: reportWorkers, health: reportHealth }
    } else {
      // update application heap
      await this.#updateApplicationConfigHealth(applicationId, health)
      // start new workers with new heap
      const reportWorkers = await this.#updateApplicationWorkers(
        applicationId,
        config,
        applicationConfig,
        workers,
        currentWorkers
      )
      // update heap for current workers
      const reportHealth = await this.#updateApplicationHealth(
        applicationId,
        config,
        applicationConfig,
        currentWorkers,
        currentHealth,
        health,
        false
      )

      return { workers: reportWorkers, health: reportHealth }
    }
  }

  async #updateApplicationHealth (
    applicationId,
    config,
    applicationConfig,
    currentWorkers,
    currentHealth,
    health,
    updateConfig = true
  ) {
    const report = {
      current: currentHealth,
      new: health,
      updated: []
    }
    try {
      if (updateConfig) {
        await this.#updateApplicationConfigHealth(applicationId, health)
      }

      for (let i = 0; i < currentWorkers; i++) {
        this.logger.info(
          { health: { current: currentHealth, new: health } },
          `Restarting application "${applicationId}" worker ${i} to update config health heap...`
        )

        const worker = await this.#getWorkerByIdOrNext(applicationId, i)
        if (health.maxHeapTotal) {
          worker[kConfig].health.maxHeapTotal = health.maxHeapTotal
        }
        if (health.maxYoungGeneration) {
          worker[kConfig].health.maxYoungGeneration = health.maxYoungGeneration
        }

        await this.#replaceWorker(config, applicationConfig, currentWorkers, applicationId, i, worker)
        report.updated.push(i)
        this.logger.info(
          { health: { current: currentHealth, new: health } },
          `Restarted application "${applicationId}" worker ${i}`
        )
      }
      report.success = true
    } catch (err) {
      if (report.updated.length < 1) {
        this.logger.error({ err }, 'Cannot update application health heap, no worker updated')
        await this.#updateApplicationConfigHealth(applicationId, currentHealth)
      } else {
        this.logger.error(
          { err },
          `Cannot update application health heap, updated workers: ${report.updated.length} out of ${currentWorkers}`
        )
      }
      report.success = false
    }
    return report
  }

  async #updateApplicationWorkers (applicationId, config, applicationConfig, workers, currentWorkers) {
    const report = { current: currentWorkers, new: workers }

    let startedWorkersCount = 0
    let stoppedWorkersCount = 0

    if (currentWorkers < workers) {
      report.started = []
      try {
        for (let i = currentWorkers; i < workers; i++) {
          await this.#setupWorker(config, applicationConfig, workers, applicationId, i)
          await this.#startWorker(config, applicationConfig, workers, applicationId, i, false, 0)
          report.started.push(i)
          startedWorkersCount++
        }
        report.success = true
      } catch (err) {
        if (startedWorkersCount < 1) {
          this.logger.error({ err }, 'Cannot start application workers, no worker started')
        } else {
          this.logger.error(
            { err },
            `Cannot start application workers, started workers: ${startedWorkersCount} out of ${workers}`
          )
        }
        report.success = false
      }
    } else {
      // keep the current workers count until all the application workers are all stopped
      report.stopped = []
      try {
        for (let i = currentWorkers - 1; i >= workers; i--) {
          const worker = await this.#getWorkerByIdOrNext(applicationId, i, false, false)
          await sendViaITC(worker, 'removeFromMesh')
          await this.#stopWorker(currentWorkers, applicationId, i, false, worker, [])
          report.stopped.push(i)
          stoppedWorkersCount++
        }
        report.success = true
      } catch (err) {
        if (stoppedWorkersCount < 1) {
          this.logger.error({ err }, 'Cannot stop application workers, no worker stopped')
        } else {
          this.logger.error(
            { err },
            `Cannot stop application workers, stopped workers: ${stoppedWorkersCount} out of ${workers}`
          )
        }
        report.success = false
      }
    }

    const newWorkersCount = currentWorkers + startedWorkersCount - stoppedWorkersCount
    if (newWorkersCount !== currentWorkers) {
      await this.#updateApplicationConfigWorkers(applicationId, newWorkersCount)
    }

    return report
  }

  #validatePprofCapturePreload () {
    const found = this.#config.preload?.some(p => p.includes('wattpm-pprof-capture'))

    if (!found) {
      throw new MissingPprofCapture()
    }
  }

  #setupPermissions (applicationConfig) {
    const argv = []
    const allows = new Set()
    const { read, write } = applicationConfig.permissions.fs

    if (read?.length) {
      for (const p of read) {
        allows.add(`--allow-fs-read=${isAbsolute(p) ? p : join(applicationConfig.path, p)}`)
      }
    }

    if (write?.length) {
      for (const p of write) {
        allows.add(`--allow-fs-write=${isAbsolute(p) ? p : join(applicationConfig.path, p)}`)
      }
    }

    if (allows.size === 0) {
      return argv
    }

    // We need to allow read access to the node_modules folder both at the runtime level and at the application level
    allows.add(`--allow-fs-read=${join(this.#root, 'node_modules', '*')}`)
    allows.add(`--allow-fs-read=${join(applicationConfig.path, 'node_modules', '*')}`)

    // Since we can't really predict how dependencies are installed (symlinks, pnpm store, and so forth), we also
    // add any node_modules folder found in the ancestors of the current file
    let lastPath = import.meta.dirname
    let currentPath = import.meta.dirname

    do {
      lastPath = currentPath
      const nodeModules = join(currentPath, 'node_modules')
      if (existsSync(nodeModules)) {
        allows.add(`--allow-fs-read=${join(nodeModules, '*')}`)
      }

      currentPath = dirname(currentPath)
    } while (lastPath !== currentPath)

    argv.push('--permission', ...allows)
    return argv
  }

  #processHealthSignals ({ workerId, signals }) {
    const worker = this.#workers.get(workerId)

    worker[kWorkerHealthSignals] ??= new HealthSignalsQueue()
    worker[kWorkerHealthSignals].add(signals)
  }
}<|MERGE_RESOLUTION|>--- conflicted
+++ resolved
@@ -1621,7 +1621,6 @@
     return worker
   }
 
-<<<<<<< HEAD
   async #getHealth (worker, options = {}) {
     if (!features.node.worker.getHeapStatistics) {
       throw new GetHeapStatisticUnavailable()
@@ -1640,17 +1639,8 @@
   }
 
   #setupHealthMetrics (id, index, worker, errorLabel) {
+    // Clear the timeout when exiting
     worker.on('exit', () => clearTimeout(worker[kHealthMetricsTimer]))
-=======
-  #setupHealthCheck (config, applicationConfig, workersCount, id, index, worker, errorLabel) {
-    // Clear the timeout when exiting
-    worker.on('exit', () => clearTimeout(worker[kHealthCheckTimer]))
-
-    const { maxELU, maxHeapUsed, maxHeapTotal, maxUnhealthyChecks, interval } = worker[kConfig].health
-    const maxHeapTotalNumber = typeof maxHeapTotal === 'string' ? parseMemorySize(maxHeapTotal) : maxHeapTotal
-
-    let unhealthyChecks = 0
->>>>>>> e8dd5379
 
     worker[kHealthMetricsTimer] = setTimeout(async () => {
       if (worker[kWorkerStatus] !== 'started') return
