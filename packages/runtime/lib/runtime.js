--- conflicted
+++ resolved
@@ -24,7 +24,6 @@
 import { Agent, request, interceptors as undiciInterceptors } from 'undici'
 import { createThreadInterceptor } from 'undici-thread-interceptor'
 import { pprofCapturePreloadPath } from './config.js'
-import { DynamicWorkersScaler } from './worker-scaler.js'
 import {
   ApplicationAlreadyStartedError,
   ApplicationNotFoundError,
@@ -45,6 +44,7 @@
 import { startScheduler } from './scheduler.js'
 import { createSharedStore } from './shared-http-cache.js'
 import { version } from './version.js'
+import { DynamicWorkersScaler } from './worker-scaler.js'
 import { HealthSignalsQueue } from './worker/health-signals.js'
 import { sendMultipleViaITC, sendViaITC, waitEventFromITC } from './worker/itc.js'
 import { RoundRobinMap } from './worker/round-robin-map.js'
@@ -698,7 +698,9 @@
 
   // TODO: Remove in next major version
   startCollectingMetrics () {
-    this.logger.warn('startCollectingMetrics() is deprecated and no longer collects metrics. Metrics are now polled on-demand by the management API.')
+    this.logger.warn(
+      'startCollectingMetrics() is deprecated and no longer collects metrics. Metrics are now polled on-demand by the management API.'
+    )
   }
 
   // TODO: Remove in next major version
@@ -1455,38 +1457,14 @@
       typeof health.maxYoungGeneration === 'string'
         ? parseMemorySize(health.maxYoungGeneration)
         : health.maxYoungGeneration
-
-<<<<<<< HEAD
-    {
-      const maxHeapTotal =
-        typeof health.maxHeapTotal === 'string' ? parseMemorySize(health.maxHeapTotal) : health.maxHeapTotal
-      const maxYoungGeneration =
-        typeof health.maxYoungGeneration === 'string'
-          ? parseMemorySize(health.maxYoungGeneration)
-          : health.maxYoungGeneration
-      const codeRangeSize =
-        typeof health.codeRangeSize === 'string'
-          ? parseMemorySize(health.codeRangeSize)
-          : health.codeRangeSize
-
-      const maxOldGenerationSizeMb = maxHeapTotal ? Math.floor((maxYoungGeneration > 0 ? maxHeapTotal - maxYoungGeneration : maxHeapTotal) / (1024 * 1024)) : undefined
-      const maxYoungGenerationSizeMb = maxYoungGeneration ? Math.floor(maxYoungGeneration / (1024 * 1024)) : undefined
-      const codeRangeSizeMb = codeRangeSize ? Math.floor(codeRangeSize / (1024 * 1024)) : undefined
-
-      if (maxOldGenerationSizeMb || maxYoungGenerationSizeMb || codeRangeSizeMb) {
-        resourceLimits = {
-          maxOldGenerationSizeMb,
-          maxYoungGenerationSizeMb,
-          codeRangeSizeMb
-        }
-      }
-    }
-=======
+    const codeRangeSize =
+      typeof health.codeRangeSize === 'string' ? parseMemorySize(health.codeRangeSize) : health.codeRangeSize
+
     const maxOldGenerationSizeMb = Math.floor(
       (maxYoungGeneration > 0 ? maxHeapTotal - maxYoungGeneration : maxHeapTotal) / (1024 * 1024)
     )
     const maxYoungGenerationSizeMb = maxYoungGeneration ? Math.floor(maxYoungGeneration / (1024 * 1024)) : undefined
->>>>>>> 611b5f95
+    const codeRangeSizeMb = codeRangeSize ? Math.floor(codeRangeSize / (1024 * 1024)) : undefined
 
     const worker = new Worker(kWorkerFile, {
       workerData: {
@@ -1512,7 +1490,8 @@
       env: workerEnv,
       resourceLimits: {
         maxOldGenerationSizeMb,
-        maxYoungGenerationSizeMb
+        maxYoungGenerationSizeMb,
+        codeRangeSizeMb
       },
       stdout: true,
       stderr: true
