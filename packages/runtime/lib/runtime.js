--- conflicted
+++ resolved
@@ -1660,7 +1660,6 @@
     // or if any worker has health checks enabled
     let needsHealthMetrics = !!this.#dynamicWorkersScaler
 
-<<<<<<< HEAD
     if (!needsHealthMetrics) {
       // Check if any worker has health checks enabled
       for (const worker of this.#workers.values()) {
@@ -1671,10 +1670,6 @@
         }
       }
     }
-=======
-    const check = async () => {
-      if (worker[kWorkerStatus] !== 'started') return
->>>>>>> 2e225c80
 
     if (needsHealthMetrics) {
       this.#startHealthMetricsCollection()
@@ -1693,7 +1688,6 @@
           continue
         }
 
-<<<<<<< HEAD
         const id = worker[kApplicationId]
         const index = worker[kWorkerId]
         const errorLabel = this.#workerExtendedLabel(id, index, worker[kConfig].workers)
@@ -1730,25 +1724,6 @@
 
     // Start the collection
     this.#healthMetricsTimer = setTimeout(collectHealthMetrics, 1000).unref()
-=======
-      // We use emit instead of emitAndNotify to avoid sending a postMessages
-      // to each workers even if they they are not interested in health metrics.
-      // No one of the known capabilities use this event yet.
-      this.emit('application:worker:health:metrics', {
-        id: worker[kId],
-        application: id,
-        worker: index,
-        currentHealth: health,
-        healthSignals
-      })
-
-      // Reschedule the next check. We are not using .refresh() because it's more
-      // expensive (weird).
-      worker[kHealthMetricsTimer] = setTimeout(check, 1000).unref()
-    }
-
-    worker[kHealthMetricsTimer] = setTimeout(check, 1000).unref()
->>>>>>> 2e225c80
   }
 
   #setupHealthCheck (config, applicationConfig, workersCount, id, index, worker, errorLabel) {
