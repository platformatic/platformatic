<<<<<<< HEAD
import {
  deepmerge,
  ensureError,
  ensureLoggableError,
  executeInParallel,
  executeWithTimeout,
  features,
  kMetadata,
  kTimeout,
  parseMemorySize
} from '@platformatic/foundation'
import { ITC } from '@platformatic/itc'
import fastify from 'fastify'
import { EventEmitter, once } from 'node:events'
import { existsSync } from 'node:fs'
import { readFile } from 'node:fs/promises'
import { STATUS_CODES } from 'node:http'
import { createRequire } from 'node:module'
import { join } from 'node:path'
import { setImmediate as immediate, setTimeout as sleep } from 'node:timers/promises'
import { pathToFileURL } from 'node:url'
import { Worker } from 'node:worker_threads'
import SonicBoom from 'sonic-boom'
import { Agent, request, interceptors as undiciInterceptors } from 'undici'
import { createThreadInterceptor } from 'undici-thread-interceptor'
import {
  ApplicationAlreadyStartedError,
  ApplicationNotFoundError,
  ApplicationNotStartedError,
  ApplicationStartTimeoutError,
  InvalidArgumentError,
  MessagingError,
  MissingEntrypointError,
  RuntimeAbortedError,
  RuntimeExitedError,
  WorkerNotFoundError
} from './errors.js'
import { abstractLogger, createLogger } from './logger.js'
import { startManagementApi } from './management-api.js'
import { startPrometheusServer } from './prom-server.js'
import { startScheduler } from './scheduler.js'
import { createSharedStore } from './shared-http-cache.js'
import { version } from './version.js'
import { sendViaITC, waitEventFromITC } from './worker/itc.js'
import { RoundRobinMap } from './worker/round-robin-map.js'
import {
  kApplicationId,
  kConfig,
=======
'use strict'

const { ITC } = require('@platformatic/itc')
const {
  features,
  ensureLoggableError,
  executeWithTimeout,
  deepmerge,
  parseMemorySize,
  kTimeout
} = require('@platformatic/utils')
const { once, EventEmitter } = require('node:events')
const { createReadStream, watch, existsSync } = require('node:fs')
const { readdir, readFile, stat, access } = require('node:fs/promises')
const { STATUS_CODES } = require('node:http')
const { join } = require('node:path')
const { setTimeout: sleep, setImmediate: immediate } = require('node:timers/promises')
const { Worker } = require('node:worker_threads')
const ts = require('tail-file-stream')
const { Agent, interceptors: undiciInterceptors, request } = require('undici')
const { createThreadInterceptor } = require('undici-thread-interceptor')
const SonicBoom = require('sonic-boom')

const { checkDependencies, topologicalSort } = require('./dependencies')
const errors = require('./errors')
const { createLogger } = require('./logger')
const { startManagementApi } = require('./management-api')
const { startPrometheusServer } = require('./prom-server')
const { startScheduler } = require('./scheduler')
const { createSharedStore } = require('./shared-http-cache')
const { getRuntimeTmpDir } = require('./utils')
const { sendViaITC, waitEventFromITC } = require('./worker/itc')
const { RoundRobinMap } = require('./worker/round-robin-map.js')
const {
  kId,
>>>>>>> fa2f059f
  kFullId,
  kHealthCheckTimer,
  kId,
  kITC,
  kLastELU,
  kStderrMarker,
  kWorkerId,
  kWorkersBroadcast,
  kWorkerStatus
} from './worker/symbols.js'

const kWorkerFile = join(import.meta.dirname, 'worker/main.js')
const kInspectorOptions = Symbol('plt.runtime.worker.inspectorOptions')

const MAX_LISTENERS_COUNT = 100
const MAX_METRICS_QUEUE_LENGTH = 5 * 60 // 5 minutes in seconds
const COLLECT_METRICS_TIMEOUT = 1000

const MAX_CONCURRENCY = 5
const MAX_BOOTSTRAP_ATTEMPTS = 5
const IMMEDIATE_RESTART_MAX_THRESHOLD = 10
const MAX_WORKERS = 100

export class Runtime extends EventEmitter {
  logger
  error

  #loggerDestination
  #stdio

  #status // starting, started, stopping, stopped, closed
  #root
  #config
  #env
  #context
  #sharedContext
  #isProduction
  #concurrency
  #entrypointId
  #url

  #metrics
  #metricsTimeout

  #meshInterceptor
  #dispatcher

  #managementApi
  #prometheusServer
  #inspectorServer

  #applicationsConfigsPatches
  #workers
  #workersBroadcastChannel
  #workerITCHandlers
  #restartingWorkers

  #sharedHttpCache
  #scheduler

  constructor (config, context) {
    super()
    this.setMaxListeners(MAX_LISTENERS_COUNT)

    this.#config = config
    this.#root = config[kMetadata].root
    this.#env = config[kMetadata].env
    this.#context = context ?? {}
    this.#isProduction = this.#context.isProduction ?? this.#context.production ?? false
    this.#concurrency = this.#context.concurrency ?? MAX_CONCURRENCY
    this.#workers = new RoundRobinMap()
    this.#url = undefined
    this.#meshInterceptor = createThreadInterceptor({ domain: '.plt.local', timeout: this.#config.applicationTimeout })
    this.logger = abstractLogger // This is replaced by the real logger in init() and eventually removed in close()
    this.#status = undefined
    this.#restartingWorkers = new Map()
    this.#sharedHttpCache = null
    this.#applicationsConfigsPatches = new Map()

    if (!this.#config.logger.captureStdio) {
      this.#stdio = {
        stdout: new SonicBoom({ fd: process.stdout.fd }),
        stderr: new SonicBoom({ fd: process.stderr.fd })
      }
    }

    this.#workerITCHandlers = {
      getApplicationMeta: this.getApplicationMeta.bind(this),
      listApplications: this.getApplicationsIds.bind(this),
      getApplications: this.getApplications.bind(this),
      getWorkers: this.getWorkers.bind(this),
      getWorkerMessagingChannel: this.#getWorkerMessagingChannel.bind(this),
      getHttpCacheValue: this.#getHttpCacheValue.bind(this),
      setHttpCacheValue: this.#setHttpCacheValue.bind(this),
      deleteHttpCacheValue: this.#deleteHttpCacheValue.bind(this),
      invalidateHttpCache: this.invalidateHttpCache.bind(this),
      updateSharedContext: this.updateSharedContext.bind(this),
      getSharedContext: this.getSharedContext.bind(this)
    }
    this.#sharedContext = {}
  }

  async init () {
    if (typeof this.#status !== 'undefined') {
      return
    }

    const config = this.#config

    if (config.managementApi) {
      this.#managementApi = await startManagementApi(this, this.#root)
    }

    if (config.metrics) {
      this.#prometheusServer = await startPrometheusServer(this, config.metrics)
    }

    // Create the logger
    const [logger, destination] = await createLogger(config)
    this.logger = logger
    this.#loggerDestination = destination

    this.#createWorkersBroadcastChannel()

    const workersConfig = []
    for (const application of config.applications) {
      const count = application.workers ?? this.#config.workers
      if (count > 1 && application.entrypoint && !features.node.reusePort) {
        this.logger.warn(
          `"${application.id}" is set as the entrypoint, but reusePort is not available in your OS; setting workers to 1 instead of ${count}`
        )
        workersConfig.push({ id: application.id, workers: 1 })
      } else {
        workersConfig.push({ id: application.id, workers: count })
      }
    }

    this.#workers.configure(workersConfig)

    if (this.#isProduction) {
      this.#env['PLT_DEV'] = 'false'
      this.#env['PLT_ENVIRONMENT'] = 'production'
    } else {
      this.#env['PLT_DEV'] = 'true'
      this.#env['PLT_ENVIRONMENT'] = 'development'
    }

    await this.#setupApplications()

    await this.#setDispatcher(config.undici)

    if (config.scheduler) {
      this.#scheduler = startScheduler(config.scheduler, this.#dispatcher, logger)
    }

    this.#updateStatus('init')
  }

  async start (silent = false) {
    if (typeof this.#status === 'undefined') {
      await this.init()
    }

    if (typeof this.#config.entrypoint === 'undefined') {
      throw new MissingEntrypointError()
    }
    this.#updateStatus('starting')
    this.#createWorkersBroadcastChannel()

    try {
      const startInvocations = []
      for (const application of this.getApplicationsIds()) {
        startInvocations.push([application, silent])
      }

      await executeInParallel(this.startApplication.bind(this), startInvocations, this.#concurrency)

      if (this.#config.inspectorOptions) {
        const { port } = this.#config.inspectorOptions

        const server = fastify({
          loggerInstance: this.logger.child({ name: 'inspector' }, { level: 'warn' })
        })

        const version = await fetch(`http://127.0.0.1:${this.#config.inspectorOptions.port + 1}/json/version`).then(
          res => res.json()
        )

        const data = await Promise.all(
          Array.from(this.#workers.values()).map(async worker => {
            const data = worker[kInspectorOptions]

            const res = await fetch(`http://127.0.0.1:${data.port}/json/list`)
            const details = await res.json()
            return {
              ...details[0],
              title: data.id
            }
          })
        )

        server.get('/json/list', () => data)
        server.get('/json', () => data)
        server.get('/json/version', () => version)

        await server.listen({ port })
        this.logger.info(
          'The inspector server is now listening for all applications. Open `chrome://inspect` in Google Chrome to connect.'
        )
        this.#inspectorServer = server
      }
    } catch (error) {
      await this.closeAndThrow(error)
    }

    this.#updateStatus('started')

    if (this.#managementApi && typeof this.#metrics === 'undefined') {
      this.startCollectingMetrics()
    }

    this.#showUrl()
    return this.#url
  }

  async stop (silent = false) {
    if (this.#scheduler) {
      await this.#scheduler.stop()
    }

    if (this.#status === 'starting') {
      await once(this, 'started')
    }

    this.#updateStatus('stopping')

    if (this.#inspectorServer) {
      await this.#inspectorServer.close()
    }

    // Stop the entrypoint first so that no new requests are accepted
    if (this.#entrypointId) {
      await this.stopApplication(this.#entrypointId, silent)
    }

    const stopInvocations = []

    const allApplications = await this.getApplications(true)

    // Construct the reverse dependency graph
    const dependents = {}
    for (const application of allApplications.applications) {
      for (const dependency of application.dependencies ?? []) {
        let applicationDependents = dependents[dependency]
        if (!applicationDependents) {
          applicationDependents = new Set()
          dependents[dependency] = applicationDependents
        }

        applicationDependents.add(application.id)
      }
    }

    for (const application of this.getApplicationsIds()) {
      // The entrypoint has been stopped above
      if (application === this.#entrypointId) {
        continue
      }

      stopInvocations.push([application, silent, Array.from(dependents[application] ?? [])])
    }

    await executeInParallel(this.stopApplication.bind(this), stopInvocations, this.#concurrency)

    await this.#meshInterceptor.close()
    this.#workersBroadcastChannel?.close()

    this.#updateStatus('stopped')
  }

  async restart () {
    this.emit('restarting')

    await this.stop()
    this.#meshInterceptor.restart()
    await this.start()

    this.emit('restarted')

    return this.#url
  }

  async close (silent = false) {
    clearInterval(this.#metricsTimeout)

    await this.stop(silent)
    this.#updateStatus('closing')

    // The management API autocloses by itself via event in management-api.js.
    // This is needed to let management API stop endpoint to reply.

    if (this.#prometheusServer) {
      await this.#prometheusServer.close()
    }

    if (this.logger) {
      this.#loggerDestination?.end()

      this.logger = abstractLogger
      this.#loggerDestination = null
    }

    if (this.#sharedHttpCache?.close) {
      await this.#sharedHttpCache.close()
    }

    this.#updateStatus('closed')
  }

  async closeAndThrow (error) {
    this.#updateStatus('errored', error)
    this.error = error

    // Wait for the next tick so that any pending logging is properly flushed
    await sleep(1)
    await this.close()

    throw error
  }

  async inject (id, injectParams) {
    // Make sure the application exists
    await this.#getApplicationById(id, true)

    if (typeof injectParams === 'string') {
      injectParams = { url: injectParams }
    }

    let { method, headers, body } = injectParams
    const url = new URL(injectParams.url, `http://${id}.plt.local`)

    if (injectParams.query) {
      for (const [k, v] of Object.entries(injectParams.query)) {
        url.searchParams.append(k, v)
      }
    }

    // Stringify the body as JSON if needed
    if (
      body &&
      typeof body === 'object' &&
      headers &&
      Object.entries(headers).some(([k, v]) => k.toLowerCase() === 'content-type' && v.includes('application/json'))
    ) {
      body = JSON.stringify(body)
    }

    const {
      statusCode: responseStatus,
      headers: responseHeaders,
      body: responseRawBody
    } = await request(url.toString(), { method, headers, body, dispatcher: this.#dispatcher })
    const responsePayload = await responseRawBody.arrayBuffer()
    const responseBody = Buffer.from(responsePayload).toString('utf-8')

    return {
      statusCode: responseStatus,
      statusMessage: STATUS_CODES[responseStatus] || 'unknown',
      headers: responseHeaders,
      body: responseBody,
      payload: responseBody,
      rawPayload: responsePayload
    }
  }

  emit (event, payload) {
    for (const worker of this.#workers.values()) {
      worker[kITC].notify('runtime:event', { event, payload })
    }

    this.logger.trace({ event, payload }, 'Runtime event')
    return super.emit(event, payload)
  }

  async sendCommandToApplication (id, name, message) {
    const application = await this.#getApplicationById(id)

    try {
      return await sendViaITC(application, name, message)
    } catch (e) {
      // The application exports no meta, return an empty object
      if (e.code === 'PLT_ITC_HANDLER_NOT_FOUND') {
        return {}
      }

      throw e
    }
  }

  async startApplication (id, silent = false) {
    // Since when an application is stopped the worker is deleted, we consider an application start if its first application
    // is no longer in the init phase
    const firstWorker = this.#workers.get(`${id}:0`)
    if (firstWorker && firstWorker[kWorkerStatus] !== 'boot' && firstWorker[kWorkerStatus] !== 'init') {
      throw new ApplicationAlreadyStartedError()
    }

    const config = this.#config
    const applicationConfig = config.applications.find(s => s.id === id)

    if (!applicationConfig) {
      throw new ApplicationNotFoundError(id, this.getApplicationsIds().join(', '))
    }

    const workersCount = await this.#workers.getCount(applicationConfig.id)

    this.emit('application:starting', id)

    for (let i = 0; i < workersCount; i++) {
      await this.#startWorker(config, applicationConfig, workersCount, id, i, silent)
    }

    this.emit('application:started', id)
  }

  async stopApplication (id, silent = false, dependents = []) {
    const config = this.#config
    const applicationConfig = config.applications.find(s => s.id === id)

    if (!applicationConfig) {
      throw new ApplicationNotFoundError(id, this.getApplicationsIds().join(', '))
    }

    const workersCount = await this.#workers.getCount(applicationConfig.id)

    this.emit('application:stopping', id)

    if (typeof workersCount === 'number') {
      const stopInvocations = []
      for (let i = 0; i < workersCount; i++) {
        stopInvocations.push([workersCount, id, i, silent, undefined, dependents])
      }

      await executeInParallel(this.#stopWorker.bind(this), stopInvocations, this.#concurrency)
    }

    this.emit('application:stopped', id)
  }

  async buildApplication (id) {
    const application = await this.#getApplicationById(id)

    this.emit('application:building', id)
    try {
      await sendViaITC(application, 'build')
      this.emit('application:built', id)
    } catch (e) {
      // The application exports no meta, return an empty object
      if (e.code === 'PLT_ITC_HANDLER_NOT_FOUND') {
        return {}
      }

      throw e
    }
  }

  async startApplicationProfiling (id, options = {}, ensureStarted = true) {
    const service = await this.#getApplicationById(id, ensureStarted)

    return sendViaITC(service, 'startProfiling', options)
  }

  async stopApplicationProfiling (id, ensureStarted = true) {
    const service = await this.#getApplicationById(id, ensureStarted)

    return sendViaITC(service, 'stopProfiling')
  }

  async updateUndiciInterceptors (undiciConfig) {
    this.#config.undici = undiciConfig

    const promises = []
    for (const worker of this.#workers.values()) {
      promises.push(sendViaITC(worker, 'updateUndiciInterceptors', undiciConfig))
    }

    const results = await Promise.allSettled(promises)
    for (const result of results) {
      if (result.status === 'rejected') {
        throw result.reason
      }
    }
  }

  startCollectingMetrics () {
    this.#metrics = []
    this.#metricsTimeout = setInterval(async () => {
      if (this.#status !== 'started') {
        return
      }

      let metrics = null
      try {
        metrics = await this.getFormattedMetrics()
      } catch (error) {
        if (!(error instanceof RuntimeExitedError)) {
          this.logger.error({ err: ensureLoggableError(error) }, 'Error collecting metrics')
        }
        return
      }

      this.emit('metrics', metrics)
      this.#metrics.push(metrics)
      if (this.#metrics.length > MAX_METRICS_QUEUE_LENGTH) {
        this.#metrics.shift()
      }
    }, COLLECT_METRICS_TIMEOUT).unref()
  }

  invalidateHttpCache (options = {}) {
    const { keys, tags } = options

    if (!this.#sharedHttpCache) {
      return
    }

    const promises = []
    if (keys && keys.length > 0) {
      promises.push(this.#sharedHttpCache.deleteKeys(keys))
    }

    if (tags && tags.length > 0) {
      promises.push(this.#sharedHttpCache.deleteTags(tags))
    }

    return Promise.all(promises)
  }

  async addLoggerDestination (writableStream) {
    // Add the stream - We output everything we get
    this.#loggerDestination.add({ stream: writableStream, level: 1 })

    // Immediately get the counter of the lastId so we can use it to later remove it
    const id = this.#loggerDestination.lastId

    const onClose = () => {
      writableStream.removeListener('close', onClose)
      writableStream.removeListener('error', onClose)
      this.removeListener('closed', onClose)
      this.#loggerDestination.remove(id)
    }

    writableStream.on('close', onClose)
    writableStream.on('error', onClose)
    this.on('closed', onClose)
  }

  async updateSharedContext (options = {}) {
    const { context, overwrite = false } = options

    const sharedContext = overwrite ? {} : this.#sharedContext
    Object.assign(sharedContext, context)

    this.#sharedContext = sharedContext

    const promises = []
    for (const worker of this.#workers.values()) {
      promises.push(sendViaITC(worker, 'setSharedContext', sharedContext))
    }

    const results = await Promise.allSettled(promises)
    for (const result of results) {
      if (result.status === 'rejected') {
        this.logger.error({ err: result.reason }, 'Cannot update shared context')
      }
    }

    return sharedContext
  }

  setApplicationConfigPatch (id, patch) {
    this.#applicationsConfigsPatches.set(id, patch)
  }

  removeApplicationConfigPatch (id) {
    this.#applicationsConfigsPatches.delete(id)
  }

  /**
   * Updates the resources of the applications, such as the number of workers and health configurations (e.g., heap memory settings).
   *
   * This function handles three update scenarios for each application:
   *  1. **Updating workers only**: Adjusts the number of workers for the application.
   *  2. **Updating health configurations only**: Updates health parameters like `maxHeapTotal` or `maxYoungGeneration`.
   *  3. **Updating both workers and health configurations**: Scales the workers and also applies health settings.
   *
   * When updating both workers and health:
   *  - **Scaling down workers**: Stops extra workers, then restarts the remaining workers with the previous settings.
   *  - **Scaling up workers**: Starts new workers with the updated heap settings, then restarts the old workers with the updated settings.
   *
   * Scaling up new resources (workers and/or heap memory) may fails due to insufficient memory, in this case the operation may fail partially or entirely.
   * Scaling down is expected to succeed without issues.
   *
   * @param {Array<Object>} updates - An array of objects that define the updates for each application.
   * @param {string} updates[].application - The ID of the application to update.
   * @param {number} [updates[].workers] - The desired number of workers for the application. If omitted, workers will not be updated.
   * @param {Object} [updates[].health] - The health configuration to update for the application, which may include:
   *   @param {string|number} [updates[].health.maxHeapTotal] - The maximum heap memory for the application. Can be a valid memory string (e.g., '1G', '512MB') or a number representing bytes.
   *   @param {string|number} [updates[].health.maxYoungGeneration] - The maximum young generation memory for the application. Can be a valid memory string (e.g., '128MB') or a number representing bytes.
   *
   * @returns {Promise<Array<Object>>} - A promise that resolves to an array of reports for each application, detailing the success or failure of the operations:
   *   - `application`: The application ID.
   *   - `workers`: The workers' update report, including the current, new number of workers, started workers, and success status.
   *   - `health`: The health update report, showing the current and new heap settings, updated workers, and success status.
   *
   * @example
   * await runtime.updateApplicationsResources([
   *   { application: 'application-1', workers: 2, health: { maxHeapTotal: '1G', maxYoungGeneration: '128 MB' } },
   *   { application: 'application-2', health: { maxHeapTotal: '1G' } },
   *   { application: 'application-3', workers: 2 },
   * ])
   *
   * In this example:
   * - `application-1` will have 2 workers and updated heap memory configurations.
   * - `application-2` will have updated heap memory settings (without changing workers).
   * - `application-3` will have its workers set to 2 but no change in memory settings.
   *
   * @throws {InvalidArgumentError} - Throws if any update parameter is invalid, such as:
   *   - Missing application ID.
   *   - Invalid worker count (not a positive integer).
   *   - Invalid memory size format for `maxHeapTotal` or `maxYoungGeneration`.
   * @throws {ApplicationNotFoundError} - Throws if the specified application ID does not exist in the current application configuration.
   */
  async updateApplicationsResources (updates) {
    if (this.#status === 'stopping' || this.#status === 'closed') {
      this.logger.warn('Cannot update application resources when the runtime is stopping or closed')
      return
    }

    const ups = await this.#validateUpdateApplicationResources(updates)
    const config = this.#config

    const report = []
    for (const update of ups) {
      const { applicationId, config: applicationConfig, workers, health, currentWorkers, currentHealth } = update

      if (workers && health) {
        const r = await this.#updateApplicationWorkersAndHealth(
          applicationId,
          config,
          applicationConfig,
          workers,
          health,
          currentWorkers,
          currentHealth
        )
        report.push({
          application: applicationId,
          workers: r.workers,
          health: r.health
        })
      } else if (health) {
        const r = await this.#updateApplicationHealth(
          applicationId,
          config,
          applicationConfig,
          currentWorkers,
          currentHealth,
          health
        )
        report.push({
          application: applicationId,
          health: r.health
        })
      } else if (workers) {
        const r = await this.#updateApplicationWorkers(
          applicationId,
          config,
          applicationConfig,
          workers,
          currentWorkers
        )
        report.push({
          application: applicationId,
          workers: r.workers
        })
      }
    }

    return report
  }

  setConcurrency (concurrency) {
    this.#concurrency = concurrency
  }

  async getUrl () {
    return this.#url
  }

  getRuntimeStatus () {
    return this.#status
  }

  async getRuntimeMetadata () {
    const packageJson = await this.#getRuntimePackageJson()
    const entrypointDetails = await this.getEntrypointDetails()

    return {
      pid: process.pid,
      cwd: process.cwd(),
      argv: process.argv,
      uptimeSeconds: Math.floor(process.uptime()),
      execPath: process.execPath,
      nodeVersion: process.version,
      projectDir: this.#root,
      packageName: packageJson.name ?? null,
      packageVersion: packageJson.version ?? null,
      url: entrypointDetails?.url ?? null,
      platformaticVersion: version
    }
  }

  getRuntimeEnv () {
    return this.#env
  }

  getRuntimeConfig (includeMeta = false) {
    if (includeMeta) {
      return this.#config
    }

    const { [kMetadata]: _, ...config } = this.#config
    return config
  }

  getInterceptor () {
    return this.#meshInterceptor
  }

  getDispatcher () {
    return this.#dispatcher
  }

  getManagementApi () {
    return this.#managementApi
  }

  getManagementApiUrl () {
    return this.#managementApi?.server.address() ?? null
  }

  async getEntrypointDetails () {
    return this.getApplicationDetails(this.#entrypointId)
  }

  async getCustomHealthChecks () {
    const status = {}

    for (const [application, { count }] of Object.entries(this.#workers.configuration)) {
      for (let i = 0; i < count; i++) {
        const label = `${application}:${i}`
        const worker = this.#workers.get(label)

        if (worker) {
          status[label] = await sendViaITC(worker, 'getCustomHealthCheck')
        }
      }
    }

    return status
  }

  async getCustomReadinessChecks () {
    const status = {}

    for (const [application, { count }] of Object.entries(this.#workers.configuration)) {
      for (let i = 0; i < count; i++) {
        const label = `${application}:${i}`
        const worker = this.#workers.get(label)

        if (worker) {
          status[label] = await sendViaITC(worker, 'getCustomReadinessCheck')
        }
      }
    }

    return status
  }

  async getMetrics (format = 'json') {
    let metrics = null

    for (const worker of this.#workers.values()) {
      try {
        // The application might be temporarily unavailable
        if (worker[kWorkerStatus] !== 'started') {
          continue
        }

        const applicationMetrics = await sendViaITC(worker, 'getMetrics', format)
        if (applicationMetrics) {
          if (metrics === null) {
            metrics = format === 'json' ? [] : ''
          }

          if (format === 'json') {
            metrics.push(...applicationMetrics)
          } else {
            metrics += applicationMetrics
          }
        }
      } catch (e) {
        // The application exited while we were sending the ITC, skip it
        if (
          e.code === 'PLT_RUNTIME_APPLICATION_NOT_STARTED' ||
          e.code === 'PLT_RUNTIME_APPLICATION_EXIT' ||
          e.code === 'PLT_RUNTIME_APPLICATION_WORKER_EXIT'
        ) {
          continue
        }

        throw e
      }
    }

    return { metrics }
  }

  getCachedMetrics () {
    return this.#metrics
  }

  async getFormattedMetrics () {
    try {
      const { metrics } = await this.getMetrics()

      if (metrics === null || metrics.length === 0) {
        return null
      }

      const metricsNames = [
        'process_cpu_percent_usage',
        'process_resident_memory_bytes',
        'nodejs_heap_size_total_bytes',
        'nodejs_heap_size_used_bytes',
        'nodejs_heap_space_size_total_bytes',
        'nodejs_eventloop_utilization',
        'http_request_all_summary_seconds'
      ]

      const applicationsMetrics = {}

      for (const metric of metrics) {
        const { name, values } = metric

        if (!metricsNames.includes(name)) continue
        if (!values || values.length === 0) continue

        const labels = values[0].labels
        const applicationId = labels?.applicationId

        if (!applicationId) {
          throw new Error('Missing applicationId label in metrics')
        }

        let applicationMetrics = applicationsMetrics[applicationId]
        if (!applicationMetrics) {
          applicationMetrics = {
            cpu: 0,
            rss: 0,
            totalHeapSize: 0,
            usedHeapSize: 0,
            newSpaceSize: 0,
            oldSpaceSize: 0,
            elu: 0,
            latency: {
              p50: 0,
              p90: 0,
              p95: 0,
              p99: 0
            }
          }
          applicationsMetrics[applicationId] = applicationMetrics
        }

        parsePromMetric(applicationMetrics, metric)
      }

      function parsePromMetric (applicationMetrics, promMetric) {
        const { name } = promMetric

        if (name === 'process_cpu_percent_usage') {
          applicationMetrics.cpu = promMetric.values[0].value
          return
        }
        if (name === 'process_resident_memory_bytes') {
          applicationMetrics.rss = promMetric.values[0].value
          return
        }
        if (name === 'nodejs_heap_size_total_bytes') {
          applicationMetrics.totalHeapSize = promMetric.values[0].value
          return
        }
        if (name === 'nodejs_heap_size_used_bytes') {
          applicationMetrics.usedHeapSize = promMetric.values[0].value
          return
        }
        if (name === 'nodejs_heap_space_size_total_bytes') {
          const newSpaceSize = promMetric.values.find(value => value.labels.space === 'new')
          const oldSpaceSize = promMetric.values.find(value => value.labels.space === 'old')

          applicationMetrics.newSpaceSize = newSpaceSize.value
          applicationMetrics.oldSpaceSize = oldSpaceSize.value
          return
        }
        if (name === 'nodejs_eventloop_utilization') {
          applicationMetrics.elu = promMetric.values[0].value
          return
        }
        if (name === 'http_request_all_summary_seconds') {
          applicationMetrics.latency = {
            p50: promMetric.values.find(value => value.labels.quantile === 0.5)?.value || 0,
            p90: promMetric.values.find(value => value.labels.quantile === 0.9)?.value || 0,
            p95: promMetric.values.find(value => value.labels.quantile === 0.95)?.value || 0,
            p99: promMetric.values.find(value => value.labels.quantile === 0.99)?.value || 0
          }
        }
      }

      return {
        version: 1,
        date: new Date().toISOString(),
        applications: applicationsMetrics
      }
    } catch (err) {
      // If any metric is missing, return nothing
      this.logger.warn({ err }, 'Cannot fetch metrics')

      return null
    }
  }

  getSharedContext () {
    return this.#sharedContext
  }

  async getApplicationResourcesInfo (id) {
    const workers = this.#workers.getCount(id)

    const worker = await this.#getWorkerById(id, 0, false, false)
    const health = worker[kConfig].health

    return { workers, health }
  }

  getApplicationsIds () {
    return this.#config.applications.map(application => application.id)
  }

  async getApplications (allowUnloaded = false) {
    return {
      entrypoint: this.#entrypointId,
      production: this.#isProduction,
      applications: await Promise.all(
        this.getApplicationsIds().map(id => this.getApplicationDetails(id, allowUnloaded))
      )
    }
  }

  async getWorkers () {
    const status = {}

    for (const [application, { count }] of Object.entries(this.#workers.configuration)) {
      for (let i = 0; i < count; i++) {
        const label = `${application}:${i}`
        const worker = this.#workers.get(label)

        status[label] = {
          application,
          worker: i,
          status: worker?.[kWorkerStatus] ?? 'exited',
          thread: worker?.threadId
        }
      }
    }

    return status
  }

  async getApplicationMeta (id) {
    const application = await this.#getApplicationById(id)

    try {
      return await sendViaITC(application, 'getApplicationMeta')
    } catch (e) {
      // The application exports no meta, return an empty object
      if (e.code === 'PLT_ITC_HANDLER_NOT_FOUND') {
        return {}
      }

      throw e
    }
  }

  async getApplicationDetails (id, allowUnloaded = false) {
    let application

    try {
      application = await this.#getApplicationById(id)
    } catch (e) {
      if (allowUnloaded) {
        return { id, status: 'stopped' }
      }

      throw e
    }

    const { entrypoint, localUrl } = application[kConfig]

    const status = await sendViaITC(application, 'getStatus')
    const { type, version, dependencies } = await sendViaITC(application, 'getApplicationInfo')

    const applicationDetails = {
      id,
      type,
      status,
      dependencies,
      version,
      localUrl,
      entrypoint
    }

    if (this.#isProduction) {
      applicationDetails.workers = this.#workers.getCount(id)
    }

    if (entrypoint) {
      applicationDetails.url = status === 'started' ? this.#url : null
    }

    return applicationDetails
  }

  async getApplication (id, ensureStarted = true) {
    return this.#getApplicationById(id, ensureStarted)
  }

  async getApplicationConfig (id, ensureStarted = true) {
    const application = await this.#getApplicationById(id, ensureStarted)

    return sendViaITC(application, 'getApplicationConfig')
  }

  async getApplicationEnv (id, ensureStarted = true) {
    const application = await this.#getApplicationById(id, ensureStarted)

    return sendViaITC(application, 'getApplicationEnv')
  }

  async getApplicationOpenapiSchema (id) {
    const application = await this.#getApplicationById(id, true)

    return sendViaITC(application, 'getApplicationOpenAPISchema')
  }

  async getApplicationGraphqlSchema (id) {
    const application = await this.#getApplicationById(id, true)

    return sendViaITC(application, 'getApplicationGraphQLSchema')
  }

  #getHttpCacheValue ({ request }) {
    if (!this.#sharedHttpCache) {
      return
    }

    return this.#sharedHttpCache.getValue(request)
  }

  #setHttpCacheValue ({ request, response, payload }) {
    if (!this.#sharedHttpCache) {
      return
    }

    return this.#sharedHttpCache.setValue(request, response, payload)
  }

<<<<<<< HEAD
  #deleteHttpCacheValue ({ request }) {
    if (!this.#sharedHttpCache) {
      return
=======
  async updateSharedContext (options = {}) {
    const { context, overwrite = false } = options

    const sharedContext = overwrite ? {} : this.#sharedContext
    Object.assign(sharedContext, context)

    this.#sharedContext = sharedContext

    const promises = []
    for (const worker of this.#workers.values()) {
      promises.push(sendViaITC(worker, 'setSharedContext', sharedContext))
    }

    const results = await Promise.allSettled(promises)
    for (const result of results) {
      if (result.status === 'rejected') {
        this.logger.error({ err: result.reason }, 'Cannot update shared context')
      }
>>>>>>> fa2f059f
    }

    return this.#sharedHttpCache.delete(request)
  }

  async #setDispatcher (undiciConfig) {
    const config = this.#config

    const dispatcherOpts = { ...undiciConfig }
    const interceptors = [this.#meshInterceptor]

    if (config.httpCache) {
      this.#sharedHttpCache = await createSharedStore(this.#root, config.httpCache)
      interceptors.push(
        undiciInterceptors.cache({
          store: this.#sharedHttpCache,
          methods: config.httpCache.methods ?? ['GET', 'HEAD']
        })
      )
    }
    this.#dispatcher = new Agent(dispatcherOpts).compose(interceptors)
  }

  #updateStatus (status, args) {
    this.#status = status
    this.emit(status, args)
  }

  #showUrl () {
    this.logger.info(`Platformatic is now listening at ${this.#url}`)
  }

  async #setupApplications () {
    const config = this.#config
    const setupInvocations = []

    // Parse all applications and verify we're not missing any path or resolved application
    for (const applicationConfig of config.applications) {
      // If there is no application path, check if the application was resolved
      if (!applicationConfig.path) {
        if (applicationConfig.url) {
          // Try to backfill the path for external applications
          applicationConfig.path = join(this.#root, config.resolvedApplicationsBasePath, applicationConfig.id)

          if (!existsSync(applicationConfig.path)) {
            const executable = globalThis.platformatic?.executable ?? 'platformatic'
            this.logger.error(
              `The path for application "%s" does not exist. Please run "${executable} resolve" and try again.`,
              applicationConfig.id
            )

            await this.closeAndThrow(new RuntimeAbortedError())
          }
        } else {
          this.logger.error(
            'The application "%s" has no path defined. Please check your configuration and try again.',
            applicationConfig.id
          )

          await this.closeAndThrow(new RuntimeAbortedError())
        }
      }

      setupInvocations.push([applicationConfig])
    }

    await executeInParallel(this.#setupApplication.bind(this), setupInvocations, this.#concurrency)
  }

  async #setupApplication (applicationConfig) {
    if (this.#status === 'stopping' || this.#status === 'closed') {
      return
    }

    const config = this.#config
    const workersCount = await this.#workers.getCount(applicationConfig.id)
    const id = applicationConfig.id
    const setupInvocations = []

    for (let i = 0; i < workersCount; i++) {
      setupInvocations.push([config, applicationConfig, workersCount, id, i])
    }

    await executeInParallel(this.#setupWorker.bind(this), setupInvocations, this.#concurrency)

    this.emit('application:init', id)
  }

  async #setupWorker (config, applicationConfig, workersCount, applicationId, index, enabled = true) {
    const { restartOnError } = config
    const workerId = `${applicationId}:${index}`

    // Handle inspector
    let inspectorOptions

    if (this.#config.inspectorOptions) {
      inspectorOptions = {
        ...this.#config.inspectorOptions
      }

      inspectorOptions.port = inspectorOptions.port + this.#workers.size + 1
    }

    if (config.telemetry) {
      applicationConfig.telemetry = {
        ...config.telemetry,
        ...applicationConfig.telemetry,
        applicationName: `${config.telemetry.applicationName}-${applicationConfig.id}`
      }
    }

    const errorLabel = this.#workerExtendedLabel(applicationId, index, workersCount)
    const health = deepmerge(config.health ?? {}, applicationConfig.health ?? {})

    const execArgv = []

    if (!applicationConfig.skipTelemetryHooks && config.telemetry && config.telemetry.enabled !== false) {
      const require = createRequire(import.meta.url)
      const telemetryPath = require.resolve('@platformatic/telemetry')
      const openTelemetrySetupPath = join(telemetryPath, '..', 'lib', 'node-telemetry.js')
      const hookUrl = pathToFileURL(require.resolve('@opentelemetry/instrumentation/hook.mjs'))

      // We need the following because otherwise some open telemetry instrumentations won't work with ESM (like express)
      // see: https://github.com/open-telemetry/opentelemetry-js/blob/main/doc/esm-support.md#instrumentation-hook-required-for-esm
      execArgv.push('--import', `data:text/javascript, import { register } from 'node:module'; register('${hookUrl}')`)
      execArgv.push('--import', pathToFileURL(openTelemetrySetupPath))
    }

    if ((applicationConfig.sourceMaps ?? config.sourceMaps) === true) {
      execArgv.push('--enable-source-maps')
    }

    const workerEnv = structuredClone(this.#env)

    if (applicationConfig.nodeOptions?.trim().length > 0) {
      const originalNodeOptions = workerEnv['NODE_OPTIONS'] ?? ''

      workerEnv['NODE_OPTIONS'] = `${originalNodeOptions} ${applicationConfig.nodeOptions}`.trim()
    }

    const maxHeapTotal =
      typeof health.maxHeapTotal === 'string' ? parseMemorySize(health.maxHeapTotal) : health.maxHeapTotal
    const maxYoungGeneration =
      typeof health.maxYoungGeneration === 'string'
        ? parseMemorySize(health.maxYoungGeneration)
        : health.maxYoungGeneration

    const maxOldGenerationSizeMb = Math.floor(
      (maxYoungGeneration > 0 ? maxHeapTotal - maxYoungGeneration : maxHeapTotal) / (1024 * 1024)
    )
    const maxYoungGenerationSizeMb = maxYoungGeneration ? Math.floor(maxYoungGeneration / (1024 * 1024)) : undefined

    const worker = new Worker(kWorkerFile, {
      workerData: {
        config,
        applicationConfig: {
          ...applicationConfig,
          isProduction: this.#isProduction,
          configPatch: this.#applicationsConfigsPatches.get(applicationId)
        },
        worker: {
          id: workerId,
          index,
          count: workersCount
        },
        inspectorOptions,
        dirname: this.#root
      },
      argv: applicationConfig.arguments,
      execArgv,
      env: workerEnv,
      resourceLimits: {
        maxOldGenerationSizeMb,
        maxYoungGenerationSizeMb
      },
      stdout: true,
      stderr: true
    })

    this.#handleWorkerStandardStreams(worker, applicationId, workersCount > 1 ? index : undefined)

    // Make sure the listener can handle a lot of API requests at once before raising a warning
    worker.setMaxListeners(1e3)

    // Track application exiting
    const eventPayload = { application: applicationId, worker: index, workersCount }

    worker.once('exit', code => {
      if (worker[kWorkerStatus] === 'exited') {
        return
      }

      const started = worker[kWorkerStatus] === 'started'
      worker[kWorkerStatus] = 'exited'
      this.emit('application:worker:exited', eventPayload)

      this.#cleanupWorker(worker)

      if (this.#status === 'stopping') {
        return
      }

      // Wait for the next tick so that crashed from the thread are logged first
      setImmediate(() => {
        if (started && (!config.watch || code !== 0)) {
          this.emit('application:worker:error', { ...eventPayload, code })
          this.#broadcastWorkers()

          this.logger.warn(`The ${errorLabel} unexpectedly exited with code ${code}.`)
        }

        // Restart the application if it was started
        if (started && this.#status === 'started') {
          if (restartOnError > 0) {
            if (restartOnError < IMMEDIATE_RESTART_MAX_THRESHOLD) {
              this.logger.warn(`The ${errorLabel} is being restarted ...`)
            } else {
              this.logger.warn(`The ${errorLabel} will be restarted in ${restartOnError}ms ...`)
            }

            this.#restartCrashedWorker(config, applicationConfig, workersCount, applicationId, index, false, 0).catch(
              err => {
                this.logger.error({ err: ensureLoggableError(err) }, `${errorLabel} could not be restarted.`)
              }
            )
          } else {
            this.emit('application:worker:unvailable', eventPayload)
            this.logger.warn(`The ${errorLabel} is no longer available.`)
          }
        }
      })
    })

    worker[kId] = workersCount > 1 ? workerId : applicationId
    worker[kFullId] = workerId
    worker[kApplicationId] = applicationId
    worker[kWorkerId] = workersCount > 1 ? index : undefined
    worker[kWorkerStatus] = 'boot'

    if (inspectorOptions) {
      worker[kInspectorOptions] = {
        port: inspectorOptions.port,
        id: applicationId,
        dirname: this.#root
      }
    }

    // Setup ITC
    worker[kITC] = new ITC({
      name: workerId + '-runtime',
      port: worker,
      handlers: this.#workerITCHandlers
    })
    worker[kITC].listen()

    // Forward events from the worker
    worker[kITC].on('event', ({ event, payload }) => {
      this.emit(`application:worker:event:${event}`, { ...eventPayload, payload })
    })

    // Only activate watch for the first instance
    if (index === 0) {
      // Handle applications changes
      // This is not purposely activated on when this.#config.watch === true
      // so that applications can eventually manually trigger a restart. This mechanism is current
      // used by the gateway.
      worker[kITC].on('changed', async () => {
        this.emit('application:worker:changed', eventPayload)

        try {
          const wasStarted = worker[kWorkerStatus].startsWith('start')
          await this.stopApplication(applicationId)

          if (wasStarted) {
            await this.startApplication(applicationId)
          }

          this.logger.info(`The application "${applicationId}" has been successfully reloaded ...`)
          this.emit('application:worker:reloaded', eventPayload)

          if (applicationConfig.entrypoint) {
            this.#showUrl()
          }
        } catch (e) {
          this.logger.error(e)
        }
      })
    }

    if (enabled) {
      // Store locally
      this.#workers.set(workerId, worker)

      // Setup the interceptor
      this.#meshInterceptor.route(applicationId, worker)
    }

    // Wait for initialization
    await waitEventFromITC(worker, 'init')

    if (applicationConfig.entrypoint) {
      this.#entrypointId = applicationId
    }

    worker[kConfig] = { ...applicationConfig, health, workers: workersCount }
    worker[kWorkerStatus] = 'init'
    this.emit('application:worker:init', eventPayload)

    return worker
  }

  async #getHealth (worker) {
    if (features.node.worker.getHeapStatistics) {
      const { used_heap_size: heapUsed, total_heap_size: heapTotal } = await worker.getHeapStatistics()
      const currentELU = worker.performance.eventLoopUtilization()
      const elu = worker[kLastELU] ? worker.performance.eventLoopUtilization(currentELU, worker[kLastELU]) : currentELU
      worker[kLastELU] = currentELU
      return { elu: elu.utilization, heapUsed, heapTotal }
    }

    const health = await worker[kITC].send('getHealth')
    return health
  }

  #setupHealthCheck (config, applicationConfig, workersCount, id, index, worker, errorLabel, timeout) {
    // Clear the timeout when exiting
    worker.on('exit', () => clearTimeout(worker[kHealthCheckTimer]))

    const { maxELU, maxHeapUsed, maxHeapTotal, maxUnhealthyChecks, interval } = worker[kConfig].health
    const maxHeapTotalNumber = typeof maxHeapTotal === 'string' ? parseMemorySize(maxHeapTotal) : maxHeapTotal

    let unhealthyChecks = 0

    worker[kHealthCheckTimer] = setTimeout(async () => {
      if (worker[kWorkerStatus] !== 'started') {
        return
      }

      let health, unhealthy, memoryUsage
      try {
        health = await this.#getHealth(worker)
        memoryUsage = health.heapUsed / maxHeapTotalNumber
        unhealthy = health.elu > maxELU || memoryUsage > maxHeapUsed
      } catch (err) {
        this.logger.error({ err }, `Failed to get health for ${errorLabel}.`)
        unhealthy = true
        memoryUsage = -1
        health = { elu: -1, heapUsed: -1, heapTotal: -1 }
      }

      this.emit('application:worker:health', {
        id: worker[kId],
        application: id,
        worker: index,
        currentHealth: health,
        unhealthy,
        healthConfig: worker[kConfig].health
      })

      if (unhealthy) {
        if (health.elu > maxELU) {
          this.logger.error(
            `The ${errorLabel} has an ELU of ${(health.elu * 100).toFixed(2)} %, above the maximum allowed usage of ${(maxELU * 100).toFixed(2)} %.`
          )
        }

        if (memoryUsage > maxHeapUsed) {
          this.logger.error(
            `The ${errorLabel} is using ${(memoryUsage * 100).toFixed(2)} % of the memory, above the maximum allowed usage of ${(maxHeapUsed * 100).toFixed(2)} %.`
          )
        }

        unhealthyChecks++
      } else {
        unhealthyChecks = 0
      }

      if (unhealthyChecks === maxUnhealthyChecks) {
        try {
          this.emit('application:worker:unhealthy', { application: id, worker: index })

          this.logger.error(
            { elu: health.elu, maxELU, memoryUsage: health.heapUsed, maxMemoryUsage: maxHeapUsed },
            `The ${errorLabel} is unhealthy. Replacing it ...`
          )

          await this.#replaceWorker(config, applicationConfig, workersCount, id, index, worker)
        } catch (e) {
          this.logger.error(
            { elu: health.elu, maxELU, memoryUsage: health.heapUsed, maxMemoryUsage: maxHeapUsed },
            `Cannot replace the ${errorLabel}. Forcefully terminating it ...`
          )

          worker.terminate()
        }
      } else {
        worker[kHealthCheckTimer].refresh()
      }
    }, timeout ?? interval)
  }

  async #startWorker (
    config,
    applicationConfig,
    workersCount,
    id,
    index,
    silent,
    bootstrapAttempt = 0,
    worker = undefined,
    disableRestartAttempts = false
  ) {
    const label = this.#workerExtendedLabel(id, index, workersCount)

    if (!silent) {
      this.logger.info(`Starting the ${label}...`)
    }

    if (!worker) {
      worker = await this.#getWorkerById(id, index, false, false)
    }

    const eventPayload = { application: id, worker: index, workersCount }

    // The application was stopped, recreate the thread
    if (!worker) {
      await this.#setupApplication(applicationConfig, index)
      worker = await this.#getWorkerById(id, index)
    }

    worker[kWorkerStatus] = 'starting'
    this.emit('application:worker:starting', eventPayload)

    try {
      let workerUrl
      if (config.startTimeout > 0) {
        workerUrl = await executeWithTimeout(sendViaITC(worker, 'start'), config.startTimeout)

        if (workerUrl === kTimeout) {
          this.emit('application:worker:startTimeout', eventPayload)
          this.logger.info(`The ${label} failed to start in ${config.startTimeout}ms. Forcefully killing the thread.`)
          worker.terminate()
          throw new ApplicationStartTimeoutError(id, config.startTimeout)
        }
      } else {
        workerUrl = await sendViaITC(worker, 'start')
      }

      await this.#avoidOutOfOrderThreadLogs()

      if (workerUrl) {
        this.#url = workerUrl
      }

      worker[kWorkerStatus] = 'started'
      this.emit('application:worker:started', eventPayload)
      this.#broadcastWorkers()

      if (!silent) {
        this.logger.info(`Started the ${label}...`)
      }

      const { enabled, gracePeriod } = worker[kConfig].health
      if (enabled && config.restartOnError > 0) {
        // if gracePeriod is 0, it will be set to 1 to start health checks immediately
        // however, the health event will start when the worker is started
        this.#setupHealthCheck(
          config,
<<<<<<< HEAD
          applicationConfig,
=======
          serviceConfig,
>>>>>>> fa2f059f
          workersCount,
          id,
          index,
          worker,
          label,
          gracePeriod > 0 ? gracePeriod : 1
        )
      }
    } catch (err) {
      const error = ensureError(err)
      worker[kITC].notify('application:worker:start:processed')

      // TODO: handle port allocation error here
      if (error.code === 'EADDRINUSE' || error.code === 'EACCES') throw error

      this.#cleanupWorker(worker)

      if (worker[kWorkerStatus] !== 'exited') {
        // This prevent the exit handler to restart application
        worker[kWorkerStatus] = 'exited'

        // Wait for the worker to exit gracefully, otherwise we terminate it
        const waitTimeout = await executeWithTimeout(once(worker, 'exit'), config.gracefulShutdown.application)

        if (waitTimeout === kTimeout) {
          await worker.terminate()
        }
      }

      this.emit('application:worker:start:error', { ...eventPayload, error })

      if (error.code !== 'PLT_RUNTIME_APPLICATION_START_TIMEOUT') {
        this.logger.error({ err: ensureLoggableError(error) }, `Failed to start ${label}: ${error.message}`)
      }

      const restartOnError = config.restartOnError

      if (disableRestartAttempts || !restartOnError) {
        throw error
      }

      if (bootstrapAttempt++ >= MAX_BOOTSTRAP_ATTEMPTS || restartOnError === 0) {
        this.logger.error(`Failed to start ${label} after ${MAX_BOOTSTRAP_ATTEMPTS} attempts.`)
        this.emit('application:worker:start:failed', { ...eventPayload, error })
        throw error
      }

      if (restartOnError < IMMEDIATE_RESTART_MAX_THRESHOLD) {
        this.logger.warn(
          `Performing attempt ${bootstrapAttempt} of ${MAX_BOOTSTRAP_ATTEMPTS} to start the ${label} again ...`
        )
      } else {
        this.logger.warn(
          `Attempt ${bootstrapAttempt} of ${MAX_BOOTSTRAP_ATTEMPTS} to start the ${label} again will be performed in ${restartOnError}ms ...`
        )
      }

      await this.#restartCrashedWorker(config, applicationConfig, workersCount, id, index, silent, bootstrapAttempt)
    }
  }

  async #stopWorker (workersCount, id, index, silent, worker, dependents) {
    if (!worker) {
      worker = await this.#getWorkerById(id, index, false, false)
    }

    if (!worker) {
      return
    }

    // Boot should be aborted, discard the worker
    if (worker[kWorkerStatus] === 'boot') {
      return this.#discardWorker(worker)
    }

    const eventPayload = { application: id, worker: index, workersCount }

    worker[kWorkerStatus] = 'stopping'
    worker[kITC].removeAllListeners('changed')
    this.emit('application:worker:stopping', eventPayload)

    const label = this.#workerExtendedLabel(id, index, workersCount)

    if (!silent) {
      this.logger.info(`Stopping the ${label}...`)
    }

<<<<<<< HEAD
    const exitTimeout = this.#config.gracefulShutdown.runtime
=======
    const exitTimeout = this.#configManager.current.gracefulShutdown.service
>>>>>>> fa2f059f
    const exitPromise = once(worker, 'exit')

    // Always send the stop message, it will shut down workers that only had ITC and interceptors setup
    try {
      await executeWithTimeout(sendViaITC(worker, 'stop', { force: !!this.error, dependents }), exitTimeout)
    } catch (error) {
      this.emit('application:worker:stop:error', eventPayload)
      this.logger.info({ error: ensureLoggableError(error) }, `Failed to stop ${label}. Killing a worker thread.`)
    } finally {
      worker[kITC].notify('application:worker:stop:processed')
      // Wait for the processed message to be received
      await sleep(1)

      worker[kITC].close()
    }

    if (!silent) {
      this.logger.info(`Stopped the ${label}...`)
    }

    // Wait for the worker thread to finish, we're going to create a new one if the application is ever restarted
    const res = await executeWithTimeout(exitPromise, exitTimeout)

    // If the worker didn't exit in time, kill it
    if (res === kTimeout) {
      this.emit('application:worker:exit:timeout', eventPayload)
      await worker.terminate()
    }

    await this.#avoidOutOfOrderThreadLogs()

    worker[kWorkerStatus] = 'stopped'
    this.emit('application:worker:stopped', eventPayload)
    this.#broadcastWorkers()
  }

  #cleanupWorker (worker) {
    clearTimeout(worker[kHealthCheckTimer])

    const currentWorker = this.#workers.get(worker[kFullId])

    if (currentWorker === worker) {
      this.#workers.delete(worker[kFullId])
    }

    worker[kITC].close()
  }

  async #discardWorker (worker) {
    this.#meshInterceptor.unroute(worker[kApplicationId], worker, true)
    worker.removeAllListeners('exit')
    await worker.terminate()

    return this.#cleanupWorker(worker)
  }

  #workerExtendedLabel (applicationId, workerId, workersCount) {
    return workersCount > 1
      ? `worker ${workerId} of the application "${applicationId}"`
      : `application "${applicationId}"`
  }

  async #restartCrashedWorker (config, applicationConfig, workersCount, id, index, silent, bootstrapAttempt) {
    const workerId = `${id}:${index}`

    let restartPromise = this.#restartingWorkers.get(workerId)
    if (restartPromise) {
      await restartPromise
      return
    }

    restartPromise = new Promise((resolve, reject) => {
      async function restart () {
        this.#restartingWorkers.delete(workerId)

        // If some processes were scheduled to restart
        // but the runtime is stopped, ignore it
        if (!this.#status.startsWith('start')) {
          return
        }

        try {
          await this.#setupWorker(config, applicationConfig, workersCount, id, index)
          await this.#startWorker(config, applicationConfig, workersCount, id, index, silent, bootstrapAttempt)

          this.logger.info(
            `The ${this.#workerExtendedLabel(id, index, workersCount)} has been successfully restarted ...`
          )
          resolve()
        } catch (err) {
          // The runtime was stopped while the restart was happening, ignore any error.
          if (!this.#status.startsWith('start')) {
            resolve()
          }

          reject(err)
        }
      }

      if (config.restartOnError < IMMEDIATE_RESTART_MAX_THRESHOLD) {
        process.nextTick(restart.bind(this))
      } else {
        setTimeout(restart.bind(this), config.restartOnError)
      }
    })

    this.#restartingWorkers.set(workerId, restartPromise)
    await restartPromise
  }

  async #replaceWorker (config, applicationConfig, workersCount, applicationId, index, worker) {
    const workerId = `${applicationId}:${index}`
    let newWorker

    try {
      // Create a new worker
      newWorker = await this.#setupWorker(config, applicationConfig, workersCount, applicationId, index, false)

      // Make sure the runtime hasn't been stopped in the meanwhile
      if (this.#status !== 'started') {
        return this.#discardWorker(newWorker)
      }

      // Add the worker to the mesh
      await this.#startWorker(config, applicationConfig, workersCount, applicationId, index, false, 0, newWorker, true)

      // Make sure the runtime hasn't been stopped in the meanwhile
      if (this.#status !== 'started') {
        return this.#discardWorker(newWorker)
      }

      this.#workers.set(workerId, newWorker)
      this.#meshInterceptor.route(applicationId, newWorker)

      // Remove the old worker and then kill it
      await sendViaITC(worker, 'removeFromMesh')
    } catch (e) {
      newWorker?.terminate?.()
      throw e
    }

    await this.#stopWorker(workersCount, applicationId, index, false, worker, [])
  }

  async #getApplicationById (applicationId, ensureStarted = false, mustExist = true) {
    // If the applicationId includes the worker, properly split
    let workerId
    const matched = applicationId.match(/^(.+):(\d+)$/)

    if (matched) {
      applicationId = matched[1]
      workerId = matched[2]
    }

    return this.#getWorkerById(applicationId, workerId, ensureStarted, mustExist)
  }

  async #getWorkerById (applicationId, workerId, ensureStarted = false, mustExist = true) {
    let worker

    if (typeof workerId !== 'undefined') {
      worker = this.#workers.get(`${applicationId}:${workerId}`)
    } else {
      worker = this.#workers.next(applicationId)
    }

    const applicationsIds = this.getApplicationsIds()

    if (!worker) {
      if (!mustExist && applicationsIds.includes(applicationId)) {
        return null
      }

      if (applicationsIds.includes(applicationId)) {
        const availableWorkers = Array.from(this.#workers.keys())
          .filter(key => key.startsWith(applicationId + ':'))
          .map(key => key.split(':')[1])
          .join(', ')
        throw new WorkerNotFoundError(workerId, applicationId, availableWorkers)
      } else {
        throw new ApplicationNotFoundError(applicationId, applicationsIds.join(', '))
      }
    }

    if (ensureStarted) {
      const applicationStatus = await sendViaITC(worker, 'getStatus')

      if (applicationStatus !== 'started') {
        throw new ApplicationNotStartedError(applicationId)
      }
    }

    return worker
  }

  async #createWorkersBroadcastChannel () {
    this.#workersBroadcastChannel?.close()
    this.#workersBroadcastChannel = new BroadcastChannel(kWorkersBroadcast)
  }

  async #broadcastWorkers () {
    const workers = new Map()

    // Create the list of workers
    for (const worker of this.#workers.values()) {
      if (worker[kWorkerStatus] !== 'started') {
        continue
      }

      const application = worker[kApplicationId]
      let applicationWorkers = workers.get(application)

      if (!applicationWorkers) {
        applicationWorkers = []
        workers.set(application, applicationWorkers)
      }

      applicationWorkers.push({
        id: worker[kId],
        application: worker[kApplicationId],
        worker: worker[kWorkerId],
        thread: worker.threadId
      })
    }

    try {
      this.#workersBroadcastChannel.postMessage(workers)
    } catch (err) {
      this.logger?.error({ err }, 'Error when broadcasting workers')
    }
  }

  async #getWorkerMessagingChannel ({ application, worker }, context) {
    const target = await this.#getWorkerById(application, worker, true, true)

    const { port1, port2 } = new MessageChannel()

    // Send the first port to the target
    const response = await executeWithTimeout(
      sendViaITC(target, 'saveMessagingChannel', port1, [port1]),
      this.#config.messagingTimeout
    )

    if (response === kTimeout) {
      throw new MessagingError(application, 'Timeout while establishing a communication channel.')
    }

    context.transferList = [port2]
    this.emit('application:worker:messagingChannel', { application, worker })
    return port2
  }

  async #getRuntimePackageJson () {
    const runtimeDir = this.#root
    const packageJsonPath = join(runtimeDir, 'package.json')
    const packageJsonFile = await readFile(packageJsonPath, 'utf8')
    const packageJson = JSON.parse(packageJsonFile)
    return packageJson
  }

  #handleWorkerStandardStreams (worker, applicationId, workerId) {
    const binding = { name: applicationId }

    if (typeof workerId !== 'undefined') {
      binding.worker = workerId
    }

    const logger = this.logger.child(binding, { level: 'trace' })

    const selectors = {
      stdout: { level: 'info', caller: 'STDOUT' },
      stderr: { level: 'error', caller: 'STDERR' }
    }

    worker.stdout.setEncoding('utf8')
    worker.stdout.on('data', raw => {
      if (raw.includes(kStderrMarker)) {
        this.#forwardThreadLog(logger, selectors.stderr, raw.replaceAll(kStderrMarker, ''), 'stderr')
      } else {
        this.#forwardThreadLog(logger, selectors.stdout, raw, 'stdout')
      }
    })

    // Whatever is outputted here, it come from a direct process.stderr.write in the thread.
    // There's nothing we can do about it in regard of out of order logs due to a Node bug.
    worker.stderr.setEncoding('utf8')
    worker.stderr.on('data', raw => {
      this.#forwardThreadLog(logger, selectors.stderr, raw, 'stderr')
    })
  }

  // label is the key in the logger object, either 'stdout' or 'stderr'
  #forwardThreadLog (logger, { level, caller }, data, label) {
    // When captureStdio is false, write directly to the logger destination
    if (!this.#config.logger.captureStdio) {
      this.#stdio[label].write(data)
      return
    }

    let plainMessages = ''
    for (const raw of data.split('\n')) {
      // First of all, try to parse the message as JSON
      let message
      let json
      // The message is a JSON object if it has at least 2 bytes
      if (raw.length >= 2) {
        try {
          message = JSON.parse(raw)
          json = true
        } catch {
          // No-op, we assume the message is raw
        }
      }

      const pinoLog =
        typeof message?.level === 'number' && typeof message?.time === 'number' && typeof message?.msg === 'string'

      // Directly write to the Pino destination
      if (pinoLog) {
        if (!this.#loggerDestination) {
          continue
        }

        this.#loggerDestination.lastLevel = message.level
        this.#loggerDestination.lastTime = message.time
        this.#loggerDestination.lastMsg = message.msg
        this.#loggerDestination.lastObj = message
        this.#loggerDestination.lastLogger = logger
        this.#loggerDestination.write(raw + '\n')
        continue
      }

      if (json) {
        logger[level]({ caller, [label]: message })
        continue
      }

      // Not a Pino JSON nor a JSON object, accumulate the message
      if (!pinoLog && !json) {
        plainMessages += (plainMessages.length ? '\n' : '') + raw
      }
    }

    // Write whatever is left
    if (plainMessages.length > 0) {
      logger[level]({ caller }, plainMessages.replace(/\n$/, ''))
    }
  }

  // Due to Worker Threads implementation via MessagePort, it might happen that if two messages are printed almost
  // at the same time from a worker and the main thread, the latter always arrives first.
  // Let's wait few more ticks to ensure the right order.
  async #avoidOutOfOrderThreadLogs () {
    for (let i = 0; i < 2; i++) {
      await immediate()
    }
  }

  async #updateApplicationConfigWorkers (applicationId, workers) {
    this.logger.info(`Updating application "${applicationId}" config workers to ${workers}`)

    this.#config.applications.find(s => s.id === applicationId).workers = workers
    const application = await this.#getApplicationById(applicationId)
    this.#workers.setCount(applicationId, workers)
    application[kConfig].workers = workers

    const promises = []
    for (const [workerId, worker] of this.#workers.entries()) {
      if (workerId.startsWith(`${applicationId}:`)) {
        promises.push(sendViaITC(worker, 'updateWorkersCount', { applicationId, workers }))
      }
    }

    const results = await Promise.allSettled(promises)
    for (const result of results) {
      if (result.status === 'rejected') {
        this.logger.error({ err: result.reason }, `Cannot update application "${applicationId}" workers`)
        throw result.reason
      }
    }
  }

  async #updateApplicationConfigHealth (applicationId, health) {
    this.logger.info(`Updating application "${applicationId}" config health heap to ${JSON.stringify(health)}`)
    const { maxHeapTotal, maxYoungGeneration } = health

    const application = this.#config.applications.find(s => s.id === applicationId)
    if (maxHeapTotal) {
      application.health.maxHeapTotal = maxHeapTotal
    }
    if (maxYoungGeneration) {
<<<<<<< HEAD
      application.health.maxYoungGeneration = maxYoungGeneration
=======
      service.health.maxYoungGeneration = maxYoungGeneration
    }
  }

  /**
   * Updates the resources of the services, such as the number of workers and health configurations (e.g., heap memory settings).
   *
   * This function handles three update scenarios for each service:
   *  1. **Updating workers only**: Adjusts the number of workers for the service.
   *  2. **Updating health configurations only**: Updates health parameters like `maxHeapTotal` or `maxYoungGeneration`.
   *  3. **Updating both workers and health configurations**: Scales the workers and also applies health settings.
   *
   * When updating both workers and health:
   *  - **Scaling down workers**: Stops extra workers, then restarts the remaining workers with the previous settings.
   *  - **Scaling up workers**: Starts new workers with the updated heap settings, then restarts the old workers with the updated settings.
   *
   * Scaling up new resources (workers and/or heap memory) may fails due to insufficient memory, in this case the operation may fail partially or entirely.
   * Scaling down is expected to succeed without issues.
   *
   * @param {Array<Object>} updates - An array of objects that define the updates for each service.
   * @param {string} updates[].service - The ID of the service to update.
   * @param {number} [updates[].workers] - The desired number of workers for the service. If omitted, workers will not be updated.
   * @param {Object} [updates[].health] - The health configuration to update for the service, which may include:
   *   @param {string|number} [updates[].health.maxHeapTotal] - The maximum heap memory for the service. Can be a valid memory string (e.g., '1G', '512MB') or a number representing bytes.
   *   @param {string|number} [updates[].health.maxYoungGeneration] - The maximum young generation memory for the service. Can be a valid memory string (e.g., '128MB') or a number representing bytes.
   *
   * @returns {Promise<Array<Object>>} - A promise that resolves to an array of reports for each service, detailing the success or failure of the operations:
   *   - `service`: The service ID.
   *   - `workers`: The workers' update report, including the current, new number of workers, started workers, and success status.
   *   - `health`: The health update report, showing the current and new heap settings, updated workers, and success status.
   *
   * @example
   * await runtime.updateServicesResources([
   *   { service: 'service-1', workers: 2, health: { maxHeapTotal: '1G', maxYoungGeneration: '128 MB' } },
   *   { service: 'service-2', health: { maxHeapTotal: '1G' } },
   *   { service: 'service-3', workers: 2 },
   * ])
   *
   * In this example:
   * - `service-1` will have 2 workers and updated heap memory configurations.
   * - `service-2` will have updated heap memory settings (without changing workers).
   * - `service-3` will have its workers set to 2 but no change in memory settings.
   *
   * @throws {InvalidArgumentError} - Throws if any update parameter is invalid, such as:
   *   - Missing service ID.
   *   - Invalid worker count (not a positive integer).
   *   - Invalid memory size format for `maxHeapTotal` or `maxYoungGeneration`.
   * @throws {ServiceNotFoundError} - Throws if the specified service ID does not exist in the current service configuration.
   */
  async updateServicesResources (updates) {
    if (this.#status === 'stopping' || this.#status === 'closed') {
      this.logger.warn('Cannot update service resources when the runtime is stopping or closed')
      return
    }

    const ups = await this.#validateUpdateServiceResources(updates)
    const config = this.#configManager.current

    const report = []
    for (const update of ups) {
      const { serviceId, config: serviceConfig, workers, health, currentWorkers, currentHealth } = update

      if (workers && health) {
        const r = await this.#updateServiceWorkersAndHealth(
          serviceId,
          config,
          serviceConfig,
          workers,
          health,
          currentWorkers,
          currentHealth
        )
        report.push({
          service: serviceId,
          workers: r.workers,
          health: r.health
        })
      } else if (health) {
        const r = await this.#updateServiceHealth(
          serviceId,
          config,
          serviceConfig,
          currentWorkers,
          currentHealth,
          health
        )
        report.push({
          service: serviceId,
          health: r.health
        })
      } else if (workers) {
        const r = await this.#updateServiceWorkers(serviceId, config, serviceConfig, workers, currentWorkers)
        report.push({
          service: serviceId,
          workers: r.workers
        })
      }
>>>>>>> fa2f059f
    }
  }

  async #validateUpdateApplicationResources (updates) {
    if (!Array.isArray(updates)) {
      throw new InvalidArgumentError('updates', 'must be an array')
    }
    if (updates.length === 0) {
      throw new InvalidArgumentError('updates', 'must have at least one element')
    }

    const config = this.#config
    const validatedUpdates = []
    for (const update of updates) {
      const { application: applicationId } = update

      if (!applicationId) {
        throw new InvalidArgumentError('application', 'must be a string')
      }
      const applicationConfig = config.applications.find(s => s.id === applicationId)
      if (!applicationConfig) {
        throw new ApplicationNotFoundError(applicationId, Array.from(this.getApplicationsIds()).join(', '))
      }

      const { workers: currentWorkers, health: currentHealth } = await this.getApplicationResourcesInfo(applicationId)

      let workers
      if (update.workers !== undefined) {
        if (typeof update.workers !== 'number') {
          throw new InvalidArgumentError('workers', 'must be a number')
        }
        if (update.workers <= 0) {
          throw new InvalidArgumentError('workers', 'must be greater than 0')
        }
        if (update.workers > MAX_WORKERS) {
          throw new InvalidArgumentError('workers', `must be less than ${MAX_WORKERS}`)
        }

        if (currentWorkers === update.workers) {
          this.logger.warn(
            { applicationId, workers: update.workers },
            'No change in the number of workers for application'
          )
        } else {
          workers = update.workers
        }
      }

      let maxHeapTotal, maxYoungGeneration
      if (update.health) {
        if (update.health.maxHeapTotal !== undefined) {
          if (typeof update.health.maxHeapTotal === 'string') {
            try {
              maxHeapTotal = parseMemorySize(update.health.maxHeapTotal)
            } catch {
              throw new InvalidArgumentError('maxHeapTotal', 'must be a valid memory size')
            }
          } else if (typeof update.health.maxHeapTotal === 'number') {
            maxHeapTotal = update.health.maxHeapTotal
            if (update.health.maxHeapTotal <= 0) {
              throw new InvalidArgumentError('maxHeapTotal', 'must be greater than 0')
            }
          } else {
<<<<<<< HEAD
            throw new InvalidArgumentError('maxHeapTotal', 'must be a number or a string representing a memory size')
=======
            throw new errors.InvalidArgumentError(
              'maxHeapTotal',
              'must be a number or a string representing a memory size'
            )
>>>>>>> fa2f059f
          }

          if (currentHealth.maxHeapTotal === maxHeapTotal) {
            this.logger.warn({ applicationId, maxHeapTotal }, 'No change in the max heap total for application')
            maxHeapTotal = undefined
          }
        }

        if (update.health.maxYoungGeneration !== undefined) {
          if (typeof update.health.maxYoungGeneration === 'string') {
            try {
              maxYoungGeneration = parseMemorySize(update.health.maxYoungGeneration)
            } catch {
              throw new InvalidArgumentError('maxYoungGeneration', 'must be a valid memory size')
            }
          } else if (typeof update.health.maxYoungGeneration === 'number') {
            maxYoungGeneration = update.health.maxYoungGeneration
            if (update.health.maxYoungGeneration <= 0) {
              throw new InvalidArgumentError('maxYoungGeneration', 'must be greater than 0')
            }
          } else {
<<<<<<< HEAD
            throw new InvalidArgumentError(
=======
            throw new errors.InvalidArgumentError(
>>>>>>> fa2f059f
              'maxYoungGeneration',
              'must be a number or a string representing a memory size'
            )
          }

          if (currentHealth.maxYoungGeneration && currentHealth.maxYoungGeneration === maxYoungGeneration) {
            this.logger.warn(
              { applicationId, maxYoungGeneration },
              'No change in the max young generation for application'
            )
            maxYoungGeneration = undefined
          }
        }
      }

      if (workers || maxHeapTotal || maxYoungGeneration) {
        let health
        if (maxHeapTotal || maxYoungGeneration) {
          health = {}
          if (maxHeapTotal) {
            health.maxHeapTotal = maxHeapTotal
          }
          if (maxYoungGeneration) {
            health.maxYoungGeneration = maxYoungGeneration
          }
        }
        validatedUpdates.push({
          applicationId,
          config: applicationConfig,
          workers,
          health,
          currentWorkers,
          currentHealth
        })
      }
    }

    return validatedUpdates
  }

<<<<<<< HEAD
  async #updateApplicationWorkersAndHealth (
    applicationId,
    config,
    applicationConfig,
=======
  async #updateServiceWorkersAndHealth (
    serviceId,
    config,
    serviceConfig,
>>>>>>> fa2f059f
    workers,
    health,
    currentWorkers,
    currentHealth
  ) {
    if (currentWorkers > workers) {
      // stop workers
      const reportWorkers = await this.#updateApplicationWorkers(
        applicationId,
        config,
        applicationConfig,
        workers,
        currentWorkers
      )
      // update heap for current workers
<<<<<<< HEAD
      const reportHealth = await this.#updateApplicationHealth(
        applicationId,
        config,
        applicationConfig,
=======
      const reportHealth = await this.#updateServiceHealth(
        serviceId,
        config,
        serviceConfig,
>>>>>>> fa2f059f
        workers,
        currentHealth,
        health
      )

      return { workers: reportWorkers, health: reportHealth }
    } else {
      // update application heap
      await this.#updateApplicationConfigHealth(applicationId, health)
      // start new workers with new heap
      const reportWorkers = await this.#updateApplicationWorkers(
        applicationId,
        config,
        applicationConfig,
        workers,
        currentWorkers
      )
      // update heap for current workers
<<<<<<< HEAD
      const reportHealth = await this.#updateApplicationHealth(
        applicationId,
        config,
        applicationConfig,
=======
      const reportHealth = await this.#updateServiceHealth(
        serviceId,
        config,
        serviceConfig,
>>>>>>> fa2f059f
        currentWorkers,
        currentHealth,
        health,
        false
      )

      return { workers: reportWorkers, health: reportHealth }
    }
  }

<<<<<<< HEAD
  async #updateApplicationHealth (
    applicationId,
    config,
    applicationConfig,
=======
  async #updateServiceHealth (
    serviceId,
    config,
    serviceConfig,
>>>>>>> fa2f059f
    currentWorkers,
    currentHealth,
    health,
    updateConfig = true
  ) {
    const report = {
      current: currentHealth,
      new: health,
      updated: []
    }
    try {
      if (updateConfig) {
        await this.#updateApplicationConfigHealth(applicationId, health)
      }

      for (let i = 0; i < currentWorkers; i++) {
        this.logger.info(
          { health: { current: currentHealth, new: health } },
<<<<<<< HEAD
          `Restarting application "${applicationId}" worker ${i} to update config health heap...`
        )

        const worker = await this.#getWorkerById(applicationId, i)
=======
          `Restarting service "${serviceId}" worker ${i} to update config health heap...`
        )

        const worker = await this.#getWorkerById(serviceId, i)
>>>>>>> fa2f059f
        if (health.maxHeapTotal) {
          worker[kConfig].health.maxHeapTotal = health.maxHeapTotal
        }
        if (health.maxYoungGeneration) {
          worker[kConfig].health.maxYoungGeneration = health.maxYoungGeneration
        }

        await this.#replaceWorker(config, applicationConfig, currentWorkers, applicationId, i, worker)
        report.updated.push(i)
        this.logger.info(
          { health: { current: currentHealth, new: health } },
<<<<<<< HEAD
          `Restarted application "${applicationId}" worker ${i}`
=======
          `Restarted service "${serviceId}" worker ${i}`
>>>>>>> fa2f059f
        )
      }
      report.success = true
    } catch (err) {
      if (report.updated.length < 1) {
        this.logger.error({ err }, 'Cannot update application health heap, no worker updated')
        await this.#updateApplicationConfigHealth(applicationId, currentHealth)
      } else {
        this.logger.error(
          { err },
<<<<<<< HEAD
          `Cannot update application health heap, updated workers: ${report.updated.length} out of ${currentWorkers}`
=======
          `Cannot update service health heap, updated workers: ${report.updated.length} out of ${currentWorkers}`
>>>>>>> fa2f059f
        )
      }
      report.success = false
    }
    return report
  }

  async #updateApplicationWorkers (applicationId, config, applicationConfig, workers, currentWorkers) {
    const report = {
      current: currentWorkers,
      new: workers
    }
    if (currentWorkers < workers) {
      report.started = []
      try {
        await this.#updateApplicationConfigWorkers(applicationId, workers)
        for (let i = currentWorkers; i < workers; i++) {
          await this.#setupWorker(config, applicationConfig, workers, applicationId, i)
          await this.#startWorker(config, applicationConfig, workers, applicationId, i, false, 0)
          report.started.push(i)
        }
        report.success = true
      } catch (err) {
        if (report.started.length < 1) {
          this.logger.error({ err }, 'Cannot start application workers, no worker started')
          await this.#updateApplicationConfigWorkers(applicationId, currentWorkers)
        } else {
          this.logger.error(
            { err },
<<<<<<< HEAD
            `Cannot start application workers, started workers: ${report.started.length} out of ${workers}`
          )
          await this.#updateApplicationConfigWorkers(applicationId, currentWorkers + report.started.length)
=======
            `Cannot start service workers, started workers: ${report.started.length} out of ${workers}`
          )
          await this.#updateServiceConfigWorkers(serviceId, currentWorkers + report.started.length)
>>>>>>> fa2f059f
        }
        report.success = false
      }
    } else {
      // keep the current workers count until all the application workers are all stopped
      report.stopped = []
      try {
        for (let i = currentWorkers - 1; i >= workers; i--) {
          const worker = await this.#getWorkerById(applicationId, i, false, false)
          await sendViaITC(worker, 'removeFromMesh')
          await this.#stopWorker(currentWorkers, applicationId, i, false, worker, [])
          report.stopped.push(i)
        }
        await this.#updateApplicationConfigWorkers(applicationId, workers)
        report.success = true
      } catch (err) {
        if (report.stopped.length < 1) {
          this.logger.error({ err }, 'Cannot stop application workers, no worker stopped')
        } else {
          this.logger.error(
            { err },
<<<<<<< HEAD
            `Cannot stop application workers, stopped workers: ${report.stopped.length} out of ${workers}`
          )
          await this.#updateApplicationConfigWorkers(applicationId, currentWorkers - report.stopped)
=======
            `Cannot stop service workers, stopped workers: ${report.stopped.length} out of ${workers}`
          )
          await this.#updateServiceConfigWorkers(serviceId, currentWorkers - report.stopped)
>>>>>>> fa2f059f
        }
        report.success = false
      }
    }
    return report
  }
}<|MERGE_RESOLUTION|>--- conflicted
+++ resolved
@@ -1,4 +1,3 @@
-<<<<<<< HEAD
 import {
   deepmerge,
   ensureError,
@@ -47,43 +46,6 @@
 import {
   kApplicationId,
   kConfig,
-=======
-'use strict'
-
-const { ITC } = require('@platformatic/itc')
-const {
-  features,
-  ensureLoggableError,
-  executeWithTimeout,
-  deepmerge,
-  parseMemorySize,
-  kTimeout
-} = require('@platformatic/utils')
-const { once, EventEmitter } = require('node:events')
-const { createReadStream, watch, existsSync } = require('node:fs')
-const { readdir, readFile, stat, access } = require('node:fs/promises')
-const { STATUS_CODES } = require('node:http')
-const { join } = require('node:path')
-const { setTimeout: sleep, setImmediate: immediate } = require('node:timers/promises')
-const { Worker } = require('node:worker_threads')
-const ts = require('tail-file-stream')
-const { Agent, interceptors: undiciInterceptors, request } = require('undici')
-const { createThreadInterceptor } = require('undici-thread-interceptor')
-const SonicBoom = require('sonic-boom')
-
-const { checkDependencies, topologicalSort } = require('./dependencies')
-const errors = require('./errors')
-const { createLogger } = require('./logger')
-const { startManagementApi } = require('./management-api')
-const { startPrometheusServer } = require('./prom-server')
-const { startScheduler } = require('./scheduler')
-const { createSharedStore } = require('./shared-http-cache')
-const { getRuntimeTmpDir } = require('./utils')
-const { sendViaITC, waitEventFromITC } = require('./worker/itc')
-const { RoundRobinMap } = require('./worker/round-robin-map.js')
-const {
-  kId,
->>>>>>> fa2f059f
   kFullId,
   kHealthCheckTimer,
   kId,
@@ -1172,30 +1134,9 @@
     return this.#sharedHttpCache.setValue(request, response, payload)
   }
 
-<<<<<<< HEAD
   #deleteHttpCacheValue ({ request }) {
     if (!this.#sharedHttpCache) {
       return
-=======
-  async updateSharedContext (options = {}) {
-    const { context, overwrite = false } = options
-
-    const sharedContext = overwrite ? {} : this.#sharedContext
-    Object.assign(sharedContext, context)
-
-    this.#sharedContext = sharedContext
-
-    const promises = []
-    for (const worker of this.#workers.values()) {
-      promises.push(sendViaITC(worker, 'setSharedContext', sharedContext))
-    }
-
-    const results = await Promise.allSettled(promises)
-    for (const result of results) {
-      if (result.status === 'rejected') {
-        this.logger.error({ err: result.reason }, 'Cannot update shared context')
-      }
->>>>>>> fa2f059f
     }
 
     return this.#sharedHttpCache.delete(request)
@@ -1664,11 +1605,7 @@
         // however, the health event will start when the worker is started
         this.#setupHealthCheck(
           config,
-<<<<<<< HEAD
           applicationConfig,
-=======
-          serviceConfig,
->>>>>>> fa2f059f
           workersCount,
           id,
           index,
@@ -1756,11 +1693,7 @@
       this.logger.info(`Stopping the ${label}...`)
     }
 
-<<<<<<< HEAD
-    const exitTimeout = this.#config.gracefulShutdown.runtime
-=======
-    const exitTimeout = this.#configManager.current.gracefulShutdown.service
->>>>>>> fa2f059f
+    const exitTimeout = this.#config.gracefulShutdown.application
     const exitPromise = once(worker, 'exit')
 
     // Always send the stop message, it will shut down workers that only had ITC and interceptors setup
@@ -2152,107 +2085,7 @@
       application.health.maxHeapTotal = maxHeapTotal
     }
     if (maxYoungGeneration) {
-<<<<<<< HEAD
       application.health.maxYoungGeneration = maxYoungGeneration
-=======
-      service.health.maxYoungGeneration = maxYoungGeneration
-    }
-  }
-
-  /**
-   * Updates the resources of the services, such as the number of workers and health configurations (e.g., heap memory settings).
-   *
-   * This function handles three update scenarios for each service:
-   *  1. **Updating workers only**: Adjusts the number of workers for the service.
-   *  2. **Updating health configurations only**: Updates health parameters like `maxHeapTotal` or `maxYoungGeneration`.
-   *  3. **Updating both workers and health configurations**: Scales the workers and also applies health settings.
-   *
-   * When updating both workers and health:
-   *  - **Scaling down workers**: Stops extra workers, then restarts the remaining workers with the previous settings.
-   *  - **Scaling up workers**: Starts new workers with the updated heap settings, then restarts the old workers with the updated settings.
-   *
-   * Scaling up new resources (workers and/or heap memory) may fails due to insufficient memory, in this case the operation may fail partially or entirely.
-   * Scaling down is expected to succeed without issues.
-   *
-   * @param {Array<Object>} updates - An array of objects that define the updates for each service.
-   * @param {string} updates[].service - The ID of the service to update.
-   * @param {number} [updates[].workers] - The desired number of workers for the service. If omitted, workers will not be updated.
-   * @param {Object} [updates[].health] - The health configuration to update for the service, which may include:
-   *   @param {string|number} [updates[].health.maxHeapTotal] - The maximum heap memory for the service. Can be a valid memory string (e.g., '1G', '512MB') or a number representing bytes.
-   *   @param {string|number} [updates[].health.maxYoungGeneration] - The maximum young generation memory for the service. Can be a valid memory string (e.g., '128MB') or a number representing bytes.
-   *
-   * @returns {Promise<Array<Object>>} - A promise that resolves to an array of reports for each service, detailing the success or failure of the operations:
-   *   - `service`: The service ID.
-   *   - `workers`: The workers' update report, including the current, new number of workers, started workers, and success status.
-   *   - `health`: The health update report, showing the current and new heap settings, updated workers, and success status.
-   *
-   * @example
-   * await runtime.updateServicesResources([
-   *   { service: 'service-1', workers: 2, health: { maxHeapTotal: '1G', maxYoungGeneration: '128 MB' } },
-   *   { service: 'service-2', health: { maxHeapTotal: '1G' } },
-   *   { service: 'service-3', workers: 2 },
-   * ])
-   *
-   * In this example:
-   * - `service-1` will have 2 workers and updated heap memory configurations.
-   * - `service-2` will have updated heap memory settings (without changing workers).
-   * - `service-3` will have its workers set to 2 but no change in memory settings.
-   *
-   * @throws {InvalidArgumentError} - Throws if any update parameter is invalid, such as:
-   *   - Missing service ID.
-   *   - Invalid worker count (not a positive integer).
-   *   - Invalid memory size format for `maxHeapTotal` or `maxYoungGeneration`.
-   * @throws {ServiceNotFoundError} - Throws if the specified service ID does not exist in the current service configuration.
-   */
-  async updateServicesResources (updates) {
-    if (this.#status === 'stopping' || this.#status === 'closed') {
-      this.logger.warn('Cannot update service resources when the runtime is stopping or closed')
-      return
-    }
-
-    const ups = await this.#validateUpdateServiceResources(updates)
-    const config = this.#configManager.current
-
-    const report = []
-    for (const update of ups) {
-      const { serviceId, config: serviceConfig, workers, health, currentWorkers, currentHealth } = update
-
-      if (workers && health) {
-        const r = await this.#updateServiceWorkersAndHealth(
-          serviceId,
-          config,
-          serviceConfig,
-          workers,
-          health,
-          currentWorkers,
-          currentHealth
-        )
-        report.push({
-          service: serviceId,
-          workers: r.workers,
-          health: r.health
-        })
-      } else if (health) {
-        const r = await this.#updateServiceHealth(
-          serviceId,
-          config,
-          serviceConfig,
-          currentWorkers,
-          currentHealth,
-          health
-        )
-        report.push({
-          service: serviceId,
-          health: r.health
-        })
-      } else if (workers) {
-        const r = await this.#updateServiceWorkers(serviceId, config, serviceConfig, workers, currentWorkers)
-        report.push({
-          service: serviceId,
-          workers: r.workers
-        })
-      }
->>>>>>> fa2f059f
     }
   }
 
@@ -2316,14 +2149,7 @@
               throw new InvalidArgumentError('maxHeapTotal', 'must be greater than 0')
             }
           } else {
-<<<<<<< HEAD
             throw new InvalidArgumentError('maxHeapTotal', 'must be a number or a string representing a memory size')
-=======
-            throw new errors.InvalidArgumentError(
-              'maxHeapTotal',
-              'must be a number or a string representing a memory size'
-            )
->>>>>>> fa2f059f
           }
 
           if (currentHealth.maxHeapTotal === maxHeapTotal) {
@@ -2345,11 +2171,7 @@
               throw new InvalidArgumentError('maxYoungGeneration', 'must be greater than 0')
             }
           } else {
-<<<<<<< HEAD
             throw new InvalidArgumentError(
-=======
-            throw new errors.InvalidArgumentError(
->>>>>>> fa2f059f
               'maxYoungGeneration',
               'must be a number or a string representing a memory size'
             )
@@ -2390,17 +2212,10 @@
     return validatedUpdates
   }
 
-<<<<<<< HEAD
   async #updateApplicationWorkersAndHealth (
     applicationId,
     config,
     applicationConfig,
-=======
-  async #updateServiceWorkersAndHealth (
-    serviceId,
-    config,
-    serviceConfig,
->>>>>>> fa2f059f
     workers,
     health,
     currentWorkers,
@@ -2416,17 +2231,10 @@
         currentWorkers
       )
       // update heap for current workers
-<<<<<<< HEAD
       const reportHealth = await this.#updateApplicationHealth(
         applicationId,
         config,
         applicationConfig,
-=======
-      const reportHealth = await this.#updateServiceHealth(
-        serviceId,
-        config,
-        serviceConfig,
->>>>>>> fa2f059f
         workers,
         currentHealth,
         health
@@ -2445,17 +2253,10 @@
         currentWorkers
       )
       // update heap for current workers
-<<<<<<< HEAD
       const reportHealth = await this.#updateApplicationHealth(
         applicationId,
         config,
         applicationConfig,
-=======
-      const reportHealth = await this.#updateServiceHealth(
-        serviceId,
-        config,
-        serviceConfig,
->>>>>>> fa2f059f
         currentWorkers,
         currentHealth,
         health,
@@ -2466,17 +2267,10 @@
     }
   }
 
-<<<<<<< HEAD
   async #updateApplicationHealth (
     applicationId,
     config,
     applicationConfig,
-=======
-  async #updateServiceHealth (
-    serviceId,
-    config,
-    serviceConfig,
->>>>>>> fa2f059f
     currentWorkers,
     currentHealth,
     health,
@@ -2495,17 +2289,10 @@
       for (let i = 0; i < currentWorkers; i++) {
         this.logger.info(
           { health: { current: currentHealth, new: health } },
-<<<<<<< HEAD
           `Restarting application "${applicationId}" worker ${i} to update config health heap...`
         )
 
         const worker = await this.#getWorkerById(applicationId, i)
-=======
-          `Restarting service "${serviceId}" worker ${i} to update config health heap...`
-        )
-
-        const worker = await this.#getWorkerById(serviceId, i)
->>>>>>> fa2f059f
         if (health.maxHeapTotal) {
           worker[kConfig].health.maxHeapTotal = health.maxHeapTotal
         }
@@ -2517,11 +2304,7 @@
         report.updated.push(i)
         this.logger.info(
           { health: { current: currentHealth, new: health } },
-<<<<<<< HEAD
           `Restarted application "${applicationId}" worker ${i}`
-=======
-          `Restarted service "${serviceId}" worker ${i}`
->>>>>>> fa2f059f
         )
       }
       report.success = true
@@ -2532,11 +2315,7 @@
       } else {
         this.logger.error(
           { err },
-<<<<<<< HEAD
           `Cannot update application health heap, updated workers: ${report.updated.length} out of ${currentWorkers}`
-=======
-          `Cannot update service health heap, updated workers: ${report.updated.length} out of ${currentWorkers}`
->>>>>>> fa2f059f
         )
       }
       report.success = false
@@ -2566,15 +2345,9 @@
         } else {
           this.logger.error(
             { err },
-<<<<<<< HEAD
             `Cannot start application workers, started workers: ${report.started.length} out of ${workers}`
           )
           await this.#updateApplicationConfigWorkers(applicationId, currentWorkers + report.started.length)
-=======
-            `Cannot start service workers, started workers: ${report.started.length} out of ${workers}`
-          )
-          await this.#updateServiceConfigWorkers(serviceId, currentWorkers + report.started.length)
->>>>>>> fa2f059f
         }
         report.success = false
       }
@@ -2596,15 +2369,9 @@
         } else {
           this.logger.error(
             { err },
-<<<<<<< HEAD
             `Cannot stop application workers, stopped workers: ${report.stopped.length} out of ${workers}`
           )
           await this.#updateApplicationConfigWorkers(applicationId, currentWorkers - report.stopped)
-=======
-            `Cannot stop service workers, stopped workers: ${report.stopped.length} out of ${workers}`
-          )
-          await this.#updateServiceConfigWorkers(serviceId, currentWorkers - report.stopped)
->>>>>>> fa2f059f
         }
         report.success = false
       }
