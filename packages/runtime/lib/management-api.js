import fastifyAccepts from '@fastify/accepts'
import fastifyWebsocket from '@fastify/websocket'
import { createDirectory, safeRemove } from '@platformatic/foundation'
import fastify from 'fastify'
import { platform, tmpdir } from 'node:os'
import { join } from 'node:path'
import { setTimeout as sleep } from 'node:timers/promises'
import { createWebSocketStream } from 'ws'

const PLATFORMATIC_TMP_DIR = join(tmpdir(), 'platformatic', 'runtimes')

export async function managementApiPlugin (app, opts) {
  app.register(fastifyAccepts)

  const runtime = opts.runtime

  app.get('/status', async () => {
    const status = runtime.getRuntimeStatus()
    return { status }
  })

  app.get('/metadata', async () => {
    return runtime.getRuntimeMetadata()
  })

  app.get('/config', async () => {
    return runtime.getRuntimeConfig()
  })

  app.get('/env', async () => {
    return { ...process.env, ...runtime.getRuntimeEnv() }
  })

  app.post('/stop', async () => {
    app.log.debug('stop applications')
    await runtime.close()
  })

  app.post('/restart', async () => {
    app.log.debug('restart applications')
    await runtime.restart()
  })

  app.get('/applications', async () => {
    return runtime.getApplications()
  })

  app.get('/applications/:id', async request => {
    const { id } = request.params
    app.log.debug('get application details', { id })
    return runtime.getApplicationDetails(id)
  })

  app.get('/applications/:id/config', async request => {
    const { id } = request.params
    app.log.debug('get application config', { id })
    return runtime.getApplicationConfig(id)
  })

  app.get('/applications/:id/env', async request => {
    const { id } = request.params
    app.log.debug('get application config', { id })
    return runtime.getApplicationEnv(id)
  })

  app.get('/applications/:id/openapi-schema', async request => {
    const { id } = request.params
    app.log.debug('get openapi-schema', { id })
    return runtime.getApplicationOpenapiSchema(id)
  })

  app.get('/applications/:id/graphql-schema', async request => {
    const { id } = request.params
    app.log.debug('get graphql-schema', { id })
    return runtime.getApplicationGraphqlSchema(id)
  })

  app.post('/applications/:id/start', async request => {
    const { id } = request.params
    app.log.debug('start application', { id })
    await runtime.startApplication(id)
  })

  app.post('/applications/:id/stop', async request => {
    const { id } = request.params
    app.log.debug('stop application', { id })
    await runtime.stopApplication(id)
  })

<<<<<<< HEAD
  app.all('/applications/:id/proxy/*', async (request, reply) => {
=======
  app.post('/services/:id/pprof/start', async (request, reply) => {
    const { id } = request.params
    app.log.debug('start profiling', { id })

    const options = request.body || {}
    await runtime.startServiceProfiling(id, options)
    reply.code(200).send({})
  })

  app.post('/services/:id/pprof/stop', async (request, reply) => {
    const { id } = request.params
    app.log.debug('stop profiling', { id })

    const profileData = await runtime.stopServiceProfiling(id)
    reply.type('application/octet-stream').code(200).send(profileData)
  })

  app.all('/services/:id/proxy/*', async (request, reply) => {
>>>>>>> 7e315236
    const { id, '*': requestUrl } = request.params
    app.log.debug('proxy request', { id, requestUrl })

    delete request.headers.connection
    delete request.headers['content-length']
    delete request.headers['content-encoding']
    delete request.headers['transfer-encoding']

    const injectParams = {
      method: request.method,
      url: requestUrl || '/',
      headers: request.headers,
      query: request.query,
      body: request.body
    }

    const res = await runtime.inject(id, injectParams)

    delete res.headers['content-length']
    delete res.headers['transfer-encoding']

    reply.code(res.statusCode).headers(res.headers).send(res.body)
  })

  app.get('/metrics', { logLevel: 'debug' }, async (req, reply) => {
    const accepts = req.accepts()

    if (!accepts.type('text/plain') && accepts.type('application/json')) {
      const { metrics } = await runtime.getMetrics('json')
      return metrics
    }

    reply.type('text/plain')
    const { metrics } = await runtime.getMetrics('text')
    return metrics
  })

  app.get('/metrics/live', { websocket: true }, async socket => {
    const cachedMetrics = runtime.getCachedMetrics()
    if (cachedMetrics.length > 0) {
      const serializedMetrics = cachedMetrics.map(metric => JSON.stringify(metric)).join('\n')
      socket.send(serializedMetrics + '\n')
    }

    const eventHandler = metrics => {
      const serializedMetrics = JSON.stringify(metrics)
      socket.send(serializedMetrics + '\n')
    }

    runtime.on('metrics', eventHandler)

    socket.on('error', () => {
      runtime.off('metrics', eventHandler)
    })

    socket.on('close', () => {
      runtime.off('metrics', eventHandler)
    })
  })

  app.get('/logs/live', { websocket: true }, async (socket, req) => {
    runtime.addLoggerDestination(createWebSocketStream(socket))
  })
}

export async function startManagementApi (runtime) {
  const runtimePID = process.pid

  const runtimePIDDir = join(PLATFORMATIC_TMP_DIR, runtimePID.toString())
  if (platform() !== 'win32') {
    await createDirectory(runtimePIDDir, true)
  }

  let socketPath = null
  if (platform() === 'win32') {
    socketPath = '\\\\.\\pipe\\platformatic-' + runtimePID.toString()
  } else {
    socketPath = join(runtimePIDDir, 'socket')
  }

  const managementApi = fastify()
  managementApi.register(fastifyWebsocket)
  managementApi.register(managementApiPlugin, { runtime, prefix: '/api/v1' })

  managementApi.addHook('onClose', async () => {
    if (platform() !== 'win32') {
      await safeRemove(runtimePIDDir)
    }
  })

  // When the runtime closes, close the management API as well
  runtime.on('closed', managementApi.close.bind(managementApi))

  /*
    If runtime are started multiple times in a short
    period of time (like in tests), there is a chance that the pipe is still in use
    as the manament API server is closed after the runtime is closed (see event handler above).

    Since it's a very rare case, we simply retry couple of times.
  */
  for (let i = 0; i < 5; i++) {
    try {
      await managementApi.listen({ path: socketPath })
      break
    } catch (e) {
      if (i === 5) {
        throw e
      }

      await sleep(100)
    }
  }

  return managementApi
}<|MERGE_RESOLUTION|>--- conflicted
+++ resolved
@@ -87,28 +87,7 @@
     await runtime.stopApplication(id)
   })
 
-<<<<<<< HEAD
   app.all('/applications/:id/proxy/*', async (request, reply) => {
-=======
-  app.post('/services/:id/pprof/start', async (request, reply) => {
-    const { id } = request.params
-    app.log.debug('start profiling', { id })
-
-    const options = request.body || {}
-    await runtime.startServiceProfiling(id, options)
-    reply.code(200).send({})
-  })
-
-  app.post('/services/:id/pprof/stop', async (request, reply) => {
-    const { id } = request.params
-    app.log.debug('stop profiling', { id })
-
-    const profileData = await runtime.stopServiceProfiling(id)
-    reply.type('application/octet-stream').code(200).send(profileData)
-  })
-
-  app.all('/services/:id/proxy/*', async (request, reply) => {
->>>>>>> 7e315236
     const { id, '*': requestUrl } = request.params
     app.log.debug('proxy request', { id, requestUrl })
 
@@ -131,6 +110,23 @@
     delete res.headers['transfer-encoding']
 
     reply.code(res.statusCode).headers(res.headers).send(res.body)
+  })
+
+  app.post('/services/:id/pprof/start', async (request, reply) => {
+    const { id } = request.params
+    app.log.debug('start profiling', { id })
+
+    const options = request.body || {}
+    await runtime.startApplicationProfiling(id, options)
+    reply.code(200).send({})
+  })
+
+  app.post('/services/:id/pprof/stop', async (request, reply) => {
+    const { id } = request.params
+    app.log.debug('stop profiling', { id })
+
+    const profileData = await runtime.stopApplicationProfiling(id)
+    reply.type('application/octet-stream').code(200).send(profileData)
   })
 
   app.get('/metrics', { logLevel: 'debug' }, async (req, reply) => {
