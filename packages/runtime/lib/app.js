'use strict'
const { once } = require('node:events')
const { dirname } = require('node:path')
const {
<<<<<<< HEAD
=======
  addLoggerToTheConfig
} = require('@platformatic/service')
const { FileWatcher } = require('@platformatic/utils')
const {
>>>>>>> 6a19d16a
  buildServer,
  loadConfig
} = require('./unified-api')

class PlatformaticApp {
  #hotReload
  #loaderPort
  #restarting
  #started
  #originalWatch
  #logger

  constructor (appConfig, loaderPort, logger) {
    this.appConfig = appConfig
    this.config = null
    this.#hotReload = false
    this.#loaderPort = loaderPort
    this.#restarting = false
    this.server = null
    this.#started = false
    this.#originalWatch = null
    this.#logger = logger
  }

  async restart (force) {
    if (this.#restarting) {
      return
    }

    if (!this.#hotReload && !force) {
      return
    }

    this.#restarting = true
    await this.stop()

    /* c8 ignore next 4 - tests may not pass in a MessagePort. */
    if (this.#loaderPort) {
      this.#loaderPort.postMessage('plt:clear-cache')
      await once(this.#loaderPort, 'message')
    }

    await this.start()
    this.#restarting = false
  }

  async start () {
    if (this.#started) {
      throw new Error('application is already started')
    }

    await this.#initializeConfig()
    const { configManager } = this.config
    const config = configManager.current

    this.#originalWatch = config.watch
    config.watch = false
    this.#setuplogger(configManager)

    try {
      // If this is a restart, have the fastify server restart itself. If this
      // is not a restart, then create a new server.
      if (this.#restarting) {
        await this.server.restart()
      } else {
        this.server = await buildServer({
          ...config,
          configManager
        })
      }
    } catch (err) {
      this.#logAndExit(err)
    }

    this.server.platformatic.configManager = configManager
    this.server.platformatic.config = config

    if (config.plugins !== undefined && this.#originalWatch !== false) {
      this.#startFileWatching()
    }

    this.#started = true

    if (this.appConfig.entrypoint && !this.#restarting) {
      try {
        await this.server.start()
        /* c8 ignore next 5 */
      } catch (err) {
        this.server.log.error({ err })
        process.exit(1)
      }
    }
  }

  async stop () {
    if (!this.#started) {
      throw new Error('application has not been started')
    }

    if (!this.#restarting) {
      await this.server.close()
    }

    await this.#stopFileWatching()
    this.#started = false
  }

  async handleProcessLevelEvent ({ msg, signal, err }) {
    if (msg === 'plt:start') {
      await this.start()
      return
    }

    if (!this.server) {
      return false
    }

    if (msg === 'plt:restart') {
      await this.restart(true)
      return
    }

    if (msg === 'plt:stop') {
      await this.stop()
      return
    }

    if (signal === 'SIGUSR2') {
      this.server.log.info('reloading configuration')
      await this.restart()
      return false
    }

    if (err) {
      this.server.log.error({
        err: {
          message: err?.message,
          stack: err?.stack
        }
      }, 'exiting')
    } else if (signal) {
      this.server.log.info({ signal }, 'received signal')
    }

    if (this.#started) {
      await this.stop()
    }
  }

  async #initializeConfig () {
    const appConfig = this.appConfig

    this.config = await loadConfig({}, ['-c', appConfig.config], null, {
      watch: true,
      onMissingEnv (key) {
        return appConfig.localServiceEnvVars.get(key)
      }
    })
    const { args, configManager } = this.config

    if (appConfig._configOverrides instanceof Map) {
      try {
        appConfig._configOverrides.forEach((value, key) => {
          if (typeof key !== 'string') {
            throw new Error('config path must be a string.')
          }

          const parts = key.split('.')
          let next = configManager.current
          let obj

          for (let i = 0; next !== undefined && i < parts.length; ++i) {
            obj = next
            next = obj[parts[i]]
          }

          if (next !== undefined) {
            obj[parts.at(-1)] = value
          }
        })
      } catch (err) {
        configManager.stopWatching()
        throw err
      }
    }

    this.#setuplogger(configManager)

    this.#hotReload = args.hotReload && this.appConfig.hotReload

    if (configManager.current.plugins) {
      if (this.#hotReload) {
        this.#hotReload = configManager.current.plugins.hotReload
      }

      configManager.current.plugins.hotReload = false
    }

    configManager.on('update', async (newConfig) => {
      /* c8 ignore next 4 */
      this.server.platformatic.config = newConfig
      this.server.log.debug('config changed')
      this.server.log.trace({ newConfig }, 'new config')
      await this.restart()
    })

    configManager.on('error', (err) => {
      /* c8 ignore next */
      this.server.log.error({ err }, 'error reloading the configuration')
    })
  }

  #setuplogger (configManager) {
    // Set the logger if not present (and the config supports it).
    if (configManager.current.server) {
      const childLogger = this.#logger.child({
        name: this.appConfig.id
      }, { level: configManager.current.server.logger?.level || 'info' })
      configManager.current.server.logger = childLogger
    }
  }

  #startFileWatching () {
    const server = this.server
    const { configManager } = server.platformatic
    const fileWatcher = new FileWatcher({
      path: dirname(configManager.fullPath),
      /* c8 ignore next 2 */
      allowToWatch: this.#originalWatch?.allow,
      watchIgnore: this.#originalWatch?.ignore
    })

    fileWatcher.on('update', async () => {
      this.server.log.debug('files changed')
      this.restart()
    })

    fileWatcher.startWatching()
    server.log.debug('start watching files')
    server.platformatic.fileWatcher = fileWatcher
    server.platformatic.configManager.startWatching()
  }

  async #stopFileWatching () {
    const watcher = this.server.platformatic.fileWatcher

    if (watcher) {
      await watcher.stopWatching()
      this.server.log.debug('stop watching files')
      this.server.platformatic.fileWatcher = undefined
      this.server.platformatic.configManager.stopWatching()
    }
  }

  #logAndExit (err) {
    this.config?.configManager?.stopWatching()
    this.#logger.error({ err })
    process.exit(1)
  }
}

module.exports = { PlatformaticApp }<|MERGE_RESOLUTION|>--- conflicted
+++ resolved
@@ -1,14 +1,8 @@
 'use strict'
 const { once } = require('node:events')
 const { dirname } = require('node:path')
-const {
-<<<<<<< HEAD
-=======
-  addLoggerToTheConfig
-} = require('@platformatic/service')
 const { FileWatcher } = require('@platformatic/utils')
 const {
->>>>>>> 6a19d16a
   buildServer,
   loadConfig
 } = require('./unified-api')
