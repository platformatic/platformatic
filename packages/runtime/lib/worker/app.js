'use strict'

const { EventEmitter } = require('node:events')
const { FileWatcher } = require('@platformatic/utils')
const debounce = require('debounce')

const errors = require('../errors')
<<<<<<< HEAD
const defaultStackable = require('./default-stackable')
const { getServiceUrl, loadConfig } = require('../utils')
=======
const { getServiceUrl, loadConfig, loadEmptyConfig } = require('../utils')
>>>>>>> 8c5a1eae

class PlatformaticApp extends EventEmitter {
  #starting
  #started
  #listening
  #watch
  #fileWatcher
  #debouncedRestart
  #context

  constructor (appConfig, telemetryConfig, serverConfig, hasManagementApi, watch, metricsConfig) {
    super()
    this.appConfig = appConfig
    this.#watch = watch
    this.#starting = false
    this.#started = false
    this.#listening = false
    this.stackable = null
    this.#fileWatcher = null

    this.#context = {
      serviceId: this.appConfig.id,
      isEntrypoint: this.appConfig.entrypoint,
      telemetryConfig,
      metricsConfig,
      serverConfig,
      hasManagementApi: !!hasManagementApi,
      localServiceEnvVars: this.appConfig.localServiceEnvVars,
    }
  }

  getStatus () {
    if (this.#starting) return 'starting'
    if (this.#started) return 'started'
    return 'stopped'
  }

  async updateContext (context) {
    this.#context = { ...this.#context, ...context }
    if (this.stackable) {
      this.stackable.updateContext(context)
    }
  }

  async getBootstrapDependencies () {
    return this.stackable.getBootstrapDependencies()
  }

  async init () {
    try {
      const appConfig = this.appConfig
      let loadedConfig

      if (!appConfig.config) {
        loadedConfig = await loadEmptyConfig(
          appConfig.path,
          {
            onMissingEnv: this.#fetchServiceUrl,
            context: appConfig,
          },
          true
        )
      } else {
        loadedConfig = await loadConfig(
          {},
          ['-c', appConfig.config],
          {
            onMissingEnv: this.#fetchServiceUrl,
            context: appConfig,
          },
          true
        )
      }

      const app = loadedConfig.app

      const stackable = await app.buildStackable({
        onMissingEnv: this.#fetchServiceUrl,
        config: this.appConfig.config,
<<<<<<< HEAD
        context: this.#context,
=======
        context: {
          serviceId: this.appConfig.id,
          directory: appConfig.path,
          isEntrypoint: this.appConfig.entrypoint,
          telemetryConfig: this.#telemetryConfig,
          metricsConfig: this.#metricsConfig,
          serverConfig: this.#serverConfig,
          hasManagementApi: this.#hasManagementApi,
          localServiceEnvVars: this.appConfig.localServiceEnvVars,
        },
>>>>>>> 8c5a1eae
      })
      this.stackable = this.#wrapStackable(stackable)
    } catch (err) {
      this.#logAndExit(err)
    }
  }

  async start () {
    if (this.#starting || this.#started) {
      throw new errors.ApplicationAlreadyStartedError()
    }

    this.#starting = true

    try {
      await this.stackable.init?.()
    } catch (err) {
      this.#logAndExit(err)
    }

    if (this.#watch) {
<<<<<<< HEAD
      const watchConfig = await this.stackable.getWatchConfig()
=======
      const watchConfig = (await this.stackable.getWatchConfig?.()) || {
        enabled: false,
      }

>>>>>>> 8c5a1eae
      if (watchConfig.enabled !== false) {
        /* c8 ignore next 4 */
        this.#debouncedRestart = debounce(() => {
          this.stackable.log({ message: 'files changed', level: 'debug' })
          this.emit('changed')
        }, 100) // debounce restart for 100ms

        this.#startFileWatching(watchConfig)
      }
    }

    const listen = !!this.appConfig.useHttp
    try {
      await this.stackable.start({ listen })
      this.#listening = listen
      /* c8 ignore next 5 */
    } catch (err) {
      this.stackable.log({ message: err.message, level: 'debug' })
      this.#starting = false
      throw err
    }

    this.#started = true
    this.#starting = false
    this.emit('start')
  }

  async stop () {
    if (!this.#started || this.#starting) {
      throw new errors.ApplicationNotStartedError()
    }

    await this.#stopFileWatching()
    await this.stackable.stop()

    this.#started = false
    this.#starting = false
    this.#listening = false
    this.emit('stop')
  }

  async listen () {
    // This server is not an entrypoint or already listened in start. Behave as no-op.
    if (!this.appConfig.entrypoint || this.appConfig.useHttp || this.#listening) {
      return
    }

    await this.stackable.start({ listen: true })
  }

  #fetchServiceUrl (key, { parent, context: service }) {
    if (service.localServiceEnvVars.has(key)) {
      return service.localServiceEnvVars.get(key)
    } else if (!key.endsWith('_URL') || !parent.serviceId) {
      return null
    }

    return getServiceUrl(parent.serviceId)
  }

  #startFileWatching (watch) {
    if (this.#fileWatcher) {
      return
    }

    const fileWatcher = new FileWatcher({
      path: watch.path,
      /* c8 ignore next 2 */
      allowToWatch: watch?.allow,
      watchIgnore: watch?.ignore || [],
    })

    fileWatcher.on('update', this.#debouncedRestart)

    fileWatcher.startWatching()
    this.stackable.log({ message: 'start watching files', level: 'debug' })
    this.#fileWatcher = fileWatcher
  }

  async #stopFileWatching () {
    const watcher = this.#fileWatcher

    if (watcher) {
      this.stackable.log({ message: 'stop watching files', level: 'debug' })
      await watcher.stopWatching()
      this.#fileWatcher = null
    }
  }

  #logAndExit (err) {
    // Runtime logs here with console.error because stackable is not initialized
    console.error(
      JSON.stringify({
        msg: err.message,
        name: this.appConfig.id,
      })
    )
    process.exit(1)
  }

  #wrapStackable (stackable) {
    const newStackable = {}
    for (const method of Object.keys(defaultStackable)) {
      newStackable[method] = (...args) => {
        if (stackable[method]) {
          return stackable[method](...args)
        }
        return defaultStackable[method](...args)
      }
    }
    return newStackable
  }
}

module.exports = { PlatformaticApp }<|MERGE_RESOLUTION|>--- conflicted
+++ resolved
@@ -5,12 +5,8 @@
 const debounce = require('debounce')
 
 const errors = require('../errors')
-<<<<<<< HEAD
 const defaultStackable = require('./default-stackable')
-const { getServiceUrl, loadConfig } = require('../utils')
-=======
 const { getServiceUrl, loadConfig, loadEmptyConfig } = require('../utils')
->>>>>>> 8c5a1eae
 
 class PlatformaticApp extends EventEmitter {
   #starting
@@ -33,6 +29,7 @@
 
     this.#context = {
       serviceId: this.appConfig.id,
+      directory: this.appConfig.path,
       isEntrypoint: this.appConfig.entrypoint,
       telemetryConfig,
       metricsConfig,
@@ -90,20 +87,7 @@
       const stackable = await app.buildStackable({
         onMissingEnv: this.#fetchServiceUrl,
         config: this.appConfig.config,
-<<<<<<< HEAD
         context: this.#context,
-=======
-        context: {
-          serviceId: this.appConfig.id,
-          directory: appConfig.path,
-          isEntrypoint: this.appConfig.entrypoint,
-          telemetryConfig: this.#telemetryConfig,
-          metricsConfig: this.#metricsConfig,
-          serverConfig: this.#serverConfig,
-          hasManagementApi: this.#hasManagementApi,
-          localServiceEnvVars: this.appConfig.localServiceEnvVars,
-        },
->>>>>>> 8c5a1eae
       })
       this.stackable = this.#wrapStackable(stackable)
     } catch (err) {
@@ -125,14 +109,7 @@
     }
 
     if (this.#watch) {
-<<<<<<< HEAD
       const watchConfig = await this.stackable.getWatchConfig()
-=======
-      const watchConfig = (await this.stackable.getWatchConfig?.()) || {
-        enabled: false,
-      }
-
->>>>>>> 8c5a1eae
       if (watchConfig.enabled !== false) {
         /* c8 ignore next 4 */
         this.#debouncedRestart = debounce(() => {
