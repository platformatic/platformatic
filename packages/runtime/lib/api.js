'use strict'

const { getGlobalDispatcher, setGlobalDispatcher } = require('undici')
const FastifyUndiciDispatcher = require('fastify-undici-dispatcher')
const { PlatformaticApp } = require('./app')
const errors = require('./errors')
const { printSchema } = require('graphql')

class RuntimeApi {
  #services
  #dispatcher
  #logger

  constructor (config, logger, loaderPort) {
    this.#services = new Map()
    this.#logger = logger
    const telemetryConfig = config.telemetry

    for (let i = 0; i < config.services.length; ++i) {
      const service = config.services[i]
      const serviceTelemetryConfig = telemetryConfig ? { ...telemetryConfig, serviceName: `${telemetryConfig.serviceName}-${service.id}` } : null

      // If the service is an entrypoint and runtime server config is defined, use it.
      let serverConfig = null
      if (config.server && service.entrypoint) {
        serverConfig = config.server
      } else if (service.useHttp) {
        serverConfig = {
          port: 0,
          host: '127.0.0.1',
          keepAliveTimeout: 5000
        }
      }

      const app = new PlatformaticApp(service, loaderPort, logger, serviceTelemetryConfig, serverConfig)

      this.#services.set(service.id, app)
    }

    this.#dispatcher = new FastifyUndiciDispatcher({
      dispatcher: getGlobalDispatcher(),
      // setting the domain here allows for fail-fast scenarios
      domain: '.plt.local'
    })
    setGlobalDispatcher(this.#dispatcher)
  }

  async startListening (parentPort) {
    parentPort.on('message', async (message) => {
      const command = message?.command
      if (command) {
        if (command === 'plt:close') {
<<<<<<< HEAD
          if (this.#dispatcher) {
            await this.#dispatcher.close()
          }
          process.exit() // Exit the worker thread.
=======
          // We close everything because they might be using
          // a FinalizationRegistry and it may stuck us in an infinite loop.
          // This is a workaround for
          // https://github.com/nodejs/node/issues/47748
          // https://github.com/nodejs/node/issues/49344
          // Remove once https://github.com/nodejs/node/pull/51290 is released
          // on all lines.
          // Likelty to be removed when we drop support for Node.js 18.
          await this.#dispatcher.close()
          await this.stopServices()

          setImmediate(process.exit) // Exit the worker thread.
          return
>>>>>>> 89d28a36
        }

        const res = await this.#executeCommand(message)
        parentPort.postMessage(res)
        return
      }
      await this.#handleProcessLevelEvent(message)
    })
  }

  async #handleProcessLevelEvent (message) {
    const services = [...this.#services.values()]
    await Promise.allSettled(services.map(async (service) => {
      await service.handleProcessLevelEvent(message)
    }))

    for (const service of services) {
      if (service.getStatus() === 'started') {
        return
      }
    }

    if (this.#dispatcher) {
      await this.#dispatcher.close()
    }

    process.exit() // Exit the worker thread if all services are stopped
  }

  async #executeCommand (message) {
    const { operationId, command, params } = message
    try {
      const res = await this.#runCommandHandler(command, params)
      return { operationId, error: null, data: JSON.stringify(res || null) }
    } catch (err) {
      return { operationId, error: err.message }
    }
  }

  async #runCommandHandler (command, params) {
    switch (command) {
      case 'plt:start-services':
        return this.startServices(params)
      case 'plt:stop-services':
        return this.stopServices(params)
      case 'plt:restart-services':
        return this.#restartServices(params)
      case 'plt:get-entrypoint-details':
        return this.#getEntrypointDetails(params)
      case 'plt:get-services':
        return this.#getServices(params)
      case 'plt:get-service-details':
        return this.#getServiceDetails(params)
      case 'plt:get-service-config':
        return this.#getServiceConfig(params)
      case 'plt:get-service-openapi-schema':
        return this.#getServiceOpenapiSchema(params)
      case 'plt:get-service-graphql-schema':
        return this.#getServiceGraphqlSchema(params)
      case 'plt:start-service':
        return this.#startService(params)
      case 'plt:stop-service':
        return this.#stopService(params)
      case 'plt:inject':
        return this.#inject(params)
      /* c8 ignore next 2 */
      default:
        throw new errors.UnknownRuntimeAPICommandError(command)
    }
  }

  async startServices () {
    let entrypointUrl = null
    for (const service of this.#services.values()) {
      await service.start()

      if (service.appConfig.entrypoint) {
        entrypointUrl = service.server.url
      }

      const serviceUrl = new URL(service.appConfig.localUrl)
      this.#dispatcher.route(serviceUrl.host, service.server)
    }
    return entrypointUrl
  }

  async stopServices () {
    const stopServiceReqs = []
    for (const service of this.#services.values()) {
      const serviceStatus = service.getStatus()
      if (serviceStatus === 'started') {
        stopServiceReqs.push(service.stop())
      }
    }
    await Promise.all(stopServiceReqs)
  }

  async #restartServices () {
    let entrypointUrl = null
    for (const service of this.#services.values()) {
      if (service.server) {
        await service.restart(true)
      }

      if (service.appConfig.entrypoint) {
        entrypointUrl = service.server.url
      }

      const serviceUrl = new URL(service.appConfig.localUrl)
      this.#dispatcher.route(serviceUrl.host, service.server)
    }
    return entrypointUrl
  }

  #getEntrypointDetails () {
    for (const service of this.#services.values()) {
      if (service.appConfig.entrypoint) {
        return this.#getServiceDetails({ id: service.appConfig.id })
      }
    }
    return null
  }

  #getServices () {
    const services = { services: [] }

    for (const service of this.#services.values()) {
      const serviceId = service.appConfig.id
      const serviceDetails = this.#getServiceDetails({ id: serviceId })
      if (serviceDetails.entrypoint) {
        services.entrypoint = serviceId
      }
      services.services.push(serviceDetails)
    }

    return services
  }

  #getServiceById (id) {
    const service = this.#services.get(id)

    if (!service) {
      throw new errors.ServiceNotFoundError(id)
    }

    return service
  }

  #getServiceDetails ({ id }) {
    const service = this.#getServiceById(id)
    const status = service.getStatus()

    const type = service.config.configType
    const { entrypoint, dependencies, localUrl } = service.appConfig
    const serviceDetails = { id, type, status, localUrl, entrypoint, dependencies }

    if (entrypoint) {
      serviceDetails.url = status === 'started' ? service.server.url : null
    }

    return serviceDetails
  }

  #getServiceConfig ({ id }) {
    const service = this.#getServiceById(id)

    const { config } = service
    if (!config) {
      throw new errors.ServiceNotStartedError(id)
    }

    return config.configManager.current
  }

  async #getServiceOpenapiSchema ({ id }) {
    const service = this.#getServiceById(id)

    if (!service.config) {
      throw new errors.ServiceNotStartedError(id)
    }

    if (typeof service.server.swagger !== 'function') {
      return null
    }

    try {
      await service.server.ready()
      const openapiSchema = service.server.swagger()
      return openapiSchema
    } catch (err) {
      throw new errors.FailedToRetrieveOpenAPISchemaError(id, err.message)
    }
  }

  async #getServiceGraphqlSchema ({ id }) {
    const service = this.#getServiceById(id)

    if (!service.config) {
      throw new errors.ServiceNotStartedError(id)
    }

    if (typeof service.server.graphql !== 'function') {
      return null
    }

    try {
      await service.server.ready()
      const graphqlSchema = printSchema(service.server.graphql.schema)
      return graphqlSchema
    } catch (err) {
      throw new errors.FailedToRetrieveGraphQLSchemaError(id, err.message)
    }
  }

  async #startService ({ id }) {
    const service = this.#getServiceById(id)
    await service.start()
  }

  async #stopService ({ id }) {
    const service = this.#getServiceById(id)
    await service.stop()
  }

  async #inject ({ id, injectParams }) {
    const service = this.#getServiceById(id)

    const serviceStatus = service.getStatus()
    if (serviceStatus !== 'started') {
      throw new errors.ServiceNotStartedError(id)
    }

    const res = await service.server.inject(injectParams)
    // Return only serializable properties.
    return {
      statusCode: res.statusCode,
      statusMessage: res.statusMessage,
      headers: res.headers,
      body: res.body
    }
  }
}

module.exports = RuntimeApi<|MERGE_RESOLUTION|>--- conflicted
+++ resolved
@@ -50,12 +50,6 @@
       const command = message?.command
       if (command) {
         if (command === 'plt:close') {
-<<<<<<< HEAD
-          if (this.#dispatcher) {
-            await this.#dispatcher.close()
-          }
-          process.exit() // Exit the worker thread.
-=======
           // We close everything because they might be using
           // a FinalizationRegistry and it may stuck us in an infinite loop.
           // This is a workaround for
@@ -63,13 +57,14 @@
           // https://github.com/nodejs/node/issues/49344
           // Remove once https://github.com/nodejs/node/pull/51290 is released
           // on all lines.
-          // Likelty to be removed when we drop support for Node.js 18.
-          await this.#dispatcher.close()
+          // Likely to be removed when we drop support for Node.js 18.
+          if (this.#dispatcher) {
+            await this.#dispatcher.close()
+          }
           await this.stopServices()
 
           setImmediate(process.exit) // Exit the worker thread.
           return
->>>>>>> 89d28a36
         }
 
         const res = await this.#executeCommand(message)
