import fastifyAccepts from '@fastify/accepts'
import fastifyBasicAuth from '@fastify/basic-auth'
import fastify from 'fastify'

const DEFAULT_HOSTNAME = '0.0.0.0'
const DEFAULT_PORT = 9090
const DEFAULT_METRICS_ENDPOINT = '/metrics'
const DEFAULT_READINESS_ENDPOINT = '/ready'
const DEFAULT_READINESS_SUCCESS_STATUS_CODE = 200
const DEFAULT_READINESS_SUCCESS_BODY = 'OK'
const DEFAULT_READINESS_FAIL_STATUS_CODE = 500
const DEFAULT_READINESS_FAIL_BODY = 'ERR'
const DEFAULT_LIVENESS_ENDPOINT = '/status'
const DEFAULT_LIVENESS_SUCCESS_STATUS_CODE = 200
const DEFAULT_LIVENESS_SUCCESS_BODY = 'OK'
const DEFAULT_LIVENESS_FAIL_STATUS_CODE = 500
const DEFAULT_LIVENESS_FAIL_BODY = 'ERR'

async function checkReadiness (runtime) {
  const workers = await runtime.getWorkers()

  // Make sure there is at least one started worker
  const services = new Set()
  const started = new Set()
  for (const worker of Object.values(workers)) {
    services.add(worker.service)

    if (worker.status === 'started') {
      started.add(worker.service)
    }
  }

  if (started.size !== services.size) {
    return { status: false }
  }

  // perform custom readiness checks, get custom response content if any
  const checks = await runtime.getCustomReadinessChecks()

  let response
  const status = Object.values(checks).every(check => {
    if (typeof check === 'boolean') {
      return check
    } else if (typeof check === 'object') {
      response = check
      return check.status
    }
    return false
  })

  return { response, status }
}

async function checkLiveness (runtime) {
  const { status: ready, response: readinessResponse } = await checkReadiness(runtime)
  if (!ready) {
    return { status: false, readiness: readinessResponse }
  }
  // TODO test, doc
  // in case of readiness check failure, if custom readiness response is set, we return the readiness check response on health check endpoint

  const checks = await runtime.getCustomHealthChecks()

  let response
  const status = Object.values(checks).every(check => {
    if (typeof check === 'boolean') {
      return check
    } else if (typeof check === 'object') {
      response = check
      return check.status
    }
    return false
  })

  return { response, status }
}

export async function startPrometheusServer (runtime, opts) {
  if (opts.enabled === false) {
    return
  }
  const host = opts.hostname ?? DEFAULT_HOSTNAME
  const port = opts.port ?? DEFAULT_PORT
  const metricsEndpoint = opts.endpoint ?? DEFAULT_METRICS_ENDPOINT
  const auth = opts.auth ?? null

  const promServer = fastify({ name: 'Prometheus server' })
  promServer.register(fastifyAccepts)

  let onRequestHook
  if (auth) {
    const { username, password } = auth

    await promServer.register(fastifyBasicAuth, {
      validate: function (user, pass, req, reply, done) {
        if (username !== user || password !== pass) {
          return reply.code(401).send({ message: 'Unauthorized' })
        }
        return done()
      }
    })
    onRequestHook = promServer.basicAuth
  }

  const readinessEndpoint = opts.readiness?.endpoint ?? DEFAULT_READINESS_ENDPOINT
  const livenessEndpoint = opts.liveness?.endpoint ?? DEFAULT_LIVENESS_ENDPOINT

  promServer.route({
    url: '/',
    method: 'GET',
    logLevel: 'warn',
    handler (req, reply) {
      reply.type('text/plain')
      let response = `Hello from Platformatic Prometheus Server!\nThe metrics are available at ${metricsEndpoint}.`

      if (opts.readiness !== false) {
        response += `\nThe readiness endpoint is available at ${readinessEndpoint}.`
      }

      if (opts.liveness !== false) {
        response += `\nThe liveness endpoint is available at ${livenessEndpoint}.`
      }

      return response
    }
  })

  promServer.route({
    url: metricsEndpoint,
    method: 'GET',
    logLevel: 'warn',
    onRequest: onRequestHook,
    handler: async (req, reply) => {
      const accepts = req.accepts()
      const reqType = !accepts.type('text/plain') && accepts.type('application/json') ? 'json' : 'text'
      if (reqType === 'text') {
        reply.type('text/plain')
      }
      return (await runtime.getMetrics(reqType)).metrics
    }
  })

  if (opts.readiness !== false) {
    const successStatusCode = opts.readiness?.success?.statusCode ?? DEFAULT_READINESS_SUCCESS_STATUS_CODE
    const successBody = opts.readiness?.success?.body ?? DEFAULT_READINESS_SUCCESS_BODY
    const failStatusCode = opts.readiness?.fail?.statusCode ?? DEFAULT_READINESS_FAIL_STATUS_CODE
    const failBody = opts.readiness?.fail?.body ?? DEFAULT_READINESS_FAIL_BODY

    promServer.route({
      url: readinessEndpoint,
      method: 'GET',
      logLevel: 'warn',
      handler: async (req, reply) => {
        reply.type('text/plain')

        const { status, response } = await checkReadiness(runtime)

        if (typeof response === 'boolean') {
          if (status) {
            reply.status(successStatusCode).send(successBody)
          } else {
            reply.status(failStatusCode).send(failBody)
          }
        } else if (typeof response === 'object') {
          const { status, body, statusCode } = response
          if (status) {
            reply.status(statusCode || successStatusCode).send(body || successBody)
          } else {
            reply.status(statusCode || failStatusCode).send(body || failBody)
          }
        } else if (!response) {
          if (status) {
            reply.status(successStatusCode).send(successBody)
          } else {
            reply.status(failStatusCode).send(failBody)
          }
        }
      }
    })
  }

  if (opts.liveness !== false) {
    const successStatusCode = opts.liveness?.success?.statusCode ?? DEFAULT_LIVENESS_SUCCESS_STATUS_CODE
    const successBody = opts.liveness?.success?.body ?? DEFAULT_LIVENESS_SUCCESS_BODY
    const failStatusCode = opts.liveness?.fail?.statusCode ?? DEFAULT_LIVENESS_FAIL_STATUS_CODE
    const failBody = opts.liveness?.fail?.body ?? DEFAULT_LIVENESS_FAIL_BODY

    promServer.route({
      url: livenessEndpoint,
      method: 'GET',
      logLevel: 'warn',
      handler: async (req, reply) => {
        reply.type('text/plain')

        const { status, response, readiness } = await checkLiveness(runtime)

        if (typeof response === 'boolean') {
          if (status) {
            reply.status(successStatusCode).send(successBody)
          } else {
            reply.status(failStatusCode).send(readiness?.body || failBody)
          }
        } else if (typeof response === 'object') {
          const { status, body, statusCode } = response
          if (status) {
            reply.status(statusCode || successStatusCode).send(body || successBody)
          } else {
            reply.status(statusCode || failStatusCode).send(body || readiness?.body || failBody)
          }
        } else if (!response) {
          if (status) {
            reply.status(successStatusCode).send(successBody)
          } else {
            reply.status(failStatusCode).send(readiness?.body || failBody)
          }
        }
      }
    })
  }

  await promServer.listen({ port, host })
  return promServer
<<<<<<< HEAD
=======
}

module.exports = {
  startPrometheusServer
>>>>>>> fa2f059f
}<|MERGE_RESOLUTION|>--- conflicted
+++ resolved
@@ -20,17 +20,17 @@
   const workers = await runtime.getWorkers()
 
   // Make sure there is at least one started worker
-  const services = new Set()
+  const applications = new Set()
   const started = new Set()
   for (const worker of Object.values(workers)) {
-    services.add(worker.service)
+    applications.add(worker.application)
 
     if (worker.status === 'started') {
-      started.add(worker.service)
-    }
-  }
-
-  if (started.size !== services.size) {
+      started.add(worker.application)
+    }
+  }
+
+  if (started.size !== applications.size) {
     return { status: false }
   }
 
@@ -220,11 +220,4 @@
 
   await promServer.listen({ port, host })
   return promServer
-<<<<<<< HEAD
-=======
-}
-
-module.exports = {
-  startPrometheusServer
->>>>>>> fa2f059f
 }