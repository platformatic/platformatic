{
  "name": "@platformatic/service",
  "version": "0.26.1",
  "description": "",
  "main": "index.js",
  "bin": {
    "plt-service": "./service.mjs"
  },
  "scripts": {
    "test": "standard | snazzy && c8 --100 tap test/*test.js test/*/*.test.mjs && tsd",
    "lint": "standard | snazzy"
  },
  "author": "Matteo Collina <hello@matteocollina.com>",
  "repository": {
    "type": "git",
    "url": "git+https://github.com/platformatic/platformatic.git"
  },
  "license": "Apache-2.0",
  "bugs": {
    "url": "https://github.com/platformatic/platformatic/issues"
  },
  "homepage": "https://github.com/platformatic/platformatic#readme",
  "devDependencies": {
    "@fastify/aws-lambda": "^3.2.0",
    "@matteo.collina/worker": "^3.1.0",
    "bindings": "^1.5.0",
<<<<<<< HEAD
    "c8": "^7.14.0",
=======
    "c8": "^8.0.0",
>>>>>>> afae9453
    "self-cert": "^2.0.0",
    "snazzy": "^9.0.0",
    "split2": "^4.2.0",
    "standard": "^17.1.0",
    "strip-ansi": "^7.1.0",
    "tap": "^16.3.6",
    "tsd": "^0.28.1",
    "typescript": "^5.1.3",
    "undici": "^5.22.1",
    "vscode-json-languageservice": "^5.3.5",
    "why-is-node-running": "^2.2.2",
    "yaml": "^2.3.1"
  },
  "dependencies": {
    "@fastify/accepts": "^4.2.0",
    "@fastify/autoload": "^5.7.1",
    "@fastify/basic-auth": "^5.0.0",
    "@fastify/cors": "^8.3.0",
    "@fastify/deepmerge": "^1.3.0",
    "@fastify/restartable": "^2.1.0",
    "@fastify/static": "^6.10.2",
    "@fastify/swagger": "^8.5.1",
    "@fastify/swagger-ui": "^1.9.0",
    "@fastify/under-pressure": "^8.2.0",
    "@mercuriusjs/federation": "^2.0.0",
    "@platformatic/client": "workspace:*",
    "@platformatic/config": "workspace:*",
    "@platformatic/swagger-ui-theme": "workspace:*",
    "@platformatic/utils": "workspace:*",
    "close-with-grace": "^1.2.0",
    "commist": "^3.2.0",
    "desm": "^1.3.0",
    "env-schema": "^5.2.0",
    "es-main": "^1.2.0",
    "execa": "^7.1.1",
    "fastify": "^4.18.0",
    "fastify-metrics": "^10.3.0",
    "fastify-plugin": "^4.5.0",
    "fastify-sandbox": "^0.13.1",
    "graphql": "^16.6.0",
    "help-me": "^4.2.0",
    "mercurius": "^13.0.0",
    "minimist": "^1.2.8",
    "pino": "^8.14.1",
    "pino-pretty": "^10.0.0",
    "rfdc": "^1.3.0",
    "ua-parser-js": "^1.0.35"
  },
  "standard": {
    "ignore": [
      "**/dist/*"
    ]
  }
}<|MERGE_RESOLUTION|>--- conflicted
+++ resolved
@@ -24,11 +24,7 @@
     "@fastify/aws-lambda": "^3.2.0",
     "@matteo.collina/worker": "^3.1.0",
     "bindings": "^1.5.0",
-<<<<<<< HEAD
-    "c8": "^7.14.0",
-=======
     "c8": "^8.0.0",
->>>>>>> afae9453
     "self-cert": "^2.0.0",
     "snazzy": "^9.0.0",
     "split2": "^4.2.0",
