--- conflicted
+++ resolved
@@ -179,14 +179,10 @@
   }
 }
 
-<<<<<<< HEAD
-async function buildServer (options, app = platformaticService, ConfigManagerContructor = ConfigManager) {
-=======
 async function buildServer (options, app, ConfigManagerContructor) {
   app = app || platformaticService
   ConfigManagerContructor = ConfigManagerContructor || ConfigManager
 
->>>>>>> ba715979
   if (!options.configManager) {
     // instantiate a new config manager from current options
     const cm = new ConfigManagerContructor({
