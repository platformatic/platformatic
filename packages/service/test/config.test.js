'use strict'

require('./helper')
const { test } = require('tap')
<<<<<<< HEAD
const { buildServer, ConfigManager, platformaticService } = require('..')
=======
const { buildServer, ConfigManager } = require('..')
>>>>>>> ba715979
const { request } = require('undici')
const { join } = require('path')
const os = require('os')
const { writeFile } = require('fs/promises')

test('config reloads', async ({ teardown, equal, pass, same }) => {
  const file = join(os.tmpdir(), `${process.pid}-1.js`)

  await writeFile(file, `
    module.exports = async function (app, options) {
      app.get('/', () => options.message)
    }`)

  const server = await buildServer({
    server: {
      hostname: '127.0.0.1',
      port: 0
    },
    plugin: {
      path: file,
      options: {
        message: 'hello'
      }
    },
    metrics: false
  })
  teardown(server.stop)
  await server.listen()

  {
    const res = await request(`${server.url}/`)
    equal(res.statusCode, 200, 'add status code')
    same(await res.body.text(), 'hello', 'response')
  }

  await server.app.platformatic.configManager.update({
    server: {
      hostname: '127.0.0.1',
      port: 0
    },
    plugin: {
      path: file,
      options: {
        message: 'ciao mondo'
      }
    },
    metrics: false
  })

  await server.restart()

  {
    const res = await request(`${server.url}/`)
    equal(res.statusCode, 200, 'add status code')
    same(await res.body.text(), 'ciao mondo', 'response')
  }
})

test('config reloads from a written file', async ({ teardown, equal, pass, same }) => {
  const config = join(os.tmpdir(), `${process.pid}-2.json`)
  const file = join(os.tmpdir(), `${process.pid}-2.js`)

  await writeFile(config, JSON.stringify({
    server: {
      hostname: '127.0.0.1',
      port: 0
    },
    plugin: {
      path: file,
      options: {
        message: 'hello'
      }
    },
    metrics: false
  }))

  await writeFile(file, `
    module.exports = async function (app, options) {
      app.get('/', () => options.message)
    }`)

  const server = await buildServer(config)
  teardown(server.stop)
  await server.listen()

  {
    const res = await request(`${server.url}/`)
    equal(res.statusCode, 200, 'add status code')
    same(await res.body.text(), 'hello', 'response')
  }

  await server.app.platformatic.configManager.update({
    server: {
      hostname: '127.0.0.1',
      port: 0
    },
    plugin: {
      path: file,
      options: {
        message: 'ciao mondo'
      }
    },
    metrics: false
  })

  await server.restart()

  {
    const res = await request(`${server.url}/`)
    equal(res.statusCode, 200, 'add status code')
    same(await res.body.text(), 'ciao mondo', 'response')
  }
})

test('config reloads from a written file from a route', async ({ teardown, equal, pass, same }) => {
  const config = join(os.tmpdir(), `${process.pid}-3.json`)
  const file = join(os.tmpdir(), `${process.pid}-3.js`)

  await writeFile(config, JSON.stringify({
    server: {
      hostname: '127.0.0.1',
      logger: { level: 'error' },
      port: 0
    },
    plugin: {
      path: file,
      options: {
        message: 'hello'
      }
    },
    metrics: false
  }))

  await writeFile(file, `
    module.exports = async function (app, options) {
      app.get('/', () => options.message)

      app.post('/restart', async (req, res) => {
        await app.platformatic.configManager.update({
          server: {
            hostname: '127.0.0.1',
            port: 0
          },
          plugin: {
            path: '${file.replace(/\\/g, '\\\\')}',
            options: {
              message: 'ciao mondo'
            }
          },
          metrics: false
        })

        await app.restart()

        return true
      })
    }`)

  const server = await buildServer(config)
  teardown(server.stop)
  await server.listen()

  {
    const res = await request(`${server.url}/`)
    equal(res.statusCode, 200, 'add status code')
    same(await res.body.text(), 'hello', 'response')
  }

  {
    const res = await request(`${server.url}/restart`, {
      method: 'POST'
    })
    equal(res.statusCode, 200, 'add status code')
  }

  {
    const res = await request(`${server.url}/`)
    equal(res.statusCode, 200, 'add status code')
    same(await res.body.text(), 'ciao mondo', 'response')
  }
})

test('config is adjusted to handle custom loggers', async (t) => {
  const options = {
    server: {
      hostname: '127.0.0.1',
      port: 0,
      logger: {
        info () {},
        error () {},
        debug () {},
        fatal () {},
        warn () {},
        trace () {}
      }
    }
  }

  let called = false
  Object.defineProperty(options.server.logger, 'child', {
    value: function child () {
      called = true
    },
    enumerable: false
  })

  await buildServer(options)
  t.equal(called, true)
})

test('custom ConfigManager', async ({ teardown, equal, pass, same }) => {
  const file = join(os.tmpdir(), `${process.pid}-2.js`)

  await writeFile(file, `
    module.exports = async function (app, options) {
      app.get('/', () => options.message)
    }`)

  class MyConfigManager extends ConfigManager {
<<<<<<< HEAD
    constructor (options) {
      super(options)
    }

    _transformConfig() {
=======
    _transformConfig () {
>>>>>>> ba715979
      super._transformConfig.call(this)
      this.current.plugin = {
        path: file,
        options: {
          message: 'hello'
        }
      }
    }
  }

  const server = await buildServer({
    server: {
      hostname: '127.0.0.1',
      port: 0
    },
    metrics: false
<<<<<<< HEAD
  }, platformaticService, MyConfigManager)
=======
  }, null, MyConfigManager)
>>>>>>> ba715979
  teardown(server.stop)
  await server.listen()

  {
    const res = await request(`${server.url}/`)
    equal(res.statusCode, 200, 'add status code')
    same(await res.body.text(), 'hello', 'response')
  }

  await server.app.platformatic.configManager.update({
    server: {
      hostname: '127.0.0.1',
      port: 0
    },
    plugin: {
      path: file,
      options: {
        message: 'ciao mondo'
      }
    },
    metrics: false
  })

  await server.restart()

  {
    const res = await request(`${server.url}/`)
    equal(res.statusCode, 200, 'add status code')
    same(await res.body.text(), 'ciao mondo', 'response')
  }
})
<<<<<<< HEAD
=======

>>>>>>> ba715979
test('config reloads', async ({ teardown, equal, pass, same }) => {
  const file = join(os.tmpdir(), `${process.pid}-1.js`)

  await writeFile(file, `
    module.exports = async function (app, options) {
      app.get('/', () => options.message)
    }`)

  const server = await buildServer({
    server: {
      hostname: '127.0.0.1',
      port: 0
    },
    plugin: {
      path: file,
      options: {
        message: 'hello'
      }
    },
    metrics: false
  })
  teardown(server.stop)
  await server.listen()

  {
    const res = await request(`${server.url}/`)
    equal(res.statusCode, 200, 'add status code')
    same(await res.body.text(), 'hello', 'response')
  }

  await server.app.platformatic.configManager.update({
    server: {
      hostname: '127.0.0.1',
      port: 0
    },
    plugin: {
      path: file,
      options: {
        message: 'ciao mondo'
      }
    },
    metrics: false
  })

  await server.restart()

  {
    const res = await request(`${server.url}/`)
    equal(res.statusCode, 200, 'add status code')
    same(await res.body.text(), 'ciao mondo', 'response')
  }
})<|MERGE_RESOLUTION|>--- conflicted
+++ resolved
@@ -2,11 +2,7 @@
 
 require('./helper')
 const { test } = require('tap')
-<<<<<<< HEAD
-const { buildServer, ConfigManager, platformaticService } = require('..')
-=======
 const { buildServer, ConfigManager } = require('..')
->>>>>>> ba715979
 const { request } = require('undici')
 const { join } = require('path')
 const os = require('os')
@@ -226,15 +222,7 @@
     }`)
 
   class MyConfigManager extends ConfigManager {
-<<<<<<< HEAD
-    constructor (options) {
-      super(options)
-    }
-
-    _transformConfig() {
-=======
     _transformConfig () {
->>>>>>> ba715979
       super._transformConfig.call(this)
       this.current.plugin = {
         path: file,
@@ -251,11 +239,7 @@
       port: 0
     },
     metrics: false
-<<<<<<< HEAD
-  }, platformaticService, MyConfigManager)
-=======
   }, null, MyConfigManager)
->>>>>>> ba715979
   teardown(server.stop)
   await server.listen()
 
@@ -287,10 +271,7 @@
     same(await res.body.text(), 'ciao mondo', 'response')
   }
 })
-<<<<<<< HEAD
-=======
-
->>>>>>> ba715979
+
 test('config reloads', async ({ teardown, equal, pass, same }) => {
   const file = join(os.tmpdir(), `${process.pid}-1.js`)
 
