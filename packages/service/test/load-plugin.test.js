--- conflicted
+++ resolved
@@ -124,28 +124,36 @@
   assert.match(app.printPlugins(), /@fastify\/compress/)
 })
 
-<<<<<<< HEAD
 test('accept packages / with typescript on', async (t) => {
-=======
+  const app = await buildServer({
+    server: {
+      hostname: '127.0.0.1',
+      port: 0
+    },
+    plugins: {
+      packages: ['@fastify/compress'],
+      typescript: true
+    }
+  })
+
+  t.after(async () => {
+    await app.close()
+  })
+  await app.start()
+
+  assert.match(app.printPlugins(), /@fastify\/compress/)
+})
+
 test('customize service without toLoad', async (t) => {
   async function myApp (app, opts) {
     await platformaticService(app, opts)
     app.get('/', () => 'hello world')
   }
 
->>>>>>> 87c142a8
   const app = await buildServer({
     server: {
       hostname: '127.0.0.1',
       port: 0
-<<<<<<< HEAD
-    },
-    plugins: {
-      packages: ['@fastify/compress'],
-      typescript: true
-    }
-  })
-=======
     }
   }, myApp)
 
@@ -176,19 +184,14 @@
       port: 0
     }
   }, myApp)
->>>>>>> 87c142a8
 
   t.after(async () => {
     await app.close()
   })
   await app.start()
 
-<<<<<<< HEAD
-  assert.match(app.printPlugins(), /@fastify\/compress/)
-=======
   const res = await (request(app.url))
   const body = await res.body.text()
   assert.strictEqual(res.statusCode, 200)
   assert.strictEqual(body, 'hello world')
->>>>>>> 87c142a8
 })