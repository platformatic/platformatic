'use strict'

const CodeBlockWriter = require('code-block-writer').default
const { property } = require('safe-identifier')

function mapSQLTypeToOpenAPIType (sqlType) {
  // TODO support more types
  /* istanbul ignore next */
  switch (sqlType) {
    case 'int':
      return 'integer'
    case 'integer':
      return 'integer'
    case 'tinyint':
      return 'integer'
    case 'smallint':
      return 'integer'
    case 'decimal':
      return 'number'
    case 'bigint':
      return 'string'
    case 'int2':
      return 'integer'
    case 'int4':
      return 'integer'
    case 'int8':
      return 'string'
    case 'integer unsigned':
      return 'integer'
    case 'varchar':
      return 'string'
    case 'text':
      return 'string'
    case 'bool':
      return 'boolean'
    case 'real':
      return 'number'
    case 'float8':
      return 'number'
    case 'double':
      return 'number'
    case 'double precision':
      return 'number'
    case 'numeric':
      return 'number'
    case 'bigint unsigned':
      return 'integer'
    case 'float4':
      return 'number'
    case 'date':
      return 'string'
    case 'time':
      return 'string'
    case 'timestamp':
      return 'string'
    case 'uuid':
      return 'string'
    default:
      return 'string'
  }
}

function mapSQLEntityToJSONSchema (entity, ignore = {}) {
  const fields = entity.fields
  const properties = {}
  const required = []
  for (const name of Object.keys(fields)) {
    const field = fields[name]
    if (ignore[name] === true) {
      continue
    }
    const type = mapSQLTypeToOpenAPIType(field.sqlType)
    /* istanbul ignore next */
    if (field.sqlType === 'json') {
      properties[field.camelcase] = {
        type: 'object',
        additionalProperties: true
      }
    } else {
      properties[field.camelcase] = { type }
    }
    if (field.isNullable) {
      properties[field.camelcase].nullable = true
    }
    if (!field.isNullable && !field.primaryKey) {
      // we skip the primary key for creation
      required.push(field.camelcase)
    }
    if (field.isGenerated) {
      properties[field.camelcase].readOnly = true
    }
    /* istanbul ignore next */
    if (field.enum) {
      properties[field.camelcase].enum = field.enum
    }
  }
  const res = {
    $id: entity.name,
    title: entity.name,
    description: `A ${entity.name}`,
    type: 'object',
    properties,
    required
  }

  return res
}

function mapOpenAPItoTypes (obj, opts = {}) {
  let { writer, addedProps } = opts
  addedProps ??= new Set()
  writer ??= new CodeBlockWriter()
  const { title, description, properties, required, additionalProperties } = obj
  writer.write('/**').newLine()
  writer.write(` * ${title}`).newLine()
  writer.write(` * ${description}`).newLine()
  writer.write(' */').newLine()
  writer.write(`declare interface ${title}`).block(() => {
    renderProperties(writer, addedProps, properties, additionalProperties, required)
  })
  return writer.toString()
}

function renderProperties (writer, addedProps, properties = {}, additionalProperties, required = []) {
  for (const name of Object.keys(properties)) {
    const localProperty = properties[name]
    const { type, nullable, items } = localProperty
    addedProps.add(name)
    if (required.indexOf(name) !== -1) {
      writer.write(property(null, name))
    } else {
      writer.write(property(null, name))
      writer.write('?')
    }

    let types
    if (Array.isArray(type)) {
      types = type
    } else {
      types = [type]
    }

    if (nullable && types.indexOf('null') === -1) {
      types.push('null')
    }

    let first = true
    writer.write(': ')
    for (const type of types) {
      if (!first) {
        writer.write(' | ')
      }
      first = false
      if (type === 'null') {
        writer.write('null')
      } else if (type === 'array') {
        switch (items.type) {
          case 'object':
            writer.inlineBlock(() => {
              const current = items
              renderProperties(writer, addedProps, current.properties, current.additionalProperties, current.required)
            })
            writer.write('[]')
            break
            // TODO support arrays in arrays
          default:
            writer.write(`${JSONSchemaToTsType(items.type)}[]`)
        }
      } else if (type === 'object') {
        writer.inlineBlock(() => {
          const current = properties[name]
          renderProperties(writer, addedProps, current.properties, current.additionalProperties, current.required)
        })
<<<<<<< HEAD
      } else if (localProperty.enum) {
        writer.write(localProperty.enum.map((v) => `"${v}"`).join(' | '))
=======
      } else if (type === 'string' && localProperty.enum) {
        writer.write(localProperty.enum.sort().map((v) => `"${v}"`).join(' | '))
>>>>>>> 1db59f8c
      } else {
        writer.write(JSONSchemaToTsType(type))
      }
    }

    writer.write(';')
    writer.newLine()
  }

  if (additionalProperties) {
    writer.write('[name: string]: any;')
  }
}

function JSONSchemaToTsType (type) {
  switch (type) {
    case 'string':
      return 'string'
    case 'integer':
      return 'number'
    case 'number':
      return 'number'
    /* istanbul ignore next */
    case 'boolean':
      return 'boolean'
    // TODO what other types should we support here?
    /* istanbul ignore next */
    default:
      return 'any'
  }
}

module.exports = { mapSQLTypeToOpenAPIType, mapSQLEntityToJSONSchema, mapOpenAPItoTypes }<|MERGE_RESOLUTION|>--- conflicted
+++ resolved
@@ -171,13 +171,8 @@
           const current = properties[name]
           renderProperties(writer, addedProps, current.properties, current.additionalProperties, current.required)
         })
-<<<<<<< HEAD
-      } else if (localProperty.enum) {
-        writer.write(localProperty.enum.map((v) => `"${v}"`).join(' | '))
-=======
       } else if (type === 'string' && localProperty.enum) {
         writer.write(localProperty.enum.sort().map((v) => `"${v}"`).join(' | '))
->>>>>>> 1db59f8c
       } else {
         writer.write(JSONSchemaToTsType(type))
       }
