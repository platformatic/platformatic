--- conflicted
+++ resolved
@@ -32,11 +32,7 @@
     "mercurius"
   ],
   "devDependencies": {
-<<<<<<< HEAD
-    "c8": "^7.14.0",
-=======
     "c8": "^8.0.0",
->>>>>>> afae9453
     "execa": "^7.1.1",
     "fastify": "^4.18.0",
     "license-checker": "^25.0.1",
