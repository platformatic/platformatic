'use strict'

const { getGlobalDispatcher, request, interceptors } = require('undici')
const { join } = require('path')
const fs = require('fs/promises')
const Ajv = require('ajv')
const $RefParser = require('@apidevtools/json-schema-ref-parser')
const { createHash } = require('node:crypto')
const validateFunctionCache = {}
const errors = require('./lib/errors')
const camelCase = require('camelcase')
const { kHeaders, kGetHeaders, kTelemetryContext } = require('./lib/symbols.js')

const {
  FormData,
  errors: { UndiciError }
} = require('undici')

function noop () {}

const abstractLogger = {
  fatal: noop,
  error: noop,
  warn: noop,
  info: noop,
  debug: noop,
  trace: noop,
  done: noop,
  child () {
    return abstractLogger
  }
}

function generateOperationId (path, method, methodMeta, all) {
  let operationId = null
  // use methodMeta.operationId only if it's present AND it is a valid string that can be
  // concatenated without converting it
  // i.e
  // operationId = "MyOperationId123" is valid
  // operationId = "/v3/accounts/{id}" is NOT valid and sholuld be converted in "V3AccountsId"
  if (methodMeta.operationId && methodMeta.operationId.match(/^[a-zA-z0-9]+$/)) {
    operationId = methodMeta.operationId
  }
  if (!operationId) {
    const pathParams = methodMeta.parameters?.filter(p => p.in === 'path') || []
    let stringToUpdate = path
    for (const param of pathParams) {
      stringToUpdate = stringToUpdate.replace(`{${param.name}}`, capitalize(param.name))
    }
    operationId =
      method.toLowerCase() +
      stringToUpdate
        .split(/[/-]+/)
        .map(token => {
          const sanitized = token.replace(/[^a-zA-z0-9]/g, '')
          return capitalize(sanitized)
        })
        .join('')
  } else {
    let count = 0
    let candidate = operationId
    while (all.includes(candidate)) {
      if (count === 0) {
        // first try with method name
        candidate = `${method}${capitalize(operationId)}`
      } else {
        candidate = `${method}${capitalize(operationId)}${count}`
      }
      count++
    }
    operationId = candidate
  }
  operationId = camelCase(operationId)
  all.push(operationId)
  return operationId
}

async function buildOpenAPIClient (options, openTelemetry) {
  const client = {}
  let spec
  let baseUrl

  if (typeof options.getHeaders === 'function') {
    const getHeaders = options.getHeaders
    options = { ...options }
    client[kGetHeaders] = getHeaders
    options.getHeaders = undefined
  }

  const { validateResponse, queryParser } = options

  // this is tested, not sure why c8 is not picking it up
  if (!options.url) {
    throw new errors.OptionsUrlRequiredError()
  }
  if (options.path) {
    spec = JSON.parse(await fs.readFile(options.path, 'utf8'))
    baseUrl = options.url.replace(/\/$/, '')
  } else {
    const res = await request(options.url)
    spec = await res.body.json()
    baseUrl = computeURLWithoutPath(options.url)
  }

  const kOperationIdMap = Symbol.for('plt.operationIdMap')
  client[kOperationIdMap] = {}
  client[kHeaders] = options.headers || {}

<<<<<<< HEAD
  let { fullRequest = true, fullResponse = true, throwOnError, bodyTimeout, headersTimeout } = options
=======
  let { fullRequest, fullResponse, bodyTimeout, headersTimeout, dispatcher } = options

  if (options.throwOnError) {
    if (!dispatcher) {
      dispatcher = getGlobalDispatcher()
    }
    dispatcher = dispatcher.compose(interceptors.responseError())
  }

>>>>>>> d0e4902d
  const generatedOperationIds = []
  for (const path of Object.keys(spec.paths)) {
    const pathMeta = spec.paths[path]
    let commonParameters = []
    if (pathMeta.parameters) {
      commonParameters = pathMeta.parameters
      delete pathMeta.parameters
    }
    for (const method of Object.keys(pathMeta)) {
      const methodMeta = pathMeta[method]
      if (methodMeta.parameters) {
        methodMeta.parameters = [...methodMeta.parameters, ...commonParameters]
      } else {
        methodMeta.parameters = commonParameters
      }
      const operationId = generateOperationId(path, method, methodMeta, generatedOperationIds)
      const responses = pathMeta[method].responses
      const successResponses = Object.entries(responses).filter(([s]) => s.startsWith('2'))
      if (successResponses.length !== 1) {
        // force fullResponse = true if
        // - there is more than 1 responses with 2XX code
        // - there is no responses with 2XX code
        fullResponse = true
      }

      client[kOperationIdMap][operationId] = { path, method }
<<<<<<< HEAD
      client[operationId] = await buildCallFunction(
        spec,
        baseUrl,
        path,
        method,
        methodMeta,
        throwOnError,
        openTelemetry,
        fullRequest,
        fullResponse,
        validateResponse,
        queryParser,
        bodyTimeout,
        headersTimeout,
        dispatcher
      )
=======
      client[operationId] = await buildCallFunction(spec, baseUrl, path, method, methodMeta, openTelemetry, fullRequest, fullResponse, validateResponse, queryParser, bodyTimeout, headersTimeout, dispatcher)
>>>>>>> d0e4902d
    }
  }
  return client
}

function computeURLWithoutPath (url) {
  url = new URL(url)
  url.pathname = ''
  return url.toString()
}
function hasDuplicatedParameters (methodMeta) {
  if (!methodMeta.parameters) return false
  if (methodMeta.parameters.length === 0) {
    return false
  }
  const s = new Set()
  methodMeta.parameters.forEach(param => {
    s.add(param.name)
  })
  return s.size !== methodMeta.parameters.length
}

<<<<<<< HEAD
async function buildCallFunction (
  spec,
  baseUrl,
  path,
  method,
  methodMeta,
  throwOnError,
  openTelemetry,
  fullRequest,
  fullResponse,
  validateResponse,
  queryParser,
  bodyTimeout,
  headersTimeout,
  dispatcher
) {
=======
async function buildCallFunction (spec, baseUrl, path, method, methodMeta, openTelemetry, fullRequest, fullResponse, validateResponse, queryParser, bodyTimeout, headersTimeout, dispatcher) {
>>>>>>> d0e4902d
  if (validateResponse) {
    await $RefParser.dereference(spec)
  }
  const ajv = new Ajv()
  const url = new URL(baseUrl)
  method = method.toUpperCase()
  path = join(url.pathname, path)

  const canHaveBody = method === 'POST' || method === 'PUT' || method === 'PATCH' || method === 'OPTIONS'
  const pathParams = methodMeta.parameters?.filter(p => p.in === 'path') || []
  const queryParams = methodMeta.parameters?.filter(p => p.in === 'query') || []
  const headerParams = methodMeta.parameters?.filter(p => p.in === 'header') || []
  const forceFullRequest = fullRequest || hasDuplicatedParameters(methodMeta)

  const responses = methodMeta.responses
  return async function (args) {
    let headers = this[kHeaders]
    let telemetryContext = null
    if (this[kTelemetryContext]) {
      telemetryContext = this[kTelemetryContext]
    }
    let body
    const query = new URLSearchParams()
    let pathToCall = path
    const urlToCall = new URL(url)
    if (forceFullRequest) {
      headers = args?.headers
      body = args?.body || ''
      for (const param of pathParams) {
        if (args?.path[param.name] === undefined) {
          throw new errors.MissingParamsRequiredError(param.name)
        }
        pathToCall = pathToCall.replace(`{${param.name}}`, args.path[param.name])
      }

      for (const param of queryParams) {
        if (args?.query?.[param.name] !== undefined) {
          if (isArrayQueryParam(param)) {
            args.query[param.name].forEach(p => query.append(param.name, p))
          } else {
            query.append(param.name, args.query[param.name])
          }
        }
      }
    } else {
      body = args instanceof FormData ? args : { ...args } || '' // shallow copy
      for (const param of pathParams) {
        if (body[param.name] === undefined) {
          throw new errors.MissingParamsRequiredError(param.name)
        }
        pathToCall = pathToCall.replace(`{${param.name}}`, body[param.name])
        body[param.name] = undefined
      }

      for (const param of queryParams) {
        if (body[param.name] !== undefined) {
          if (isArrayQueryParam(param)) {
            body[param.name].forEach(p => query.append(param.name, p))
          } else {
            query.append(param.name, body[param.name])
          }
          body[param.name] = undefined
        }
      }

      for (const param of headerParams) {
        if (body[param.name] !== undefined) {
          headers[param.name] = body[param.name]
          body[param.name] = undefined
        }
      }
    }

    urlToCall.search = queryParser ? queryParser(query) : query.toString()
    urlToCall.pathname = pathToCall

    const { span, telemetryHeaders } = openTelemetry?.startHTTPSpanClient(
      urlToCall.toString(),
      method,
      telemetryContext
    ) || { span: null, telemetryHeaders: {} }

    if (this[kGetHeaders]) {
      const options = { url: urlToCall, method, headers, telemetryHeaders, body }
      headers = { ...headers, ...(await this[kGetHeaders](options)) }
    }

    let res
    try {
      const requestOptions = {
        method,
        headers: {
          ...headers,
          ...telemetryHeaders
        },
        bodyTimeout,
        headersTimeout,
        dispatcher
      }
      if (canHaveBody) {
        const bodyType = getRequestBodyContentType(methodMeta)
        if (bodyType === 'multipart/form-data') {
          if (body instanceof FormData) {
            requestOptions.body = body
          } else {
            throw new errors.FormDataRequiredError(`${method} ${path}`)
          }
        } else {
          requestOptions.headers['content-type'] = bodyType
          requestOptions.body = JSON.stringify(body)
        }
      }
      res = await request(urlToCall, requestOptions)
      let responseBody
      const contentType = sanitizeContentType(res.headers['content-type']) || 'application/json'
      try {
        if (res.statusCode === 204) {
          await res.body.dump()
        } else if (contentType === 'application/json') {
          responseBody = await res.body.json()
        } else {
          responseBody = await res.body.text()
        }
      } catch (err) {
        // maybe the response is a 302, 301, or anything with empty payload
        responseBody = {}
      }
      if (validateResponse) {
        try {
          // validate response first
          const matchingResponse = responses[res.statusCode]

          if (matchingResponse === undefined) {
            throw new errors.InvalidResponseSchemaError(res.statusCode)
          }
          const matchingContentSchema = matchingResponse.content[contentType]

          if (matchingContentSchema === undefined) {
            throw new errors.InvalidContentTypeError(contentType)
          }
          const bodyIsValid = checkResponseAgainstSchema(responseBody, matchingContentSchema.schema, ajv)

          if (!bodyIsValid) {
            throw new errors.InvalidResponseFormatError()
          }
        } catch (err) {
          responseBody = createErrorResponse(err.message)
        }
      }
      if (fullResponse) {
        return {
          statusCode: res.statusCode,
          headers: res.headers,
          body: responseBody
        }
      }
      return responseBody
    } catch (err) {
      openTelemetry?.setErrorInSpanClient(span, err)
      const requestError = new errors.UnexpectedCallFailureError(err.toString())
      if (err instanceof UndiciError) {
        requestError.status = err.statusCode
        requestError.statusCode = err.statusCode
        requestError.headers = err.headers
        requestError.body = err.body
        requestError.data = err.data
        requestError.socket = err.socket
      }
      throw requestError
    } finally {
      openTelemetry?.endHTTPSpanClient(span, res)
    }
  }
}

function getRequestBodyContentType (methodMetadata) {
  let output = null
  if (!methodMetadata.requestBody) {
    return 'application/json'
  }
  if (methodMetadata.requestBody && methodMetadata.requestBody.content) {
    if (methodMetadata.requestBody.content['multipart/form-data']) {
      output = 'multipart/form-data'
    }

    if (methodMetadata.requestBody.content['application/json']) {
      output = 'application/json'
    }
  }
  return output
}
function createErrorResponse (message) {
  return {
    statusCode: 500,
    message
  }
}
function sanitizeContentType (contentType) {
  if (!contentType) {
    return false
  }
  const split = contentType.split(';')
  return split[0]
}
function checkResponseAgainstSchema (body, schema, ajv) {
  const validate = getValidateFunction(schema, ajv)
  const valid = validate(body)
  return valid
}

function getValidateFunction (schema, ajvInstance) {
  const hash = createHash('md5').update(JSON.stringify(schema)).digest('hex')
  if (!validateFunctionCache[hash]) {
    validateFunctionCache[hash] = ajvInstance.compile(schema)
  }
  return validateFunctionCache[hash]
}
function capitalize (str) {
  return str.charAt(0).toUpperCase() + str.slice(1)
}

function isArrayQueryParam ({ schema }) {
  return schema?.type === 'array' || schema?.anyOf?.some(({ type }) => type === 'array')
}

// TODO: For some unknown reason c8 is not picking up the coverage for this function
async function graphql (url, log, headers, query, variables, openTelemetry, telemetryContext) {
  const { span, telemetryHeaders } = openTelemetry?.startHTTPSpanClient(url.toString(), 'POST', telemetryContext) || {
    span: null,
    telemetryHeaders: {}
  }

  headers = {
    ...headers,
    ...telemetryHeaders,
    'content-type': 'application/json; charset=utf-8'
  }

  let res
  try {
    res = await request(url, {
      method: 'POST',
      headers,
      body: JSON.stringify({
        query,
        variables
      })
    })

    const json = await res.body.json()

    if (res.statusCode !== 200) {
      log.warn({ statusCode: res.statusCode, json }, 'request to client failed')
      throw new Error('request to client failed')
    }

    if (json.errors) {
      log.warn({ errors: json.errors }, 'errors in graphql response')
      const e = new Error(json.errors.map(e => e.message).join(''))
      e.errors = json.errors
      throw e
    }

    const keys = Object.keys(json.data)
    if (keys.length !== 1) {
      return json.data
    } else {
      return json.data[keys[0]]
    }
  } catch (err) {
    openTelemetry?.setErrorInSpanClient(span, err)
    throw err
  } finally {
    openTelemetry?.endHTTPSpanClient(span, res)
  }
}

function wrapGraphQLClient (url, openTelemetry, logger) {
  return async function ({ query, variables }) {
    let headers = this[kHeaders]
    const telemetryContext = this[kTelemetryContext]
    if (typeof this[kGetHeaders] === 'function') {
      headers = { ...headers, ...(await this[kGetHeaders]()) }
    }
    const log = this.log || logger

    return graphql(url, log, headers, query, variables, openTelemetry, telemetryContext)
  }
}

async function buildGraphQLClient (options, openTelemetry, logger = abstractLogger) {
  options = options || {}
  if (!options.url) {
    throw new Error('options.url is required')
  }

  return {
    graphql: wrapGraphQLClient(options.url, openTelemetry, logger),
    [kHeaders]: options.headers || {}
  }
}

module.exports.buildOpenAPIClient = buildOpenAPIClient
module.exports.buildGraphQLClient = buildGraphQLClient
module.exports.generateOperationId = generateOperationId
module.exports.hasDuplicatedParameters = hasDuplicatedParameters
module.exports.errors = errors<|MERGE_RESOLUTION|>--- conflicted
+++ resolved
@@ -106,10 +106,7 @@
   client[kOperationIdMap] = {}
   client[kHeaders] = options.headers || {}
 
-<<<<<<< HEAD
-  let { fullRequest = true, fullResponse = true, throwOnError, bodyTimeout, headersTimeout } = options
-=======
-  let { fullRequest, fullResponse, bodyTimeout, headersTimeout, dispatcher } = options
+  let { fullRequest = true, fullResponse = true, bodyTimeout, headersTimeout, dispatcher } = options
 
   if (options.throwOnError) {
     if (!dispatcher) {
@@ -118,7 +115,6 @@
     dispatcher = dispatcher.compose(interceptors.responseError())
   }
 
->>>>>>> d0e4902d
   const generatedOperationIds = []
   for (const path of Object.keys(spec.paths)) {
     const pathMeta = spec.paths[path]
@@ -145,14 +141,12 @@
       }
 
       client[kOperationIdMap][operationId] = { path, method }
-<<<<<<< HEAD
       client[operationId] = await buildCallFunction(
         spec,
         baseUrl,
         path,
         method,
         methodMeta,
-        throwOnError,
         openTelemetry,
         fullRequest,
         fullResponse,
@@ -162,9 +156,6 @@
         headersTimeout,
         dispatcher
       )
-=======
-      client[operationId] = await buildCallFunction(spec, baseUrl, path, method, methodMeta, openTelemetry, fullRequest, fullResponse, validateResponse, queryParser, bodyTimeout, headersTimeout, dispatcher)
->>>>>>> d0e4902d
     }
   }
   return client
@@ -187,14 +178,12 @@
   return s.size !== methodMeta.parameters.length
 }
 
-<<<<<<< HEAD
 async function buildCallFunction (
   spec,
   baseUrl,
   path,
   method,
   methodMeta,
-  throwOnError,
   openTelemetry,
   fullRequest,
   fullResponse,
@@ -204,9 +193,6 @@
   headersTimeout,
   dispatcher
 ) {
-=======
-async function buildCallFunction (spec, baseUrl, path, method, methodMeta, openTelemetry, fullRequest, fullResponse, validateResponse, queryParser, bodyTimeout, headersTimeout, dispatcher) {
->>>>>>> d0e4902d
   if (validateResponse) {
     await $RefParser.dereference(spec)
   }
