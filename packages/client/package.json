--- conflicted
+++ resolved
@@ -37,11 +37,7 @@
     "ajv": "^8.12.0",
     "camelcase": "^6.3.0",
     "jsonpointer": "^5.0.1",
-<<<<<<< HEAD
-    "undici": "^6.9.0"
-=======
-    "desm": "^1.3.1",
-    "undici": "^6.6.0"
->>>>>>> 335816c2
+    "undici": "^6.9.0",
+    "desm": "^1.3.1"
   }
 }