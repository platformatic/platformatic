{
  "$id": "https://schemas.platformatic.dev/@platformatic/nest/3.19.0.json",
  "$schema": "http://json-schema.org/draft-07/schema#",
  "title": "Platformatic NestJS Config",
  "type": "object",
  "properties": {
    "$schema": {
      "type": "string"
    },
    "logger": {
      "type": "object",
      "properties": {
        "level": {
          "type": "string",
          "default": "info",
          "oneOf": [
            {
              "enum": [
                "fatal",
                "error",
                "warn",
                "info",
                "debug",
                "trace",
                "silent"
              ]
            },
            {
              "pattern": "^\\{.+\\}$"
            }
          ]
        },
        "transport": {
          "anyOf": [
            {
              "type": "object",
              "properties": {
                "target": {
                  "type": "string",
                  "resolveModule": true
                },
                "options": {
                  "type": "object"
                }
              },
              "additionalProperties": false
            },
            {
              "type": "object",
              "properties": {
                "targets": {
                  "type": "array",
                  "items": {
                    "type": "object",
                    "properties": {
                      "target": {
                        "anyOf": [
                          {
                            "type": "string",
                            "resolveModule": true
                          },
                          {
                            "type": "string",
                            "resolvePath": true
                          }
                        ]
                      },
                      "options": {
                        "type": "object"
                      },
                      "level": {
                        "type": "string"
                      }
                    },
                    "additionalProperties": false
                  }
                },
                "options": {
                  "type": "object"
                }
              },
              "additionalProperties": false
            }
          ]
        },
        "pipeline": {
          "type": "object",
          "properties": {
            "target": {
              "type": "string",
              "resolveModule": true
            },
            "options": {
              "type": "object"
            }
          },
          "additionalProperties": false
        },
        "formatters": {
          "type": "object",
          "properties": {
            "path": {
              "type": "string",
              "resolvePath": true
            }
          },
          "required": [
            "path"
          ],
          "additionalProperties": false
        },
        "timestamp": {
          "enum": [
            "epochTime",
            "unixTime",
            "nullTime",
            "isoTime"
          ]
        },
        "redact": {
          "type": "object",
          "properties": {
            "paths": {
              "type": "array",
              "items": {
                "type": "string"
              }
            },
            "censor": {
              "type": "string",
              "default": "[redacted]"
            }
          },
          "required": [
            "paths"
          ],
          "additionalProperties": false
        },
        "base": {
          "anyOf": [
            {
              "type": "object",
              "additionalProperties": true
            },
            {
              "type": "null"
            }
          ]
        },
        "messageKey": {
          "type": "string"
        },
        "customLevels": {
          "type": "object",
          "additionalProperties": true
        }
      },
      "required": [
        "level"
      ],
      "default": {},
      "additionalProperties": true
    },
    "server": {
      "type": "object",
      "properties": {
        "hostname": {
          "type": "string",
          "default": "127.0.0.1"
        },
        "port": {
          "anyOf": [
            {
              "type": "integer"
            },
            {
              "type": "string"
            }
          ]
        },
        "http2": {
          "type": "boolean"
        },
        "https": {
          "type": "object",
          "properties": {
            "allowHTTP1": {
              "type": "boolean"
            },
            "key": {
              "anyOf": [
                {
                  "type": "string"
                },
                {
                  "type": "object",
                  "properties": {
                    "path": {
                      "type": "string",
                      "resolvePath": true
                    }
                  },
                  "additionalProperties": false
                },
                {
                  "type": "array",
                  "items": {
                    "anyOf": [
                      {
                        "type": "string"
                      },
                      {
                        "type": "object",
                        "properties": {
                          "path": {
                            "type": "string",
                            "resolvePath": true
                          }
                        },
                        "additionalProperties": false
                      }
                    ]
                  }
                }
              ]
            },
            "cert": {
              "anyOf": [
                {
                  "type": "string"
                },
                {
                  "type": "object",
                  "properties": {
                    "path": {
                      "type": "string",
                      "resolvePath": true
                    }
                  },
                  "additionalProperties": false
                },
                {
                  "type": "array",
                  "items": {
                    "anyOf": [
                      {
                        "type": "string"
                      },
                      {
                        "type": "object",
                        "properties": {
                          "path": {
                            "type": "string",
                            "resolvePath": true
                          }
                        },
                        "additionalProperties": false
                      }
                    ]
                  }
                }
              ]
            },
            "requestCert": {
              "type": "boolean"
            },
            "rejectUnauthorized": {
              "type": "boolean"
            }
          },
          "additionalProperties": false,
          "required": [
            "key",
            "cert"
          ]
        }
      },
      "additionalProperties": false
    },
    "watch": {
      "anyOf": [
        {
          "type": "object",
          "properties": {
            "enabled": {
              "default": true,
              "anyOf": [
                {
                  "type": "boolean"
                },
                {
                  "type": "string"
                }
              ]
            },
            "allow": {
              "type": "array",
              "items": {
                "type": "string"
              },
              "minItems": 1,
              "nullable": true,
              "default": null
            },
            "ignore": {
              "type": "array",
              "items": {
                "type": "string"
              },
              "nullable": true,
              "default": null
            }
          },
          "additionalProperties": false
        },
        {
          "type": "boolean"
        },
        {
          "type": "string"
        }
      ]
    },
    "application": {
      "type": "object",
      "properties": {
        "basePath": {
          "type": "string"
        },
        "outputDirectory": {
          "type": "string",
          "default": "dist"
        },
        "include": {
          "type": "array",
          "items": {
            "type": "string"
          },
          "default": [
            "dist"
          ]
        },
        "commands": {
          "type": "object",
          "properties": {
            "install": {
              "type": "string",
              "default": "npm ci --omit-dev"
            },
            "build": {
              "type": "string"
            },
            "development": {
              "type": "string"
            },
            "production": {
              "type": "string"
            }
          },
          "default": {},
          "additionalProperties": false
        }
      },
      "additionalProperties": false,
      "required": [],
      "default": {}
    },
    "runtime": {
      "type": "object",
      "properties": {
        "preload": {
          "anyOf": [
            {
              "type": "string",
              "resolvePath": true
            },
            {
              "type": "array",
              "items": {
                "type": "string",
                "resolvePath": true
              }
            }
          ]
        },
        "basePath": {
          "type": "string"
        },
        "services": {
          "type": "array",
          "items": {
            "type": "object",
            "anyOf": [
              {
                "required": [
                  "id",
                  "path"
                ]
              },
              {
                "required": [
                  "id",
                  "url"
                ]
              }
            ],
            "properties": {
              "id": {
                "type": "string"
              },
              "path": {
                "type": "string",
                "allowEmptyPaths": true,
                "resolvePath": true
              },
              "config": {
                "type": "string"
              },
              "url": {
                "type": "string"
              },
              "gitBranch": {
                "type": "string",
                "default": "main"
              },
              "useHttp": {
                "type": "boolean"
              },
              "reuseTcpPorts": {
                "type": "boolean",
                "default": true
              },
              "workers": {
                "anyOf": [
                  {
                    "type": "number"
                  },
                  {
                    "type": "string"
                  },
                  {
                    "type": "object",
                    "properties": {
                      "static": {
                        "type": "number",
                        "minimum": 1
                      },
                      "minimum": {
                        "type": "number",
                        "minimum": 1
                      },
                      "maximum": {
                        "type": "number",
                        "minimum": 0
                      }
                    }
                  }
                ]
              },
              "health": {
                "type": "object",
                "default": {},
                "properties": {
                  "enabled": {
                    "anyOf": [
                      {
                        "type": "boolean"
                      },
                      {
                        "type": "string"
                      }
                    ]
                  },
                  "interval": {
                    "anyOf": [
                      {
                        "type": "number",
                        "minimum": 0
                      },
                      {
                        "type": "string"
                      }
                    ]
                  },
                  "gracePeriod": {
                    "anyOf": [
                      {
                        "type": "number",
                        "minimum": 0
                      },
                      {
                        "type": "string"
                      }
                    ]
                  },
                  "maxUnhealthyChecks": {
                    "anyOf": [
                      {
                        "type": "number",
                        "minimum": 1
                      },
                      {
                        "type": "string"
                      }
                    ]
                  },
                  "maxELU": {
                    "anyOf": [
                      {
                        "type": "number",
                        "minimum": 0,
                        "maximum": 1
                      },
                      {
                        "type": "string"
                      }
                    ]
                  },
                  "maxHeapUsed": {
                    "anyOf": [
                      {
                        "type": "number",
                        "minimum": 0,
                        "maximum": 1
                      },
                      {
                        "type": "string"
                      }
                    ]
                  },
                  "maxHeapTotal": {
                    "anyOf": [
                      {
                        "type": "number",
                        "minimum": 0
                      },
                      {
                        "type": "string"
                      }
                    ]
                  },
                  "maxYoungGeneration": {
                    "anyOf": [
                      {
                        "type": "number",
                        "minimum": 0
                      },
                      {
                        "type": "string"
                      }
                    ]
                  },
                  "codeRangeSize": {
                    "anyOf": [
                      {
                        "type": "number",
                        "minimum": 0
                      },
                      {
                        "type": "string"
                      }
                    ]
                  }
                },
                "additionalProperties": false
              },
              "dependencies": {
                "type": "array",
                "items": {
                  "type": "string"
                },
                "default": []
              },
              "arguments": {
                "type": "array",
                "items": {
                  "type": "string"
                }
              },
              "env": {
                "type": "object",
                "additionalProperties": {
                  "type": "string"
                }
              },
              "envfile": {
                "type": "string"
              },
              "sourceMaps": {
                "type": "boolean",
                "default": false
              },
              "packageManager": {
                "type": "string",
                "enum": [
                  "npm",
                  "pnpm",
                  "yarn"
                ]
              },
              "preload": {
                "anyOf": [
                  {
                    "type": "string",
                    "resolvePath": true
                  },
                  {
                    "type": "array",
                    "items": {
                      "type": "string",
                      "resolvePath": true
                    }
                  }
                ]
              },
              "nodeOptions": {
                "type": "string"
              },
              "permissions": {
                "type": "object",
                "properties": {
                  "fs": {
                    "type": "object",
                    "properties": {
                      "read": {
                        "type": "array",
                        "items": {
                          "type": "string"
                        }
                      },
                      "write": {
                        "type": "array",
                        "items": {
                          "type": "string"
                        }
                      }
                    },
                    "additionalProperties": false
                  }
                },
                "additionalProperties": false
              },
              "telemetry": {
                "type": "object",
                "properties": {
                  "instrumentations": {
                    "type": "array",
                    "description": "An array of instrumentations loaded if telemetry is enabled",
                    "items": {
                      "oneOf": [
                        {
                          "type": "string"
                        },
                        {
                          "type": "object",
                          "properties": {
                            "package": {
                              "type": "string"
                            },
                            "exportName": {
                              "type": "string"
                            },
                            "options": {
                              "type": "object",
                              "additionalProperties": true
                            }
                          },
                          "required": [
                            "package"
                          ]
                        }
                      ]
                    }
                  }
                }
              }
            }
          }
        },
        "workers": {
          "anyOf": [
            {
              "type": "number",
              "minimum": 1
            },
            {
              "type": "string"
            },
            {
              "type": "object",
              "properties": {
                "static": {
                  "type": "number",
                  "minimum": 1
                },
                "dynamic": {
                  "type": "boolean",
                  "default": false
                },
                "minimum": {
                  "type": "number",
                  "minimum": 1
                },
                "maximum": {
                  "type": "number",
                  "minimum": 0
                },
                "total": {
                  "type": "number",
                  "minimum": 1
                },
                "maxMemory": {
                  "type": "number",
                  "minimum": 0
                },
                "cooldown": {
                  "type": "number",
                  "minimum": 0
                },
                "gracePeriod": {
                  "type": "number",
                  "minimum": 0
                }
              }
            }
          ]
        },
        "workersRestartDelay": {
          "anyOf": [
            {
              "type": "number",
              "minimum": 0
            },
            {
              "type": "string"
            }
          ],
          "default": 0
        },
        "logger": {
          "type": "object",
          "properties": {
            "level": {
              "type": "string",
              "default": "info",
              "oneOf": [
                {
                  "enum": [
                    "fatal",
                    "error",
                    "warn",
                    "info",
                    "debug",
                    "trace",
                    "silent"
                  ]
                },
                {
                  "pattern": "^\\{.+\\}$"
                }
              ]
            },
            "transport": {
              "anyOf": [
                {
                  "type": "object",
                  "properties": {
                    "target": {
                      "type": "string",
                      "resolveModule": true
                    },
                    "options": {
                      "type": "object"
                    }
                  },
                  "additionalProperties": false
                },
                {
                  "type": "object",
                  "properties": {
                    "targets": {
                      "type": "array",
                      "items": {
                        "type": "object",
                        "properties": {
                          "target": {
                            "anyOf": [
                              {
                                "type": "string",
                                "resolveModule": true
                              },
                              {
                                "type": "string",
                                "resolvePath": true
                              }
                            ]
                          },
                          "options": {
                            "type": "object"
                          },
                          "level": {
                            "type": "string"
                          }
                        },
                        "additionalProperties": false
                      }
                    },
                    "options": {
                      "type": "object"
                    }
                  },
                  "additionalProperties": false
                }
              ]
            },
            "pipeline": {
              "type": "object",
              "properties": {
                "target": {
                  "type": "string",
                  "resolveModule": true
                },
                "options": {
                  "type": "object"
                }
              },
              "additionalProperties": false
            },
            "formatters": {
              "type": "object",
              "properties": {
                "path": {
                  "type": "string",
                  "resolvePath": true
                }
              },
              "required": [
                "path"
              ],
              "additionalProperties": false
            },
            "timestamp": {
              "enum": [
                "epochTime",
                "unixTime",
                "nullTime",
                "isoTime"
              ]
            },
            "redact": {
              "type": "object",
              "properties": {
                "paths": {
                  "type": "array",
                  "items": {
                    "type": "string"
                  }
                },
                "censor": {
                  "type": "string",
                  "default": "[redacted]"
                }
              },
              "required": [
                "paths"
              ],
              "additionalProperties": false
            },
            "base": {
              "anyOf": [
                {
                  "type": "object",
                  "additionalProperties": true
                },
                {
                  "type": "null"
                }
              ]
            },
            "messageKey": {
              "type": "string"
            },
            "customLevels": {
              "type": "object",
              "additionalProperties": true
            }
          },
          "required": [
            "level"
          ],
          "default": {},
          "additionalProperties": true
        },
        "server": {
          "type": "object",
          "properties": {
            "hostname": {
              "type": "string",
              "default": "127.0.0.1"
            },
            "port": {
              "anyOf": [
                {
                  "type": "integer"
                },
                {
                  "type": "string"
                }
              ]
            },
            "http2": {
              "type": "boolean"
            },
            "https": {
              "type": "object",
              "properties": {
                "allowHTTP1": {
                  "type": "boolean"
                },
                "key": {
                  "anyOf": [
                    {
                      "type": "string"
                    },
                    {
                      "type": "object",
                      "properties": {
                        "path": {
                          "type": "string",
                          "resolvePath": true
                        }
                      },
                      "additionalProperties": false
                    },
                    {
                      "type": "array",
                      "items": {
                        "anyOf": [
                          {
                            "type": "string"
                          },
                          {
                            "type": "object",
                            "properties": {
                              "path": {
                                "type": "string",
                                "resolvePath": true
                              }
                            },
                            "additionalProperties": false
                          }
                        ]
                      }
                    }
                  ]
                },
                "cert": {
                  "anyOf": [
                    {
                      "type": "string"
                    },
                    {
                      "type": "object",
                      "properties": {
                        "path": {
                          "type": "string",
                          "resolvePath": true
                        }
                      },
                      "additionalProperties": false
                    },
                    {
                      "type": "array",
                      "items": {
                        "anyOf": [
                          {
                            "type": "string"
                          },
                          {
                            "type": "object",
                            "properties": {
                              "path": {
                                "type": "string",
                                "resolvePath": true
                              }
                            },
                            "additionalProperties": false
                          }
                        ]
                      }
                    }
                  ]
                },
                "requestCert": {
                  "type": "boolean"
                },
                "rejectUnauthorized": {
                  "type": "boolean"
                }
              },
              "additionalProperties": false,
              "required": [
                "key",
                "cert"
              ]
            }
          },
          "additionalProperties": false
        },
        "reuseTcpPorts": {
          "type": "boolean",
          "default": true
        },
        "startTimeout": {
          "default": 30000,
          "type": "number",
          "minimum": 0
        },
        "restartOnError": {
          "default": true,
          "anyOf": [
            {
              "type": "boolean"
            },
            {
              "type": "number",
              "minimum": 0
            }
          ]
        },
        "exitOnUnhandledErrors": {
          "default": true,
          "type": "boolean"
        },
        "gracefulShutdown": {
          "type": "object",
          "properties": {
            "runtime": {
              "anyOf": [
                {
                  "type": "number",
                  "minimum": 1
                },
                {
                  "type": "string"
                }
              ],
              "default": 10000
            },
            "application": {
              "anyOf": [
                {
                  "type": "number",
                  "minimum": 1
                },
                {
                  "type": "string"
                }
              ],
              "default": 10000
            }
          },
          "default": {},
          "required": [
            "runtime",
            "application"
          ],
          "additionalProperties": false
        },
        "health": {
          "type": "object",
          "default": {},
          "properties": {
            "enabled": {
              "anyOf": [
                {
                  "type": "boolean"
                },
                {
                  "type": "string"
                }
              ],
              "default": true
            },
            "interval": {
              "anyOf": [
                {
                  "type": "number",
                  "minimum": 0
                },
                {
                  "type": "string"
                }
              ],
              "default": 30000
            },
            "gracePeriod": {
              "anyOf": [
                {
                  "type": "number",
                  "minimum": 0
                },
                {
                  "type": "string"
                }
              ],
              "default": 30000
            },
            "maxUnhealthyChecks": {
              "anyOf": [
                {
                  "type": "number",
                  "minimum": 1
                },
                {
                  "type": "string"
                }
              ],
              "default": 10
            },
            "maxELU": {
              "anyOf": [
                {
                  "type": "number",
                  "minimum": 0,
                  "maximum": 1
                },
                {
                  "type": "string"
                }
              ],
              "default": 0.99
            },
            "maxHeapUsed": {
              "anyOf": [
                {
                  "type": "number",
                  "minimum": 0,
                  "maximum": 1
                },
                {
                  "type": "string"
                }
              ],
              "default": 0.99
            },
            "maxHeapTotal": {
              "anyOf": [
                {
                  "type": "number",
                  "minimum": 0
                },
                {
                  "type": "string"
                }
              ],
              "default": 4294967296
            },
            "maxYoungGeneration": {
              "anyOf": [
                {
                  "type": "number",
                  "minimum": 0
                },
                {
                  "type": "string"
                }
<<<<<<< HEAD
              ]
            },
            "codeRangeSize": {
              "anyOf": [
                {
                  "type": "number",
                  "minimum": 0
                },
                {
                  "type": "string"
                }
              ],
              "default": 268435456
=======
              ],
              "default": 134217728
>>>>>>> 611b5f95
            }
          },
          "additionalProperties": false
        },
        "undici": {
          "type": "object",
          "properties": {
            "agentOptions": {
              "type": "object",
              "additionalProperties": true
            },
            "interceptors": {
              "anyOf": [
                {
                  "type": "array",
                  "items": {
                    "type": "object",
                    "properties": {
                      "module": {
                        "type": "string"
                      },
                      "options": {
                        "type": "object",
                        "additionalProperties": true
                      }
                    },
                    "required": [
                      "module",
                      "options"
                    ]
                  }
                },
                {
                  "type": "object",
                  "properties": {
                    "Client": {
                      "type": "array",
                      "items": {
                        "type": "object",
                        "properties": {
                          "module": {
                            "type": "string"
                          },
                          "options": {
                            "type": "object",
                            "additionalProperties": true
                          }
                        },
                        "required": [
                          "module",
                          "options"
                        ]
                      }
                    },
                    "Pool": {
                      "type": "array",
                      "items": {
                        "type": "object",
                        "properties": {
                          "module": {
                            "type": "string"
                          },
                          "options": {
                            "type": "object",
                            "additionalProperties": true
                          }
                        },
                        "required": [
                          "module",
                          "options"
                        ]
                      }
                    },
                    "Agent": {
                      "type": "array",
                      "items": {
                        "type": "object",
                        "properties": {
                          "module": {
                            "type": "string"
                          },
                          "options": {
                            "type": "object",
                            "additionalProperties": true
                          }
                        },
                        "required": [
                          "module",
                          "options"
                        ]
                      }
                    }
                  }
                }
              ]
            }
          }
        },
        "httpCache": {
          "oneOf": [
            {
              "type": "boolean"
            },
            {
              "type": "object",
              "properties": {
                "store": {
                  "type": "string"
                },
                "methods": {
                  "type": "array",
                  "items": {
                    "type": "string"
                  },
                  "default": [
                    "GET",
                    "HEAD"
                  ],
                  "minItems": 1
                },
                "cacheTagsHeader": {
                  "type": "string"
                },
                "maxSize": {
                  "type": "integer"
                },
                "maxEntrySize": {
                  "type": "integer"
                },
                "maxCount": {
                  "type": "integer"
                }
              }
            }
          ]
        },
        "watch": {
          "anyOf": [
            {
              "type": "boolean"
            },
            {
              "type": "string"
            }
          ]
        },
        "managementApi": {
          "anyOf": [
            {
              "type": "boolean"
            },
            {
              "type": "string"
            },
            {
              "type": "object",
              "properties": {
                "logs": {
                  "type": "object",
                  "properties": {
                    "maxSize": {
                      "type": "number",
                      "minimum": 5,
                      "default": 200
                    }
                  },
                  "additionalProperties": false
                }
              },
              "additionalProperties": false
            }
          ],
          "default": true
        },
        "metrics": {
          "anyOf": [
            {
              "type": "boolean"
            },
            {
              "type": "object",
              "properties": {
                "port": {
                  "anyOf": [
                    {
                      "type": "integer"
                    },
                    {
                      "type": "string"
                    }
                  ]
                },
                "enabled": {
                  "anyOf": [
                    {
                      "type": "boolean"
                    },
                    {
                      "type": "string"
                    }
                  ]
                },
                "hostname": {
                  "type": "string"
                },
                "endpoint": {
                  "type": "string"
                },
                "auth": {
                  "type": "object",
                  "properties": {
                    "username": {
                      "type": "string"
                    },
                    "password": {
                      "type": "string"
                    }
                  },
                  "additionalProperties": false,
                  "required": [
                    "username",
                    "password"
                  ]
                },
                "labels": {
                  "type": "object",
                  "additionalProperties": {
                    "type": "string"
                  }
                },
                "applicationLabel": {
                  "type": "string",
                  "default": "applicationId",
                  "description": "The label name to use for the application identifier in metrics (e.g., applicationId, serviceId)"
                },
                "readiness": {
                  "anyOf": [
                    {
                      "type": "boolean"
                    },
                    {
                      "type": "object",
                      "properties": {
                        "endpoint": {
                          "type": "string"
                        },
                        "success": {
                          "type": "object",
                          "properties": {
                            "statusCode": {
                              "type": "number"
                            },
                            "body": {
                              "type": "string"
                            }
                          },
                          "additionalProperties": false
                        },
                        "fail": {
                          "type": "object",
                          "properties": {
                            "statusCode": {
                              "type": "number"
                            },
                            "body": {
                              "type": "string"
                            }
                          },
                          "additionalProperties": false
                        }
                      },
                      "additionalProperties": false
                    }
                  ]
                },
                "liveness": {
                  "anyOf": [
                    {
                      "type": "boolean"
                    },
                    {
                      "type": "object",
                      "properties": {
                        "endpoint": {
                          "type": "string"
                        },
                        "success": {
                          "type": "object",
                          "properties": {
                            "statusCode": {
                              "type": "number"
                            },
                            "body": {
                              "type": "string"
                            }
                          },
                          "additionalProperties": false
                        },
                        "fail": {
                          "type": "object",
                          "properties": {
                            "statusCode": {
                              "type": "number"
                            },
                            "body": {
                              "type": "string"
                            }
                          },
                          "additionalProperties": false
                        }
                      },
                      "additionalProperties": false
                    }
                  ]
                },
                "healthChecksTimeouts": {
                  "anyOf": [
                    {
                      "type": "integer"
                    },
                    {
                      "type": "string"
                    }
                  ],
                  "default": 5000
                },
                "plugins": {
                  "type": "array",
                  "items": {
                    "anyOf": [
                      {
                        "type": "string",
                        "resolvePath": true
                      }
                    ]
                  }
                },
                "timeout": {
                  "anyOf": [
                    {
                      "type": "integer"
                    },
                    {
                      "type": "string"
                    }
                  ],
                  "default": 10000
                },
                "otlpExporter": {
                  "type": "object",
                  "description": "Configuration for exporting metrics to an OTLP endpoint",
                  "properties": {
                    "enabled": {
                      "anyOf": [
                        {
                          "type": "boolean"
                        },
                        {
                          "type": "string"
                        }
                      ],
                      "description": "Enable or disable OTLP metrics export"
                    },
                    "endpoint": {
                      "type": "string",
                      "description": "OTLP endpoint URL (e.g., http://collector:4318/v1/metrics)"
                    },
                    "interval": {
                      "anyOf": [
                        {
                          "type": "integer"
                        },
                        {
                          "type": "string"
                        }
                      ],
                      "default": 60000,
                      "description": "Interval in milliseconds between metric pushes"
                    },
                    "headers": {
                      "type": "object",
                      "additionalProperties": {
                        "type": "string"
                      },
                      "description": "Additional HTTP headers for authentication"
                    },
                    "serviceName": {
                      "type": "string",
                      "description": "Service name for OTLP resource attributes"
                    },
                    "serviceVersion": {
                      "type": "string",
                      "description": "Service version for OTLP resource attributes"
                    }
                  },
                  "required": [
                    "endpoint"
                  ],
                  "additionalProperties": false
                }
              },
              "additionalProperties": false
            }
          ]
        },
        "telemetry": {
          "type": "object",
          "properties": {
            "enabled": {
              "anyOf": [
                {
                  "type": "boolean"
                },
                {
                  "type": "string"
                }
              ]
            },
            "applicationName": {
              "type": "string",
              "description": "The name of the application. Defaults to the folder name if not specified."
            },
            "version": {
              "type": "string",
              "description": "The version of the application (optional)"
            },
            "skip": {
              "type": "array",
              "description": "An array of paths to skip when creating spans. Useful for health checks and other endpoints that do not need to be traced.",
              "items": {
                "type": "object",
                "properties": {
                  "path": {
                    "type": "string",
                    "description": "The path to skip. Can be a string or a regex."
                  },
                  "method": {
                    "description": "HTTP method to skip",
                    "type": "string",
                    "enum": [
                      "GET",
                      "POST",
                      "PUT",
                      "DELETE",
                      "PATCH",
                      "HEAD",
                      "OPTIONS"
                    ]
                  }
                }
              }
            },
            "exporter": {
              "anyOf": [
                {
                  "type": "array",
                  "items": {
                    "type": "object",
                    "properties": {
                      "type": {
                        "type": "string",
                        "enum": [
                          "console",
                          "otlp",
                          "zipkin",
                          "memory",
                          "file"
                        ],
                        "default": "console"
                      },
                      "options": {
                        "type": "object",
                        "description": "Options for the exporter. These are passed directly to the exporter.",
                        "properties": {
                          "url": {
                            "type": "string",
                            "description": "The URL to send the traces to. Not used for console or memory exporters."
                          },
                          "headers": {
                            "type": "object",
                            "description": "Headers to send to the exporter. Not used for console or memory exporters."
                          },
                          "path": {
                            "type": "string",
                            "description": "The path to write the traces to. Only for file exporter."
                          }
                        }
                      },
                      "additionalProperties": false
                    }
                  }
                },
                {
                  "type": "object",
                  "properties": {
                    "type": {
                      "type": "string",
                      "enum": [
                        "console",
                        "otlp",
                        "zipkin",
                        "memory",
                        "file"
                      ],
                      "default": "console"
                    },
                    "options": {
                      "type": "object",
                      "description": "Options for the exporter. These are passed directly to the exporter.",
                      "properties": {
                        "url": {
                          "type": "string",
                          "description": "The URL to send the traces to. Not used for console or memory exporters."
                        },
                        "headers": {
                          "type": "object",
                          "description": "Headers to send to the exporter. Not used for console or memory exporters."
                        },
                        "path": {
                          "type": "string",
                          "description": "The path to write the traces to. Only for file exporter."
                        }
                      }
                    },
                    "additionalProperties": false
                  }
                }
              ]
            }
          },
          "required": [
            "applicationName"
          ],
          "additionalProperties": false
        },
        "verticalScaler": {
          "type": "object",
          "properties": {
            "enabled": {
              "type": "boolean",
              "default": true
            },
            "maxTotalWorkers": {
              "type": "number",
              "minimum": 1
            },
            "maxTotalMemory": {
              "type": "number",
              "minimum": 0
            },
            "minWorkers": {
              "type": "number",
              "minimum": 1
            },
            "maxWorkers": {
              "type": "number",
              "minimum": 1
            },
            "cooldownSec": {
              "type": "number",
              "minimum": 0
            },
            "gracePeriod": {
              "type": "number",
              "minimum": 0
            },
            "scaleUpELU": {
              "type": "number",
              "minimum": 0,
              "maximum": 1,
              "deprecated": true
            },
            "scaleDownELU": {
              "type": "number",
              "minimum": 0,
              "maximum": 1,
              "deprecated": true
            },
            "timeWindowSec": {
              "type": "number",
              "minimum": 0,
              "deprecated": true
            },
            "scaleDownTimeWindowSec": {
              "type": "number",
              "minimum": 0,
              "deprecated": true
            },
            "scaleIntervalSec": {
              "type": "number",
              "minimum": 0,
              "deprecated": true
            }
          },
          "additionalProperties": false
        },
        "inspectorOptions": {
          "type": "object",
          "properties": {
            "host": {
              "type": "string"
            },
            "port": {
              "type": "number"
            },
            "breakFirstLine": {
              "type": "boolean"
            },
            "watchDisabled": {
              "type": "boolean"
            }
          }
        },
        "applicationTimeout": {
          "anyOf": [
            {
              "type": "number",
              "minimum": 1
            },
            {
              "type": "string"
            }
          ],
          "default": 300000
        },
        "messagingTimeout": {
          "anyOf": [
            {
              "type": "number",
              "minimum": 1
            },
            {
              "type": "string"
            }
          ],
          "default": 30000
        },
        "env": {
          "type": "object",
          "additionalProperties": {
            "type": "string"
          }
        },
        "sourceMaps": {
          "type": "boolean",
          "default": false
        },
        "scheduler": {
          "type": "array",
          "items": {
            "type": "object",
            "properties": {
              "enabled": {
                "anyOf": [
                  {
                    "type": "boolean"
                  },
                  {
                    "type": "string"
                  }
                ],
                "default": true
              },
              "name": {
                "type": "string"
              },
              "cron": {
                "type": "string"
              },
              "callbackUrl": {
                "type": "string"
              },
              "method": {
                "type": "string",
                "enum": [
                  "GET",
                  "POST",
                  "PUT",
                  "PATCH",
                  "DELETE"
                ],
                "default": "GET"
              },
              "headers": {
                "type": "object",
                "additionalProperties": {
                  "type": "string"
                }
              },
              "body": {
                "anyOf": [
                  {
                    "type": "string"
                  },
                  {
                    "type": "object",
                    "additionalProperties": true
                  }
                ]
              },
              "maxRetries": {
                "type": "number",
                "minimum": 0,
                "default": 3
              }
            },
            "required": [
              "name",
              "cron",
              "callbackUrl"
            ]
          }
        },
        "policies": {
          "type": "object",
          "properties": {
            "deny": {
              "type": "object",
              "patternProperties": {
                "^.*$": {
                  "oneOf": [
                    {
                      "type": "string"
                    },
                    {
                      "type": "array",
                      "items": {
                        "type": "string"
                      },
                      "minItems": 1
                    }
                  ]
                }
              }
            }
          },
          "required": [
            "deny"
          ],
          "additionalProperties": false
        }
      },
      "additionalProperties": false
    },
    "nest": {
      "type": "object",
      "properties": {
        "adapter": {
          "type": "string",
          "enum": [
            "express",
            "fastify"
          ],
          "default": "express"
        },
        "appModule": {
          "type": "object",
          "properties": {
            "path": {
              "type": "string",
              "default": "app.module"
            },
            "name": {
              "type": "string",
              "default": "AppModule"
            }
          },
          "additionalProperties": false,
          "default": {}
        },
        "setup": {
          "type": "object",
          "properties": {
            "path": {
              "type": "string",
              "default": ""
            },
            "name": {
              "type": "string"
            }
          },
          "additionalProperties": false,
          "default": {}
        }
      },
      "default": {},
      "additionalProperties": false
    }
  },
  "additionalProperties": false
}<|MERGE_RESOLUTION|>--- conflicted
+++ resolved
@@ -15,15 +15,7 @@
           "default": "info",
           "oneOf": [
             {
-              "enum": [
-                "fatal",
-                "error",
-                "warn",
-                "info",
-                "debug",
-                "trace",
-                "silent"
-              ]
+              "enum": ["fatal", "error", "warn", "info", "debug", "trace", "silent"]
             },
             {
               "pattern": "^\\{.+\\}$"
@@ -104,18 +96,11 @@
               "resolvePath": true
             }
           },
-          "required": [
-            "path"
-          ],
+          "required": ["path"],
           "additionalProperties": false
         },
         "timestamp": {
-          "enum": [
-            "epochTime",
-            "unixTime",
-            "nullTime",
-            "isoTime"
-          ]
+          "enum": ["epochTime", "unixTime", "nullTime", "isoTime"]
         },
         "redact": {
           "type": "object",
@@ -131,9 +116,7 @@
               "default": "[redacted]"
             }
           },
-          "required": [
-            "paths"
-          ],
+          "required": ["paths"],
           "additionalProperties": false
         },
         "base": {
@@ -155,9 +138,7 @@
           "additionalProperties": true
         }
       },
-      "required": [
-        "level"
-      ],
+      "required": ["level"],
       "default": {},
       "additionalProperties": true
     },
@@ -269,10 +250,7 @@
             }
           },
           "additionalProperties": false,
-          "required": [
-            "key",
-            "cert"
-          ]
+          "required": ["key", "cert"]
         }
       },
       "additionalProperties": false
@@ -336,9 +314,7 @@
           "items": {
             "type": "string"
           },
-          "default": [
-            "dist"
-          ]
+          "default": ["dist"]
         },
         "commands": {
           "type": "object",
@@ -392,16 +368,10 @@
             "type": "object",
             "anyOf": [
               {
-                "required": [
-                  "id",
-                  "path"
-                ]
+                "required": ["id", "path"]
               },
               {
-                "required": [
-                  "id",
-                  "url"
-                ]
+                "required": ["id", "url"]
               }
             ],
             "properties": {
@@ -592,11 +562,7 @@
               },
               "packageManager": {
                 "type": "string",
-                "enum": [
-                  "npm",
-                  "pnpm",
-                  "yarn"
-                ]
+                "enum": ["npm", "pnpm", "yarn"]
               },
               "preload": {
                 "anyOf": [
@@ -665,9 +631,7 @@
                               "additionalProperties": true
                             }
                           },
-                          "required": [
-                            "package"
-                          ]
+                          "required": ["package"]
                         }
                       ]
                     }
@@ -745,15 +709,7 @@
               "default": "info",
               "oneOf": [
                 {
-                  "enum": [
-                    "fatal",
-                    "error",
-                    "warn",
-                    "info",
-                    "debug",
-                    "trace",
-                    "silent"
-                  ]
+                  "enum": ["fatal", "error", "warn", "info", "debug", "trace", "silent"]
                 },
                 {
                   "pattern": "^\\{.+\\}$"
@@ -834,18 +790,11 @@
                   "resolvePath": true
                 }
               },
-              "required": [
-                "path"
-              ],
+              "required": ["path"],
               "additionalProperties": false
             },
             "timestamp": {
-              "enum": [
-                "epochTime",
-                "unixTime",
-                "nullTime",
-                "isoTime"
-              ]
+              "enum": ["epochTime", "unixTime", "nullTime", "isoTime"]
             },
             "redact": {
               "type": "object",
@@ -861,9 +810,7 @@
                   "default": "[redacted]"
                 }
               },
-              "required": [
-                "paths"
-              ],
+              "required": ["paths"],
               "additionalProperties": false
             },
             "base": {
@@ -885,9 +832,7 @@
               "additionalProperties": true
             }
           },
-          "required": [
-            "level"
-          ],
+          "required": ["level"],
           "default": {},
           "additionalProperties": true
         },
@@ -999,10 +944,7 @@
                 }
               },
               "additionalProperties": false,
-              "required": [
-                "key",
-                "cert"
-              ]
+              "required": ["key", "cert"]
             }
           },
           "additionalProperties": false
@@ -1061,10 +1003,7 @@
             }
           },
           "default": {},
-          "required": [
-            "runtime",
-            "application"
-          ],
+          "required": ["runtime", "application"],
           "additionalProperties": false
         },
         "health": {
@@ -1165,8 +1104,8 @@
                 {
                   "type": "string"
                 }
-<<<<<<< HEAD
-              ]
+              ],
+              "default": 134217728
             },
             "codeRangeSize": {
               "anyOf": [
@@ -1179,10 +1118,6 @@
                 }
               ],
               "default": 268435456
-=======
-              ],
-              "default": 134217728
->>>>>>> 611b5f95
             }
           },
           "additionalProperties": false
@@ -1209,10 +1144,7 @@
                         "additionalProperties": true
                       }
                     },
-                    "required": [
-                      "module",
-                      "options"
-                    ]
+                    "required": ["module", "options"]
                   }
                 },
                 {
@@ -1231,10 +1163,7 @@
                             "additionalProperties": true
                           }
                         },
-                        "required": [
-                          "module",
-                          "options"
-                        ]
+                        "required": ["module", "options"]
                       }
                     },
                     "Pool": {
@@ -1250,10 +1179,7 @@
                             "additionalProperties": true
                           }
                         },
-                        "required": [
-                          "module",
-                          "options"
-                        ]
+                        "required": ["module", "options"]
                       }
                     },
                     "Agent": {
@@ -1269,10 +1195,7 @@
                             "additionalProperties": true
                           }
                         },
-                        "required": [
-                          "module",
-                          "options"
-                        ]
+                        "required": ["module", "options"]
                       }
                     }
                   }
@@ -1297,10 +1220,7 @@
                   "items": {
                     "type": "string"
                   },
-                  "default": [
-                    "GET",
-                    "HEAD"
-                  ],
+                  "default": ["GET", "HEAD"],
                   "minItems": 1
                 },
                 "cacheTagsHeader": {
@@ -1402,10 +1322,7 @@
                     }
                   },
                   "additionalProperties": false,
-                  "required": [
-                    "username",
-                    "password"
-                  ]
+                  "required": ["username", "password"]
                 },
                 "labels": {
                   "type": "object",
@@ -1578,9 +1495,7 @@
                       "description": "Service version for OTLP resource attributes"
                     }
                   },
-                  "required": [
-                    "endpoint"
-                  ],
+                  "required": ["endpoint"],
                   "additionalProperties": false
                 }
               },
@@ -1622,15 +1537,7 @@
                   "method": {
                     "description": "HTTP method to skip",
                     "type": "string",
-                    "enum": [
-                      "GET",
-                      "POST",
-                      "PUT",
-                      "DELETE",
-                      "PATCH",
-                      "HEAD",
-                      "OPTIONS"
-                    ]
+                    "enum": ["GET", "POST", "PUT", "DELETE", "PATCH", "HEAD", "OPTIONS"]
                   }
                 }
               }
@@ -1644,13 +1551,7 @@
                     "properties": {
                       "type": {
                         "type": "string",
-                        "enum": [
-                          "console",
-                          "otlp",
-                          "zipkin",
-                          "memory",
-                          "file"
-                        ],
+                        "enum": ["console", "otlp", "zipkin", "memory", "file"],
                         "default": "console"
                       },
                       "options": {
@@ -1680,13 +1581,7 @@
                   "properties": {
                     "type": {
                       "type": "string",
-                      "enum": [
-                        "console",
-                        "otlp",
-                        "zipkin",
-                        "memory",
-                        "file"
-                      ],
+                      "enum": ["console", "otlp", "zipkin", "memory", "file"],
                       "default": "console"
                     },
                     "options": {
@@ -1713,9 +1608,7 @@
               ]
             }
           },
-          "required": [
-            "applicationName"
-          ],
+          "required": ["applicationName"],
           "additionalProperties": false
         },
         "verticalScaler": {
@@ -1857,13 +1750,7 @@
               },
               "method": {
                 "type": "string",
-                "enum": [
-                  "GET",
-                  "POST",
-                  "PUT",
-                  "PATCH",
-                  "DELETE"
-                ],
+                "enum": ["GET", "POST", "PUT", "PATCH", "DELETE"],
                 "default": "GET"
               },
               "headers": {
@@ -1889,11 +1776,7 @@
                 "default": 3
               }
             },
-            "required": [
-              "name",
-              "cron",
-              "callbackUrl"
-            ]
+            "required": ["name", "cron", "callbackUrl"]
           }
         },
         "policies": {
@@ -1919,9 +1802,7 @@
               }
             }
           },
-          "required": [
-            "deny"
-          ],
+          "required": ["deny"],
           "additionalProperties": false
         }
       },
@@ -1932,10 +1813,7 @@
       "properties": {
         "adapter": {
           "type": "string",
-          "enum": [
-            "express",
-            "fastify"
-          ],
+          "enum": ["express", "fastify"],
           "default": "express"
         },
         "appModule": {
