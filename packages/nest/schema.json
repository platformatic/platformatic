--- conflicted
+++ resolved
@@ -1,9 +1,5 @@
 {
-<<<<<<< HEAD
   "$id": "https://schemas.platformatic.dev/@platformatic/nest/3.0.0-alpha.1.json",
-=======
-  "$id": "https://schemas.platformatic.dev/@platformatic/nest/2.74.1.json",
->>>>>>> 469250bb
   "$schema": "http://json-schema.org/draft-07/schema#",
   "title": "Platformatic NestJS Config",
   "type": "object",
@@ -19,15 +15,7 @@
           "default": "info",
           "oneOf": [
             {
-              "enum": [
-                "fatal",
-                "error",
-                "warn",
-                "info",
-                "debug",
-                "trace",
-                "silent"
-              ]
+              "enum": ["fatal", "error", "warn", "info", "debug", "trace", "silent"]
             },
             {
               "pattern": "^\\{.+\\}$"
@@ -108,18 +96,11 @@
               "resolvePath": true
             }
           },
-          "required": [
-            "path"
-          ],
+          "required": ["path"],
           "additionalProperties": false
         },
         "timestamp": {
-          "enum": [
-            "epochTime",
-            "unixTime",
-            "nullTime",
-            "isoTime"
-          ]
+          "enum": ["epochTime", "unixTime", "nullTime", "isoTime"]
         },
         "redact": {
           "type": "object",
@@ -135,9 +116,7 @@
               "default": "[redacted]"
             }
           },
-          "required": [
-            "paths"
-          ],
+          "required": ["paths"],
           "additionalProperties": false
         },
         "base": {
@@ -159,9 +138,7 @@
           "additionalProperties": true
         }
       },
-      "required": [
-        "level"
-      ],
+      "required": ["level"],
       "default": {},
       "additionalProperties": true
     },
@@ -273,10 +250,7 @@
             }
           },
           "additionalProperties": false,
-          "required": [
-            "key",
-            "cert"
-          ]
+          "required": ["key", "cert"]
         }
       },
       "additionalProperties": false
@@ -340,9 +314,7 @@
           "items": {
             "type": "string"
           },
-          "default": [
-            "dist"
-          ]
+          "default": ["dist"]
         },
         "commands": {
           "type": "object",
@@ -410,15 +382,7 @@
               "default": "info",
               "oneOf": [
                 {
-                  "enum": [
-                    "fatal",
-                    "error",
-                    "warn",
-                    "info",
-                    "debug",
-                    "trace",
-                    "silent"
-                  ]
+                  "enum": ["fatal", "error", "warn", "info", "debug", "trace", "silent"]
                 },
                 {
                   "pattern": "^\\{.+\\}$"
@@ -499,18 +463,11 @@
                   "resolvePath": true
                 }
               },
-              "required": [
-                "path"
-              ],
+              "required": ["path"],
               "additionalProperties": false
             },
             "timestamp": {
-              "enum": [
-                "epochTime",
-                "unixTime",
-                "nullTime",
-                "isoTime"
-              ]
+              "enum": ["epochTime", "unixTime", "nullTime", "isoTime"]
             },
             "redact": {
               "type": "object",
@@ -526,9 +483,7 @@
                   "default": "[redacted]"
                 }
               },
-              "required": [
-                "paths"
-              ],
+              "required": ["paths"],
               "additionalProperties": false
             },
             "base": {
@@ -550,9 +505,7 @@
               "additionalProperties": true
             }
           },
-          "required": [
-            "level"
-          ],
+          "required": ["level"],
           "default": {},
           "additionalProperties": true
         },
@@ -664,10 +617,7 @@
                 }
               },
               "additionalProperties": false,
-              "required": [
-                "key",
-                "cert"
-              ]
+              "required": ["key", "cert"]
             }
           },
           "additionalProperties": false
@@ -718,10 +668,7 @@
             }
           },
           "default": {},
-          "required": [
-            "runtime",
-            "service"
-          ],
+          "required": ["runtime", "service"],
           "additionalProperties": false
         },
         "health": {
@@ -849,10 +796,7 @@
                         "additionalProperties": true
                       }
                     },
-                    "required": [
-                      "module",
-                      "options"
-                    ]
+                    "required": ["module", "options"]
                   }
                 },
                 {
@@ -871,10 +815,7 @@
                             "additionalProperties": true
                           }
                         },
-                        "required": [
-                          "module",
-                          "options"
-                        ]
+                        "required": ["module", "options"]
                       }
                     },
                     "Pool": {
@@ -890,10 +831,7 @@
                             "additionalProperties": true
                           }
                         },
-                        "required": [
-                          "module",
-                          "options"
-                        ]
+                        "required": ["module", "options"]
                       }
                     },
                     "Agent": {
@@ -909,10 +847,7 @@
                             "additionalProperties": true
                           }
                         },
-                        "required": [
-                          "module",
-                          "options"
-                        ]
+                        "required": ["module", "options"]
                       }
                     }
                   }
@@ -937,10 +872,7 @@
                   "items": {
                     "type": "string"
                   },
-                  "default": [
-                    "GET",
-                    "HEAD"
-                  ],
+                  "default": ["GET", "HEAD"],
                   "minItems": 1
                 },
                 "cacheTagsHeader": {
@@ -1042,10 +974,7 @@
                     }
                   },
                   "additionalProperties": false,
-                  "required": [
-                    "username",
-                    "password"
-                  ]
+                  "required": ["username", "password"]
                 },
                 "labels": {
                   "type": "object",
@@ -1172,15 +1101,7 @@
                   "method": {
                     "description": "HTTP method to skip",
                     "type": "string",
-                    "enum": [
-                      "GET",
-                      "POST",
-                      "PUT",
-                      "DELETE",
-                      "PATCH",
-                      "HEAD",
-                      "OPTIONS"
-                    ]
+                    "enum": ["GET", "POST", "PUT", "DELETE", "PATCH", "HEAD", "OPTIONS"]
                   }
                 }
               }
@@ -1194,13 +1115,7 @@
                     "properties": {
                       "type": {
                         "type": "string",
-                        "enum": [
-                          "console",
-                          "otlp",
-                          "zipkin",
-                          "memory",
-                          "file"
-                        ],
+                        "enum": ["console", "otlp", "zipkin", "memory", "file"],
                         "default": "console"
                       },
                       "options": {
@@ -1230,13 +1145,7 @@
                   "properties": {
                     "type": {
                       "type": "string",
-                      "enum": [
-                        "console",
-                        "otlp",
-                        "zipkin",
-                        "memory",
-                        "file"
-                      ],
+                      "enum": ["console", "otlp", "zipkin", "memory", "file"],
                       "default": "console"
                     },
                     "options": {
@@ -1263,9 +1172,7 @@
               ]
             }
           },
-          "required": [
-            "serviceName"
-          ],
+          "required": ["serviceName"],
           "additionalProperties": false
         },
         "inspectorOptions": {
@@ -1346,13 +1253,7 @@
               },
               "method": {
                 "type": "string",
-                "enum": [
-                  "GET",
-                  "POST",
-                  "PUT",
-                  "PATCH",
-                  "DELETE"
-                ],
+                "enum": ["GET", "POST", "PUT", "PATCH", "DELETE"],
                 "default": "GET"
               },
               "headers": {
@@ -1378,11 +1279,7 @@
                 "default": 3
               }
             },
-            "required": [
-              "name",
-              "cron",
-              "callbackUrl"
-            ]
+            "required": ["name", "cron", "callbackUrl"]
           }
         }
       },
@@ -1393,10 +1290,7 @@
       "properties": {
         "adapter": {
           "type": "string",
-          "enum": [
-            "express",
-            "fastify"
-          ],
+          "enum": ["express", "fastify"],
           "default": "express"
         },
         "appModule": {
