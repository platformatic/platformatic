--- conflicted
+++ resolved
@@ -122,8 +122,9 @@
     const { json } = await httpClient(`${apiUrl}/${resource}/${params.id}`, {
       method: 'PUT',
       body: JSON.stringify(params.data)
-<<<<<<< HEAD
-    }).then(({ json }) => ({ data: json })),
+    }).then(({ json }) => ({ data: json }))
+    return { data: json }
+  },
 
   updateMany: (resource, params) => {
     if (!params?.where || Object.keys(params.where).length === 0) {
@@ -136,24 +137,6 @@
       method: 'PUT',
       body: JSON.stringify(params.data)
     }).then(({ json }) => json)
-=======
-    })
-    return { data: json }
-  },
-  // platformatic doesn't handle filters on UPDATE route, so we fallback to calling UPDATE n times instead
-  // https://github.com/platformatic/platformatic/issues/249
-  updateMany: async (resource, params) => {
-    const proms = Promise.all(
-      params.ids.map((id) =>
-        httpClient(`${apiUrl}/${resource}/${id}`, {
-          method: 'PUT',
-          body: JSON.stringify(params.data)
-        })
-      )
-    )
-    const responses = await proms
-    return { data: responses.map(({ json }) => json.id) }
->>>>>>> e78cc2f9
   },
 
   create: async (resource, params) => {
