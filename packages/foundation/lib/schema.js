export function overridableValue (spec, defaultValue) {
  const res = {
    anyOf: [spec, { type: 'string' }]
  }

  if (defaultValue !== undefined) {
    res.default = defaultValue
  }

  return res
}

export function removeDefaults (schema) {
  const cloned = structuredClone(schema)

  for (const value of Object.values(cloned.properties)) {
    delete value.default
  }

  return cloned
}

export function omitProperties (obj, properties) {
  if (!Array.isArray(properties)) {
    properties = [properties]
  }

  const omitted = structuredClone(obj)
  for (const prop of properties) {
    delete omitted[prop]
  }
  return omitted
}

export const env = {
  type: 'object',
  additionalProperties: {
    type: 'string'
  }
}

export const workers = {
  anyOf: [
    {
      type: 'number',
      minimum: 1
    },
    { type: 'string' },
    {
      type: 'object',
      properties: {
        static: { type: 'number', minimum: 1 },
        dynamic: { type: 'boolean', default: false },
        minimum: { type: 'number', minimum: 1 },
        maximum: { type: 'number', minimum: 0 },
        total: { type: 'number', minimum: 1 },
        maxMemory: { type: 'number', minimum: 0 },
        cooldown: { type: 'number', minimum: 0 },
        gracePeriod: { type: 'number', minimum: 0 }
      }
    }
  ]
}

const verticalScaler = {
  type: 'object',
  properties: {
    enabled: { type: 'boolean', default: true },
    maxTotalWorkers: { type: 'number', minimum: 1 },
    maxTotalMemory: { type: 'number', minimum: 0 },
    minWorkers: { type: 'number', minimum: 1 },
    maxWorkers: { type: 'number', minimum: 1 },
    cooldownSec: { type: 'number', minimum: 0 },
    gracePeriod: { type: 'number', minimum: 0 },
    scaleUpELU: { type: 'number', minimum: 0, maximum: 1, deprecated: true },
    scaleDownELU: { type: 'number', minimum: 0, maximum: 1, deprecated: true },
    timeWindowSec: { type: 'number', minimum: 0, deprecated: true },
    scaleDownTimeWindowSec: { type: 'number', minimum: 0, deprecated: true },
    scaleIntervalSec: { type: 'number', minimum: 0, deprecated: true }
  },
  additionalProperties: false
}

export const preload = {
  anyOf: [
    { type: 'string', resolvePath: true },
    {
      type: 'array',
      items: {
        type: 'string',
        resolvePath: true
      }
    }
  ]
}

export const watch = {
  type: 'object',
  properties: {
    enabled: {
      default: true,
      anyOf: [
        {
          type: 'boolean'
        },
        {
          type: 'string'
        }
      ]
    },
    allow: {
      type: 'array',
      items: {
        type: 'string'
      },
      minItems: 1,
      nullable: true,
      default: null
    },
    ignore: {
      type: 'array',
      items: {
        type: 'string'
      },
      nullable: true,
      default: null
    }
  },
  additionalProperties: false
}

export const cors = {
  type: 'object',
  $comment: 'See https://github.com/fastify/fastify-cors',
  properties: {
    origin: {
      anyOf: [
        { type: 'boolean' },
        { type: 'string' },
        {
          type: 'array',
          items: {
            anyOf: [
              {
                type: 'string'
              },
              {
                type: 'object',
                properties: {
                  regexp: {
                    type: 'string'
                  }
                },
                required: ['regexp']
              }
            ]
          }
        },
        {
          type: 'object',
          properties: {
            regexp: {
              type: 'string'
            }
          },
          required: ['regexp']
        }
      ]
    },
    methods: {
      type: 'array',
      items: {
        type: 'string'
      }
    },
    allowedHeaders: {
      type: 'string',
      description: 'Comma separated string of allowed headers.'
    },
    exposedHeaders: {
      anyOf: [
        {
          type: 'array',
          items: {
            type: 'string'
          }
        },
        {
          type: 'string',
          description: 'Comma separated string of exposed headers.'
        }
      ]
    },
    credentials: {
      type: 'boolean'
    },
    maxAge: {
      type: 'integer'
    },
    preflightContinue: {
      type: 'boolean',
      default: false
    },
    optionsSuccessStatus: {
      type: 'integer',
      default: 204
    },
    preflight: {
      type: 'boolean',
      default: true
    },
    strictPreflight: {
      type: 'boolean',
      default: true
    },
    hideOptionsRoute: {
      type: 'boolean',
      default: true
    }
  },
  additionalProperties: false
}

export const logger = {
  type: 'object',
  properties: {
    level: {
      type: 'string',
      default: 'info',
      oneOf: [
        {
          enum: ['fatal', 'error', 'warn', 'info', 'debug', 'trace', 'silent']
        },
        { pattern: '^\\{.+\\}$' }
      ]
    },
    transport: {
      anyOf: [
        {
          type: 'object',
          properties: {
            target: {
              type: 'string',
              resolveModule: true
            },
            options: {
              type: 'object'
            }
          },
          additionalProperties: false
        },
        {
          type: 'object',
          properties: {
            targets: {
              type: 'array',
              items: {
                type: 'object',
                properties: {
                  target: {
                    anyOf: [
                      { type: 'string', resolveModule: true },
                      { type: 'string', resolvePath: true }
                    ]
                  },
                  options: {
                    type: 'object'
                  },
                  level: {
                    type: 'string'
                  }
                },
                additionalProperties: false
              }
            },
            options: {
              type: 'object'
            }
          },
          additionalProperties: false
        }
      ]
    },
    pipeline: {
      type: 'object',
      properties: {
        target: {
          type: 'string',
          resolveModule: true
        },
        options: {
          type: 'object'
        }
      },
      additionalProperties: false
    },
    formatters: {
      type: 'object',
      properties: {
        path: {
          type: 'string',
          resolvePath: true
        }
      },
      required: ['path'],
      additionalProperties: false
    },
    timestamp: {
      enum: ['epochTime', 'unixTime', 'nullTime', 'isoTime']
    },
    redact: {
      type: 'object',
      properties: {
        paths: {
          type: 'array',
          items: { type: 'string' }
        },
        censor: {
          type: 'string',
          default: '[redacted]'
        }
      },
      required: ['paths'],
      additionalProperties: false
    },
    base: {
      anyOf: [{ type: 'object', additionalProperties: true }, { type: 'null' }]
    },
    messageKey: {
      type: 'string'
    },
    customLevels: {
      type: 'object',
      additionalProperties: true
    }
  },

  required: ['level'],
  default: {},
  additionalProperties: true
}

export const server = {
  type: 'object',
  properties: {
    hostname: {
      type: 'string',
      default: '127.0.0.1'
    },
    port: {
      anyOf: [{ type: 'integer' }, { type: 'string' }]
    },
    http2: {
      type: 'boolean'
    },
    https: {
      type: 'object',
      properties: {
        allowHTTP1: {
          type: 'boolean'
        },
        key: {
          anyOf: [
            {
              type: 'string'
            },
            {
              type: 'object',
              properties: {
                path: {
                  type: 'string',
                  resolvePath: true
                }
              },
              additionalProperties: false
            },
            {
              type: 'array',
              items: {
                anyOf: [
                  {
                    type: 'string'
                  },
                  {
                    type: 'object',
                    properties: {
                      path: {
                        type: 'string',
                        resolvePath: true
                      }
                    },
                    additionalProperties: false
                  }
                ]
              }
            }
          ]
        },
        cert: {
          anyOf: [
            {
              type: 'string'
            },
            {
              type: 'object',
              properties: {
                path: {
                  type: 'string',
                  resolvePath: true
                }
              },
              additionalProperties: false
            },
            {
              type: 'array',
              items: {
                anyOf: [
                  {
                    type: 'string'
                  },
                  {
                    type: 'object',
                    properties: {
                      path: {
                        type: 'string',
                        resolvePath: true
                      }
                    },
                    additionalProperties: false
                  }
                ]
              }
            }
          ]
        },
        requestCert: {
          type: 'boolean'
        },
        rejectUnauthorized: {
          type: 'boolean'
        }
      },
      additionalProperties: false,
      required: ['key', 'cert']
    }
  },
  additionalProperties: false
}

export const fastifyServer = {
  type: 'object',
  properties: {
    // TODO add support for level
    hostname: {
      type: 'string'
    },
    port: server.properties.port,
    pluginTimeout: {
      type: 'integer'
    },
    healthCheck: {
      anyOf: [
        { type: 'boolean' },
        {
          type: 'object',
          properties: {
            enabled: { type: 'boolean' },
            interval: { type: 'integer' }
          },
          additionalProperties: true
        }
      ]
    },
    ignoreTrailingSlash: {
      type: 'boolean'
    },
    ignoreDuplicateSlashes: {
      type: 'boolean'
    },
    connectionTimeout: {
      type: 'integer'
    },
    keepAliveTimeout: {
      type: 'integer',
      default: 5000
    },
    maxRequestsPerSocket: {
      type: 'integer'
    },
    forceCloseConnections: {
      anyOf: [{ type: 'boolean' }, { type: 'string', pattern: '^idle$' }]
    },
    requestTimeout: {
      type: 'integer'
    },
    bodyLimit: {
      type: 'integer'
    },
    maxParamLength: {
      type: 'integer'
    },
    disableRequestLogging: {
      type: 'boolean'
    },
    exposeHeadRoutes: {
      type: 'boolean'
    },
    logger: {
      anyOf: [{ type: 'boolean' }, logger]
    },
    loggerInstance: {
      type: 'object'
    },
    serializerOpts: {
      type: 'object',
      properties: {
        schema: {
          type: 'object'
        },
        ajv: {
          type: 'object'
        },
        rounding: {
          type: 'string',
          enum: ['floor', 'ceil', 'round', 'trunc'],
          default: 'trunc'
        },
        debugMode: {
          type: 'boolean'
        },
        mode: {
          type: 'string',
          enum: ['debug', 'standalone']
        },
        largeArraySize: {
          anyOf: [{ type: 'integer' }, { type: 'string' }],
          default: 20000
        },
        largeArrayMechanism: {
          type: 'string',
          enum: ['default', 'json-stringify'],
          default: 'default'
        }
      }
    },
    caseSensitive: {
      type: 'boolean'
    },
    requestIdHeader: {
      anyOf: [{ type: 'string' }, { type: 'boolean', const: false }]
    },
    requestIdLogLabel: {
      type: 'string'
    },
    jsonShorthand: {
      type: 'boolean'
    },
    trustProxy: {
      anyOf: [
        { type: 'boolean' },
        { type: 'string' },
        {
          type: 'array',
          items: {
            type: 'string'
          }
        },
        { type: 'integer' }
      ]
    },
    http2: server.properties.http2,
    https: server.properties.https,
    cors
  },
  additionalProperties: false
}

export const undiciInterceptor = {
  type: 'object',
  properties: {
    module: {
      type: 'string'
    },
    options: {
      type: 'object',
      additionalProperties: true
    }
  },
  required: ['module', 'options']
}

export const health = {
  type: 'object',
  default: {},
  properties: {
    enabled: overridableValue({ type: 'boolean' }, true),
    interval: overridableValue({ type: 'number', minimum: 0 }, 30000),
    gracePeriod: overridableValue({ type: 'number', minimum: 0 }, 30000),
    maxUnhealthyChecks: overridableValue({ type: 'number', minimum: 1 }, 10),
    maxELU: overridableValue({ type: 'number', minimum: 0, maximum: 1 }, 0.99),
    maxHeapUsed: overridableValue({ type: 'number', minimum: 0, maximum: 1 }, 0.99),
<<<<<<< HEAD
    maxHeapTotal: overridableValue({ type: 'number', minimum: 0 }),
    maxYoungGeneration: overridableValue({ type: 'number', minimum: 0 }),
    codeRangeSize: overridableValue({ type: 'number', minimum: 0 }, 268435456)
=======
    maxHeapTotal: overridableValue({ type: 'number', minimum: 0 }, 4 * Math.pow(1024, 3)), // 4GB
    maxYoungGeneration: overridableValue({ type: 'number', minimum: 0 }, 128 * Math.pow(1024, 2)), // 128MB
>>>>>>> 611b5f95
  },
  additionalProperties: false
}

export const healthWithoutDefaults = removeDefaults(health)

export const telemetryExporter = {
  type: 'object',
  properties: {
    type: {
      type: 'string',
      enum: ['console', 'otlp', 'zipkin', 'memory', 'file'],
      default: 'console'
    },
    options: {
      type: 'object',
      description: 'Options for the exporter. These are passed directly to the exporter.',
      properties: {
        url: {
          type: 'string',
          description: 'The URL to send the traces to. Not used for console or memory exporters.'
        },
        headers: {
          type: 'object',
          description: 'Headers to send to the exporter. Not used for console or memory exporters.'
        },
        path: {
          type: 'string',
          description: 'The path to write the traces to. Only for file exporter.'
        }
      }
    },
    additionalProperties: false
  }
}

export const telemetry = {
  type: 'object',
  properties: {
    enabled: {
      anyOf: [
        {
          type: 'boolean'
        },
        {
          type: 'string'
        }
      ]
    },
    applicationName: {
      type: 'string',
      description: 'The name of the application. Defaults to the folder name if not specified.'
    },
    version: {
      type: 'string',
      description: 'The version of the application (optional)'
    },
    skip: {
      type: 'array',
      description:
        'An array of paths to skip when creating spans. Useful for health checks and other endpoints that do not need to be traced.',
      items: {
        type: 'object',
        properties: {
          path: {
            type: 'string',
            description: 'The path to skip. Can be a string or a regex.'
          },
          method: {
            description: 'HTTP method to skip',
            type: 'string',
            enum: ['GET', 'POST', 'PUT', 'DELETE', 'PATCH', 'HEAD', 'OPTIONS']
          }
        }
      }
    },
    exporter: {
      anyOf: [
        {
          type: 'array',
          items: telemetryExporter
        },
        telemetryExporter
      ]
    }
  },
  required: ['applicationName'],
  additionalProperties: false
}

export const policies = {
  type: 'object',
  properties: {
    deny: {
      type: 'object',
      patternProperties: {
        '^.*$': {
          oneOf: [
            { type: 'string' },
            {
              type: 'array',
              items: {
                type: 'string'
              },
              minItems: 1
            }
          ]
        }
      }
    }
  },
  required: ['deny'],
  additionalProperties: false
}

export const applications = {
  type: 'array',
  items: {
    type: 'object',
    anyOf: [{ required: ['id', 'path'] }, { required: ['id', 'url'] }],
    properties: {
      id: {
        type: 'string'
      },
      path: {
        type: 'string',
        // This is required for the resolve command to allow empty paths after environment variable replacement
        allowEmptyPaths: true,
        resolvePath: true
      },
      config: {
        type: 'string'
      },
      url: {
        type: 'string'
      },
      gitBranch: {
        type: 'string',
        default: 'main'
      },
      useHttp: {
        type: 'boolean'
      },
      reuseTcpPorts: {
        type: 'boolean',
        default: true
      },
      workers: {
        anyOf: [
          {
            type: 'number'
          },
          {
            type: 'string'
          },
          {
            type: 'object',
            properties: {
              static: { type: 'number', minimum: 1 },
              minimum: { type: 'number', minimum: 1 },
              maximum: { type: 'number', minimum: 0 }
            }
          }
        ]
      },
      health: { ...healthWithoutDefaults },
      dependencies: {
        type: 'array',
        items: {
          type: 'string'
        },
        default: []
      },
      arguments: {
        type: 'array',
        items: {
          type: 'string'
        }
      },
      env,
      envfile: {
        type: 'string'
      },
      sourceMaps: {
        type: 'boolean',
        default: false
      },
      packageManager: {
        type: 'string',
        enum: ['npm', 'pnpm', 'yarn']
      },
      preload,
      nodeOptions: {
        type: 'string'
      },
      permissions: {
        type: 'object',
        properties: {
          fs: {
            type: 'object',
            properties: {
              read: {
                type: 'array',
                items: {
                  type: 'string'
                }
              },
              write: {
                type: 'array',
                items: {
                  type: 'string'
                }
              }
            },
            additionalProperties: false
          }
        },
        additionalProperties: false
      },
      telemetry: {
        type: 'object',
        properties: {
          instrumentations: {
            type: 'array',
            description: 'An array of instrumentations loaded if telemetry is enabled',
            items: {
              oneOf: [
                {
                  type: 'string'
                },
                {
                  type: 'object',
                  properties: {
                    package: {
                      type: 'string'
                    },
                    exportName: {
                      type: 'string'
                    },
                    options: {
                      type: 'object',
                      additionalProperties: true
                    }
                  },
                  required: ['package']
                }
              ]
            }
          }
        }
      }
    }
  }
}

export const runtimeUnwrappablePropertiesList = [
  '$schema',
  'entrypoint',
  'applications',
  'autoload',
  'applications',
  'web',
  'resolvedApplicationsBasePath'
]

export const runtimeProperties = {
  $schema: {
    type: 'string'
  },
  preload,
  entrypoint: {
    type: 'string'
  },
  basePath: {
    type: 'string'
  },
  autoload: {
    type: 'object',
    additionalProperties: false,
    required: ['path'],
    properties: {
      path: {
        type: 'string',
        resolvePath: true
      },
      exclude: {
        type: 'array',
        default: [],
        items: {
          type: 'string'
        }
      },
      mappings: {
        type: 'object',
        additionalProperties: {
          type: 'object',
          additionalProperties: false,
          required: ['id'],
          properties: omitProperties(applications.items.properties, ['path', 'url', 'gitBranch'])
        }
      }
    }
  },
  applications,
  services: applications,
  web: applications,
  workers: { ...workers },
  workersRestartDelay: {
    anyOf: [
      {
        type: 'number',
        minimum: 0
      },
      { type: 'string' }
    ],
    default: 0
  },
  logger,
  server,
  reuseTcpPorts: {
    type: 'boolean',
    default: true
  },
  startTimeout: {
    default: 30000,
    type: 'number',
    minimum: 0
  },
  restartOnError: {
    default: true,
    anyOf: [
      { type: 'boolean' },
      {
        type: 'number',
        minimum: 0
      }
    ]
  },
  exitOnUnhandledErrors: {
    default: true,
    type: 'boolean'
  },
  gracefulShutdown: {
    type: 'object',
    properties: {
      runtime: {
        anyOf: [
          {
            type: 'number',
            minimum: 1
          },
          { type: 'string' }
        ],
        default: 10000
      },
      application: {
        anyOf: [
          {
            type: 'number',
            minimum: 1
          },
          { type: 'string' }
        ],
        default: 10000
      }
    },
    default: {},
    required: ['runtime', 'application'],
    additionalProperties: false
  },
  health,
  undici: {
    type: 'object',
    properties: {
      agentOptions: {
        type: 'object',
        additionalProperties: true
      },
      interceptors: {
        anyOf: [
          {
            type: 'array',
            items: undiciInterceptor
          },
          {
            type: 'object',
            properties: {
              Client: {
                type: 'array',
                items: undiciInterceptor
              },
              Pool: {
                type: 'array',
                items: undiciInterceptor
              },
              Agent: {
                type: 'array',
                items: undiciInterceptor
              }
            }
          }
        ]
      }
    }
  },
  httpCache: {
    oneOf: [
      {
        type: 'boolean'
      },
      {
        type: 'object',
        properties: {
          store: {
            type: 'string'
          },
          methods: {
            type: 'array',
            items: {
              type: 'string'
            },
            default: ['GET', 'HEAD'],
            minItems: 1
          },
          cacheTagsHeader: {
            type: 'string'
          },
          maxSize: {
            type: 'integer'
          },
          maxEntrySize: {
            type: 'integer'
          },
          maxCount: {
            type: 'integer'
          }
        }
      }
    ]
  },
  watch: {
    anyOf: [
      {
        type: 'boolean'
      },
      {
        type: 'string'
      }
    ]
  },
  managementApi: {
    anyOf: [
      { type: 'boolean' },
      { type: 'string' },
      {
        type: 'object',
        properties: {
          logs: {
            type: 'object',
            properties: {
              maxSize: {
                type: 'number',
                minimum: 5,
                default: 200
              }
            },
            additionalProperties: false
          }
        },
        additionalProperties: false
      }
    ],
    default: true
  },
  metrics: {
    anyOf: [
      { type: 'boolean' },
      {
        type: 'object',
        properties: {
          port: {
            anyOf: [{ type: 'integer' }, { type: 'string' }]
          },
          enabled: {
            anyOf: [
              {
                type: 'boolean'
              },
              {
                type: 'string'
              }
            ]
          },
          hostname: { type: 'string' },
          endpoint: { type: 'string' },
          auth: {
            type: 'object',
            properties: {
              username: { type: 'string' },
              password: { type: 'string' }
            },
            additionalProperties: false,
            required: ['username', 'password']
          },
          labels: {
            type: 'object',
            additionalProperties: { type: 'string' }
          },
          applicationLabel: {
            type: 'string',
            default: 'applicationId',
            description:
              'The label name to use for the application identifier in metrics (e.g., applicationId, serviceId)'
          },
          readiness: {
            anyOf: [
              { type: 'boolean' },
              {
                type: 'object',
                properties: {
                  endpoint: { type: 'string' },
                  success: {
                    type: 'object',
                    properties: {
                      statusCode: { type: 'number' },
                      body: { type: 'string' }
                    },
                    additionalProperties: false
                  },
                  fail: {
                    type: 'object',
                    properties: {
                      statusCode: { type: 'number' },
                      body: { type: 'string' }
                    },
                    additionalProperties: false
                  }
                },
                additionalProperties: false
              }
            ]
          },
          liveness: {
            anyOf: [
              { type: 'boolean' },
              {
                type: 'object',
                properties: {
                  endpoint: { type: 'string' },
                  success: {
                    type: 'object',
                    properties: {
                      statusCode: { type: 'number' },
                      body: { type: 'string' }
                    },
                    additionalProperties: false
                  },
                  fail: {
                    type: 'object',
                    properties: {
                      statusCode: { type: 'number' },
                      body: { type: 'string' }
                    },
                    additionalProperties: false
                  }
                },
                additionalProperties: false
              }
            ]
          },
          healthChecksTimeouts: {
            anyOf: [{ type: 'integer' }, { type: 'string' }],
            default: 5000
          },
          plugins: {
            type: 'array',
            items: {
              anyOf: [
                {
                  type: 'string',
                  resolvePath: true
                }
              ]
            }
          },
          timeout: {
            anyOf: [{ type: 'integer' }, { type: 'string' }],
            default: 10000
          },
          otlpExporter: {
            type: 'object',
            description: 'Configuration for exporting metrics to an OTLP endpoint',
            properties: {
              enabled: {
                anyOf: [{ type: 'boolean' }, { type: 'string' }],
                description: 'Enable or disable OTLP metrics export'
              },
              endpoint: {
                type: 'string',
                description: 'OTLP endpoint URL (e.g., http://collector:4318/v1/metrics)'
              },
              interval: {
                anyOf: [{ type: 'integer' }, { type: 'string' }],
                default: 60000,
                description: 'Interval in milliseconds between metric pushes'
              },
              headers: {
                type: 'object',
                additionalProperties: { type: 'string' },
                description: 'Additional HTTP headers for authentication'
              },
              serviceName: {
                type: 'string',
                description: 'Service name for OTLP resource attributes'
              },
              serviceVersion: {
                type: 'string',
                description: 'Service version for OTLP resource attributes'
              }
            },
            required: ['endpoint'],
            additionalProperties: false
          }
        },
        additionalProperties: false
      }
    ]
  },
  telemetry,
  verticalScaler,
  inspectorOptions: {
    type: 'object',
    properties: {
      host: {
        type: 'string'
      },
      port: {
        type: 'number'
      },
      breakFirstLine: {
        type: 'boolean'
      },
      watchDisabled: {
        type: 'boolean'
      }
    }
  },
  applicationTimeout: {
    anyOf: [
      {
        type: 'number',
        minimum: 1
      },
      { type: 'string' }
    ],
    default: 300000 // 5 minutes
  },
  messagingTimeout: {
    anyOf: [
      {
        type: 'number',
        minimum: 1
      },
      { type: 'string' }
    ],
    default: 30000 // 5 minutes
  },
  resolvedApplicationsBasePath: {
    type: 'string',
    default: 'external'
  },
  env,
  sourceMaps: {
    type: 'boolean',
    default: false
  },
  scheduler: {
    type: 'array',
    items: {
      type: 'object',
      properties: {
        enabled: {
          anyOf: [
            {
              type: 'boolean'
            },
            {
              type: 'string'
            }
          ],
          default: true
        },
        name: {
          type: 'string'
        },
        cron: {
          type: 'string'
        },
        callbackUrl: {
          type: 'string'
        },
        method: {
          type: 'string',
          enum: ['GET', 'POST', 'PUT', 'PATCH', 'DELETE'],
          default: 'GET'
        },
        headers: {
          type: 'object',
          additionalProperties: {
            type: 'string'
          }
        },
        body: {
          anyOf: [{ type: 'string' }, { type: 'object', additionalProperties: true }]
        },
        maxRetries: {
          type: 'number',
          minimum: 0,
          default: 3
        }
      },
      required: ['name', 'cron', 'callbackUrl']
    }
  },
  policies
}

export const wrappedRuntimeProperties = omitProperties(runtimeProperties, runtimeUnwrappablePropertiesList)

export const wrappedRuntime = {
  type: 'object',
  properties: wrappedRuntimeProperties,
  additionalProperties: false
}

export const schemaComponents = {
  env,
  workers,
  preload,
  watch,
  cors,
  logger,
  server,
  fastifyServer,
  undiciInterceptor,
  health,
  healthWithoutDefaults,
  telemetryExporter,
  telemetry,
  policies,
  applications,
  runtimeProperties,
  wrappedRuntimeProperties,
  wrappedRuntime
}<|MERGE_RESOLUTION|>--- conflicted
+++ resolved
@@ -599,14 +599,9 @@
     maxUnhealthyChecks: overridableValue({ type: 'number', minimum: 1 }, 10),
     maxELU: overridableValue({ type: 'number', minimum: 0, maximum: 1 }, 0.99),
     maxHeapUsed: overridableValue({ type: 'number', minimum: 0, maximum: 1 }, 0.99),
-<<<<<<< HEAD
-    maxHeapTotal: overridableValue({ type: 'number', minimum: 0 }),
-    maxYoungGeneration: overridableValue({ type: 'number', minimum: 0 }),
+    maxHeapTotal: overridableValue({ type: 'number', minimum: 0 }, 4 * Math.pow(1024, 3)), // 4GB
+    maxYoungGeneration: overridableValue({ type: 'number', minimum: 0 }, 128 * Math.pow(1024, 2)), // 128MB,
     codeRangeSize: overridableValue({ type: 'number', minimum: 0 }, 268435456)
-=======
-    maxHeapTotal: overridableValue({ type: 'number', minimum: 0 }, 4 * Math.pow(1024, 3)), // 4GB
-    maxYoungGeneration: overridableValue({ type: 'number', minimum: 0 }, 128 * Math.pow(1024, 2)), // 128MB
->>>>>>> 611b5f95
   },
   additionalProperties: false
 }
