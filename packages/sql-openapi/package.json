{
  "name": "@platformatic/sql-openapi",
  "version": "2.53.0",
  "description": "Map a SQL database to OpenAPI, for Fastify",
  "main": "index.js",
  "types": "index.d.ts",
  "scripts": {
    "lint": "eslint",
    "test": "npm run lint && npm run test:typescript && npm run test:postgresql && npm run test:mariadb && npm run test:mysql && npm run test:mysql8 && npm run test:sqlite",
    "test:postgresql": "DB=postgresql borp --timeout=300000 --concurrency=1 test/*.test.js",
    "test:mariadb": "DB=mariadb borp --timeout=300000 --concurrency=1",
    "test:mysql": "DB=mysql borp --timeout=300000 --concurrency=1",
    "test:mysql8": "DB=mysql8 borp --timeout=300000 --concurrency=1",
    "test:sqlite": "DB=sqlite borp --timeout=300000 --concurrency=1",
    "test:typescript": "tsd"
  },
  "repository": {
    "type": "git",
    "url": "git+https://github.com/platformatic/platformatic.git"
  },
  "author": "Platformatic Inc. <oss@platformatic.dev> (https://platformatic.dev)",
  "license": "Apache-2.0",
  "bugs": {
    "url": "https://github.com/platformatic/platformatic/issues"
  },
  "homepage": "https://github.com/platformatic/platformatic#readme",
  "devDependencies": {
    "@matteo.collina/snap": "^0.3.0",
    "@matteo.collina/tspl": "^0.1.1",
    "@platformatic/sql-mapper": "workspace:*",
    "borp": "^0.19.0",
    "eslint": "^9.4.0",
    "fastify": "^5.0.0",
    "neostandard": "^0.12.0",
    "openapi-types": "^12.1.3",
    "tsd": "^0.31.0",
    "typescript": "^5.5.4",
    "why-is-node-running": "^2.2.2",
    "yaml": "^2.4.1"
  },
  "dependencies": {
    "@fastify/deepmerge": "^2.0.0",
    "@fastify/error": "^4.0.0",
    "@fastify/swagger": "^9.0.0",
    "@platformatic/scalar-theme": "workspace:*",
    "@platformatic/sql-json-schema-mapper": "workspace:*",
    "@platformatic/utils": "workspace:*",
<<<<<<< HEAD
    "@scalar/fastify-api-reference": "1.25.122",
=======
    "@scalar/fastify-api-reference": "1.26.2",
>>>>>>> eed2f26a
    "camelcase": "^6.3.0",
    "fastify-plugin": "^5.0.0",
    "inflected": "^2.1.0"
  },
  "tsd": {
    "directory": "test/types"
  }
}<|MERGE_RESOLUTION|>--- conflicted
+++ resolved
@@ -45,11 +45,7 @@
     "@platformatic/scalar-theme": "workspace:*",
     "@platformatic/sql-json-schema-mapper": "workspace:*",
     "@platformatic/utils": "workspace:*",
-<<<<<<< HEAD
-    "@scalar/fastify-api-reference": "1.25.122",
-=======
     "@scalar/fastify-api-reference": "1.26.2",
->>>>>>> eed2f26a
     "camelcase": "^6.3.0",
     "fastify-plugin": "^5.0.0",
     "inflected": "^2.1.0"
