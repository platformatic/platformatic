{
  "name": "@platformatic/sql-openapi",
  "version": "3.0.0-alpha.6",
  "description": "Map a SQL database to OpenAPI, for Fastify",
  "main": "index.js",
  "type": "module",
  "types": "index.d.ts",
  "scripts": {
    "lint": "eslint",
    "test": "npm run test:typescript && npm run test:postgresql && npm run test:mariadb && npm run test:mysql && npm run test:mysql8 && npm run test:sqlite",
    "test:postgresql": "DB=postgresql node --test --test-reporter=cleaner-spec-reporter --test-concurrency=1 --test-timeout=2000000 test/*.test.js test/**/*.test.js",
    "test:mariadb": "DB=mariadb node --test --test-reporter=cleaner-spec-reporter --test-concurrency=1 --test-timeout=2000000 test/*.test.js test/**/*.test.js",
    "test:mysql": "DB=mysql node --test --test-reporter=cleaner-spec-reporter --test-concurrency=1 --test-timeout=2000000 test/*.test.js test/**/*.test.js",
    "test:mysql8": "DB=mysql8 node --test --test-reporter=cleaner-spec-reporter --test-concurrency=1 --test-timeout=2000000 test/*.test.js test/**/*.test.js",
    "test:sqlite": "DB=sqlite node --test --test-reporter=cleaner-spec-reporter --test-concurrency=1 --test-timeout=2000000 test/*.test.js test/**/*.test.js",
    "test:typescript": "tsd"
  },
  "repository": {
    "type": "git",
    "url": "git+https://github.com/platformatic/platformatic.git"
  },
  "author": "Platformatic Inc. <oss@platformatic.dev> (https://platformatic.dev)",
  "license": "Apache-2.0",
  "bugs": {
    "url": "https://github.com/platformatic/platformatic/issues"
  },
  "homepage": "https://github.com/platformatic/platformatic#readme",
  "devDependencies": {
    "@matteo.collina/snap": "^0.3.0",
    "@platformatic/sql-mapper": "workspace:*",
    "cleaner-spec-reporter": "^0.5.0",
    "eslint": "^9.4.0",
    "fastify": "^5.0.0",
    "neostandard": "^0.12.0",
    "openapi-types": "^12.1.3",
    "tsd": "^0.33.0",
    "typescript": "^5.5.4",
    "why-is-node-running": "^2.2.2",
    "yaml": "^2.4.1"
  },
  "dependencies": {
    "@fastify/deepmerge": "^2.0.0",
    "@fastify/error": "^4.0.0",
    "@fastify/swagger": "^9.0.0",
    "@platformatic/foundation": "workspace:*",
    "@platformatic/scalar-theme": "workspace:*",
    "@platformatic/sql-json-schema-mapper": "workspace:*",
<<<<<<< HEAD
    "@scalar/fastify-api-reference": "1.33.0",
=======
    "@platformatic/utils": "workspace:*",
    "@scalar/fastify-api-reference": "1.34.4",
>>>>>>> 7e315236
    "camelcase": "^6.3.0",
    "fastify-plugin": "^5.0.0",
    "inflected": "^2.1.0"
  },
  "tsd": {
    "directory": "test/types"
  },
  "engines": {
    "node": ">=22.18.0"
  }
}<|MERGE_RESOLUTION|>--- conflicted
+++ resolved
@@ -45,12 +45,7 @@
     "@platformatic/foundation": "workspace:*",
     "@platformatic/scalar-theme": "workspace:*",
     "@platformatic/sql-json-schema-mapper": "workspace:*",
-<<<<<<< HEAD
-    "@scalar/fastify-api-reference": "1.33.0",
-=======
-    "@platformatic/utils": "workspace:*",
     "@scalar/fastify-api-reference": "1.34.4",
->>>>>>> 7e315236
     "camelcase": "^6.3.0",
     "fastify-plugin": "^5.0.0",
     "inflected": "^2.1.0"
