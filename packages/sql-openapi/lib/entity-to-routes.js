'use strict'

const { mapSQLTypeToOpenAPIType } = require('@platformatic/sql-json-schema-mapper')
const camelcase = require('camelcase')
const { singularize } = require('inflected')
const { generateArgs, rootEntityRoutes, capitalize, getFieldsForEntity } = require('./shared')

const getEntityLinksForEntity = (app, entity) => {
  const entityLinks = {}
  for (const relation of entity.relations) {
    const ownField = camelcase(relation.column_name)
    const relatedEntity = app.platformatic.entities[camelcase(singularize(relation.foreign_table_name))]
    const relatedEntityPrimaryKeyCamelcase = camelcase(relatedEntity.primaryKeys.values().next().value)
    const relatedEntityPrimaryKeyCamelcaseCapitalized = capitalize(relatedEntityPrimaryKeyCamelcase)
    const getEntityById = `Get${relatedEntity.name}By${relatedEntityPrimaryKeyCamelcaseCapitalized}`
    entityLinks[getEntityById] = {
      operationId: `get${relatedEntity.name}By${relatedEntityPrimaryKeyCamelcaseCapitalized}`,
      parameters: {
        [relatedEntityPrimaryKeyCamelcase]: `$response.body#/${ownField}`
      }
    }
  }

  for (const relationship of entity.reverseRelationships) {
    const relation = relationship.relation
    const theirField = camelcase(relation.column_name)
    const ownField = camelcase(relation.foreign_column_name)
    const relatedEntity = app.platformatic.entities[camelcase(singularize(relation.table_name))]
    if (relatedEntity.primaryKeys.size !== 1) {
      continue
    }
    const getEntities = `Get${capitalize(relatedEntity.pluralName)}`
    entityLinks[getEntities] = {
      operationId: `get${capitalize(relatedEntity.pluralName)}`,
      parameters: {
        [`where.${theirField}.eq`]: `$response.body#/${ownField}`
      }
    }
  }
  return entityLinks
}

async function entityPlugin (app, opts) {
  const entity = opts.entity
  const ignore = opts.ignore

  const entitySchema = {
    $ref: entity.name + '#'
  }
  const primaryKey = entity.primaryKeys.values().next().value
  const primaryKeyParams = getPrimaryKeyParams(entity, ignore)
  const primaryKeyCamelcase = camelcase(primaryKey)
  const entityLinks = getEntityLinksForEntity(app, entity)

  const { whereArgs, orderByArgs } = generateArgs(entity, ignore)

  app.addHook('preValidation', async (req) => {
    if (typeof req.query.fields === 'string') {
      req.query.fields = req.query.fields.split(',')
    }
  })

  const fields = getFieldsForEntity(entity, ignore)

<<<<<<< HEAD
  app.get('/', {
    schema: {
      operationId: 'get' + capitalize(entity.pluralName),
      querystring: {
        type: 'object',
        properties: {
          limit: { type: 'integer', description: 'Limit will be applied by default if not passed. If the provided value exceeds the maximum allowed value a validation error will be thrown' },
          offset: { type: 'integer' },
          totalCount: { type: 'boolean', default: false },
          fields,
          ...whereArgs,
          ...orderByArgs
        },
        additionalProperties: false
      },
      response: {
        200: {
          type: 'array',
          items: entitySchema
        }
      }
    }
  }, async function (request, reply) {
    const query = request.query
    const { limit, offset, fields } = query
    const queryKeys = Object.keys(query)
    const where = {}
    const orderBy = []

    for (let i = 0; i < queryKeys.length; i++) {
      const key = queryKeys[i]

      if (key.startsWith('where.')) {
        const [, field, modifier] = key.split('.')
        where[field] ||= {}
        let value = query[key]
        if (modifier === 'in' || modifier === 'nin') {
          // TODO handle escaping of ,
          value = query[key].split(',')
          if (mapSQLTypeToOpenAPIType(entity.fields[field].sqlType) === 'integer') {
            value = value.map((v) => parseInt(v))
          }
        }
        where[field][modifier] = value
      } else if (key.startsWith('orderby.')) {
        const [, field] = key.split('.')
        orderBy[field] ||= {}
        orderBy.push({ field, direction: query[key] })
      }
    }

    const ctx = { app: this, reply }
    const res = await entity.find({ limit, offset, fields, orderBy, where, ctx })

    // X-Total-Count header
    if (query.totalCount) {
      let totalCount
      if ((((offset ?? 0) === 0) || (res.length > 0)) && ((limit === undefined) || (res.length < limit))) {
        totalCount = (offset ?? 0) + res.length
      } else {
        totalCount = await entity.count({ where, ctx })
      }
      reply.header('X-Total-Count', totalCount)
    }

    return res
  })

  app.post('/', {
    schema: {
      body: entitySchema,
      response: {
        200: entitySchema
      }
    },
    links: {
      200: entityLinks
    }
  }, async function (request, reply) {
    const ctx = { app: this, reply }
    const res = await entity.save({ input: request.body, ctx })
    reply.header('location', `${app.prefix}/${res.id}`)
    return res
  })
=======
  rootEntityRoutes(app, entity, whereArgs, orderByArgs, entityLinks, entitySchema, fields)
>>>>>>> c78cc2fe

  app.get(`/:${primaryKeyCamelcase}`, {
    schema: {
      operationId: `get${entity.name}By${capitalize(primaryKeyCamelcase)}`,
      params: primaryKeyParams,
      querystring: {
        type: 'object',
        properties: {
          fields
        }
      },
      response: {
        200: entitySchema
      }
    },
    links: {
      200: entityLinks
    }
  }, async function (request, reply) {
    const ctx = { app: this, reply }
    const res = await entity.find({
      ctx,
      where: {
        [primaryKeyCamelcase]: {
          eq: request.params[primaryKeyCamelcase]
        }
      },
      fields: request.query.fields
    })
    if (res.length === 0) {
      return reply.callNotFound()
    }
    return res[0]
  })

  // For every reverse relationship we create: entity/:entity_Id/target_entity
  for (const reverseRelationship of entity.reverseRelationships) {
    const targetEntityName = singularize(camelcase(reverseRelationship.relation.table_name))
    const targetEntity = app.platformatic.entities[targetEntityName]
    const targetForeignKeyCamelcase = camelcase(reverseRelationship.relation.column_name)
    const targetEntitySchema = {
      $ref: targetEntity.name + '#'
    }
    const entityLinks = getEntityLinksForEntity(app, targetEntity)
    // e.g. getQuotesForMovie
    const operationId = `get${capitalize(targetEntity.pluralName)}For${capitalize(entity.singularName)}`
    app.get(`/:${camelcase(primaryKey)}/${targetEntity.pluralName}`, {
      schema: {
        operationId,
        params: getPrimaryKeyParams(entity, ignore),
        querystring: {
          type: 'object',
          properties: {
            fields: getFieldsForEntity(targetEntity, ignore)
          }
        },
        response: {
          200: {
            type: 'array',
            items: targetEntitySchema
          }
        }
      },
      links: {
        200: entityLinks
      }
    }, async function (request, reply) {
      const ctx = { app: this, reply }
      // IF we want to have HTTP/404 in case the entity does not exist
      // we need to do 2 queries. One to check if the entity exists. the other to get the related entities
      // Improvement: this could be also done with a single query with a join,

      // check that the entity exists
      const resEntity = await entity.count({
        ctx,
        where: {
          [primaryKeyCamelcase]: {
            eq: request.params[primaryKeyCamelcase]
          }
        }
      })
      if (resEntity === 0) {
        return reply.callNotFound()
      }

      // get the related entities
      const res = await targetEntity.find({
        ctx,
        where: {
          [targetForeignKeyCamelcase]: {
            eq: request.params[primaryKeyCamelcase]
          }
        },
        fields: request.query.fields

      })
      if (res.length === 0) {
        // This is a query on a FK, so
        return []
      }
      return res
    })
  }

  // For every relationship we create: entity/:entity_Id/target_entity
  for (const relation of entity.relations) {
    const targetEntityName = singularize(camelcase(relation.foreign_table_name))
    const targetEntity = app.platformatic.entities[targetEntityName]
    const targetForeignKeyCamelcase = camelcase(relation.foreign_column_name)
    const targetColumnCamelcase = camelcase(relation.column_name)
    const targetRelation = relation.column_name.replace(/_id$/, '')
    const targetEntitySchema = {
      $ref: targetEntity.name + '#'
    }
    const entityLinks = getEntityLinksForEntity(app, targetEntity)
    // e.g. getMovieForQuote
    const operationId = `get${capitalize(targetEntity.singularName)}For${capitalize(entity.singularName)}`
    // We need to get the relation name from the PK column:
    app.get(`/:${camelcase(primaryKey)}/${targetRelation}`, {
      schema: {
        operationId,
        params: getPrimaryKeyParams(entity, ignore),
        querystring: {
          type: 'object',
          properties: {
            fields: getFieldsForEntity(targetEntity, ignore)
          }
        },
        response: {
          200: targetEntitySchema
        }
      },
      links: {
        200: entityLinks
      }
    }, async function (request, reply) {
      const ctx = { app: this, reply }
      // check that the entity exists
      const resEntity = (await entity.find({
        ctx,
        where: {
          [primaryKeyCamelcase]: {
            eq: request.params[primaryKeyCamelcase]
          }
        }
      }))[0]

      if (!resEntity) {
        return reply.callNotFound()
      }

      // get the related entity
      const res = await targetEntity.find({
        ctx,
        where: {
          [targetForeignKeyCamelcase]: {
            eq: resEntity[targetColumnCamelcase]
          }
        },
        fields: request.query.fields
      })

      if (res.length === 0) {
        return reply.callNotFound()
      }
      return res[0]
    })
  }

  for (const method of ['POST', 'PUT']) {
    app.route({
      url: `/:${primaryKeyCamelcase}`,
      method,
      schema: {
        body: entitySchema,
        params: primaryKeyParams,
        querystring: {
          type: 'object',
          properties: {
            fields
          }
        },
        response: {
          200: entitySchema
        }
      },
      links: {
        200: entityLinks
      },
      async handler (request, reply) {
        const id = request.params[primaryKeyCamelcase]
        const ctx = { app: this, reply }
        const res = await entity.save({
          ctx,
          input: {
            ...request.body,
            [primaryKeyCamelcase]: id
          },
          where: {
            [primaryKeyCamelcase]: {
              eq: id
            }
          },
          fields: request.query.fields
        })
        reply.header('location', `${app.prefix}/${res[primaryKeyCamelcase]}`)
        return res
      }
    })
  }

  app.delete(`/:${primaryKeyCamelcase}`, {
    schema: {
      params: primaryKeyParams,
      querystring: {
        type: 'object',
        properties: {
          fields
        }
      },
      response: {
        200: entitySchema
      }
    }
  }, async function (request, reply) {
    const ctx = { app: this, reply }
    const res = await entity.delete({
      ctx,
      where: {
        [primaryKeyCamelcase]: {
          eq: request.params[primaryKeyCamelcase]
        }
      },
      fields: request.query.fields
    })
    if (res.length === 0) {
      return reply.callNotFound()
    }
    return res[0]
  })
}

function getPrimaryKeyParams (entity, ignore) {
  const primaryKey = entity.primaryKeys.values().next().value
  const fields = entity.fields
  const field = fields[primaryKey]
  const properties = {
    [field.camelcase]: { type: mapSQLTypeToOpenAPIType(field.sqlType, ignore) }
  }
  const required = [field.camelcase]

  return {
    type: 'object',
    properties,
    required
  }
}

module.exports = entityPlugin<|MERGE_RESOLUTION|>--- conflicted
+++ resolved
@@ -62,94 +62,7 @@
 
   const fields = getFieldsForEntity(entity, ignore)
 
-<<<<<<< HEAD
-  app.get('/', {
-    schema: {
-      operationId: 'get' + capitalize(entity.pluralName),
-      querystring: {
-        type: 'object',
-        properties: {
-          limit: { type: 'integer', description: 'Limit will be applied by default if not passed. If the provided value exceeds the maximum allowed value a validation error will be thrown' },
-          offset: { type: 'integer' },
-          totalCount: { type: 'boolean', default: false },
-          fields,
-          ...whereArgs,
-          ...orderByArgs
-        },
-        additionalProperties: false
-      },
-      response: {
-        200: {
-          type: 'array',
-          items: entitySchema
-        }
-      }
-    }
-  }, async function (request, reply) {
-    const query = request.query
-    const { limit, offset, fields } = query
-    const queryKeys = Object.keys(query)
-    const where = {}
-    const orderBy = []
-
-    for (let i = 0; i < queryKeys.length; i++) {
-      const key = queryKeys[i]
-
-      if (key.startsWith('where.')) {
-        const [, field, modifier] = key.split('.')
-        where[field] ||= {}
-        let value = query[key]
-        if (modifier === 'in' || modifier === 'nin') {
-          // TODO handle escaping of ,
-          value = query[key].split(',')
-          if (mapSQLTypeToOpenAPIType(entity.fields[field].sqlType) === 'integer') {
-            value = value.map((v) => parseInt(v))
-          }
-        }
-        where[field][modifier] = value
-      } else if (key.startsWith('orderby.')) {
-        const [, field] = key.split('.')
-        orderBy[field] ||= {}
-        orderBy.push({ field, direction: query[key] })
-      }
-    }
-
-    const ctx = { app: this, reply }
-    const res = await entity.find({ limit, offset, fields, orderBy, where, ctx })
-
-    // X-Total-Count header
-    if (query.totalCount) {
-      let totalCount
-      if ((((offset ?? 0) === 0) || (res.length > 0)) && ((limit === undefined) || (res.length < limit))) {
-        totalCount = (offset ?? 0) + res.length
-      } else {
-        totalCount = await entity.count({ where, ctx })
-      }
-      reply.header('X-Total-Count', totalCount)
-    }
-
-    return res
-  })
-
-  app.post('/', {
-    schema: {
-      body: entitySchema,
-      response: {
-        200: entitySchema
-      }
-    },
-    links: {
-      200: entityLinks
-    }
-  }, async function (request, reply) {
-    const ctx = { app: this, reply }
-    const res = await entity.save({ input: request.body, ctx })
-    reply.header('location', `${app.prefix}/${res.id}`)
-    return res
-  })
-=======
   rootEntityRoutes(app, entity, whereArgs, orderByArgs, entityLinks, entitySchema, fields)
->>>>>>> c78cc2fe
 
   app.get(`/:${primaryKeyCamelcase}`, {
     schema: {
