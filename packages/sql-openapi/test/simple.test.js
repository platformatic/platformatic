'use strict'

const t = require('tap')
const sqlOpenAPI = require('..')
const sqlMapper = require('@platformatic/sql-mapper')
const fastify = require('fastify')
const { clear, connInfo, isSQLite, isMariaDB } = require('./helper')
const { resolve } = require('path')
const { test } = t

Object.defineProperty(t, 'fullname', {
  value: 'platformatic/db/openapi/simple'
})

async function createBasicPages (db, sql) {
  if (isSQLite) {
    await db.query(sql`CREATE TABLE pages (
      id INTEGER PRIMARY KEY,
      title VARCHAR(42) NOT NULL
    );`)
  } else {
    await db.query(sql`CREATE TABLE pages (
      id SERIAL PRIMARY KEY,
      title VARCHAR(42) NOT NULL
    );`)
  }
}

test('simple db, simple rest API', async (t) => {
  const { pass, teardown, same, equal, matchSnapshot } = t
  t.snapshotFile = resolve(__dirname, 'tap-snapshots', 'simple-openapi-1.cjs')

  const app = fastify()
  app.register(sqlMapper, {
    ...connInfo,
    async onDatabaseLoad (db, sql) {
      pass('onDatabaseLoad called')

      await clear(db, sql)
      await createBasicPages(db, sql)
    }
  })
  app.register(sqlOpenAPI)
  teardown(app.close.bind(app))

  await app.ready()

  {
    const res = await app.inject({
      method: 'POST',
      url: '/pages',
      body: {
        title: 'Hello'
      }
    })
    equal(res.statusCode, 200, 'POST /pages status code')
    equal(res.headers.location, '/pages/1', 'POST /api/pages location')
    same(res.json(), {
      id: 1,
      title: 'Hello'
    }, 'POST /pages response')
  }

  {
    const res = await app.inject({
      method: 'GET',
      url: '/pages/1'
    })
    equal(res.statusCode, 200, 'GET /pages/1 status code')
    same(res.json(), {
      id: 1,
      title: 'Hello'
    }, 'GET /pages/1 response')
  }

  {
    const res = await app.inject({
      method: 'POST',
      url: '/pages/1',
      body: {
        title: 'Hello World'
      }
    })
    equal(res.statusCode, 200, 'POST /pages/1 status code')
    same(res.json(), {
      id: 1,
      title: 'Hello World'
    }, 'POST /pages/1 response')
  }

  {
    const res = await app.inject({
      method: 'GET',
      url: '/pages/1'
    })
    equal(res.statusCode, 200, 'GET /pages/1 status code')
    same(res.json(), {
      id: 1,
      title: 'Hello World'
    }, 'GET /pages/1 response')
  }

  {
    const res = await app.inject({
      method: 'POST',
      url: '/pages',
      body: {
        tilte: 'Hello' // typo, wrong field
      }
    })
    equal(res.statusCode, 400, 'POST /pages status code')
    equal(res.headers.location, undefined, 'no location header')
    same(res.json(), {
      statusCode: 400,
      error: 'Bad Request',
      message: "body must have required property 'title'"
    }, 'POST /pages response')
  }

  {
    const res = await app.inject({
      method: 'GET',
      url: '/documentation/json'
    })
    const json = res.json()
    matchSnapshot(json, 'GET /documentation/json response')
  }

  {
    const res = await app.inject({
      method: 'GET',
      url: '/pages/1?fields=title'
    })
    same(res.json(), {
      title: 'Hello World'
    }, 'GET /pages/1?fields=title response')
  }

  {
    const res = await app.inject({
      method: 'POST',
      url: '/pages/1?fields=title',
      body: {
        title: 'Hello fields'
      }
    })
    same(res.json(), {
      title: 'Hello fields'
    }, 'POST /pages/1?fields=title response')
  }

  {
    // Fields as array
    const res = await app.inject({
      method: 'GET',
      url: '/pages/1?fields=title&fields=id'
    })
    same(res.json(), {
      id: 1,
      title: 'Hello fields'
    }, 'GET /pages/1?fields=title&fields=id response')
  }

  {
    // Fields as comma separated strings
    const res = await app.inject({
      method: 'GET',
      url: '/pages/1?fields=title,id'
    })
    same(res.json(), {
      id: 1,
      title: 'Hello fields'
    }, 'GET /pages/1?fields=title,id response')
  }
})

async function createBasicPagesNullable (db, sql) {
  if (isSQLite) {
    await db.query(sql`CREATE TABLE pages (
      id INTEGER PRIMARY KEY,
      title VARCHAR(42)
    );`)
  } else {
    await db.query(sql`CREATE TABLE pages (
      id SERIAL PRIMARY KEY,
      title VARCHAR(42)
    );`)
  }
}

test('nullable fields', async (t) => {
  const { pass, teardown, same, equal, matchSnapshot } = t
  t.snapshotFile = resolve(__dirname, 'tap-snapshots', 'simple-openapi-2.cjs')

  const app = fastify()
  app.register(sqlMapper, {
    ...connInfo,
    async onDatabaseLoad (db, sql) {
      pass('onDatabaseLoad called')

      await clear(db, sql)
      await createBasicPagesNullable(db, sql)
    }
  })
  app.register(sqlOpenAPI)
  teardown(app.close.bind(app))

  await app.ready()
  {
    const res = await app.inject({
      method: 'POST',
      url: '/pages',
      body: {
        // empty object
      }
    })
    equal(res.statusCode, 200, 'POST /pages status code')
    equal(res.headers.location, '/pages/1', 'POST /api/pages location')
    same(res.json(), {
      id: 1,
      title: null
    }, 'POST /pages response')
  }

  {
    const res = await app.inject({
      method: 'GET',
      url: '/documentation/json'
    })
    const openapi = res.json()
    matchSnapshot(openapi, 'GET /documentation/json response')
  }
})

test('list', async ({ pass, teardown, same, equal }) => {
  const app = fastify()
  app.register(sqlMapper, {
    ...connInfo,
    async onDatabaseLoad (db, sql) {
      pass('onDatabaseLoad called')

      await clear(db, sql)

      if (isSQLite) {
        await db.query(sql`CREATE TABLE posts (
          id INTEGER PRIMARY KEY,
          title VARCHAR(42),
          long_text TEXT
        );`)
      } else {
        await db.query(sql`CREATE TABLE posts (
          id SERIAL PRIMARY KEY,
          title VARCHAR(42),
          long_text TEXT
        );`)
      }
    }
  })
  app.register(sqlOpenAPI)
  teardown(app.close.bind(app))

  await app.ready()

  const posts = [{
    title: 'Post 1',
    longText: 'This is a long text 1'
  }, {
    title: 'Post 2',
    longText: 'This is a long text 2'
  }, {
    title: 'Post 3',
    longText: 'This is a long text 3'
  }, {
    title: 'Post 4',
    longText: 'This is a long text 4'
  }]

  for (const body of posts) {
    await app.inject({
      method: 'POST',
      url: '/posts',
      body
    })
  }

  {
    const url = '/posts'
<<<<<<< HEAD
    const res = await app.inject({ method: 'GET', url })
=======
    const res = await app.inject({ method: 'GET', url: url })
>>>>>>> d297f79c
    equal(res.statusCode, 200, `${url} status code`)
    equal(res.headers['x-total-count'], undefined, `${url} without x-total-count`)
    same(res.json(), posts.map((p, i) => {
      return { ...p, id: i + 1 + '' }
    }), `${url} response`)
  }

  {
    const url = '/posts?limit=3'
    const res = await app.inject({ method: 'GET', url })
    equal(res.statusCode, 200, `${url} status code`)
    equal(res.headers['x-total-count'], undefined, `${url} without x-total-count`)
    same(res.json(), posts.map((p, i) => {
      return { ...p, id: i + 1 + '' }
    }).slice(0, 3), `${url} response`)
  }

  {
    const url = '/posts?offset=2'
    const res = await app.inject({ method: 'GET', url })
    equal(res.statusCode, 200, `${url} status code`)
    equal(res.headers['x-total-count'], undefined, `${url} without x-total-count`)
    same(res.json(), posts.map((p, i) => {
      return { ...p, id: i + 1 + '' }
    }).slice(2), `${url} response`)
  }

  {
    const url = '/posts?limit=2&offset=1'
    const res = await app.inject({ method: 'GET', url })
    equal(res.statusCode, 200, `${url} status code`)
    equal(res.headers['x-total-count'], undefined, `${url} without x-total-count`)
    same(res.json(), posts.map((p, i) => {
      return { ...p, id: i + 1 + '' }
    }).slice(1, 3), `${url} response`)
  }

  {
    const url = '/posts?totalCount=true'
    const res = await app.inject({ method: 'GET', url })
    equal(res.statusCode, 200, `${url} status code`)
    equal(res.headers['x-total-count'], posts.length, `${url} with x-total-count`)
  }

  {
    const url = '/posts?totalCount=true&limit=3'
    const res = await app.inject({ method: 'GET', url })
    equal(res.statusCode, 200, `${url} status code`)
    equal(res.headers['x-total-count'], posts.length, `${url} with x-total-count`)
    same(res.json(), posts.map((p, i) => {
      return { ...p, id: i + 1 + '' }
    }).slice(0, 3), `${url} response`)
  }

  {
    const url = '/posts?totalCount=true&offset=2'
    const res = await app.inject({ method: 'GET', url })
    equal(res.statusCode, 200, `${url} status code`)
    equal(res.headers['x-total-count'], posts.length, `${url} with x-total-count`)
    same(res.json(), posts.map((p, i) => {
      return { ...p, id: i + 1 + '' }
    }).slice(2), `${url} response`)
  }

  {
    const url = '/posts?totalCount=true&limit=2&offset=1'
    const res = await app.inject({ method: 'GET', url })
    equal(res.statusCode, 200, `${url} status code`)
    equal(res.headers['x-total-count'], posts.length, `${url} with x-total-count`)
    same(res.json(), posts.map((p, i) => {
      return { ...p, id: i + 1 + '' }
    }).slice(1, 3), `${url} response`)
  }

  {
    const url = '/posts?totalCount=true&limit=2&offset=99'
    const res = await app.inject({ method: 'GET', url })
    equal(res.statusCode, 200, `${url} status code`)
    equal(res.headers['x-total-count'], posts.length, `${url} with x-total-count`)
    same(res.json(), [], `${url} response`)
  }

  {
    const url = '/posts?totalCount=true&limit=99&offset=0'
    const res = await app.inject({ method: 'GET', url })
    equal(res.statusCode, 200, `${url} status code`)
    equal(res.headers['x-total-count'], posts.length, `${url} with x-total-count`)
    same(res.json(), posts.map((p, i) => {
      return { ...p, id: i + 1 + '' }
    }).slice(0, 4), `${url} response`)
  }

  {
    const url = '/posts?totalCount=true&limit=99&offset=2'
    const res = await app.inject({ method: 'GET', url })
    equal(res.statusCode, 200, `${url} status code`)
    equal(res.headers['x-total-count'], posts.length, `${url} with x-total-count`)
    same(res.json(), posts.map((p, i) => {
      return { ...p, id: i + 1 + '' }
    }).slice(2, 4), `${url} response`)
  }
})

test('not found', async ({ pass, teardown, same, equal }) => {
  const app = fastify()
  app.register(sqlMapper, {
    ...connInfo,
    async onDatabaseLoad (db, sql) {
      pass('onDatabaseLoad called')

      await clear(db, sql)

      await createBasicPages(db, sql)
    }
  })
  app.register(sqlOpenAPI)
  teardown(app.close.bind(app))

  await app.ready()

  {
    const res = await app.inject({
      method: 'GET',
      url: '/pages/1'
    })
    equal(res.statusCode, 404, 'GET /pages/1 status code')
  }

  {
    const res = await app.inject({
      method: 'POST',
      url: '/pages/1',
      body: {
        title: 'Hello World'
      }
    })
    equal(res.statusCode, 404, 'POST /pages/1 status code')
  }

  {
    const res = await app.inject({
      method: 'DELETE',
      url: '/pages/1'
    })
    equal(res.statusCode, 404, 'DELETE /pages/1 status code')
  }
})

test('delete', async ({ pass, teardown, same, equal }) => {
  const app = fastify()
  app.register(sqlMapper, {
    ...connInfo,
    async onDatabaseLoad (db, sql) {
      pass('onDatabaseLoad called')

      await clear(db, sql)

      await createBasicPages(db, sql)
    }
  })
  app.register(sqlOpenAPI)
  teardown(app.close.bind(app))

  await app.ready()

  {
    const res = await app.inject({
      method: 'GET',
      url: '/pages/1'
    })
    equal(res.statusCode, 404, 'GET /pages/1 status code')
  }

  {
    const res = await app.inject({
      method: 'POST',
      url: '/pages',
      body: {
        title: 'Hello'
      }
    })
    equal(res.statusCode, 200, 'POST /pages status code')
    equal(res.headers.location, '/pages/1', 'POST /api/pages location')
    same(res.json(), {
      id: 1,
      title: 'Hello'
    }, 'POST /pages response')
  }

  {
    const res = await app.inject({
      method: 'DELETE',
      url: '/pages/1'
    })
    equal(res.statusCode, 200, 'DELETE /pages/1 status code')
    same(res.json(), {
      id: 1,
      title: 'Hello'
    }, 'DELETE /pages response')
  }

  {
    const res = await app.inject({
      method: 'GET',
      url: '/pages/1'
    })
    equal(res.statusCode, 404, 'GET /pages/1 status code')
  }

  {
    const res = await app.inject({
      method: 'POST',
      url: '/pages',
      body: {
        title: 'Hello fields'
      }
    })
    const { id } = res.json()

    const res2 = await app.inject({
      method: 'DELETE',
      url: `/pages/${id}?fields=title`
    })
    same(res2.json(), {
      title: 'Hello fields'
    }, 'DELETE /pages?fields=title response')
  }
})

test('simple db, simple rest API', async (t) => {
  const { pass, teardown, matchSnapshot } = t
  t.snapshotFile = resolve(__dirname, 'tap-snapshots', 'simple-openapi-3.cjs')

  const app = fastify()
  app.register(sqlMapper, {
    ...connInfo,
    async onDatabaseLoad (db, sql) {
      pass('onDatabaseLoad called')

      await clear(db, sql)
      await createBasicPages(db, sql)
    }
  })
  app.register(sqlOpenAPI, {
    info: {
      title: 'Simple Title',
      description: 'Simple Description',
      version: '42.42.42'
    }
  })
  teardown(app.close.bind(app))

  await app.ready()

  const res = await app.inject({
    method: 'GET',
    url: '/documentation/json'
  })
  const json = res.json()
  matchSnapshot(json, 'GET /documentation/json response')
})

test('deserialize JSON columns', { skip: isSQLite }, async (t) => {
  const { pass, teardown, same } = t
  const app = fastify()
  const jsonData = {
    foo: 'bar',
    baz: 42,
    items: ['foo', 'bar'],
    nested: {
      hello: 'world'
    }
  }
  app.register(sqlMapper, {
    ...connInfo,
    async onDatabaseLoad (db, sql) {
      pass('onDatabaseLoad called')

      await clear(db, sql)

      await db.query(sql`CREATE TABLE pages (
        id SERIAL PRIMARY KEY,
        title VARCHAR(255) NOT NULL,
        metadata JSON NOT NULL
      );`)

      await db.query(sql`INSERT INTO pages (id, title, metadata) VALUES (1, 'Hello World', ${JSON.stringify(jsonData)})`)
    }
  })
  app.register(sqlOpenAPI)
  teardown(app.close.bind(app))

  await app.ready()

  const res = await app.inject({
    method: 'GET',
    url: '/pages'
  })
  const json = res.json()
  if (isMariaDB) {
    same(json[0].metadata, JSON.stringify(jsonData))
  } else {
    same(json[0].metadata, jsonData)
  }
})<|MERGE_RESOLUTION|>--- conflicted
+++ resolved
@@ -285,11 +285,7 @@
 
   {
     const url = '/posts'
-<<<<<<< HEAD
-    const res = await app.inject({ method: 'GET', url })
-=======
-    const res = await app.inject({ method: 'GET', url: url })
->>>>>>> d297f79c
+    const res = await app.inject({ method: 'GET', url })
     equal(res.statusCode, 200, `${url} status code`)
     equal(res.headers['x-total-count'], undefined, `${url} without x-total-count`)
     same(res.json(), posts.map((p, i) => {
