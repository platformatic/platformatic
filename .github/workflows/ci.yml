name: run tests

on:
  push:
    branches:
      - main
      - v1.x
    paths-ignore:
      - 'docs/**'
      - '**.md'
      - 'signatures/**'
  pull_request:
    paths-ignore:
      - 'docs/**'
      - '**.md'
      - 'signatures/**'
  workflow_dispatch:
    inputs:
      job:
        description: 'Run a single job'
        required: false
        default: ''

# This allows a subsequently queued workflow run to interrupt previous runs
concurrency:
  group: '${{ github.workflow }} @ ${{ github.event.pull_request.head.label || github.head_ref || github.ref }}'
  cancel-in-progress: true

env:
  PLAYWRIGHT_SKIP_BROWSER_DOWNLOAD: 1
  NEXT_TELEMETRY_DISABLED: 1

jobs:
  setup-node_modules:
    runs-on: ${{matrix.os}}
    timeout-minutes: 30
    strategy:
      matrix:
        os: [ubuntu-latest, windows-latest]
    steps:
      - uses: actions/checkout@11bd71901bbe5b1630ceea73d27597364c9af683 # v4
      - uses: pnpm/action-setup@v4.1.0
      - uses: actions/setup-node@v4
        with:
          node-version: 22
          cache: 'pnpm'
      - uses: 'nick-fields/retry@v3.0.2'
        with:
          max_attempts: 10
          timeout_minutes: 15
          retry_on: error
          command: pnpm fetch --ignore-scripts

  ci-create-platformatic:
    needs: setup-node_modules
    if: ${{ !inputs.job || inputs.job == 'create-platformatic' }}
    runs-on: ${{ matrix.os }}
    timeout-minutes: 30
    strategy:
      matrix:
        node-version: [22, 24]
        os: [ubuntu-latest, windows-latest]
    steps:
      - uses: actions/checkout@11bd71901bbe5b1630ceea73d27597364c9af683 # v4
      - uses: pnpm/action-setup@v4.1.0
      - uses: actions/setup-node@v4
        with:
          node-version: ${{ matrix.node-version }}
          cache: 'pnpm'
      - name: pnpm install
        uses: nick-fields/retry@v3.0.2
        with:
          max_attempts: 10
          timeout_minutes: 15
          retry_on: error
          command: pnpm install --frozen-lockfile
      - name: platformatic cli global link
        run: cd packages/cli && pnpm link --global && cd ../..
      - name: Setup local git user and email
        run: |
          git config --global user.name 'Platformatic Github Actions'
          git config --global user.email 'info@platformatic.dev'
      - name: Run test suite
        run: cd packages/create-platformatic && pnpm test

  ci-cli:
    needs: setup-node_modules
    if: ${{ !inputs.job || inputs.job == 'cli' }}
    runs-on: ${{ matrix.os }}
    # Paolo: This job takes a lot due to build and start command tests.
    timeout-minutes: 30
    strategy:
      matrix:
        node-version: [22, 24]
        os: [ubuntu-latest, windows-latest]
    steps:
      - uses: actions/checkout@11bd71901bbe5b1630ceea73d27597364c9af683 # v4
      - uses: pnpm/action-setup@v4.1.0
      - uses: actions/setup-node@v4
        with:
          node-version: ${{ matrix.node-version }}
          cache: 'pnpm'
      - name: pnpm install
        uses: nick-fields/retry@v3.0.2
        with:
          max_attempts: 1
          timeout_minutes: 15
          retry_on: error
          command: pnpm install --frozen-lockfile
      - name: Run test suite
        run: cd packages/cli && pnpm test
      - name: License Check
        if: ${{ matrix.os == 'ubuntu-latest' }}
        run: cd packages/cli && pnpm run license

  ci-composer:
    needs: setup-node_modules
    if: ${{ !inputs.job || inputs.job == 'composer' }}
    runs-on: ${{matrix.os}}
    timeout-minutes: 30
    strategy:
      matrix:
        node-version: [22, 24]
        os: [ubuntu-latest]
    steps:
      - uses: actions/checkout@11bd71901bbe5b1630ceea73d27597364c9af683 # v4
      - uses: pnpm/action-setup@v4.1.0
      - uses: actions/setup-node@v4
        with:
          node-version: ${{ matrix.node-version }}
          cache: 'pnpm'
      - name: pnpm install
        uses: nick-fields/retry@v3.0.2
        with:
          max_attempts: 10
          timeout_minutes: 15
          retry_on: error
          command: pnpm install --frozen-lockfile
      - name: Run test suite with code coverage
        run: cd packages/composer && pnpm run test

  ci-db:
    needs: setup-node_modules
    if: ${{ !inputs.job || inputs.job == 'db' }}
    runs-on: ${{matrix.os}}
    timeout-minutes: 30
    strategy:
      matrix:
        node-version: [22, 24]
        os: [ubuntu-latest, windows-latest]
    steps:
      - uses: actions/checkout@11bd71901bbe5b1630ceea73d27597364c9af683 # v4
      - uses: pnpm/action-setup@v4.1.0
      - uses: ikalnytskyi/action-setup-postgres@v7
      - uses: actions/setup-node@v4
        with:
          node-version: ${{ matrix.node-version }}
          cache: 'pnpm'
      - name: pnpm install
        uses: nick-fields/retry@v3.0.2
        with:
          max_attempts: 10
          timeout_minutes: 15
          retry_on: error
          command: pnpm install --frozen-lockfile
      - name: pnpm install -g typescript
        run: pnpm install -g typescript
      - name: Run test suite core
        run: cd packages/db-core && pnpm test
      - name: Run test suite Platformatic DB
        run: cd packages/db && pnpm test

  ci-db-authorization:
    needs: setup-node_modules
    if: ${{ !inputs.job || inputs.job == 'db-authorization' }}
    runs-on: ${{matrix.os}}
    timeout-minutes: 30
    strategy:
      matrix:
        node-version: [22, 24]
        os: [ubuntu-latest]
    steps:
      - uses: actions/checkout@11bd71901bbe5b1630ceea73d27597364c9af683 # v4
      - uses: pnpm/action-setup@v4.1.0
      - uses: actions/setup-node@v4
        with:
          node-version: ${{ matrix.node-version }}
          cache: 'pnpm'
      - name: Start docker containers for testing
        run: docker compose up -d postgresql
      - name: pnpm install
        uses: nick-fields/retry@v3.0.2
        with:
          max_attempts: 10
          timeout_minutes: 15
          retry_on: error
          command: pnpm install --frozen-lockfile
      - name: Run test suite
        run: cd packages/db-authorization && pnpm test

  ci-db-core-lint:
    needs: setup-node_modules
    if: ${{ !inputs.job || inputs.job == 'db-core-lint' }}
    runs-on: ${{matrix.os}}
    timeout-minutes: 30
    strategy:
      matrix:
        os: [ubuntu-latest]
    steps:
      - uses: actions/checkout@11bd71901bbe5b1630ceea73d27597364c9af683 # v4
      - uses: pnpm/action-setup@v4.1.0
      - uses: actions/setup-node@v4
        with:
          node-version: 22
          cache: 'pnpm'
      - name: pnpm install
        run: pnpm install --frozen-lockfile
      - name: pnpm install
        uses: nick-fields/retry@v3.0.2
        with:
          max_attempts: 10
          timeout_minutes: 15
          retry_on: error
          command: pnpm install --frozen-lockfile
      - name: Linting & Typescript for test suite sql-mapper
        run: |
          pnpm --filter="@platformatic/sql-mapper" run lint
          pnpm --filter="@platformatic/sql-mapper" run test:typescript
      - name: Linting & Typescript for test suite sql-json-schema-mapper
        run: |
          pnpm --filter="@platformatic/sql-json-schema-mapper" run lint
          pnpm --filter="@platformatic/sql-json-schema-mapper" run test:typescript
      - name: Linting & Typescript for test suite sql-openapi
        run: |
          pnpm --filter="@platformatic/sql-openapi" run lint
          pnpm --filter="@platformatic/sql-openapi" run test:typescript
      - name: Linting & Typescript for test suite sql-graphql
        run: |
          pnpm --filter="@platformatic/sql-graphql" run lint
          pnpm --filter="@platformatic/sql-graphql" run test:typescript
      - name: Linting & Typescript for test suite sql-events
        run: |
          pnpm --filter="@platformatic/sql-events" run lint
          pnpm --filter="@platformatic/sql-events" run test:typescript

  ci-db-core-test:
    needs: setup-node_modules
    if: ${{ !inputs.job || inputs.job == 'db-core-test' }}
    runs-on: ${{matrix.os}}
    timeout-minutes: 30
    strategy:
      matrix:
        db: [postgresql, mariadb, mysql, mysql8, sqlite]
        node-version: [22, 24]
        os: [ubuntu-latest]
    steps:
      - uses: actions/checkout@11bd71901bbe5b1630ceea73d27597364c9af683 # v4
      - uses: pnpm/action-setup@v4.1.0
      - uses: actions/setup-node@v4
        with:
          node-version: ${{ matrix.node-version }}
          cache: 'pnpm'
      - name: Start docker containers for testing
        run: docker compose up -d ${{ matrix.db }}
        if: ${{ matrix.db != 'sqlite' }}
      - name: pnpm install
        uses: nick-fields/retry@v3.0.2
        with:
          max_attempts: 10
          timeout_minutes: 15
          retry_on: error
          command: pnpm install --frozen-lockfile
      - name: Wait for DB
        run: sleep 10
        if: ${{ matrix.db != 'sqlite' }}
      - name: Run test suite sql-mapper
        run: cd packages/sql-mapper && pnpm run test:${{ matrix.db }} && cd ../..
      - name: Run test suite sql-json-schema-mapper
        run: cd packages/sql-json-schema-mapper && pnpm run test:${{ matrix.db }} && cd ../..
      - name: Run test suite sql-openapi
        run: cd packages/sql-openapi && pnpm run test:${{ matrix.db }} && cd ../..
      - name: Run test suite sql-graphql
        run: cd packages/sql-graphql && pnpm run test:${{ matrix.db }} && cd ..

  ci-sql-events:
    needs: setup-node_modules
    if: ${{ !inputs.job || inputs.job == 'sql-events' }}
    runs-on: ${{matrix.os}}
    timeout-minutes: 30
    strategy:
      matrix:
        db: [postgresql, mariadb, mysql, mysql8, sqlite]
        node-version: [22, 24]
        os: [ubuntu-latest]
    steps:
      - uses: actions/checkout@11bd71901bbe5b1630ceea73d27597364c9af683 # v4
      - uses: pnpm/action-setup@v4.1.0
      - uses: actions/setup-node@v4
        with:
          node-version: ${{ matrix.node-version }}
          cache: 'pnpm'
      - name: Start docker containers for testing
        run: docker compose up -d ${{ matrix.db }}
        if: ${{ matrix.db != 'sqlite' }}
      - name: Start Valkey containers for testing
        run: docker compose up -d valkey
      - name: pnpm install
        uses: nick-fields/retry@v3.0.2
        with:
          max_attempts: 10
          timeout_minutes: 15
          retry_on: error
          command: pnpm install --frozen-lockfile
      - name: Wait for DB
        run: sleep 10
        if: ${{ matrix.db != 'sqlite' }}
      - name: Run test suite sql-mapper
        run: cd packages/sql-events && pnpm run test:${{ matrix.db }}

  ci-control:
    needs: setup-node_modules
    if: ${{ !inputs.job || inputs.job == 'control' }}
    runs-on: ${{matrix.os}}
    timeout-minutes: 30
    strategy:
      matrix:
        node-version: [22, 24]
        os: [ubuntu-latest, windows-latest]
    steps:
      - uses: actions/checkout@11bd71901bbe5b1630ceea73d27597364c9af683 # v4
      - uses: pnpm/action-setup@v4.1.0
      - uses: actions/setup-node@v4
        with:
          node-version: ${{ matrix.node-version }}
          cache: 'pnpm'
      - name: pnpm install
        uses: nick-fields/retry@v3.0.2
        with:
          max_attempts: 10
          timeout_minutes: 15
          retry_on: error
          command: pnpm install --frozen-lockfile
      - name: Run runtime package test suite
        run: cd packages/control && pnpm test

  ci-runtime-lint:
    needs: setup-node_modules
    if: ${{ !inputs.job || inputs.job == 'runtime-lint' }}
    runs-on: ubuntu-latest
    timeout-minutes: 30
    steps:
      - uses: actions/checkout@11bd71901bbe5b1630ceea73d27597364c9af683 # v4
      - uses: pnpm/action-setup@v4.1.0
      - uses: actions/setup-node@v4
        with:
          node-version: 22
          cache: 'pnpm'
      - name: pnpm install
        uses: nick-fields/retry@v3.0.2
        with:
          max_attempts: 10
          timeout_minutes: 15
          retry_on: error
          command: pnpm install --frozen-lockfile
      - name: Run runtime package test suite
        run: cd packages/runtime && pnpm run lint

  ci-runtime:
    needs: setup-node_modules
    if: ${{ !inputs.job || inputs.job == 'runtime' }}
    runs-on: ${{matrix.os}}
    timeout-minutes: 30
    strategy:
      matrix:
        node-version: [22, 24]
        os: [ubuntu-latest, windows-latest]
        suite: [main, api, cli, start, multiple-workers]
    steps:
      - uses: actions/checkout@11bd71901bbe5b1630ceea73d27597364c9af683 # v4
      - uses: pnpm/action-setup@v4.1.0
      - uses: actions/setup-node@v4
        with:
          node-version: ${{ matrix.node-version }}
          cache: 'pnpm'
      - name: pnpm install
        uses: nick-fields/retry@v3.0.2
        with:
          max_attempts: 10
          timeout_minutes: 15
          retry_on: error
          command: pnpm install --frozen-lockfile
      - name: Run runtime package test suite
        run: cd packages/runtime && pnpm run test:${{ matrix.suite }}

  ci-service:
    needs: setup-node_modules
    if: ${{ !inputs.job || inputs.job == 'service' }}
    runs-on: ${{ matrix.os }}
    timeout-minutes: 30
    strategy:
      matrix:
        node-version: [22, 24]
        os: [ubuntu-latest, windows-latest]
    steps:
      - uses: actions/checkout@11bd71901bbe5b1630ceea73d27597364c9af683 # v4
      - uses: pnpm/action-setup@v4.1.0
      - uses: actions/setup-node@v4
        with:
          node-version: ${{ matrix.node-version }}
          cache: 'pnpm'
      - name: pnpm install
        uses: nick-fields/retry@v3.0.2
        with:
          max_attempts: 10
          timeout_minutes: 15
          retry_on: error
          command: pnpm install --frozen-lockfile
      - name: Run test suite with code coverage
        run: |
          cd packages/service
          pnpm run test

  ci-utils:
    needs: setup-node_modules
    if: ${{ !inputs.job || inputs.job == 'utils' }}
    runs-on: ${{matrix.os}}
    timeout-minutes: 30
    strategy:
      matrix:
        node-version: [22, 24]
        os: [ubuntu-latest, windows-latest]
    steps:
      - uses: actions/checkout@11bd71901bbe5b1630ceea73d27597364c9af683 # v4
      - uses: pnpm/action-setup@v4.1.0
      - uses: actions/setup-node@v4
        with:
          node-version: ${{ matrix.node-version }}
          cache: 'pnpm'
      - name: pnpm install
        uses: nick-fields/retry@v3.0.2
        with:
          max_attempts: 10
          timeout_minutes: 15
          retry_on: error
          command: pnpm install --frozen-lockfile
      - name: Run utils package test suite
        run: cd packages/utils && pnpm test

  ci-ts-compiler:
    needs: setup-node_modules
    if: ${{ !inputs.job || inputs.job == 'ts-compiler' }}
    runs-on: ${{matrix.os}}
    timeout-minutes: 30
    strategy:
      matrix:
        node-version: [22, 24]
        os: [ubuntu-latest, windows-latest]
    steps:
      - uses: actions/checkout@11bd71901bbe5b1630ceea73d27597364c9af683 # v4
      - uses: pnpm/action-setup@v4.1.0
      - uses: actions/setup-node@v4
        with:
          node-version: ${{ matrix.node-version }}
          cache: 'pnpm'
      - name: pnpm install
        uses: nick-fields/retry@v3.0.2
        with:
          max_attempts: 10
          timeout_minutes: 15
          retry_on: error
          command: pnpm install --frozen-lockfile
      - name: Run ts-compiler package test suite
        run: cd packages/ts-compiler && pnpm test

  ci-client:
    needs: setup-node_modules
    if: ${{ !inputs.job || inputs.job == 'client' }}
    runs-on: ${{ matrix.os }}
    timeout-minutes: 30
    strategy:
      matrix:
        node-version: [22, 24]
        os: [ubuntu-latest, windows-latest]
    steps:
      - uses: actions/checkout@11bd71901bbe5b1630ceea73d27597364c9af683 # v4
      - uses: pnpm/action-setup@v4.1.0
      - uses: actions/setup-node@v4
        with:
          node-version: ${{ matrix.node-version }}
          cache: 'pnpm'
      - uses: 'nick-fields/retry@v3.0.2'
        with:
          max_attempts: 10
          timeout_minutes: 15
          retry_on: error
          command: pnpm install --frozen-lockfile
      - name: Run test suite with code coverage
        run: cd packages/client && pnpm test
      - name: Run test suite with code coverage for generator
        run: cd packages/client-cli && pnpm test

  ci-metrics:
    needs: setup-node_modules
    if: ${{ !inputs.job || inputs.job == 'metrics' }}
    runs-on: ${{ matrix.os }}
    timeout-minutes: 30
    strategy:
      matrix:
        node-version: [22, 24]
        os: [ubuntu-latest, windows-latest]
    steps:
      - uses: actions/checkout@11bd71901bbe5b1630ceea73d27597364c9af683 # v4
      - uses: pnpm/action-setup@v4.1.0
      - uses: actions/setup-node@v4
        with:
          node-version: ${{ matrix.node-version }}
          cache: 'pnpm'
      - uses: 'nick-fields/retry@v3.0.2'
        with:
          max_attempts: 10
          timeout_minutes: 15
          retry_on: error
          command: pnpm install --frozen-lockfile
      - name: Run test suite
        run: cd packages/metrics && pnpm test

  ci-telemetry:
    needs: setup-node_modules
    if: ${{ !inputs.job || inputs.job == 'telemetry' }}
    runs-on: ${{matrix.os}}
    timeout-minutes: 30
    strategy:
      matrix:
        node-version: [22, 24]
        os: [ubuntu-latest]
    steps:
      - uses: actions/checkout@11bd71901bbe5b1630ceea73d27597364c9af683 # v4
      - uses: pnpm/action-setup@v4.1.0
      - uses: ikalnytskyi/action-setup-postgres@v7
      - uses: actions/setup-node@v4
        with:
          node-version: ${{ matrix.node-version }}
          cache: 'pnpm'
      - uses: 'nick-fields/retry@v3.0.2'
        with:
          max_attempts: 10
          timeout_minutes: 15
          retry_on: error
          command: pnpm install --frozen-lockfile
      - name: Run test suite
        run: cd packages/telemetry && pnpm test

  playwright-e2e:
    needs: setup-node_modules
    if: ${{ !inputs.job || inputs.job == 'playwright-e2e' }}
    runs-on: ubuntu-latest
    timeout-minutes: 30
    steps:
      - uses: actions/checkout@11bd71901bbe5b1630ceea73d27597364c9af683 # v4
      - uses: pnpm/action-setup@v4.1.0
      - uses: actions/setup-node@v4
        with:
          node-version: 22
          cache: 'pnpm'
      - name: Start docker containers for testing
        run: docker compose up -d postgresql
      - name: pnpm install
        run: pnpm install --frozen-lockfile
      - name: Install Playwright browsers
        run: cd packages/frontend-template && pnpm exec playwright install
      - name: Run Platformatic frontend cli and E2E tests
        run: cd packages/frontend-template && pnpm test

  ci-rpc:
    needs: setup-node_modules
    if: ${{ !inputs.job || inputs.job == 'rpc' }}
    runs-on: ${{matrix.os}}
    timeout-minutes: 30
    strategy:
      matrix:
        node-version: [22, 24]
        os: [ubuntu-latest, windows-latest]
    steps:
      - uses: actions/checkout@11bd71901bbe5b1630ceea73d27597364c9af683 # v4
      - uses: pnpm/action-setup@v4.1.0
      - uses: actions/setup-node@v4
        with:
          node-version: ${{ matrix.node-version }}
          cache: 'pnpm'
      - name: pnpm install
        uses: nick-fields/retry@v3.0.2
        with:
          max_attempts: 10
          timeout_minutes: 15
          retry_on: error
          command: pnpm install --frozen-lockfile
      - name: Run rpc package test suite
        run: cd packages/rpc && pnpm test
      - name: Run rpc-cli package test suite
        run: cd packages/rpc-cli && pnpm test

  ci-generators:
    needs: setup-node_modules
    if: ${{ !inputs.job || inputs.job == 'generators' }}
    runs-on: ${{matrix.os}}
    timeout-minutes: 30
    strategy:
      matrix:
        node-version: [22, 24]
        os: [ubuntu-latest, windows-latest]
    steps:
      - uses: actions/checkout@11bd71901bbe5b1630ceea73d27597364c9af683 # v4
      - uses: pnpm/action-setup@v4.1.0
      - uses: actions/setup-node@v4
        with:
          node-version: ${{ matrix.node-version }}
          cache: 'pnpm'
      - name: pnpm install
        uses: nick-fields/retry@v3.0.2
        with:
          max_attempts: 10
          timeout_minutes: 15
          retry_on: error
          command: pnpm install --frozen-lockfile
      - name: Run generators package test suite
        run: cd packages/generators && pnpm test

  ci-itc:
    needs: setup-node_modules
    if: ${{ !inputs.job || inputs.job == 'itc' }}
    runs-on: ${{matrix.os}}
    timeout-minutes: 30
    strategy:
      matrix:
        node-version: [22, 24]
        os: [ubuntu-latest, windows-latest]
    steps:
      - uses: actions/checkout@11bd71901bbe5b1630ceea73d27597364c9af683 # v4
      - uses: pnpm/action-setup@v4.1.0
      - uses: actions/setup-node@v4
        with:
          node-version: ${{ matrix.node-version }}
          cache: 'pnpm'
      - name: pnpm install
        uses: nick-fields/retry@v3.0.2
        with:
          max_attempts: 10
          timeout_minutes: 15
          retry_on: error
          command: pnpm install --frozen-lockfile
      - name: Run itc package test suite
        run: cd packages/itc && pnpm test

  ci-basic:
    needs: setup-node_modules
    if: ${{ !inputs.job || inputs.job == 'basic' }}
    runs-on: ${{matrix.os}}
    timeout-minutes: 30
    strategy:
      matrix:
        node-version: [22, 24]
        os: [ubuntu-latest, windows-latest]
    steps:
      - uses: actions/checkout@11bd71901bbe5b1630ceea73d27597364c9af683 # v4
      - uses: pnpm/action-setup@v4.1.0
      - uses: actions/setup-node@v4
        with:
          node-version: ${{ matrix.node-version }}
          cache: 'pnpm'
      - name: pnpm install
        uses: nick-fields/retry@v3.0.2
        with:
          max_attempts: 10
          timeout_minutes: 15
          retry_on: error
          command: pnpm install --frozen-lockfile
      - name: Run node package test suite
        run: cd packages/basic && pnpm test

  ci-node:
    needs: setup-node_modules
    if: ${{ !inputs.job || inputs.job == 'node' }}
    runs-on: ${{matrix.os}}
    timeout-minutes: 30
    strategy:
      matrix:
        node-version: [22, 24]
        os: [ubuntu-latest, windows-latest]
    steps:
      - uses: actions/checkout@11bd71901bbe5b1630ceea73d27597364c9af683 # v4
      - uses: pnpm/action-setup@v4.1.0
      - uses: actions/setup-node@v4
        with:
          node-version: ${{ matrix.node-version }}
          cache: 'pnpm'
      - name: pnpm install
        uses: nick-fields/retry@v3.0.2
        with:
          max_attempts: 10
          timeout_minutes: 15
          retry_on: error
          command: pnpm install --frozen-lockfile
      - name: Run node package test suite
        run: cd packages/node && pnpm test

  ci-next:
    needs: setup-node_modules
    if: ${{ !inputs.job || inputs.job == 'next' }}
    runs-on: ${{matrix.os}}
    timeout-minutes: 30
    strategy:
      matrix:
<<<<<<< HEAD
        node-version: [22, 24]
=======
        node-version: [20, 22]
>>>>>>> a3783d73
        os: [ubuntu-latest, windows-latest]
    env:
      VALKEY_HOST: localhost
      VALKEY_PORT: 6379
    steps:
      - uses: actions/checkout@11bd71901bbe5b1630ceea73d27597364c9af683 # v4
      - uses: pnpm/action-setup@v4.1.0
      - uses: actions/setup-node@v4
        with:
          node-version: ${{ matrix.node-version }}
          cache: 'pnpm'
      - name: pnpm install
        uses: nick-fields/retry@v3.0.2
        with:
          max_attempts: 10
          timeout_minutes: 15
          retry_on: error
          command: pnpm install --frozen-lockfile
      - name: Start docker containers for testing
        run: docker compose up -d valkey
        if: ${{ matrix.os == 'ubuntu-latest' }}
      - name: Run next package test suite
        run: cd packages/next && pnpm test

  ci-vite:
    needs: setup-node_modules
    if: ${{ !inputs.job || inputs.job == 'vite' }}
    runs-on: ${{matrix.os}}
    timeout-minutes: 30
    strategy:
      matrix:
        node-version: [22, 24]
        os: [ubuntu-latest, windows-latest]
    steps:
      - uses: actions/checkout@11bd71901bbe5b1630ceea73d27597364c9af683 # v4
      - uses: pnpm/action-setup@v4.1.0
      - uses: actions/setup-node@v4
        with:
          node-version: ${{ matrix.node-version }}
          cache: 'pnpm'
      - name: pnpm install
        uses: nick-fields/retry@v3.0.2
        with:
          max_attempts: 10
          timeout_minutes: 15
          retry_on: error
          command: pnpm install --frozen-lockfile
      - name: Run vite package test suite
        run: cd packages/vite && pnpm test

  ci-astro:
    needs: setup-node_modules
    if: ${{ !inputs.job || inputs.job == 'astro' }}
    runs-on: ${{matrix.os}}
    timeout-minutes: 30
    strategy:
      matrix:
        node-version: [22, 24]
        os: [ubuntu-latest, windows-latest]
    steps:
      - uses: actions/checkout@11bd71901bbe5b1630ceea73d27597364c9af683 # v4
      - uses: pnpm/action-setup@v4.1.0
      - uses: actions/setup-node@v4
        with:
          node-version: ${{ matrix.node-version }}
          cache: 'pnpm'
      - name: pnpm install
        uses: nick-fields/retry@v3.0.2
        with:
          max_attempts: 10
          timeout_minutes: 15
          retry_on: error
          command: pnpm install --frozen-lockfile
      - name: Run astro package test suite
        run: cd packages/astro && pnpm test

  ci-remix:
    needs: setup-node_modules
    if: ${{ !inputs.job || inputs.job == 'remix' }}
    runs-on: ${{matrix.os}}
    timeout-minutes: 30
    strategy:
      matrix:
        node-version: [22, 24]
        os: [ubuntu-latest, windows-latest]
    steps:
      - uses: actions/checkout@11bd71901bbe5b1630ceea73d27597364c9af683 # v4
      - uses: pnpm/action-setup@v4.1.0
      - uses: actions/setup-node@v4
        with:
          node-version: ${{ matrix.node-version }}
          cache: 'pnpm'
      - name: pnpm install
        uses: nick-fields/retry@v3.0.2
        with:
          max_attempts: 10
          timeout_minutes: 15
          retry_on: error
          command: pnpm install --frozen-lockfile
      - name: Run remix package test suite
        run: cd packages/remix && pnpm test

  ci-nest:
    needs: setup-node_modules
    if: ${{ !inputs.job || inputs.job == 'nest' }}
    runs-on: ${{matrix.os}}
    timeout-minutes: 30
    strategy:
      matrix:
        node-version: [22, 24]
        os: [ubuntu-latest, windows-latest]
    steps:
      - uses: actions/checkout@11bd71901bbe5b1630ceea73d27597364c9af683 # v4
      - uses: pnpm/action-setup@v4.1.0
      - uses: actions/setup-node@v4
        with:
          node-version: ${{ matrix.node-version }}
          cache: 'pnpm'
      - name: pnpm install
        uses: nick-fields/retry@v3.0.2
        with:
          max_attempts: 10
          timeout_minutes: 15
          retry_on: error
          command: pnpm install --frozen-lockfile
      - name: Run next package test suite
        run: cd packages/nest && pnpm test

  ci-wattpm:
    needs: setup-node_modules
    if: ${{ !inputs.job || inputs.job == 'wattpm' }}
    runs-on: ${{matrix.os}}
    timeout-minutes: 30
    strategy:
      matrix:
        node-version: [22, 24]
        os: [ubuntu-latest, windows-latest]
    steps:
      - uses: actions/checkout@11bd71901bbe5b1630ceea73d27597364c9af683 # v4
      - uses: pnpm/action-setup@v4.1.0
      - uses: actions/setup-node@v4
        with:
          node-version: ${{ matrix.node-version }}
          cache: 'pnpm'
      - name: pnpm install
        uses: nick-fields/retry@v3.0.2
        with:
          max_attempts: 10
          timeout_minutes: 15
          retry_on: error
          command: pnpm install --frozen-lockfile
      - name: Run wattpm package test suite
        run: cd packages/wattpm && pnpm test

  ci-globals:
    needs: setup-node_modules
    if: ${{ !inputs.job || inputs.job == 'globals' }}
    runs-on: ${{matrix.os}}
    timeout-minutes: 30
    strategy:
      matrix:
        node-version: [22, 24]
        os: [ubuntu-latest, windows-latest]
    steps:
      - uses: actions/checkout@11bd71901bbe5b1630ceea73d27597364c9af683 # v4
      - uses: pnpm/action-setup@v4.1.0
      - uses: actions/setup-node@v4
        with:
          node-version: ${{ matrix.node-version }}
          cache: 'pnpm'
      - name: pnpm install
        uses: nick-fields/retry@v3.0.2
        with:
          max_attempts: 10
          timeout_minutes: 15
          retry_on: error
          command: pnpm install --frozen-lockfile
      - name: Run globals package test suite
        run: cd packages/globals && pnpm test

  dependency-check:
    needs: setup-node_modules
    if: ${{ !inputs.job || inputs.job == 'dependency-check' }}
    runs-on: ${{ matrix.os }}
    timeout-minutes: 30
    strategy:
      matrix:
        node-version: [22, 24]
        os: [ubuntu-latest]
    steps:
      - uses: actions/checkout@11bd71901bbe5b1630ceea73d27597364c9af683 # v4
      - uses: pnpm/action-setup@v4.1.0
      - uses: actions/setup-node@v4
        with:
          node-version: ${{ matrix.node-version }}
          cache: 'pnpm'
      - name: pnpm install
        id: install
        run: |
          pnpm install --production --frozen-lockfile 2>&1 | tee out
          echo "pnpmoutput<<EOF" >> $GITHUB_OUTPUT
          cat out >> $GITHUB_OUTPUT
          echo "EOF" >> $GITHUB_OUTPUT
      - name: Watt must load
        run: cd packages/wattpm && node bin/wattpm.js
      - name: Circular Dependency
        if: contains(steps.install.outputs.pnpmoutput, 'cyclic')
        run: exit 1<|MERGE_RESOLUTION|>--- conflicted
+++ resolved
@@ -710,11 +710,7 @@
     timeout-minutes: 30
     strategy:
       matrix:
-<<<<<<< HEAD
-        node-version: [22, 24]
-=======
-        node-version: [20, 22]
->>>>>>> a3783d73
+        node-version: [22, 24]
         os: [ubuntu-latest, windows-latest]
     env:
       VALKEY_HOST: localhost
