---
title: Build Your First Watt Application
label: Build Your First Todo API with Watt
---

import NewApiProjectInstructions from '../../getting-started/new-api-project-instructions.md';
import SetupWatt from '../../getting-started/setup-watt.md';

# Build Your First Watt Application

Learn how Watt transforms API development by providing a unified application server that orchestrates multiple services with shared configuration, logging, and deployment.

## What You'll Learn

In this tutorial, you'll experience Watt's unified development workflow by building a Todo API. By the end, you will:

- ✅ **Set up a Watt application server** with unified development environment
- ✅ **Add a database service to Watt** that auto-generates REST and GraphQL APIs  
- ✅ **Experience service orchestration** - how Watt manages multiple services seamlessly
- ✅ **See unified logging and monitoring** across all services in your application
- ✅ **Understand Watt's value proposition** - one server, multiple services, unified workflow
- ✅ **Deploy a complete application** with a single command

**Time to complete:** 30 minutes  
**Skill level:** Beginner (basic SQL and JavaScript knowledge helpful)

## Why Watt for Modern Development?

Traditional Node.js development requires managing separate servers, configurations, and deployments for each part of your application. Watt eliminates this complexity by:

- **Unified Application Server**: One server runs multiple services (database APIs, custom logic, frontends)
- **Shared Configuration**: Environment variables, logging, and monitoring work consistently across all services
- **Service Orchestration**: Services communicate seamlessly without complex networking setup
- **Single Deployment**: Deploy your entire application stack with one command
- **Built-in Observability**: Unified logging, metrics, and health checks out of the box

This means you can focus on building features instead of managing infrastructure.

## Prerequisites

Before starting, ensure you have:

- [Node.js](https://nodejs.org/) (v20.16.0+ or v22.3.0+)
- [npm](https://www.npmjs.com/) (comes with Node.js)
- A code editor (like VS Code)
- Basic familiarity with the command line

You'll install the Platformatic CLI during the tutorial.

## Step 1: Create Your Watt Application Server

Let's start by creating a new Watt application. Unlike traditional Node.js development where you might run separate servers for your API, database, and frontend, Watt provides a unified application server that orchestrates all your services.

### Understanding Watt's Architecture
Watt acts as your **application server** that can host multiple **services**:
- **Database services** for auto-generated APIs
- **HTTP services** for custom business logic  
- **Frontend services** for web applications
- **Composer services** for API gateways

All services share the same configuration, logging, and deployment - giving you a unified development experience.

<SetupWatt />

**✓ Success Check:** You should see a `web/` directory created with configuration files inside.

### Experience Watt's Unified Configuration

Take a moment to examine the files Watt created:

1. **`watt.json`** - Your application server configuration
2. **`.env`** - Environment variables shared across all services  
3. **`web/`** - Directory where your services will live

Notice how Watt uses **one configuration file** and **shared environment variables** for your entire application. This is different from managing separate configurations for each service.

## Step 2: Add Your First Service to Watt

Now we'll add our first service to the Watt application server - a database service that will automatically create REST and GraphQL APIs from our schema.

### Why Add Services to Watt?
Instead of running a separate database server, API server, and frontend server, Watt lets you run them all as **services within one application server**. This means:
- **Shared configuration** - one `.env` file for all services
- **Unified logging** - all service logs in one stream  
- **Single deployment** - deploy everything together
- **Service communication** - services can talk to each other seamlessly

Navigate to your web directory and add a database service:

<NewApiProjectInstructions />

**✓ Success Check:** After running the command, you should see:
- A new `db/` directory inside `web/`
- Configuration files including `platformatic.json`
- An initial migration file in `db/migrations/`

Let's verify everything works:

```bash
npm start
```

Open your browser to `http://localhost:3042/` (or the port shown in your terminal).

**✓ Success Check:** You should see the Platformatic welcome page with links to OpenAPI documentation.

## Step 4: Define Your Service's Data Schema

Now we'll define the database structure for our Todo API service using migrations. This demonstrates how Watt services manage their own data while staying integrated with the overall application.

### Why Migrations?
Migrations provide version control for your database schema. They let you:
- Track schema changes over time
- Safely update production databases
- Share schema changes with your team

### Database Choice: SQLite for Easy Start, Enterprise Ready
The **Platformatic DB service** (running within your Watt application server) uses **SQLite by default** to get you started quickly - no separate database server setup required! 

However, the **Platformatic DB service is enterprise-ready** and supports:
- **PostgreSQL** (recommended for production)
- **MySQL/MariaDB** 
- **SQLite** (great for development and prototyping)

**Important distinction:**
- **Watt** = Your application server that orchestrates multiple services
- **Platformatic DB service** = One type of service that runs within Watt, handles database operations

#### Switching to PostgreSQL (Enterprise Setup)

If you prefer to use PostgreSQL from the start (recommended for enterprise development):

1. **Start PostgreSQL** (using Docker for convenience):
   ```bash
   docker run --name postgres-dev -e POSTGRES_PASSWORD=password -e POSTGRES_DB=todo_app -p 5432:5432 -d postgres:15
   ```

2. **Update your DB service configuration** in `web/db/.env`:
   ```bash
   # Replace the SQLite DATABASE_URL with PostgreSQL
   DATABASE_URL=postgres://postgres:password@localhost:5432/todo_app
   ```

3. **Continue with the tutorial** - all migration commands work the same way!

**For MySQL users:** Replace with `mysql://user:password@localhost:3306/todo_app`

The beauty of this architecture is that **Watt** manages the service orchestration while each **service** (like Platformatic DB) handles its own concerns. Your application code remains identical regardless of which database the DB service connects to.

### Create the Users Table

Navigate to `web/db/migrations/` and edit the `001.do.sql` file:

```sql
CREATE TABLE IF NOT EXISTS Users (
    id INTEGER PRIMARY KEY,
    username TEXT NOT NULL UNIQUE,
    password TEXT NOT NULL,
    created_at DATETIME DEFAULT CURRENT_TIMESTAMP
);
```

Also edit `web/db/migrations/001.undo.sql` to define how to reverse this migration:

```sql
DROP TABLE Users;
```

### Why Plural Table Names?
Platformatic generates RESTful endpoints based on your table names. Using plural names (Users, not User) creates more intuitive API endpoints like `/users` for listing all users.

### Create the Todos Table

Create a new file `web/db/migrations/002.do.sql`:

```sql
CREATE TABLE IF NOT EXISTS Todos (
    id INTEGER PRIMARY KEY,
    user_id INTEGER,
    title TEXT NOT NULL,
    description TEXT,
    due_date DATE,
    completed BOOLEAN DEFAULT 0,
    FOREIGN KEY (user_id) REFERENCES Users(id)
);
```

Create `web/db/migrations/002.undo.sql`:

```sql
DROP TABLE Todos;
```

### Apply Your Migrations

Now let's create these tables in your database:

```bash
npx wattpm db:migrations:apply
```

<<<<<<< HEAD
Notice that after running migrations, you get a `plt-env.d.ts` and a types folder with all our types and interfaces automatically generated by [Platformatic DB](../../packages/db/overview.md). 
=======
**✓ Success Check:** You should see output confirming the migrations were applied. Also notice:
- A `global.d.ts` file was created with TypeScript types
- A `types/` folder contains detailed type definitions for your tables
>>>>>>> 469250bb

### Why Auto-Generated Types?
The **Platformatic DB service** automatically generates TypeScript types from your database schema. This gives you:
- Type safety when writing custom plugins for any service in your Watt application
- IntelliSense in your editor
- Compile-time error checking across all services

## Step 5: Explore Your Service's Auto-Generated API

Start your Watt application with all services:

```bash
npm run dev
```

Open `http://localhost:3042/` in your browser.

![Platformatic DB local server](../images/plt-localhost.png)

**✓ Success Check:** You should see the Platformatic welcome page.

## Step 6: Experience Watt's Unified Development Environment

Before exploring the API endpoints, let's see how Watt provides a unified development experience. 

### Unified Logging and Monitoring

Open your terminal where Watt is running (`npm run dev`). Notice how **all services log to the same stream** with consistent formatting. You'll see logs from:
- The main Watt server
- Your database service 
- Any requests between services

This unified logging means you don't need to check multiple terminals or log files to debug issues across your services.

### Service Discovery and Communication

Watt automatically handles service discovery. Your database service is accessible at `/` and other services you add later can communicate with it using internal networking - no complex configuration needed.

### Discover Your Auto-Generated API Endpoints

Click on the **OpenAPI Documentation** link. This opens an interactive API explorer where you can:
- See all auto-generated endpoints
- Test requests directly in the browser
- View request/response schemas

![Todo API endpoints](../images/plt-endpoints.png)

### Test Your API

Let's create your first todo item:

1. Find the `POST /todos` endpoint
2. Click **Test Request**
3. Enter this JSON body:
   ```json
   {
     "title": "Complete Platformatic tutorial",
     "description": "Learn how to build APIs with Platformatic",
     "completed": false
   }
   ```
4. Click **Send**

![Testing API endpoint](../images/test-endpoint.png)

**✓ Success Check:** You should receive a 200 OK response with the created todo item, including its generated ID.

### Available Endpoints

The **Platformatic DB service** generated these REST endpoints for each table:
- `GET /users` - List all users
- `POST /users` - Create a user
- `GET /users/{id}` - Get a specific user
- `PUT /users/{id}` - Update a user
- `DELETE /users/{id}` - Delete a user

The same pattern applies to `/todos`. You also get GraphQL endpoints at `/graphql`!

## Step 7: Prepare for Multi-Service Architecture

One of Watt's key benefits is supporting multiple services in one application. Let's configure CORS so you can easily add a frontend service later.

### Why Configure CORS in Watt?
When you add a frontend service to your Watt application (like Next.js, React, or Vue), it needs to communicate with your database service. Watt makes this easy with unified configuration - set CORS once and it works across all your services.

Open your `web/db/.env` file and add:

```
PLT_SERVER_CORS_ORIGIN=http://localhost:3000
```

Now add the CORS configuration to your API's config file in `web/db/platformatic.json`:

```json
{
  "server": {
    "cors": {
      "origin": "{PLT_SERVER_CORS_ORIGIN}"
    }
  },
  "db": {
    "connectionString": "{DATABASE_URL}"
  }
}
```

Restart your application with `npm run dev`.

**✓ Success Check:** Your API responses will now include the `access-control-allow-origin` header, allowing frontend applications on `http://localhost:3000` to make requests.

## 🎉 Congratulations!

You've successfully built your first Watt application! Let's review what you accomplished and why this approach is transformative:

### What You Built with Watt
- ✅ **A unified application server** running multiple services seamlessly
- ✅ **Service orchestration** - database service integrated into your application  
- ✅ **Unified configuration** - single `.env` file and shared settings
- ✅ **Integrated logging** - all services logging to one stream
- ✅ **Auto-generated APIs** with zero boilerplate code
- ✅ **Production-ready setup** with TypeScript types and documentation
- ✅ **Multi-service foundation** ready for frontend and additional services

### What Makes Watt Different
Unlike traditional Node.js development where you manage separate servers, configurations, and deployments:

**Traditional Approach:**
- Separate database server + API server + frontend server
- Multiple configuration files and environment setups
- Complex inter-service communication
- Fragmented logging and monitoring
- Multiple deployment processes

**Watt Approach:**  
- **One application server** hosts all services
- **Unified configuration** across your entire application
- **Automatic service discovery** and communication  
- **Integrated observability** with unified logging
- **Single deployment** for your complete application stack

## What's Next?

Now that you understand Watt's unified approach, you can expand your application:

1. **Connect to Your Enterprise Database**: Switch from SQLite to PostgreSQL, MySQL, or your production database
2. **Add a Frontend Service**: Add a Next.js, Astro, or React stackable to your Watt application
3. **Add Custom HTTP Services**: Create additional services for business logic that work alongside your database service
4. **Add a Composer Service**: Create an API gateway that aggregates multiple services
5. **Experience Multi-Service Deployment**: Deploy your entire application stack with one command
6. **Add Authentication**: Implement authentication that works across all services in your Watt application

### Explore Watt's Full Capabilities

### Related Tutorials
- [Connect to PostgreSQL/MySQL](../../guides/databases/postgresql-setup.md) - Switch to your enterprise database
- [Add Authentication to Your API](../intermediate/authentication.md)
- [Build a Full-Stack App with Next.js](../examples/nextjs-integration.md)
- [Deploy Your API to Production](../advanced/production-deployment.md)

### Get Help
- Check the [Reference Documentation](../../reference/) for detailed configuration options
- Join our [Community Discord](https://discord.gg/platformatic) for support
- Browse [Example Applications](https://github.com/platformatic/examples) on GitHub

Happy building! 🚀<|MERGE_RESOLUTION|>--- conflicted
+++ resolved
@@ -15,7 +15,7 @@
 In this tutorial, you'll experience Watt's unified development workflow by building a Todo API. By the end, you will:
 
 - ✅ **Set up a Watt application server** with unified development environment
-- ✅ **Add a database service to Watt** that auto-generates REST and GraphQL APIs  
+- ✅ **Add a database service to Watt** that auto-generates REST and GraphQL APIs
 - ✅ **Experience service orchestration** - how Watt manages multiple services seamlessly
 - ✅ **See unified logging and monitoring** across all services in your application
 - ✅ **Understand Watt's value proposition** - one server, multiple services, unified workflow
@@ -52,9 +52,11 @@
 Let's start by creating a new Watt application. Unlike traditional Node.js development where you might run separate servers for your API, database, and frontend, Watt provides a unified application server that orchestrates all your services.
 
 ### Understanding Watt's Architecture
+
 Watt acts as your **application server** that can host multiple **services**:
+
 - **Database services** for auto-generated APIs
-- **HTTP services** for custom business logic  
+- **HTTP services** for custom business logic
 - **Frontend services** for web applications
 - **Composer services** for API gateways
 
@@ -69,7 +71,7 @@
 Take a moment to examine the files Watt created:
 
 1. **`watt.json`** - Your application server configuration
-2. **`.env`** - Environment variables shared across all services  
+2. **`.env`** - Environment variables shared across all services
 3. **`web/`** - Directory where your services will live
 
 Notice how Watt uses **one configuration file** and **shared environment variables** for your entire application. This is different from managing separate configurations for each service.
@@ -79,9 +81,11 @@
 Now we'll add our first service to the Watt application server - a database service that will automatically create REST and GraphQL APIs from our schema.
 
 ### Why Add Services to Watt?
+
 Instead of running a separate database server, API server, and frontend server, Watt lets you run them all as **services within one application server**. This means:
+
 - **Shared configuration** - one `.env` file for all services
-- **Unified logging** - all service logs in one stream  
+- **Unified logging** - all service logs in one stream
 - **Single deployment** - deploy everything together
 - **Service communication** - services can talk to each other seamlessly
 
@@ -90,6 +94,7 @@
 <NewApiProjectInstructions />
 
 **✓ Success Check:** After running the command, you should see:
+
 - A new `db/` directory inside `web/`
 - Configuration files including `platformatic.json`
 - An initial migration file in `db/migrations/`
@@ -109,20 +114,25 @@
 Now we'll define the database structure for our Todo API service using migrations. This demonstrates how Watt services manage their own data while staying integrated with the overall application.
 
 ### Why Migrations?
+
 Migrations provide version control for your database schema. They let you:
+
 - Track schema changes over time
 - Safely update production databases
 - Share schema changes with your team
 
 ### Database Choice: SQLite for Easy Start, Enterprise Ready
-The **Platformatic DB service** (running within your Watt application server) uses **SQLite by default** to get you started quickly - no separate database server setup required! 
+
+The **Platformatic DB service** (running within your Watt application server) uses **SQLite by default** to get you started quickly - no separate database server setup required!
 
 However, the **Platformatic DB service is enterprise-ready** and supports:
+
 - **PostgreSQL** (recommended for production)
-- **MySQL/MariaDB** 
+- **MySQL/MariaDB**
 - **SQLite** (great for development and prototyping)
 
 **Important distinction:**
+
 - **Watt** = Your application server that orchestrates multiple services
 - **Platformatic DB service** = One type of service that runs within Watt, handles database operations
 
@@ -131,11 +141,13 @@
 If you prefer to use PostgreSQL from the start (recommended for enterprise development):
 
 1. **Start PostgreSQL** (using Docker for convenience):
+
    ```bash
    docker run --name postgres-dev -e POSTGRES_PASSWORD=password -e POSTGRES_DB=todo_app -p 5432:5432 -d postgres:15
    ```
 
 2. **Update your DB service configuration** in `web/db/.env`:
+
    ```bash
    # Replace the SQLite DATABASE_URL with PostgreSQL
    DATABASE_URL=postgres://postgres:password@localhost:5432/todo_app
@@ -167,6 +179,7 @@
 ```
 
 ### Why Plural Table Names?
+
 Platformatic generates RESTful endpoints based on your table names. Using plural names (Users, not User) creates more intuitive API endpoints like `/users` for listing all users.
 
 ### Create the Todos Table
@@ -199,16 +212,15 @@
 npx wattpm db:migrations:apply
 ```
 
-<<<<<<< HEAD
-Notice that after running migrations, you get a `plt-env.d.ts` and a types folder with all our types and interfaces automatically generated by [Platformatic DB](../../packages/db/overview.md). 
-=======
 **✓ Success Check:** You should see output confirming the migrations were applied. Also notice:
+
 - A `global.d.ts` file was created with TypeScript types
 - A `types/` folder contains detailed type definitions for your tables
->>>>>>> 469250bb
 
 ### Why Auto-Generated Types?
+
 The **Platformatic DB service** automatically generates TypeScript types from your database schema. This gives you:
+
 - Type safety when writing custom plugins for any service in your Watt application
 - IntelliSense in your editor
 - Compile-time error checking across all services
@@ -229,13 +241,14 @@
 
 ## Step 6: Experience Watt's Unified Development Environment
 
-Before exploring the API endpoints, let's see how Watt provides a unified development experience. 
+Before exploring the API endpoints, let's see how Watt provides a unified development experience.
 
 ### Unified Logging and Monitoring
 
 Open your terminal where Watt is running (`npm run dev`). Notice how **all services log to the same stream** with consistent formatting. You'll see logs from:
+
 - The main Watt server
-- Your database service 
+- Your database service
 - Any requests between services
 
 This unified logging means you don't need to check multiple terminals or log files to debug issues across your services.
@@ -247,6 +260,7 @@
 ### Discover Your Auto-Generated API Endpoints
 
 Click on the **OpenAPI Documentation** link. This opens an interactive API explorer where you can:
+
 - See all auto-generated endpoints
 - Test requests directly in the browser
 - View request/response schemas
@@ -276,6 +290,7 @@
 ### Available Endpoints
 
 The **Platformatic DB service** generated these REST endpoints for each table:
+
 - `GET /users` - List all users
 - `POST /users` - Create a user
 - `GET /users/{id}` - Get a specific user
@@ -289,6 +304,7 @@
 One of Watt's key benefits is supporting multiple services in one application. Let's configure CORS so you can easily add a frontend service later.
 
 ### Why Configure CORS in Watt?
+
 When you add a frontend service to your Watt application (like Next.js, React, or Vue), it needs to communicate with your database service. Watt makes this easy with unified configuration - set CORS once and it works across all your services.
 
 Open your `web/db/.env` file and add:
@@ -321,8 +337,9 @@
 You've successfully built your first Watt application! Let's review what you accomplished and why this approach is transformative:
 
 ### What You Built with Watt
+
 - ✅ **A unified application server** running multiple services seamlessly
-- ✅ **Service orchestration** - database service integrated into your application  
+- ✅ **Service orchestration** - database service integrated into your application
 - ✅ **Unified configuration** - single `.env` file and shared settings
 - ✅ **Integrated logging** - all services logging to one stream
 - ✅ **Auto-generated APIs** with zero boilerplate code
@@ -330,19 +347,22 @@
 - ✅ **Multi-service foundation** ready for frontend and additional services
 
 ### What Makes Watt Different
+
 Unlike traditional Node.js development where you manage separate servers, configurations, and deployments:
 
 **Traditional Approach:**
+
 - Separate database server + API server + frontend server
 - Multiple configuration files and environment setups
 - Complex inter-service communication
 - Fragmented logging and monitoring
 - Multiple deployment processes
 
-**Watt Approach:**  
+**Watt Approach:**
+
 - **One application server** hosts all services
 - **Unified configuration** across your entire application
-- **Automatic service discovery** and communication  
+- **Automatic service discovery** and communication
 - **Integrated observability** with unified logging
 - **Single deployment** for your complete application stack
 
@@ -360,12 +380,14 @@
 ### Explore Watt's Full Capabilities
 
 ### Related Tutorials
+
 - [Connect to PostgreSQL/MySQL](../../guides/databases/postgresql-setup.md) - Switch to your enterprise database
 - [Add Authentication to Your API](../intermediate/authentication.md)
 - [Build a Full-Stack App with Next.js](../examples/nextjs-integration.md)
 - [Deploy Your API to Production](../advanced/production-deployment.md)
 
 ### Get Help
+
 - Check the [Reference Documentation](../../reference/) for detailed configuration options
 - Join our [Community Discord](https://discord.gg/platformatic) for support
 - Browse [Example Applications](https://github.com/platformatic/examples) on GitHub
