import Issues from '../getting-started/issues.md';

# Configuration 

Platformatic DB can be configured with a [configuration file](#configuration-file) in the different file formats below. The DB also support the use of environment variables as setting values with [environment variable placeholders](#environment-variable-placeholders). 

## Configuration Files

The Platformatic CLI will automatically detect and load configuration files found in the current working directory with the file names listed [here](../file-formats.md#configuration-files).

Alternatively, a [`--config` option](../cli.md#db) specify a configuration file path for most platformatic db CLI commands. The configuration examples in this reference use the JSON format.

## Supported File Formats

For detailed information on supported file formats and extensions, please visit our [Supported File Formats and Extensions](../file-formats.md#supported-file-formats) page.

## Configuration Settings

Configuration file settings are grouped as follows:

- **`server`** **(required)**: Configures the [server settings](../service/configuration.md#server)
- **`composer`**: Specific settings for Platformatic Composer, such as service management and API composition.
- **`metrics`**: Monitors and records performance [metrics](../service/configuration.md#metrics).
- **`plugins`**: Manages additional functionality through [plugins](../service/configuration.md#plugins).
- **`telemetry`**: Handles [telemetry data reporting](../service/configuration.md#telemetry).
- **`watch`**: Observes file changes for [dynamic updates](../service/configuration.md#watch).
- **`clients`**: Configures [client-specific](../service/configuration.md#clients) settings. 

Sensitive data within these settings should use [configuration placeholders](#configuration-placeholders) to ensure security.


### `db`

A **required** object with the following settings:

- **`connectionString`** (**required**, `string`) — Specifies the URL for database connection.

```json title="Example"
postgres://user:password@my-database:5432/db-name
```

- **`schema`** (array of `string`) - Defines the database schemas, only supported for PostgreSQL. Defaults to 'public' if unspecified.

```json title="Example Object"
  "db": {
    "connectionString": "(...)",
    "schema": [
      "schema1", "schema2"
    ],
    ...

  },

```

  - Platformatic DB supports MySQL, MariaDB, PostgreSQL and SQLite.
- **`graphql`** (`boolean` or `object`, default: `true`) — Controls the GraphQL API interface, with optional GraphQL API interface.

  Enables GraphQL support

  ```json
  {
    "db": {
      ...
      "graphql": true
    }
  }
  ```

  Enables GraphQL support with the `enabled` option

  ```json
  {
    "db": {
      ...
      "graphql": {
        ...
        "enabled": true
      }
    }
  }
  ```

  Enables GraphQL support with GraphiQL

  ```json
  {
    "db": {
      ...
      "graphql": {
        "graphiql": true
      }
    }
  }
  ```

  It's possible to selectively ignore entities:

  ```json
  {
    "db": {
      ...
      "graphql": {
        "ignore": {
          "categories": true
        }
      }
    }
  }
  ```

  It's possible to selectively ignore fields:

  ```json
  {
    "db": {
      ...
      "graphql": {
        "ignore": {
          "categories": {
            "name": true
          }
        }
      }
    }
  }
  ```

  It's possible to add a custom GraphQL schema during the startup:

  ```json
  {
    "db": {
      ...
      "graphql": {
        "schemaPath": "path/to/schema.graphql"
        }
      }
    }
  }
  ```

- **`openapi`** (`boolean` or `object`, default: `true`) — Enables OpenAPI REST support.
  - If value is an object, all [OpenAPI v3](https://swagger.io/specification/) allowed properties can be passed. Also a `prefix` property can be passed to set the OpenAPI prefix.
  - Platformatic DB uses [`@fastify/swagger`](https://github.com/fastify/fastify-swagger) under the hood to manage this configuration.

  Enables OpenAPI

  ```json title="Example Object"
  {
    "db": {
      ...
      "openapi": true
    }
  }
  ```

  Enables OpenAPI using the `enabled` option

  ```json title="Example Object"
  {
    "db": {
      ...
      "openapi": {
        ...
        "enabled": true
      }
    }
  }
  ```

  Enables OpenAPI with prefix

  ```json title="Example Object"
  {
    "db": {
      ...
      "openapi": {
        "prefix": "/api"
      }
    }
  }
  ```

  Enables OpenAPI with options

  ```json title="Example Object"
  {
    "db": {
      ...
      "openapi": {
        "info": {
          "title": "Platformatic DB",
          "description": "Exposing a SQL database as REST"
        }
      }
    }
  }
  ```

  You can for example add the `security` section, so that Swagger will allow you to add the authentication header to your requests.
  We're adding a Bearer token in the form of a [JWT](/reference/db/authorization/strategies.md#json-web-token-jwt) in the code block below: 

  ```json title="Example Object"
  {
    "db": {
      ...
      "openapi": {
        ...
        "security": [{ "bearerAuth": [] }],
        "components": {
          "securitySchemes": {
            "bearerAuth": {
              "type": "http",
              "scheme": "bearer",
              "bearerFormat": "JWT"
            }
          }
        }
      }
    }
  }
  ```

  You can selectively ignore entities:

  ```json title="Example Object"
  {
    "db": {
      ...
      "openapi": {
        "ignore": {
          "categories": true
        }
      }
    }
  }
  ```

  Selectively ignore fields:

  ```json title="Example Object"
  {
    "db": {
      ...
      "openapi": {
        "ignore": {
          "categories": {
            "name": true
          }
        }
      }
    }
  }
  ```

  You can explicitly identify tables to build an entity, **however all other tables will be ignored**:

  ```json title="Example Object"
  {
    "db": {
      ...
      "openapi": {
        "include": {
          "categories": true
        }
      }
    }
  }
  ```
- **`autoTimestamp`** (`boolean` or `object`) - Generate timestamp automatically when inserting/updating records.

- **`allowPrimaryKeysInInput`** (`boolean`) - Allow the user to set the primary keys when creating new entities.

- **`poolSize`** (`number`, default: `10`) — Maximum number of connections in the connection pool.

- **`idleTimeoutMilliseconds`** (`number`, default: `30000`) - Max milliseconds a client can go unused before it is removed from the pool and destroyed.

- **`queueTimeoutMilliseconds`** (`number`, default: `60000`) - Number of milliseconds to wait for a connection from the connection pool before throwing a timeout error.

- **`acquireLockTimeoutMilliseconds`** (`number`, default: `60000`) - Number of milliseconds to wait for a lock on a connection/transaction.

- **`limit`** (`object`) - Set the default and max limit for pagination. Default is 10, max is 1000.


  ```json title="Example Object"
  {
    "db": {
      ...
      "limit": {
        "default": 10,
        "max": 1000
      }
    }
  }
  ```

- **`ignore`** (`object`) — Key/value object that defines which database tables should not be mapped as API entities.

  ```json title="Example Object"
  {
    "db": {
      ...
      "ignore": {
        "versions": true // "versions" table will be not mapped with GraphQL/REST APIs
      }
    }
  }
  ```
- **`include`** (`object`) — Key/value object that defines which entities should be exposed.

  ```json title="Example Object"
  {
    "db": {
      ...
      "include": {
        "version": true
      }
    }
  }
  ```

- **`events`** (`boolean` or `object`, default: `true`) — Controls the support for events published by the SQL mapping layer.
  - `enabled`: Set to `true` to activate event publishing, which  support for GraphQL Subscription over WebSocket using an in-process message broker.
  - Custom Broker: To use an external message broker, such as Redis, provide the connection string as shown in the example below.

  ```json title="Example Object"
  {
    "db": {
      ...
      "events": {
        ...
        "enabled": true,
         "connectionString": "redis://:password@redishost.com:6380/"
      }
    }
  }
  ```

- **`schemalock`** (`boolean` or `object`, default: `false`) — Controls the caching of the database schema on disk.
  Enabling this feature (`true`) saves the database schema metadata in a `schema.lock` file, ensuring faster startup times and consistent schema enforcement across sessions. You can also customize the storage location of the `schema.lock` file by providing a specific file path:

  ```json title="Example Object"
  {
    "db": {
      ...
      "schemalock": {
        "path": "./dbmetadata"
      }
    }
  }
  ```

  Starting Platformatic DB or running a migration will automatically create the schemalock file.


### `migrations`

Configures [Postgrator](https://github.com/rickbergfalk/postgrator) to run migrations against the database.

An optional object with the following settings:

- **`dir`** (**required**, `string`): Relative path to the migrations directory.
- **`autoApply`** (`boolean`, default: `false`): Automatically apply migrations when Platformatic DB server starts.
- **`table`** (`string`, default: `versions`): Table created to track schema version
- **`validateChecksums`** (`boolean`): Validates checksum of existing SQL migration files already run prior to executing migrations. Unused for JS migrations.
- **`newline`** (`string`): Force line ending on file when generating checksum. Value should be either CRLF (windows) or LF (unix/mac).
- **`currentSchema`** (`string`): For Postgres and MS SQL Server(will ignore for another DBs). Specifies schema to look to when validating `versions` table columns. For Postgres, run `SET search_path = currentSchema` prior to running queries against db. 

### `authorization`

An optional object with the following settings:

- `adminSecret` (`string`): A secret that should be sent in an
`x-platformatic-admin-secret` HTTP header when performing GraphQL/REST API
calls. Use an [environment variable placeholder](#environment-variable-placeholders)
to securely provide the value for this setting.
- `roleKey` (`string`, default: `X-PLATFORMATIC-ROLE`): The name of the key in user metadata that is used to store the user's roles. See [Role configuration](../db/authorization/user-roles-metadata.md#role-configuration)
- `rolePath` (`string`): The name of the dot-separated path in user
  metadata that is used to store the user's roles. See [Role configuration](../db/authorization/user-roles-metadata.md#role-configuration).
- `anonymousRole` (`string`, default: `anonymous`): The name of the anonymous role. See [Role configuration](../db/authorization/user-roles-metadata.md#role-configuration).
- `jwt` (`object`): Configuration for the [JWT authorization strategy](../db/authorization/strategies.md#json-web-token-jwt).
  Any option accepted by [`@fastify/jwt`](https://github.com/fastify/fastify-jwt)
  can be passed in this object.
  - `secret` (required, `string` or `object`): The secret key that the JWT was signed with.
  See the [`@fastify/jwt` documentation](https://github.com/fastify/fastify-jwt#secret-required)
  for accepted string and object values. Use an [environment variable placeholder](#environment-variable-placeholders)
  to securely provide the value for this setting.
  - `jwks` (`boolean` or `object`): Configure authorization with JSON Web Key Sets (JWKS). See the [JWKS documentation](../db/authorization/strategies.md#json-web-key-sets-jwks). 
  - `namespace` (`string`): Configure a [JWT Custom Claim Namespace](../db/authorization/strategies.md#jwt-custom-claim-namespace) to
    to avoid name collisions. 
- `webhook` (`object`): Configuration for the [Webhook authorization strategy](../db/authorization/strategies.md#webhook).
  - `url` (required, `string`): Webhook URL that Platformatic DB will make a
  POST request to.
- `rules` (`array`): Authorization rules that describe the CRUD actions that
  users are allowed to perform against entities. See [Rules](../db/authorization/rules.md)
  documentation.

:::note
If an `authorization` object is present, but no rules are specified, no CRUD
operations are allowed unless `adminSecret` is passed.
:::

#### Example

```json title="platformatic.db.json"
{
  "authorization": {
    "jwt": {
      "secret": "{PLT_AUTHORIZATION_JWT_SECRET}"
    },
    "rules": [
       ...
    ]
  }
}
```

## Setting and Using ENV placeholders

Environment variable placeholders are used to securely inject runtime configurations. Learn how to [set](../service/configuration.md#setting-environment-variables) and [use](../service/configuration.md#environment-variable-placeholders) environment variable placeholders [documentation](../service/configuration.md).

### PLT_ROOT

The [PLT_ROOT](../service/configuration.md#plt_root) variable is used to configure relative path and is set to the directory containing the Service configuration file.

## Sample Configuration

<<<<<<< HEAD
This is a basic configuration for Platformatic DB. Uses a local `./db.sqlite` SQLite database, with OpenAPI and GraphQL support.
=======
The example below is a basic setup for Platformatic DB using a local SQLite database. It includes support for OpenAPI, GraphQL, and the GraphiQL interface.
>>>>>>> 6a6fec43

The server is configured to listen on `http://127.0.0.1:3042`:

The example below is a basic setup for Platformatic DB using a local SQLite database. It includes support for OpenAPI, GraphQL, and the GraphiQL interface.

The server is configured to listen on `http://127.0.0.1:3042`

```json
{
  "server": {
    "hostname": "127.0.0.1",
    "port": "3042"
  },
  "db": {
    "connectionString": "sqlite://./db.sqlite",
    "graphiql": true,
    "openapi": true,
    "graphql": true
  }
}
```

<Issues />
 <|MERGE_RESOLUTION|>--- conflicted
+++ resolved
@@ -1,12 +1,17 @@
 import Issues from '../getting-started/issues.md';
 
 # Configuration 
+# Configuration 
 
 Platformatic DB can be configured with a [configuration file](#configuration-file) in the different file formats below. The DB also support the use of environment variables as setting values with [environment variable placeholders](#environment-variable-placeholders). 
+Platformatic DB can be configured with a [configuration file](#configuration-file) in the different file formats below. The DB also support the use of environment variables as setting values with [environment variable placeholders](#environment-variable-placeholders). 
 
 ## Configuration Files
 
 The Platformatic CLI will automatically detect and load configuration files found in the current working directory with the file names listed [here](../file-formats.md#configuration-files).
+## Configuration Files
+
+The Platformatic CLI will automatically detect and load configuration files found in the current working directory with the file names listed [here](../file-formats.md#configuration-files).
 
 Alternatively, a [`--config` option](../cli.md#db) specify a configuration file path for most platformatic db CLI commands. The configuration examples in this reference use the JSON format.
 
@@ -15,7 +20,15 @@
 For detailed information on supported file formats and extensions, please visit our [Supported File Formats and Extensions](../file-formats.md#supported-file-formats) page.
 
 ## Configuration Settings
-
+Alternatively, a [`--config` option](../cli.md#db) specify a configuration file path for most platformatic db CLI commands. The configuration examples in this reference use the JSON format.
+
+## Supported File Formats
+
+For detailed information on supported file formats and extensions, please visit our [Supported File Formats and Extensions](../file-formats.md#supported-file-formats) page.
+
+## Configuration Settings
+
+Configuration file settings are grouped as follows:
 Configuration file settings are grouped as follows:
 
 - **`server`** **(required)**: Configures the [server settings](../service/configuration.md#server)
@@ -28,19 +41,35 @@
 
 Sensitive data within these settings should use [configuration placeholders](#configuration-placeholders) to ensure security.
 
+- **`server`** **(required)**: Configures the [server settings](../service/configuration.md#server)
+- **`composer`**: Specific settings for Platformatic Composer, such as service management and API composition.
+- **`metrics`**: Monitors and records performance [metrics](../service/configuration.md#metrics).
+- **`plugins`**: Manages additional functionality through [plugins](../service/configuration.md#plugins).
+- **`telemetry`**: Handles [telemetry data reporting](../service/configuration.md#telemetry).
+- **`watch`**: Observes file changes for [dynamic updates](../service/configuration.md#watch).
+- **`clients`**: Configures [client-specific](../service/configuration.md#clients) settings. 
+
+Sensitive data within these settings should use [configuration placeholders](#configuration-placeholders) to ensure security.
+
 
 ### `db`
 
 A **required** object with the following settings:
 
+- **`connectionString`** (**required**, `string`) — Specifies the URL for database connection.
 - **`connectionString`** (**required**, `string`) — Specifies the URL for database connection.
 
 ```json title="Example"
 postgres://user:password@my-database:5432/db-name
 ```
+```json title="Example"
+postgres://user:password@my-database:5432/db-name
+```
 
 - **`schema`** (array of `string`) - Defines the database schemas, only supported for PostgreSQL. Defaults to 'public' if unspecified.
-
+- **`schema`** (array of `string`) - Defines the database schemas, only supported for PostgreSQL. Defaults to 'public' if unspecified.
+
+```json title="Example Object"
 ```json title="Example Object"
   "db": {
     "connectionString": "(...)",
@@ -55,6 +84,7 @@
 
   - Platformatic DB supports MySQL, MariaDB, PostgreSQL and SQLite.
 - **`graphql`** (`boolean` or `object`, default: `true`) — Controls the GraphQL API interface, with optional GraphQL API interface.
+- **`graphql`** (`boolean` or `object`, default: `true`) — Controls the GraphQL API interface, with optional GraphQL API interface.
 
   Enables GraphQL support
 
@@ -158,6 +188,7 @@
   Enables OpenAPI using the `enabled` option
 
   ```json title="Example Object"
+  ```json title="Example Object"
   {
     "db": {
       ...
@@ -172,6 +203,7 @@
   Enables OpenAPI with prefix
 
   ```json title="Example Object"
+  ```json title="Example Object"
   {
     "db": {
       ...
@@ -184,6 +216,7 @@
 
   Enables OpenAPI with options
 
+  ```json title="Example Object"
   ```json title="Example Object"
   {
     "db": {
@@ -199,6 +232,9 @@
   ```
 
   You can for example add the `security` section, so that Swagger will allow you to add the authentication header to your requests.
+  We're adding a Bearer token in the form of a [JWT](/reference/db/authorization/strategies.md#json-web-token-jwt) in the code block below: 
+
+  ```json title="Example Object"
   We're adding a Bearer token in the form of a [JWT](/reference/db/authorization/strategies.md#json-web-token-jwt) in the code block below: 
 
   ```json title="Example Object"
@@ -223,7 +259,9 @@
   ```
 
   You can selectively ignore entities:
-
+  You can selectively ignore entities:
+
+  ```json title="Example Object"
   ```json title="Example Object"
   {
     "db": {
@@ -238,7 +276,9 @@
   ```
 
   Selectively ignore fields:
-
+  Selectively ignore fields:
+
+  ```json title="Example Object"
   ```json title="Example Object"
   {
     "db": {
@@ -255,7 +295,9 @@
   ```
 
   You can explicitly identify tables to build an entity, **however all other tables will be ignored**:
-
+  You can explicitly identify tables to build an entity, **however all other tables will be ignored**:
+
+  ```json title="Example Object"
   ```json title="Example Object"
   {
     "db": {
@@ -298,6 +340,7 @@
 - **`ignore`** (`object`) — Key/value object that defines which database tables should not be mapped as API entities.
 
   ```json title="Example Object"
+  ```json title="Example Object"
   {
     "db": {
       ...
@@ -309,6 +352,7 @@
   ```
 - **`include`** (`object`) — Key/value object that defines which entities should be exposed.
 
+  ```json title="Example Object"
   ```json title="Example Object"
   {
     "db": {
@@ -323,7 +367,10 @@
 - **`events`** (`boolean` or `object`, default: `true`) — Controls the support for events published by the SQL mapping layer.
   - `enabled`: Set to `true` to activate event publishing, which  support for GraphQL Subscription over WebSocket using an in-process message broker.
   - Custom Broker: To use an external message broker, such as Redis, provide the connection string as shown in the example below.
-
+  - `enabled`: Set to `true` to activate event publishing, which  support for GraphQL Subscription over WebSocket using an in-process message broker.
+  - Custom Broker: To use an external message broker, such as Redis, provide the connection string as shown in the example below.
+
+  ```json title="Example Object"
   ```json title="Example Object"
   {
     "db": {
@@ -332,6 +379,8 @@
         ...
         "enabled": true,
          "connectionString": "redis://:password@redishost.com:6380/"
+        "enabled": true,
+         "connectionString": "redis://:password@redishost.com:6380/"
       }
     }
   }
@@ -339,7 +388,9 @@
 
 - **`schemalock`** (`boolean` or `object`, default: `false`) — Controls the caching of the database schema on disk.
   Enabling this feature (`true`) saves the database schema metadata in a `schema.lock` file, ensuring faster startup times and consistent schema enforcement across sessions. You can also customize the storage location of the `schema.lock` file by providing a specific file path:
-
+  Enabling this feature (`true`) saves the database schema metadata in a `schema.lock` file, ensuring faster startup times and consistent schema enforcement across sessions. You can also customize the storage location of the `schema.lock` file by providing a specific file path:
+
+  ```json title="Example Object"
   ```json title="Example Object"
   {
     "db": {
@@ -376,7 +427,11 @@
 calls. Use an [environment variable placeholder](#environment-variable-placeholders)
 to securely provide the value for this setting.
 - `roleKey` (`string`, default: `X-PLATFORMATIC-ROLE`): The name of the key in user metadata that is used to store the user's roles. See [Role configuration](../db/authorization/user-roles-metadata.md#role-configuration)
+- `roleKey` (`string`, default: `X-PLATFORMATIC-ROLE`): The name of the key in user metadata that is used to store the user's roles. See [Role configuration](../db/authorization/user-roles-metadata.md#role-configuration)
 - `rolePath` (`string`): The name of the dot-separated path in user
+  metadata that is used to store the user's roles. See [Role configuration](../db/authorization/user-roles-metadata.md#role-configuration).
+- `anonymousRole` (`string`, default: `anonymous`): The name of the anonymous role. See [Role configuration](../db/authorization/user-roles-metadata.md#role-configuration).
+- `jwt` (`object`): Configuration for the [JWT authorization strategy](../db/authorization/strategies.md#json-web-token-jwt).
   metadata that is used to store the user's roles. See [Role configuration](../db/authorization/user-roles-metadata.md#role-configuration).
 - `anonymousRole` (`string`, default: `anonymous`): The name of the anonymous role. See [Role configuration](../db/authorization/user-roles-metadata.md#role-configuration).
 - `jwt` (`object`): Configuration for the [JWT authorization strategy](../db/authorization/strategies.md#json-web-token-jwt).
@@ -390,9 +445,14 @@
   - `namespace` (`string`): Configure a [JWT Custom Claim Namespace](../db/authorization/strategies.md#jwt-custom-claim-namespace) to
     to avoid name collisions. 
 - `webhook` (`object`): Configuration for the [Webhook authorization strategy](../db/authorization/strategies.md#webhook).
+  - `jwks` (`boolean` or `object`): Configure authorization with JSON Web Key Sets (JWKS). See the [JWKS documentation](../db/authorization/strategies.md#json-web-key-sets-jwks). 
+  - `namespace` (`string`): Configure a [JWT Custom Claim Namespace](../db/authorization/strategies.md#jwt-custom-claim-namespace) to
+    to avoid name collisions. 
+- `webhook` (`object`): Configuration for the [Webhook authorization strategy](../db/authorization/strategies.md#webhook).
   - `url` (required, `string`): Webhook URL that Platformatic DB will make a
   POST request to.
 - `rules` (`array`): Authorization rules that describe the CRUD actions that
+  users are allowed to perform against entities. See [Rules](../db/authorization/rules.md)
   users are allowed to perform against entities. See [Rules](../db/authorization/rules.md)
   documentation.
 
@@ -419,20 +479,16 @@
 ## Setting and Using ENV placeholders
 
 Environment variable placeholders are used to securely inject runtime configurations. Learn how to [set](../service/configuration.md#setting-environment-variables) and [use](../service/configuration.md#environment-variable-placeholders) environment variable placeholders [documentation](../service/configuration.md).
+## Setting and Using ENV placeholders
+
+Environment variable placeholders are used to securely inject runtime configurations. Learn how to [set](../service/configuration.md#setting-environment-variables) and [use](../service/configuration.md#environment-variable-placeholders) environment variable placeholders [documentation](../service/configuration.md).
 
 ### PLT_ROOT
 
 The [PLT_ROOT](../service/configuration.md#plt_root) variable is used to configure relative path and is set to the directory containing the Service configuration file.
+The [PLT_ROOT](../service/configuration.md#plt_root) variable is used to configure relative path and is set to the directory containing the Service configuration file.
 
 ## Sample Configuration
-
-<<<<<<< HEAD
-This is a basic configuration for Platformatic DB. Uses a local `./db.sqlite` SQLite database, with OpenAPI and GraphQL support.
-=======
-The example below is a basic setup for Platformatic DB using a local SQLite database. It includes support for OpenAPI, GraphQL, and the GraphiQL interface.
->>>>>>> 6a6fec43
-
-The server is configured to listen on `http://127.0.0.1:3042`:
 
 The example below is a basic setup for Platformatic DB using a local SQLite database. It includes support for OpenAPI, GraphQL, and the GraphiQL interface.
 
