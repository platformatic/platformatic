# Compiling Typescript for Deployment

[Platformatic Service](../../packages/service/overview.md), Composer, and DB provide automatic TypeScript compilation during the startup
of your Node.js server. While this provides an amazing developer experience, in production it adds additional
start time, and it requires more resources. In this guide, we show how to compile your TypeScript
source files before shipping to a server.

## Setup

The following is supported by all Platformatic applications, as they are all based on the same [plugin system](../../packages/service/plugin.md).
If you have generated your application using `npx wattpm create`, you will have a similar section in your config file:

```json
{
  ...
  "plugins": {
    "paths": [{
      "path": "plugins",
      "encapsulate": false
    }, "routes"],
    "typescript": "{PLT_TYPESCRIPT}"
  }
}
```

Note that the `{PLT_TYPESCRIPT}` will be automatically replaced with the `PLT_TYPESCRIPT` environment variable, that is configured in your
`.env` (and `.env.sample`) file:

```
PLT_TYPESCRIPT=true
```

Older Platformatic applications might not have the same layout, if so you can update your settings to match (after updating your dependencies).

<<<<<<< HEAD
=======
## Compiling for deployment

Compiling for deployment is then as easy as running `plt service compile` in that same folder.
Remember to set `PLT_TYPESCRIPT=false` in your environment variables in the deployed environments.

## Usage with Runtime

If you are building a [Runtime](../../packages/runtime/overview.md)-based application, you will need
to compile every service independently or use the `plt runtime compile` command.

>>>>>>> a3783d73
## Avoid shipping TypeScript sources

If you want to avoid shipping the TypeScript sources you need to configure Platformatic with the location
where your files have been built by adding an `outDir` option:

```json
{
  ...
  "plugins": {
    "paths": [{
      "path": "plugins",
      "encapsulate": false
    }, "routes"],
    "typescript": {
      "enabled": "{PLT_TYPESCRIPT}",
      "outDir": "dist"
    }
  }
}
```

This is not necessary if you include `tsconfig.json` together with the compiled code.<|MERGE_RESOLUTION|>--- conflicted
+++ resolved
@@ -32,19 +32,6 @@
 
 Older Platformatic applications might not have the same layout, if so you can update your settings to match (after updating your dependencies).
 
-<<<<<<< HEAD
-=======
-## Compiling for deployment
-
-Compiling for deployment is then as easy as running `plt service compile` in that same folder.
-Remember to set `PLT_TYPESCRIPT=false` in your environment variables in the deployed environments.
-
-## Usage with Runtime
-
-If you are building a [Runtime](../../packages/runtime/overview.md)-based application, you will need
-to compile every service independently or use the `plt runtime compile` command.
-
->>>>>>> a3783d73
 ## Avoid shipping TypeScript sources
 
 If you want to avoid shipping the TypeScript sources you need to configure Platformatic with the location
