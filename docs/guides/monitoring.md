# Monitoring with Prometheus and Grafana

[Prometheus](https://prometheus.io/) is open source system and alerting toolkit for monitoring and alerting. It's a time series database that collects metrics from configured targets at given intervals, evaluates rule expressions, displays the results, and can trigger alerts if some condition is observed to be true.
[Grafana](https://grafana.com/oss/grafana/) is an open source visualization and analytics software. 

It's a pretty common solution to use Prometheus to collect and store monitoring data, and Grafana to visualize it.

Platformatic can be configured to expose Prometheus metrics: 

```json
...
  "metrics": {
    "port": 9091,
    "auth": {
      "username": "platformatic",
      "password": "mysecret"
    }
  }
...
```

In this case, we are exposing the metrics on port 9091 (defaults to `9090`), and we are using basic authentication to protect the endpoint.
We can also specify the IP address to bind to (defaults to `0.0.0.0`). 
Note that the metrics port is not the default in this configuration. This is because if you want to test the integration running both Prometheus and Platformatic on the same host, Prometheus starts on `9090` port too.

<<<<<<< HEAD
All the configuration settings are optional. To use the default settings, set `"metrics": true`. See the [configuration reference](../db/configuration.md#metrics) for more details.md#metrics
=======
Prometheus recommends using a port different from the main application port for serving the metrics. But, it is possible to serve metrics on the same port as the application by setting `"server": "parent"` in the `metrics` configuration. It is also possible to change the endpoint on which metrics are being served by passing the `endpoint` property. The following example configuration illustrates this:

```json
...
  "metrics": {
    "server": "parent",
    "endpoint": "/platformatic-app-metrics",
    "auth": {
      "username": "platformatic",
      "password": "mysecret"
    }
  }
...
```

All the configuration settings are optional. To use the default settings, set `"metrics": true`. See the [configuration reference](../packages/db/configuration.md#metrics) for more details.md#metrics
>>>>>>> a3783d73

:::caution
Use [environment variable placeholders](../packages/service/configuration.md#environment-variable-placeholders) in your Platformatic DB configuration file to avoid exposing credentials.
:::

## Custom Metrics

When running an application inside Platformatic, you can register and export custom metrics by accessing the application registry.
Do to so, access it via `globalThis.platformatic.prometheus.registry`. In order to ensure the maximum compatibility between Platformatic metrics and custom metrics, there is also a `globalThis.platformatic.prometheus.client`, which is the same version of the `prom-client` used by Platformatic internally.

Putting everything together, here it is an example of how to register a custom metric:

```js
const { client, registry } = globalThis.platformatic.prometheus

// Register the metric
const customMetrics = new client.Counter({ name: 'custom', help: 'Custom Description', registers: [registry] })

// Later increase the value
customMetrics.inc(123)
```

:::note
Remember that it is a good practice to register metrics as soon as possible during the boot phase.
:::

## Prometheus Configuration
This is an example of a minimal Prometheus configuration to scrape the metrics from Platformatic:

```yaml
global:
  scrape_interval: 15s
  scrape_timeout: 10s
  evaluation_interval: 1m
scrape_configs:
  - job_name: 'platformatic'
    scrape_interval: 2s
    metrics_path: /metrics
    scheme: http
    basic_auth:
      username: platformatic
      password: mysecret
    static_configs:
      - targets: ['192.168.69.195:9091']
        labels:
          group: 'platformatic'
```

We specify a `target` configuring the IP address and the port where Platformatic is running, and we specify the `username` and `password` to use for basic authentication. The `metrics` path is the one used by Platformatic. The `ip` address is not a loopback address so this will work even with Prometheus running in docker on the same host (see below), please change it to your host ip.

To test this configuration, we can run Prometheus locally using [`docker`](https://docs.docker.com/get-docker/) and [`docker-compose`](https://docs.docker.com/compose/install/), so please be sure to have both correctly installed.
Save the above configuration in a file named `./prometheus/prometheus.yml` and create a `docker-compose.yml`: 

```yaml
version: "3.7"

services:
  prometheus:
    image: prom/prometheus:latest
    volumes:
      - prometheus_data:/prometheus
      - ./prometheus/prometheus.yml:/etc/prometheus/prometheus.yml
    command:
      - '--config.file=/etc/prometheus/prometheus.yml'
    ports:
      - '9090:9090'

volumes:
  prometheus_data: {}

```

Then run `docker-compose up -d` and open `http://localhost:9090` in your browser. You should see the Prometheus dashboard, and you can also query the metrics, e.g. `{group="platformatic"}`. See [Prometheus docs](https://prometheus.io/docs/introduction/overview/) for more information on querying and metrics.

## Grafana Configuration

Let's see how we can configure Grafana to chart some Platformatics metrics from Prometheus. 
Change the `docker-compose.yml` to add a `grafana` service:

```yaml
version: "3.7"
services:

  prometheus:
    image: prom/prometheus:latest
    volumes:
      - prometheus_data:/prometheus
      - ./prometheus/prometheus.yml:/etc/prometheus/prometheus.yml
    command:
      - '--config.file=/etc/prometheus/prometheus.yml'
    ports:
      - '9090:9090'

  grafana:
    image: grafana/grafana:latest
    volumes:
      - grafana_data:/var/lib/grafana
    environment:
      - GF_SECURITY_ADMIN_PASSWORD=pleasechangeme
    depends_on:
      - prometheus
    ports:
      - '3000:3000'

volumes:
  prometheus_data: {}
  grafana_data: {}

```

In Grafana, select `Configuration` -> `Data Sources` -> `Add Data Source`, and select Prometheus.
In the URL field, specify the URL of the Prometheus server, e.g. `http://prometheus:9090` (the name of the service in the `docker-compose` file), then Save & Test.

Now we can create a dashboard and add panels to it. Select the Prometheus data source, and add queries. You should see the metrics exposed by Platformatic.

It's also possible to import pre-configured dashboards, like [this one](https://grafana.com/grafana/dashboards/12230-node-js-dashboard/) from Grafana.com.

<|MERGE_RESOLUTION|>--- conflicted
+++ resolved
@@ -23,26 +23,7 @@
 We can also specify the IP address to bind to (defaults to `0.0.0.0`). 
 Note that the metrics port is not the default in this configuration. This is because if you want to test the integration running both Prometheus and Platformatic on the same host, Prometheus starts on `9090` port too.
 
-<<<<<<< HEAD
 All the configuration settings are optional. To use the default settings, set `"metrics": true`. See the [configuration reference](../db/configuration.md#metrics) for more details.md#metrics
-=======
-Prometheus recommends using a port different from the main application port for serving the metrics. But, it is possible to serve metrics on the same port as the application by setting `"server": "parent"` in the `metrics` configuration. It is also possible to change the endpoint on which metrics are being served by passing the `endpoint` property. The following example configuration illustrates this:
-
-```json
-...
-  "metrics": {
-    "server": "parent",
-    "endpoint": "/platformatic-app-metrics",
-    "auth": {
-      "username": "platformatic",
-      "password": "mysecret"
-    }
-  }
-...
-```
-
-All the configuration settings are optional. To use the default settings, set `"metrics": true`. See the [configuration reference](../packages/db/configuration.md#metrics) for more details.md#metrics
->>>>>>> a3783d73
 
 :::caution
 Use [environment variable placeholders](../packages/service/configuration.md#environment-variable-placeholders) in your Platformatic DB configuration file to avoid exposing credentials.
