import Issues from '../../getting-started/issues.md';

# Configuration

Platformatic Composer can be configured with a [configuration file](#configuration-files) in the different file formats below. The Composer also supports use of environment variables as setting values with [environment variable placeholders](../composer/configuration.md#setting-and-using-env-placeholders).

## Configuration Files

Platformatic will automatically detect and load configuration files found in the current working directory with the file names listed [here](../../file-formats.md#configuration-files).

<<<<<<< HEAD
=======
To specify a configuration file manually, use the [`--config` option](../platformatic/cli.md#composer) with any `platformatic composer` CLI command.

>>>>>>> a3783d73
## Supported File Formats

For detailed information on supported file formats and extensions, visit our [Supported File Formats and Extensions](../../file-formats.md#supported-file-formats) page

## Configuration Settings

Configuration file settings are grouped as follows:

- **`basePath`** **(required)**: Configures the [basePath](../service/configuration.md#basePath).
- **`server`** **(required)**: Configures the [server settings](../service/configuration.md#server)
- **`composer`**: Specific settings for Platformatic Composer, such as service management and API composition.
- **`plugins`**: Manages additional functionality through [plugins](../service/configuration.md#plugins).
- **`telemetry`**: Handles [telemetry data reporting](../service/configuration.md#telemetry).
- **`watch`**: Observes file changes for [dynamic updates](../service/configuration.md#watch).
- **`clients`**: Configures [client-specific](../service/configuration.md#clients) settings.

Sensitive data within these settings should use [configuration placeholders](#configuration-placeholders) to ensure security.

### Composer

Configure `@platformatic/composer` specific settings such as `services` or `refreshTimeout`:

- **`services`** (`array`, default: `[]`) — is an array of objects that defines
  the services managed by the composer. Each service object supports the following settings:
  - **`id`** (**required**, `string`) - A unique identifier for the service. Use a Platformatic Runtime service id if the service is executing inside [Platformatic Runtime context](../runtime/overview.md#platformatic-runtime-context).
  - **`origin`** (`string`) - A service origin. Skip this option if the service is executing inside [Platformatic Runtime context](../runtime/overview.md#platformatic-runtime-context). In this case, service `id` will be used instead of origin.
  - **`openapi`** (`object`) - The configuration file used to compose [OpenAPI](#openapi) specification.
  - **`graphql`** (`object`) - The configuration for the [GraphQL](#graphql) service.
  - **`proxy`** (`object` or `false`) - Service proxy configuration. If `false`, the service proxy is disabled.
    - `prefix` (`string`) - Service proxy prefix. All service routes will be prefixed with this value.
    - `hostname` (`string`) - An additional domain name this service is reachable at. It will be matched against requests' `Host` header.

    :::note
    If the prefix is not explicitly set, the composer and the service will try to find the best prefix for the service.

    First of all, if the application code used the `platformatic.setBasePath` (which is always available in each service),
    then the value will become the service prefix.

    The next attempt will be to let the service autodetect its own prefix by using the configuration (as the `basePath` setting for `@platformatic/service`)
    or by autodetecting the prefix from the host application (like Next.js).

    When none of the criteria above successfully lead to a prefix, the service ID is chosen as last fallback to ensure there are not routing conflicts.
    :::

- **`openapi`** (`object`) - See the Platformatic Service [openapi](../service/configuration.md#service) option for more details.
- **`graphql`** (`object`) - Has the Platformatic Service [graphql](../service//configuration.md#service) options, plus
  - **`addEntitiesResolvers`** (`boolean`) - Automatically add related entities on GraphQL types, following the services entities configuration. See [graphql-composer entities](https://github.com/platformatic/graphql-composer#composer-entities) for details.
  - **`defaultArgsAdapter`** (`function` or `string`) - The default `argsAdapter` function for the entities, for example for the `@platformatic/db` mapped entities queries.

  ```js
  graphql: {
    defaultArgsAdapter: partialResults => ({ where: { id: { in: partialResults.map(r => r.id) } } })
  }
  ```

  or with the [metaline](https://github.com/platformatic/metaline) syntax, especially in the case of using the [json configuration](../platformatic/cli.md#start).

  ```json
  "defaultArgsAdapter": "where.id.in.$>#id"
  ```

  - **`onSubgraphError`** (`function`) - Hook called when an error occurs getting schema from a subgraph. The arguments are:
    - `error` (`error`) - The error message
    - `subgraphName` (`string`) - The erroring subgraph

    It's important to note GraphQL subscriptions are not supported in the composer yet.

- **`refreshTimeout`** (`number`) - The number of milliseconds to wait for check for changes in the services. If not specified, the default value is `1000`; set to `0` to disable. This is only supported if the Composer is running within a [Platformatic Runtime](../runtime/overview.md).

- **`addEmptySchema`** (`boolean`) - If true, the composer will add an empty response schema to the composed OpenAPI specification. Default is `false`.

### OpenAPI

- **`url`** (`string`) - A path of the route that exposes the OpenAPI specification. If a service is a Platformatic Service or Platformatic DB, use `/documentation/json` as a value. Use this or `file` option to specify the OpenAPI specification.
- **`file`** (`string`) - A path to the OpenAPI specification file. Use this or `url` option to specify the OpenAPI specification.
- **`prefix`** (`string`) - A prefix for the OpenAPI specification. All service routes will be prefixed with this value.
- **`config`** (`string`) - A path to the OpenAPI configuration file. This file is used to customize the [OpenAPI](#openapi-configuration)specification.

### OpenAPI Configuration

The OpenAPI configuration file is a JSON file that is used to customize the OpenAPI specification. It supports the following options:

- **`ignore`** (`boolean`) - If `true`, the route will be ignored by the composer.
  If you want to ignore a specific method, use the `ignore` option in the nested method object.

  ```json title="Example JSON object"
  {
    "paths": {
      "/users": {
        "ignore": true
      },
      "/users/{id}": {
        "get": { "ignore": true },
        "put": { "ignore": true }
      }
    }
  }
  ```

- **alias** (`string`) - Use it create an alias for the route path. Original route path will be ignored.

  ```json title="Example JSON object"
  {
    "paths": {
      "/users": {
        "alias": "/customers"
      }
    }
  }
  ```

- **`rename`** (`string`) - Use it to rename composed route response fields.
  Use json schema format to describe the response structure, this only for `200` response.

  ```json title="Example JSON object"
  {
    "paths": {
      "/users": {
        "responses": {
          "200": {
            "type": "array",
            "items": {
              "type": "object",
              "properties": {
                "id": { "rename": "user_id" },
                "name": { "rename": "first_name" }
              }
            }
          }
        }
      }
    }
  }
  ```

  Composition of two remote services:

  ```json title="Example JSON object"
  {
    "composer": {
      "services": [
        {
          "id": "auth-service",
          "origin": "https://auth-service.com",
          "openapi": {
            "url": "/documentation/json",
            "prefix": "auth"
          }
        },
        {
          "id": "payment-service",
          "origin": "https://payment-service.com",
          "openapi": {
            "file": "./schemas/payment-service.json"
          }
        }
      ],
      "refreshTimeout": 1000
    }
  }
  ```

  Composition of two local services inside Platformatic Runtime:

  ```json title="Example JSON object"
  {
    "composer": {
      "services": [
        {
          "id": "auth-service",
          "openapi": {
            "url": "/documentation/json",
            "prefix": "auth"
          }
        },
        {
          "id": "payment-service",
          "openapi": {
            "file": "./schemas/payment-service.json"
          }
        }
      ],
      "refreshTimeout": 1000
    }
  }
  ```

### GraphQL

- **`host`** (`string`) - service host; if not specified, the `service.origin` is used.
- **`name`** (`string`) - name to identify the service. If not specified, the `service.origin` is used.
- **`graphqlEndpoint`** (`string`) - The graphql endpoint path, the default value is the common `'/graphql'`.
- **`composeEndpoint`** (`string`) - The endpoint to retrieve the introspection query from, default is `'/.well-known/graphql-composition'`. In case the endpoint is not available, a second call with introspection query will be sent to the `graphqlEndpoint`.
- **`entities`** (`object`) - Configuration object for working with entities in this subgraph, the values are objects with the following schema:
  - **`resolver`** (`object`) - The resolver to retrieve a list of objects - should return a list - and should accept as an arguments a list of primary keys or foreign keys.
    - **`name`** (`string`, **required**) - The name of the resolver.
    - **`argsAdapter (partialResults)`** (`function` or `string`) - The function invoked with a subset of the result of the initial query, where `partialResults` is an array of the parent node. It should return an object to be used as argument for `resolver` query. Can be a function or a [metaline](https://github.com/platformatic/metaline) string.
      **Default:** if missing, the `defaultArgsAdapter` function will be used; if that is missing too, a [generic one](lib/utils.js#L3) will be used.
    - **`partialResults`** (`function` or `string`) - The function to adapt the subset of the result to be passed to `argsAdapter` - usually is needed only on resolvers of `fkeys` and `many`. Can be a function or a [metaline](https://github.com/platformatic/metaline) string.
  - **`pkey`** (`string`, **required**) - The primary key field to identify the entity.
  - **`fkeys`** (`array of objects`) an array to describe the foreign keys of the entities, for example `fkeys: [{ type: 'Author', field: 'authorId' }]`.
    - **`type`** (`string`, **required**) - The entity type the foreign key is referred to.
    - **`field`** (`string`) - The foreign key field.
    - **`as`** (`string`) - When using `addEntitiesResolvers`, it defines the name of the foreign entity as a field of the current one, as a single type.
    - **`pkey`** (`string`) - The primary key of the foreign entity.
    - **`subgraph`** (`string`) - The subgraph name of the foreign entity, where the resolver is located; if missing is intended the self.
    - **`resolver`** (object) - The resolver definition to query the foreign entity, same structure as `entity.resolver`.
  - **`many`** (`array of objects`) - Describe a 1-to-many relation - the reverse of the foreign key.
    - **`type`** (`string`, **required**) - The entity type where the entity is a foreign key.
    - **`fkey`** (`string`, **required**) - The foreign key field in the referred entity.
    - **`as`** (`string`, **required**) - When using `addEntitiesResolvers`, it defines the name of the relation as a field of the current one, as a list.
    - **`pkey`** (`string`) - The primary key of the referred entity.
    - **`subgraph`** (`string`) - The subgraph name of the referred entity, where the resolver is located; if missing is intended the self.
    - **`resolver`** (`object`, **required**) - The resolver definition to query the referred entity, same structure as `entity.resolver`.

## Configuration References

### `telemetry`

Telemetry involves the collection and analysis of data generated by the operations of services. See our [telemetry documentation](../service/configuration.md#telemetry) for details on configuring telemetry for Platformatic Service.

### `watch`

The `watch` functionality helps in monitoring file changes and dynamically updating services. Learn more at Platformatic Service [watch](../service/configuration.md#watch)

### `clients`

Client-specific settings allow for customizing client interactions with the service. Detailed information can be found at Platformatic Service [`clients`](../service/configuration.md#clients) configuration.

## Setting and Using ENV placeholders

Environment variable placeholders are used to securely inject runtime configurations. Learn how to [set](../service/configuration.md#setting-environment-variables) and [use](../service/configuration.md#environment-variable-placeholders) environment variable placeholders [documentation](../service/configuration.md).

### PLT_ROOT

The [PLT_ROOT](../service/configuration.md#plt_root) variable is used to configure relative path and is set to the directory containing the Service configuration file.

<Issues /><|MERGE_RESOLUTION|>--- conflicted
+++ resolved
@@ -8,11 +8,6 @@
 
 Platformatic will automatically detect and load configuration files found in the current working directory with the file names listed [here](../../file-formats.md#configuration-files).
 
-<<<<<<< HEAD
-=======
-To specify a configuration file manually, use the [`--config` option](../platformatic/cli.md#composer) with any `platformatic composer` CLI command.
-
->>>>>>> a3783d73
 ## Supported File Formats
 
 For detailed information on supported file formats and extensions, visit our [Supported File Formats and Extensions](../../file-formats.md#supported-file-formats) page
