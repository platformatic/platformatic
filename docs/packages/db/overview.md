--- conflicted
+++ resolved
@@ -13,17 +13,13 @@
 
 ## Features
 
-<<<<<<< HEAD
-=======
-### Command Line Interface 
-- Easily manage your databases with the `platformatic db` [CLI](../platformatic/cli.md#db).
+### Multiple Database Support
 
->>>>>>> a3783d73
-### Multiple Database Support 
 - Integration with [multiple database systems](#supported-databases)
 - Efficient [Database migrations](./migrations.md)
-  
+
 ### REST/OpenAPI
+
 - Automatically generate a [REST API](../sql-openapi/overview.md) from your database schema.
 - Access interactive documentation via [Scalar](https://docs.scalar.com/swagger-editor).
 - Generate [OpenAPI 3.0](https://swagger.io/resources/open-api/) schema.
@@ -35,16 +31,19 @@
 - Explore your API with the web-based [GraphiQL IDE](https://github.com/graphql/graphiql).
 
 ### Authentication and Authorization
+
 - Secure your APIs with advanced methods such as [JWT, Webhooks, and HTTP Headers](../db/authorization/strategies.md) (for development use).
 - Implement [role-based access control (RBAC)](../db/authorization/user-roles-metadata.md) authorization.
 
 ### Complete flexibility
+
 - Add custom functionality in a [Fastify plugin](../db/plugin.md).
 - Interact with your database via [mapped entities](../sql-mapper/entities/overview.md) or execute [raw SQL queries](../sql-mapper/overview.md).
 - Develop plugins in JavaScript or [TypeScript](../platformatic/cli.md#compile).
 - Automatically generate types based on SQL tables.
 
 ### Usage
+
 - Integrate Platformatic DB [programmatically](../db/programmatic.md) into your tests or other applications for more dynamic usage.
 
 ### Command Line usage (CLI)
@@ -53,11 +52,11 @@
 
 All the commands will be prefixed by the service id. For instance, if your service id is `movies`, then you will have the following commands available:
 
-* `movies:migrations:create`: Create a new migration file. See the [migration documentation](./migrations.md) for more informations.
-* `movies:migrations:apply`: Apply all configured migrations to the database. See the [migration documentation](./migrations.md) for more informations.
-* `movies:seed`: Load a seed into the database. See the [seed documentation](./seed.md) for more informations.
-* `movies:types`: Generate TypeScript types for your entities from the database.
-* `movies:schema`: Prints the OpenAPI or GraphQL schema for the database.
+- `movies:migrations:create`: Create a new migration file. See the [migration documentation](./migrations.md) for more informations.
+- `movies:migrations:apply`: Apply all configured migrations to the database. See the [migration documentation](./migrations.md) for more informations.
+- `movies:seed`: Load a seed into the database. See the [seed documentation](./seed.md) for more informations.
+- `movies:types`: Generate TypeScript types for your entities from the database.
+- `movies:schema`: Prints the OpenAPI or GraphQL schema for the database.
 
 :::info
 
@@ -67,16 +66,15 @@
 ## Supported databases
 
 | Database                                  | Version  |
-|-------------------------------------------|----------|
-| [SQLite](https://www.sqlite.org/)         | 3.x       |
+| ----------------------------------------- | -------- |
+| [SQLite](https://www.sqlite.org/)         | 3.x      |
 | [PostgreSQL](https://www.postgresql.org/) | >= 15    |
 | [MySQL](https://www.mysql.com/)           | >= 5.7   |
 | [MariaDB](https://mariadb.org/)           | >= 10.11 |
-
 
 The database driver is automatically loaded based on the value [`connectionString`](../db/configuration.md#db) configuration setting.
 
 ## Issues
 
-If you run into a bug or have a suggestion for improvement, please raise an 
+If you run into a bug or have a suggestion for improvement, please raise an
 [issue on GitHub](https://github.com/platformatic/platformatic/issues/new) or join our [Discord feedback](https://discord.gg/platformatic) channel.