--- conflicted
+++ resolved
@@ -1,18 +1,9 @@
 import Issues from '../../getting-started/issues.md';
 
-# Configuration 
-
-Platformatic DB can be configured with a [configuration file](#configuration-file) in the different file formats below. The DB also support the use of environment variables as setting values with [environment variable placeholders](#environment-variable-placeholders). 
-
-<<<<<<< HEAD
-=======
-## Configuration Files
-
-The Platformatic CLI will automatically detect and load configuration files found in the current working directory with the file names listed [here](../../file-formats.md#configuration-files).
-
-Alternatively, a [`--config` option](../platformatic/cli.md#db) specify a configuration file path for most platformatic db CLI commands. The configuration examples in this reference use the JSON format.
-
->>>>>>> a3783d73
+# Configuration
+
+Platformatic DB can be configured with a [configuration file](#configuration-file) in the different file formats below. The DB also support the use of environment variables as setting values with [environment variable placeholders](#environment-variable-placeholders).
+
 ## Supported File Formats
 
 For detailed information on supported file formats and extensions, please visit our [Supported File Formats and Extensions](../../file-formats.md#supported-file-formats) page.
@@ -28,10 +19,9 @@
 - **`plugins`**: Manages additional functionality through [plugins](../service/configuration.md#plugins).
 - **`telemetry`**: Handles [telemetry data reporting](../service/configuration.md#telemetry).
 - **`watch`**: Observes file changes for [dynamic updates](../service/configuration.md#watch).
-- **`clients`**: Configures [client-specific](../service/configuration.md#clients) settings. 
+- **`clients`**: Configures [client-specific](../service/configuration.md#clients) settings.
 
 Sensitive data within these settings should use [configuration placeholders](#configuration-placeholders) to ensure security.
-
 
 ### `db`
 
@@ -57,7 +47,7 @@
 
 ```
 
-  - Platformatic DB supports MySQL, MariaDB, PostgreSQL and SQLite.
+- Platformatic DB supports MySQL, MariaDB, PostgreSQL and SQLite.
 - **`graphql`** (`boolean` or `object`, default: `true`) — Controls the GraphQL API interface, with optional GraphQL API interface.
 
   Enables GraphQL support
@@ -203,7 +193,7 @@
   ```
 
   You can for example add the `security` section, so that Swagger will allow you to add the authentication header to your requests.
-  We're adding a Bearer token in the form of a [JWT](./authorization/strategies.md#json-web-token-jwt) in the code block below: 
+  We're adding a Bearer token in the form of a [JWT](./authorization/strategies.md#json-web-token-jwt) in the code block below:
 
   ```json title="Example Object"
   {
@@ -272,6 +262,7 @@
     }
   }
   ```
+
 - **`autoTimestamp`** (`boolean` or `object`) - Generate timestamp automatically when inserting/updating records.
 
 - **`allowPrimaryKeysInInput`** (`boolean`) - Allow the user to set the primary keys when creating new entities.
@@ -285,7 +276,6 @@
 - **`acquireLockTimeoutMilliseconds`** (`number`, default: `60000`) - Number of milliseconds to wait for a lock on a connection/transaction.
 
 - **`limit`** (`object`) - Set the default and max limit for pagination. Default is 10, max is 1000.
-
 
   ```json title="Example Object"
   {
@@ -311,6 +301,7 @@
     }
   }
   ```
+
 - **`include`** (`object`) — Key/value object that defines which entities should be exposed.
 
   ```json title="Example Object"
@@ -325,7 +316,7 @@
   ```
 
 - **`events`** (`boolean` or `object`, default: `true`) — Controls the support for events published by the SQL mapping layer.
-  - `enabled`: Set to `true` to activate event publishing, which  support for GraphQL Subscription over WebSocket using an in-process message broker.
+  - `enabled`: Set to `true` to activate event publishing, which support for GraphQL Subscription over WebSocket using an in-process message broker.
   - Custom Broker: To use an external message broker, such as Valkey, provide the connection string as shown in the example below.
 
   ```json title="Example Object"
@@ -356,7 +347,6 @@
   ```
 
   Starting Platformatic DB or running a migration will automatically create the schemalock file.
-
 
 ### `migrations`
 
@@ -369,16 +359,16 @@
 - **`table`** (`string`, default: `versions`): Table created to track schema version
 - **`validateChecksums`** (`boolean`): Validates checksum of existing SQL migration files already run prior to executing migrations. Unused for JS migrations.
 - **`newline`** (`string`): Force line ending on file when generating checksum. Value should be either CRLF (windows) or LF (unix/mac).
-- **`currentSchema`** (`string`): For Postgres and MS SQL Server(will ignore for another DBs). Specifies schema to look to when validating `versions` table columns. For Postgres, run `SET search_path = currentSchema` prior to running queries against db. 
+- **`currentSchema`** (`string`): For Postgres and MS SQL Server(will ignore for another DBs). Specifies schema to look to when validating `versions` table columns. For Postgres, run `SET search_path = currentSchema` prior to running queries against db.
 
 ### `authorization`
 
 An optional object with the following settings:
 
 - `adminSecret` (`string`): A secret that should be sent in an
-`x-platformatic-admin-secret` HTTP header when performing GraphQL/REST API
-calls. Use an [environment variable placeholder](#environment-variable-placeholders)
-to securely provide the value for this setting.
+  `x-platformatic-admin-secret` HTTP header when performing GraphQL/REST API
+  calls. Use an [environment variable placeholder](#environment-variable-placeholders)
+  to securely provide the value for this setting.
 - `roleKey` (`string`, default: `X-PLATFORMATIC-ROLE`): The name of the key in user metadata that is used to store the user's roles. See [Role configuration](../db/authorization/user-roles-metadata.md#role-configuration)
 - `rolePath` (`string`): The name of the dot-separated path in user
   metadata that is used to store the user's roles. See [Role configuration](../db/authorization/user-roles-metadata.md#role-configuration).
@@ -387,15 +377,15 @@
   Any option accepted by [`@fastify/jwt`](https://github.com/fastify/fastify-jwt)
   can be passed in this object.
   - `secret` (required, `string` or `object`): The secret key that the JWT was signed with.
-  See the [`@fastify/jwt` documentation](https://github.com/fastify/fastify-jwt#secret-required)
-  for accepted string and object values. Use an [environment variable placeholder](#environment-variable-placeholders)
-  to securely provide the value for this setting.
-  - `jwks` (`boolean` or `object`): Configure authorization with JSON Web Key Sets (JWKS). See the [JWKS documentation](../db/authorization/strategies.md#json-web-key-sets-jwks). 
+    See the [`@fastify/jwt` documentation](https://github.com/fastify/fastify-jwt#secret-required)
+    for accepted string and object values. Use an [environment variable placeholder](#environment-variable-placeholders)
+    to securely provide the value for this setting.
+  - `jwks` (`boolean` or `object`): Configure authorization with JSON Web Key Sets (JWKS). See the [JWKS documentation](../db/authorization/strategies.md#json-web-key-sets-jwks).
   - `namespace` (`string`): Configure a [JWT Custom Claim Namespace](../db/authorization/strategies.md#jwt-custom-claim-namespace) to
-    avoid name collisions. 
+    avoid name collisions.
 - `webhook` (`object`): Configuration for the [Webhook authorization strategy](../db/authorization/strategies.md#webhook).
   - `url` (required, `string`): Webhook URL that Platformatic DB will make a
-  POST request to.
+    POST request to.
 - `rules` (`array`): Authorization rules that describe the CRUD actions that
   users are allowed to perform against entities. See [Rules](../db/authorization/rules.md)
   documentation.
@@ -449,5 +439,4 @@
 }
 ```
 
-<Issues />
- +<Issues />