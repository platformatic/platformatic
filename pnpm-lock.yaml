--- conflicted
+++ resolved
@@ -201,7 +201,7 @@
       typescript: 4.8.4
       undici: 5.11.0
       why-is-node-running: 2.2.2
-      yaml: 2.1.1
+      yaml: 2.1.3
 
   packages/db-authorization:
     specifiers:
@@ -1005,22 +1005,6 @@
       - supports-color
     dev: false
 
-<<<<<<< HEAD
-=======
-  /@fastify/swagger/7.6.1:
-    resolution: {integrity: sha512-fpwblS7aOfnVymdRyKI3Zw/ZNt2u0oGm7KQgQ/itmd4Hlh/LKNNoWg6R/+eLa9H/4JTd34ZRRC3mNKhkVl5Kdw==}
-    dependencies:
-      '@fastify/static': 6.5.0
-      fastify-plugin: 4.3.0
-      json-schema-resolver: 2.0.0
-      openapi-types: 12.0.2
-      rfdc: 1.3.0
-      yaml: 2.1.3
-    transitivePeerDependencies:
-      - supports-color
-    dev: false
-
->>>>>>> 24011ccb
   /@fastify/swagger/8.0.0:
     resolution: {integrity: sha512-e+f8U8vwYXV5aXPLvEegGIFitRJi2Peqop10u7Qo5Eoc6jl/ovgK7RU2RA8jyZdCkgX4X8xx5zgaQM85eDoQlg==}
     dependencies:
