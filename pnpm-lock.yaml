lockfileVersion: 5.4

importers:

  .:
    specifiers:
      '@fastify/pre-commit': ^2.0.2
      desm: ^1.2.0
      markdownlint-cli2: ^0.5.1
    dependencies:
      desm: 1.3.0
    devDependencies:
      '@fastify/pre-commit': 2.0.2
      markdownlint-cli2: 0.5.1

  packages/authenticate:
    specifiers:
      '@platformatic/config': workspace:*
      c8: ^7.12.0
      colorette: ^2.0.19
      commist: ^3.0.0
      es-main: ^1.2.0
      minimist: ^1.2.6
      open: ^8.4.0
      snazzy: ^9.0.0
      standard: ^17.0.0
      tap: ^16.3.0
      undici: ^5.8.2
    dependencies:
      '@platformatic/config': link:../config
      colorette: 2.0.19
      commist: 3.1.2
      es-main: 1.2.0
      minimist: 1.2.7
      open: 8.4.0
      undici: 5.12.0
    devDependencies:
      c8: 7.12.0
      snazzy: 9.0.0
      standard: 17.0.0
      tap: 16.3.0

  packages/cli:
    specifiers:
      '@platformatic/authenticate': workspace:*
      '@platformatic/db': workspace:*
      '@platformatic/service': workspace:*
      c8: ^7.11.0
      colorette: ^2.0.19
      commist: ^3.1.2
      desm: ^1.2.0
      execa: ^6.1.0
      help-me: ^4.1.0
      minimist: ^1.2.6
      snazzy: ^9.0.0
      split2: ^4.1.0
      standard: ^17.0.0
      tap: ^16.0.0
    dependencies:
      '@platformatic/authenticate': link:../authenticate
      '@platformatic/db': link:../db
      '@platformatic/service': link:../service
      colorette: 2.0.19
      commist: 3.1.2
      desm: 1.3.0
      help-me: 4.1.0
      minimist: 1.2.7
    devDependencies:
      c8: 7.12.0
      execa: 6.1.0
      snazzy: 9.0.0
      split2: 4.1.0
      standard: 17.0.0
      tap: 16.3.0

  packages/config:
    specifiers:
      '@iarna/toml': ^2.2.5
      '@platformatic/utils': workspace:*
      ajv: ^8.11.0
      c8: ^7.11.0
      dotenv: ^16.0.1
      fastify: ^4.6.0
      json5: ^2.2.1
      pupa: ^3.1.0
      snazzy: ^9.0.0
      standard: ^17.0.0
      tap: ^16.0.0
      yaml: ^2.1.1
    dependencies:
      '@iarna/toml': 2.2.5
      '@platformatic/utils': link:../utils
      ajv: 8.11.0
      dotenv: 16.0.3
      json5: 2.2.1
      pupa: 3.1.0
      yaml: 2.1.3
    devDependencies:
      c8: 7.12.0
      fastify: 4.9.2
      snazzy: 9.0.0
      standard: 17.0.0
      tap: 16.3.0

  packages/db:
    specifiers:
      '@databases/pg': ^5.3.0
      '@databases/sqlite': ^4.0.0
      '@fastify/accepts': ^4.0.1
      '@fastify/basic-auth': ^4.0.0
      '@fastify/cors': ^8.0.0
      '@fastify/deepmerge': ^1.1.0
      '@fastify/static': ^6.5.0
      '@fastify/swagger': ^8.0.0
      '@platformatic/config': workspace:*
      '@platformatic/db-authorization': workspace:*
      '@platformatic/db-core': workspace:*
      '@platformatic/db-dashboard': workspace:*
      '@platformatic/service': workspace:*
      '@platformatic/sql-graphql': workspace:*
      '@platformatic/sql-json-schema-mapper': workspace:*
      '@platformatic/sql-mapper': workspace:*
      '@platformatic/utils': workspace:*
      c8: ^7.11.0
      close-with-grace: ^1.1.0
      commist: ^3.1.2
      desm: ^1.2.0
      dtsgenerator: ^3.16.1
      env-schema: ^5.0.0
      es-main: ^1.2.0
      execa: ^6.1.0
      fastify: ^4.6.0
      fastify-metrics: ^10.0.0
      fastify-plugin: ^4.1.0
      fastify-print-routes: ^2.0.0
      graphql: ^16.6.0
      help-me: ^4.1.0
      minimatch: ^5.1.0
      minimist: ^1.2.6
      pino: ^8.4.1
      pino-pretty: ^9.0.0
      postgrator: ^7.1.0
      rfdc: ^1.3.0
      snazzy: ^9.0.0
      split2: ^4.1.0
      standard: ^17.0.0
      strip-ansi: ^7.0.1
      tap: ^16.0.0
      tsd: ^0.24.1
      typescript: ^4.8.4
      ua-parser-js: ^1.0.2
      undici: ^5.8.0
      why-is-node-running: ^2.2.2
      yaml: ^2.1.1
    dependencies:
      '@fastify/accepts': 4.0.1
      '@fastify/basic-auth': 4.0.0
      '@fastify/cors': 8.1.1
      '@fastify/deepmerge': 1.1.0
      '@fastify/static': 6.5.0
      '@fastify/swagger': 8.1.0
      '@platformatic/config': link:../config
      '@platformatic/db-authorization': link:../db-authorization
      '@platformatic/db-core': link:../db-core
      '@platformatic/db-dashboard': link:../db-dashboard
      '@platformatic/service': link:../service
      '@platformatic/utils': link:../utils
      close-with-grace: 1.1.0
      commist: 3.1.2
      desm: 1.3.0
      dtsgenerator: 3.16.1
      env-schema: 5.1.0
      es-main: 1.2.0
      execa: 6.1.0
      fastify: 4.9.2
      fastify-metrics: 10.0.0_fastify@4.9.2
      fastify-plugin: 4.3.0
      fastify-print-routes: 2.0.6
      graphql: 16.6.0
      help-me: 4.1.0
      minimatch: 5.1.0
      minimist: 1.2.7
      pino: 8.7.0
      pino-pretty: 9.1.1
      postgrator: 7.1.1
      rfdc: 1.3.0
      ua-parser-js: 1.0.32
    devDependencies:
      '@databases/pg': 5.4.1
      '@databases/sqlite': 4.0.2
      '@platformatic/sql-graphql': link:../sql-graphql
      '@platformatic/sql-json-schema-mapper': link:../sql-json-schema-mapper
      '@platformatic/sql-mapper': link:../sql-mapper
      c8: 7.12.0
      snazzy: 9.0.0
      split2: 4.1.0
      standard: 17.0.0
      strip-ansi: 7.0.1
      tap: 16.3.0_typescript@4.8.4
      tsd: 0.24.1
      typescript: 4.8.4
      undici: 5.12.0
      why-is-node-running: 2.2.2
      yaml: 2.1.3

  packages/db-authorization:
    specifiers:
      '@fastify/cookie': ^8.0.0
      '@fastify/error': ^3.0.0
      '@fastify/jwt': ^6.3.1
      '@fastify/session': ^10.0.0
      '@platformatic/db-core': workspace:*
      fast-jwt: ^1.7.1
      fastify: ^4.6.0
      fastify-plugin: ^4.1.0
      get-jwks: ^8.0.0
      mercurius: ^11.0.0
      snazzy: ^9.0.0
      standard: ^17.0.0
      tap: ^16.0.0
      undici: ^5.6.1
      why-is-node-running: ^2.2.2
      ws: ^8.9.0
    dependencies:
      '@fastify/error': 3.0.0
      '@fastify/jwt': 6.3.2
      fastify-plugin: 4.3.0
      get-jwks: 8.0.0
      undici: 5.12.0
    devDependencies:
      '@fastify/cookie': 8.3.0
      '@fastify/session': 10.0.2
      '@platformatic/db-core': link:../db-core
      fast-jwt: 1.7.1
      fastify: 4.9.2
      mercurius: 11.3.0_graphql@16.6.0
      snazzy: 9.0.0
      standard: 17.0.0
      tap: 16.3.0
      why-is-node-running: 2.2.2
      ws: 8.11.0

  packages/db-core:
    specifiers:
      '@platformatic/sql-events': workspace:*
      '@platformatic/sql-graphql': workspace:*
      '@platformatic/sql-mapper': workspace:*
      '@platformatic/sql-openapi': workspace:*
      fastify: ^4.6.0
      fastify-plugin: ^4.1.0
      mercurius: ^11.0.0
      snazzy: ^9.0.0
      standard: ^17.0.0
      tap: ^16.0.0
      why-is-node-running: ^2.2.2
    dependencies:
      '@platformatic/sql-events': link:../sql-events
      '@platformatic/sql-graphql': link:../sql-graphql
      '@platformatic/sql-mapper': link:../sql-mapper
      '@platformatic/sql-openapi': link:../sql-openapi
      fastify-plugin: 4.3.0
    devDependencies:
      fastify: 4.9.2
      mercurius: 11.3.0_graphql@16.6.0
      snazzy: 9.0.0
      standard: 17.0.0
      tap: 16.3.0
      why-is-node-running: 2.2.2

  packages/db-dashboard:
    specifiers:
      '@fastify/static': ^6.5.0
      '@graphiql/toolkit': ^0.8.0
      '@mui/material': ^5.10.11
      '@platformatic/db-ra-data-rest': workspace:*
      '@playwright/test': ^1.24.2
      '@vitejs/plugin-react': ^2.0.0
      bulma: ^0.9.4
      graphiql: ^2.0.0
      happy-dom: ^7.0.0
      history: ^5.3.0
      inflected: ^2.1.0
      json-format-highlight: ^1.0.4
      jsoneditor: ^9.9.0
      playwright: ^1.24.2
      react: ^18.2.0
      react-admin: ^4.4.4
      react-dom: ^18.2.0
      react-hot-toast: ^2.3.0
      react-router-dom: ^6.3.0
      react-test-renderer: ^18.2.0
      snazzy: ^9.0.0
      standard: ^17.0.0
      swagger-ui-react: 4.13.0
      vite: ^3.0.4
      vitest: ^0.25.0
    dependencies:
      '@fastify/static': 6.5.0
      '@mui/material': 5.10.12_sogmqz4enknxtkxk3k5s6bqwnq
      '@platformatic/db-ra-data-rest': link:../db-ra-data-rest
      inflected: 2.1.0
      react-admin: 4.5.0_mqvh5p7ejg4taogoj6tpk3gd5a
    devDependencies:
      '@graphiql/toolkit': 0.8.0_graphql@16.6.0
      '@playwright/test': 1.27.1
<<<<<<< HEAD
      '@vitejs/plugin-react': 2.2.0_vite@3.2.2
      bulma: 0.9.4
      graphiql: 2.0.13_tzcj7wyg7rp7mghrqu75lokvou
=======
      '@types/react': 18.0.25
      '@types/react-dom': 18.0.8
      '@vitejs/plugin-react': 2.2.0_vite@3.2.2
      bulma: 0.9.4
      graphiql: 2.0.13_yewmqbb5aeictmbtanzutcp6ly
>>>>>>> 124af50d
      happy-dom: 7.6.6
      history: 5.3.0
      json-format-highlight: 1.0.4
      jsoneditor: 9.9.2
      playwright: 1.27.1
      react: 18.2.0
      react-dom: 18.2.0_react@18.2.0
      react-hot-toast: 2.4.0_owo25xnefcwdq3zjgtohz6dbju
      react-router-dom: 6.4.3_biqbaboplfbrettd7655fr4n2y
      react-test-renderer: 18.2.0_react@18.2.0
      snazzy: 9.0.0
      standard: 17.0.0
      swagger-ui-react: 4.13.0_biqbaboplfbrettd7655fr4n2y
      vite: 3.2.2
      vitest: 0.25.0_happy-dom@7.6.6

  packages/db-ra-data-rest:
    specifiers:
      '@vitest/coverage-c8': ^0.25.0
      query-string: ^7.1.1
      ra-core: ^4.4.1
      rimraf: ^3.0.2
      snazzy: ^9.0.0
      standard: ^17.0.0
      vite: ^3.0.4
      vitest: ^0.25.0
      whatwg-fetch: ^3.6.2
    dependencies:
      query-string: 7.1.1
      ra-core: 4.5.0_mz7ownnpwqeg25gh7pey2ymfbi
    devDependencies:
      '@vitest/coverage-c8': 0.25.0
      rimraf: 3.0.2
      snazzy: 9.0.0
      standard: 17.0.0
      vite: 3.2.2
      vitest: 0.25.0
      whatwg-fetch: 3.6.2

  packages/service:
    specifiers:
      '@fastify/accepts': ^4.0.1
      '@fastify/basic-auth': ^4.0.0
      '@fastify/cors': ^8.0.0
      '@fastify/deepmerge': ^1.1.0
      '@fastify/restartable': ^1.3.1
      '@fastify/static': ^6.5.0
      '@fastify/swagger': ^8.0.0
      '@fastify/under-pressure': ^8.0.0
      '@platformatic/config': workspace:*
      '@platformatic/utils': workspace:*
      c8: ^7.11.0
      close-with-grace: ^1.1.0
      commist: ^3.1.2
      desm: ^1.2.0
      env-schema: ^5.0.0
      es-main: ^1.2.0
      execa: ^6.1.0
      fastify: ^4.6.0
      fastify-metrics: ^10.0.0
      fastify-plugin: ^4.1.0
      fastify-sandbox: ^0.9.0
      graphql: ^16.6.0
      help-me: ^4.1.0
      mercurius: ^11.3.0
      minimatch: ^5.1.0
      minimist: ^1.2.6
      pino: ^8.4.1
      pino-pretty: ^9.0.0
      rfdc: ^1.3.0
      snazzy: ^9.0.0
      split2: ^4.1.0
      standard: ^17.0.0
      strip-ansi: ^7.0.1
      tap: ^16.0.0
      typescript: ^4.8.4
      undici: ^5.8.0
      why-is-node-running: ^2.2.2
      yaml: ^2.1.1
    dependencies:
      '@fastify/accepts': 4.0.1
      '@fastify/basic-auth': 4.0.0
      '@fastify/cors': 8.1.1
      '@fastify/deepmerge': 1.1.0
      '@fastify/restartable': 1.3.1
      '@fastify/static': 6.5.0
      '@fastify/swagger': 8.1.0
      '@fastify/under-pressure': 8.1.0
      '@platformatic/config': link:../config
      '@platformatic/utils': link:../utils
      close-with-grace: 1.1.0
      commist: 3.1.2
      desm: 1.3.0
      env-schema: 5.1.0
      es-main: 1.2.0
      execa: 6.1.0
      fastify: 4.9.2
      fastify-metrics: 10.0.0_fastify@4.9.2
      fastify-plugin: 4.3.0
      fastify-sandbox: 0.9.2
      graphql: 16.6.0
      help-me: 4.1.0
      mercurius: 11.3.0_graphql@16.6.0
      minimatch: 5.1.0
      minimist: 1.2.7
      pino: 8.7.0
      pino-pretty: 9.1.1
      rfdc: 1.3.0
    devDependencies:
      c8: 7.12.0
      snazzy: 9.0.0
      split2: 4.1.0
      standard: 17.0.0
      strip-ansi: 7.0.1
      tap: 16.3.0_typescript@4.8.4
      typescript: 4.8.4
      undici: 5.12.0
      why-is-node-running: 2.2.2
      yaml: 2.1.3

  packages/sql-events:
    specifiers:
      '@platformatic/sql-mapper': workspace:*
      fastify: ^4.6.0
      fastify-plugin: ^4.1.0
      ioredis: ^5.2.3
      mqemitter: ^5.0.0
      mqemitter-redis: ^5.0.0
      snazzy: ^9.0.0
      standard: ^17.0.0
      tap: ^16.0.0
      tsd: ^0.24.0
    dependencies:
      fastify-plugin: 4.3.0
      mqemitter: 5.0.0
      mqemitter-redis: 5.0.0
    devDependencies:
      '@platformatic/sql-mapper': link:../sql-mapper
      fastify: 4.9.2
      ioredis: 5.2.4
      snazzy: 9.0.0
      standard: 17.0.0
      tap: 16.3.0
      tsd: 0.24.1

  packages/sql-graphql:
    specifiers:
      '@platformatic/sql-events': workspace:*
      '@platformatic/sql-mapper': workspace:*
      camelcase: ^6.0.0
      fastify: ^4.6.0
      fastify-plugin: ^4.1.0
      graphql: ^16.6.0
      graphql-scalars: ^1.13.1
      graphql-type-json: ^0.3.2
      inflected: ^2.1.0
      mercurius: ^11.2.0
      snazzy: ^9.0.0
      standard: ^17.0.0
      tap: ^16.0.0
      tsd: ^0.24.0
      ws: ^8.9.0
    dependencies:
      camelcase: 6.3.0
      fastify-plugin: 4.3.0
      graphql: 16.6.0
      graphql-scalars: 1.20.0_graphql@16.6.0
      graphql-type-json: 0.3.2_graphql@16.6.0
      inflected: 2.1.0
      mercurius: 11.3.0_graphql@16.6.0
    devDependencies:
      '@platformatic/sql-events': link:../sql-events
      '@platformatic/sql-mapper': link:../sql-mapper
      fastify: 4.9.2
      snazzy: 9.0.0
      standard: 17.0.0
      tap: 16.3.0
      tsd: 0.24.1
      ws: 8.11.0

  packages/sql-json-schema-mapper:
    specifiers:
      '@platformatic/sql-mapper': workspace:*
      fastify: ^4.6.0
      snazzy: ^9.0.0
      standard: ^17.0.0
      tap: ^16.0.0
    devDependencies:
      '@platformatic/sql-mapper': link:../sql-mapper
      fastify: 4.9.2
      snazzy: 9.0.0
      standard: 17.0.0
      tap: 16.3.0

  packages/sql-mapper:
    specifiers:
      '@databases/mysql': ^5.2.0
      '@databases/pg': ^5.3.0
      '@databases/sql': ^3.2.0
      '@databases/sqlite': ^4.0.2
      camelcase: ^6.0.0
      fastify: ^4.5.3
      fastify-plugin: ^4.1.0
      inflected: ^2.1.0
      snazzy: ^9.0.0
      standard: ^17.0.0
      tap: ^16.0.0
      tsd: ^0.24.0
    dependencies:
      '@databases/mysql': 5.2.1
      '@databases/pg': 5.4.1
      '@databases/sql': 3.2.0
      '@databases/sqlite': 4.0.2
      camelcase: 6.3.0
      fastify-plugin: 4.3.0
      inflected: 2.1.0
    devDependencies:
      fastify: 4.9.2
      snazzy: 9.0.0
      standard: 17.0.0
      tap: 16.3.0
      tsd: 0.24.1

  packages/sql-openapi:
    specifiers:
      '@fastify/deepmerge': ^1.1.0
      '@fastify/swagger': ^8.0.0
      '@fastify/swagger-ui': ^1.0.0
      '@platformatic/sql-json-schema-mapper': workspace:*
      '@platformatic/sql-mapper': workspace:*
      camelcase: ^6.0.0
      fastify: ^4.6.0
      fastify-plugin: ^4.1.0
      inflected: ^2.1.0
      mercurius: ^11.0.0
      openapi-types: ^12.0.2
      snazzy: ^9.0.0
      standard: ^17.0.0
      tap: ^16.0.0
      tsd: ^0.24.0
    dependencies:
      '@fastify/deepmerge': 1.1.0
      '@fastify/swagger': 8.1.0
      '@fastify/swagger-ui': 1.2.0
      '@platformatic/sql-json-schema-mapper': link:../sql-json-schema-mapper
      camelcase: 6.3.0
      fastify-plugin: 4.3.0
      inflected: 2.1.0
    devDependencies:
      '@platformatic/sql-mapper': link:../sql-mapper
      fastify: 4.9.2
      mercurius: 11.3.0_graphql@16.6.0
      openapi-types: 12.0.2
      snazzy: 9.0.0
      standard: 17.0.0
      tap: 16.3.0
      tsd: 0.24.1

  packages/utils:
    specifiers:
      '@fastify/deepmerge': ^1.1.0
      c8: ^7.11.0
      minimatch: ^5.1.0
      snazzy: ^9.0.0
      standard: ^17.0.0
      tap: ^16.0.0
    dependencies:
      '@fastify/deepmerge': 1.1.0
      minimatch: 5.1.0
    devDependencies:
      c8: 7.12.0
      snazzy: 9.0.0
      standard: 17.0.0
      tap: 16.3.0

packages:

  /@ampproject/remapping/2.2.0:
    resolution: {integrity: sha512-qRmjj8nj9qmLTQXXmaR1cck3UXSRMPrbsLJAasZpF+t3riI71BXed5ebIOYwQntykeZuhjsdweEc9BxH5Jc26w==}
    engines: {node: '>=6.0.0'}
    dependencies:
      '@jridgewell/gen-mapping': 0.1.1
      '@jridgewell/trace-mapping': 0.3.17

  /@babel/code-frame/7.18.6:
    resolution: {integrity: sha512-TDCmlK5eOvH+eH7cdAFlNXeVJqWIQ7gW9tY1GJIpUtFb6CmjVyq2VM3u71bOyR8CRihcCgMUYoDNyLXao3+70Q==}
    engines: {node: '>=6.9.0'}
    dependencies:
      '@babel/highlight': 7.18.6

  /@babel/compat-data/7.20.1:
    resolution: {integrity: sha512-EWZ4mE2diW3QALKvDMiXnbZpRvlj+nayZ112nK93SnhqOtpdsbVD4W+2tEoT3YNBAG9RBR0ISY758ZkOgsn6pQ==}
    engines: {node: '>=6.9.0'}

  /@babel/core/7.20.2:
    resolution: {integrity: sha512-w7DbG8DtMrJcFOi4VrLm+8QM4az8Mo+PuLBKLp2zrYRCow8W/f9xiXm5sN53C8HksCyDQwCKha9JiDoIyPjT2g==}
    engines: {node: '>=6.9.0'}
    dependencies:
      '@ampproject/remapping': 2.2.0
      '@babel/code-frame': 7.18.6
      '@babel/generator': 7.20.2
      '@babel/helper-compilation-targets': 7.20.0_@babel+core@7.20.2
      '@babel/helper-module-transforms': 7.20.2
      '@babel/helpers': 7.20.1
      '@babel/parser': 7.20.2
      '@babel/template': 7.18.10
      '@babel/traverse': 7.20.1
      '@babel/types': 7.20.2
      convert-source-map: 1.9.0
      debug: 4.3.4
      gensync: 1.0.0-beta.2
      json5: 2.2.1
      semver: 6.3.0
    transitivePeerDependencies:
      - supports-color

  /@babel/generator/7.20.2:
    resolution: {integrity: sha512-SD75PMIK6i9H8G/tfGvB4KKl4Nw6Ssos9nGgYwxbgyTP0iX/Z55DveoH86rmUB/YHTQQ+ZC0F7xxaY8l2OF44Q==}
    engines: {node: '>=6.9.0'}
    dependencies:
      '@babel/types': 7.20.2
      '@jridgewell/gen-mapping': 0.3.2
      jsesc: 2.5.2

  /@babel/helper-annotate-as-pure/7.18.6:
    resolution: {integrity: sha512-duORpUiYrEpzKIop6iNbjnwKLAKnJ47csTyRACyEmWj0QdUrm5aqNJGHSSEQSUAvNW0ojX0dOmK9dZduvkfeXA==}
    engines: {node: '>=6.9.0'}
    dependencies:
      '@babel/types': 7.20.2
    dev: true

  /@babel/helper-compilation-targets/7.20.0_@babel+core@7.20.2:
    resolution: {integrity: sha512-0jp//vDGp9e8hZzBc6N/KwA5ZK3Wsm/pfm4CrY7vzegkVxc65SgSn6wYOnwHe9Js9HRQ1YTCKLGPzDtaS3RoLQ==}
    engines: {node: '>=6.9.0'}
    peerDependencies:
      '@babel/core': ^7.0.0
    dependencies:
      '@babel/compat-data': 7.20.1
      '@babel/core': 7.20.2
      '@babel/helper-validator-option': 7.18.6
      browserslist: 4.21.4
      semver: 6.3.0

  /@babel/helper-environment-visitor/7.18.9:
    resolution: {integrity: sha512-3r/aACDJ3fhQ/EVgFy0hpj8oHyHpQc+LPtJoY9SzTThAsStm4Ptegq92vqKoE3vD706ZVFWITnMnxucw+S9Ipg==}
    engines: {node: '>=6.9.0'}

  /@babel/helper-function-name/7.19.0:
    resolution: {integrity: sha512-WAwHBINyrpqywkUH0nTnNgI5ina5TFn85HKS0pbPDfxFfhyR/aNQEn4hGi1P1JyT//I0t4OgXUlofzWILRvS5w==}
    engines: {node: '>=6.9.0'}
    dependencies:
      '@babel/template': 7.18.10
      '@babel/types': 7.20.2
<<<<<<< HEAD
=======
    dev: true
>>>>>>> 124af50d

  /@babel/helper-hoist-variables/7.18.6:
    resolution: {integrity: sha512-UlJQPkFqFULIcyW5sbzgbkxn2FKRgwWiRexcuaR8RNJRy8+LLveqPjwZV/bwrLZCN0eUHD/x8D0heK1ozuoo6Q==}
    engines: {node: '>=6.9.0'}
    dependencies:
      '@babel/types': 7.20.2
<<<<<<< HEAD
=======
    dev: true
>>>>>>> 124af50d

  /@babel/helper-module-imports/7.18.6:
    resolution: {integrity: sha512-0NFvs3VkuSYbFi1x2Vd6tKrywq+z/cLeYC/RJNFrIX/30Bf5aiGYbtvGXolEktzJH8o5E5KJ3tT+nkxuuZFVlA==}
    engines: {node: '>=6.9.0'}
    dependencies:
      '@babel/types': 7.20.2
<<<<<<< HEAD
=======
    dev: true
>>>>>>> 124af50d

  /@babel/helper-module-transforms/7.20.2:
    resolution: {integrity: sha512-zvBKyJXRbmK07XhMuujYoJ48B5yvvmM6+wcpv6Ivj4Yg6qO7NOZOSnvZN9CRl1zz1Z4cKf8YejmCMh8clOoOeA==}
    engines: {node: '>=6.9.0'}
    dependencies:
      '@babel/helper-environment-visitor': 7.18.9
      '@babel/helper-module-imports': 7.18.6
      '@babel/helper-simple-access': 7.20.2
      '@babel/helper-split-export-declaration': 7.18.6
      '@babel/helper-validator-identifier': 7.19.1
      '@babel/template': 7.18.10
      '@babel/traverse': 7.20.1
      '@babel/types': 7.20.2
    transitivePeerDependencies:
      - supports-color

  /@babel/helper-plugin-utils/7.20.2:
    resolution: {integrity: sha512-8RvlJG2mj4huQ4pZ+rU9lqKi9ZKiRmuvGuM2HlWmkmgOhbs6zEAw6IEiJ5cQqGbDzGZOhwuOQNtZMi/ENLjZoQ==}
    engines: {node: '>=6.9.0'}

  /@babel/helper-simple-access/7.20.2:
    resolution: {integrity: sha512-+0woI/WPq59IrqDYbVGfshjT5Dmk/nnbdpcF8SnMhhXObpTq2KNBdLFRFrkVdbDOyUmHBCxzm5FHV1rACIkIbA==}
    engines: {node: '>=6.9.0'}
    dependencies:
      '@babel/types': 7.20.2
<<<<<<< HEAD
=======
    dev: true
>>>>>>> 124af50d

  /@babel/helper-split-export-declaration/7.18.6:
    resolution: {integrity: sha512-bde1etTx6ZyTmobl9LLMMQsaizFVZrquTEHOqKeQESMKo4PlObf+8+JA25ZsIpZhT/WEd39+vOdLXAFG/nELpA==}
    engines: {node: '>=6.9.0'}
    dependencies:
      '@babel/types': 7.20.2
<<<<<<< HEAD
=======
    dev: true
>>>>>>> 124af50d

  /@babel/helper-string-parser/7.19.4:
    resolution: {integrity: sha512-nHtDoQcuqFmwYNYPz3Rah5ph2p8PFeFCsZk9A/48dPc/rGocJ5J3hAAZ7pb76VWX3fZKu+uEr/FhH5jLx7umrw==}
    engines: {node: '>=6.9.0'}

  /@babel/helper-validator-identifier/7.19.1:
    resolution: {integrity: sha512-awrNfaMtnHUr653GgGEs++LlAvW6w+DcPrOliSMXWCKo597CwL5Acf/wWdNkf/tfEQE3mjkeD1YOVZOUV/od1w==}
    engines: {node: '>=6.9.0'}

  /@babel/helper-validator-option/7.18.6:
    resolution: {integrity: sha512-XO7gESt5ouv/LRJdrVjkShckw6STTaB7l9BrpBaAHDeF5YZT+01PCwmR0SJHnkW6i8OwW/EVWRShfi4j2x+KQw==}
    engines: {node: '>=6.9.0'}

  /@babel/helpers/7.20.1:
    resolution: {integrity: sha512-J77mUVaDTUJFZ5BpP6mMn6OIl3rEWymk2ZxDBQJUG3P+PbmyMcF3bYWvz0ma69Af1oobDqT/iAsvzhB58xhQUg==}
    engines: {node: '>=6.9.0'}
    dependencies:
      '@babel/template': 7.18.10
      '@babel/traverse': 7.20.1
      '@babel/types': 7.20.2
    transitivePeerDependencies:
      - supports-color

  /@babel/highlight/7.18.6:
    resolution: {integrity: sha512-u7stbOuYjaPezCuLj29hNW1v64M2Md2qupEKP1fHc7WdOA3DgLh37suiSrZYY7haUB7iBeQZ9P1uiRF359do3g==}
    engines: {node: '>=6.9.0'}
    dependencies:
      '@babel/helper-validator-identifier': 7.19.1
      chalk: 2.4.2
      js-tokens: 4.0.0

  /@babel/parser/7.20.2:
    resolution: {integrity: sha512-afk318kh2uKbo7BEj2QtEi8HVCGrwHUffrYDy7dgVcSa2j9lY3LDjPzcyGdpX7xgm35aWqvciZJ4WKmdF/SxYg==}
    engines: {node: '>=6.0.0'}
    hasBin: true
    dependencies:
      '@babel/types': 7.20.2
<<<<<<< HEAD
=======
    dev: true
>>>>>>> 124af50d

  /@babel/plugin-syntax-jsx/7.18.6_@babel+core@7.20.2:
    resolution: {integrity: sha512-6mmljtAedFGTWu2p/8WIORGwy+61PLgOMPOdazc7YoJ9ZCWUyFy3A6CpPkRKLKD1ToAesxX8KGEViAiLo9N+7Q==}
    engines: {node: '>=6.9.0'}
    peerDependencies:
      '@babel/core': ^7.0.0-0
    dependencies:
      '@babel/core': 7.20.2
      '@babel/helper-plugin-utils': 7.20.2
<<<<<<< HEAD
=======
    dev: true
>>>>>>> 124af50d

  /@babel/plugin-transform-react-jsx-development/7.18.6_@babel+core@7.20.2:
    resolution: {integrity: sha512-SA6HEjwYFKF7WDjWcMcMGUimmw/nhNRDWxr+KaLSCrkD/LMDBvWRmHAYgE1HDeF8KUuI8OAu+RT6EOtKxSW2qA==}
    engines: {node: '>=6.9.0'}
    peerDependencies:
      '@babel/core': ^7.0.0-0
    dependencies:
      '@babel/core': 7.20.2
      '@babel/plugin-transform-react-jsx': 7.19.0_@babel+core@7.20.2
    dev: true

  /@babel/plugin-transform-react-jsx-self/7.18.6_@babel+core@7.20.2:
    resolution: {integrity: sha512-A0LQGx4+4Jv7u/tWzoJF7alZwnBDQd6cGLh9P+Ttk4dpiL+J5p7NSNv/9tlEFFJDq3kjxOavWmbm6t0Gk+A3Ig==}
    engines: {node: '>=6.9.0'}
    peerDependencies:
      '@babel/core': ^7.0.0-0
    dependencies:
      '@babel/core': 7.20.2
      '@babel/helper-plugin-utils': 7.20.2
    dev: true

  /@babel/plugin-transform-react-jsx-source/7.19.6_@babel+core@7.20.2:
    resolution: {integrity: sha512-RpAi004QyMNisst/pvSanoRdJ4q+jMCWyk9zdw/CyLB9j8RXEahodR6l2GyttDRyEVWZtbN+TpLiHJ3t34LbsQ==}
    engines: {node: '>=6.9.0'}
    peerDependencies:
      '@babel/core': ^7.0.0-0
    dependencies:
      '@babel/core': 7.20.2
      '@babel/helper-plugin-utils': 7.20.2
    dev: true

  /@babel/plugin-transform-react-jsx/7.19.0_@babel+core@7.20.2:
    resolution: {integrity: sha512-UVEvX3tXie3Szm3emi1+G63jyw1w5IcMY0FSKM+CRnKRI5Mr1YbCNgsSTwoTwKphQEG9P+QqmuRFneJPZuHNhg==}
    engines: {node: '>=6.9.0'}
    peerDependencies:
      '@babel/core': ^7.0.0-0
    dependencies:
      '@babel/core': 7.20.2
      '@babel/helper-annotate-as-pure': 7.18.6
      '@babel/helper-module-imports': 7.18.6
      '@babel/helper-plugin-utils': 7.20.2
      '@babel/plugin-syntax-jsx': 7.18.6_@babel+core@7.20.2
      '@babel/types': 7.20.2
    dev: true

  /@babel/runtime-corejs3/7.20.1:
    resolution: {integrity: sha512-CGulbEDcg/ND1Im7fUNRZdGXmX2MTWVVZacQi/6DiKE5HNwZ3aVTm5PV4lO8HHz0B2h8WQyvKKjbX5XgTtydsg==}
    engines: {node: '>=6.9.0'}
    dependencies:
      core-js-pure: 3.26.0
      regenerator-runtime: 0.13.10
    dev: true

  /@babel/runtime/7.20.1:
    resolution: {integrity: sha512-mrzLkl6U9YLF8qpqI7TB82PESyEGjm/0Ly91jG575eVxMMlb8fYfOXFZIJ8XfLrJZQbm7dlKry2bJmXBUEkdFg==}
    engines: {node: '>=6.9.0'}
    dependencies:
      regenerator-runtime: 0.13.10

  /@babel/template/7.18.10:
    resolution: {integrity: sha512-TI+rCtooWHr3QJ27kJxfjutghu44DLnasDMwpDqCXVTal9RLp3RSYNh4NdBrRP2cQAoG9A8juOQl6P6oZG4JxA==}
    engines: {node: '>=6.9.0'}
    dependencies:
      '@babel/code-frame': 7.18.6
      '@babel/parser': 7.20.2
      '@babel/types': 7.20.2
<<<<<<< HEAD
=======
    dev: true
>>>>>>> 124af50d

  /@babel/traverse/7.20.1:
    resolution: {integrity: sha512-d3tN8fkVJwFLkHkBN479SOsw4DMZnz8cdbL/gvuDuzy3TS6Nfw80HuQqhw1pITbIruHyh7d1fMA47kWzmcUEGA==}
    engines: {node: '>=6.9.0'}
    dependencies:
      '@babel/code-frame': 7.18.6
      '@babel/generator': 7.20.2
      '@babel/helper-environment-visitor': 7.18.9
      '@babel/helper-function-name': 7.19.0
      '@babel/helper-hoist-variables': 7.18.6
      '@babel/helper-split-export-declaration': 7.18.6
      '@babel/parser': 7.20.2
      '@babel/types': 7.20.2
      debug: 4.3.4
      globals: 11.12.0
    transitivePeerDependencies:
      - supports-color

  /@babel/types/7.20.2:
    resolution: {integrity: sha512-FnnvsNWgZCr232sqtXggapvlkk/tuwR/qhGzcmxI0GXLCjmPYQPzio2FbdlWuY6y1sHFfQKk+rRbUZ9VStQMog==}
    engines: {node: '>=6.9.0'}
    dependencies:
      '@babel/helper-string-parser': 7.19.4
      '@babel/helper-validator-identifier': 7.19.1
      to-fast-properties: 2.0.0

  /@bcoe/v8-coverage/0.2.3:
    resolution: {integrity: sha512-0hYQ8SB4Db5zvZB4axdMHGwEaQjkZzFjQiN9LVYvIFB2nSUHW9tYpxWriPrWDASIxiaXax83REcLxuSdnGPZtw==}
    dev: true

  /@braintree/sanitize-url/6.0.0:
    resolution: {integrity: sha512-mgmE7XBYY/21erpzhexk4Cj1cyTQ9LzvnTxtzM17BJ7ERMNE6W72mQRo0I1Ud8eFJ+RVVIcBNhLFZ3GX4XFz5w==}
    dev: true

  /@codemirror/language/6.0.0:
    resolution: {integrity: sha512-rtjk5ifyMzOna1c7PBu7J1VCt0PvA5wy3o8eMVnxMKb7z8KA7JFecvD04dSn14vj/bBaAbqRsGed5OjtofEnLA==}
    dependencies:
      '@codemirror/state': 6.1.2
      '@codemirror/view': 6.4.0
      '@lezer/common': 1.0.1
      '@lezer/highlight': 1.1.2
      '@lezer/lr': 1.2.3
      style-mod: 4.0.0
    dev: true

  /@codemirror/state/6.1.2:
    resolution: {integrity: sha512-Mxff85Hp5va+zuj+H748KbubXjrinX/k28lj43H14T2D0+4kuvEFIEIO7hCEcvBT8ubZyIelt9yGOjj2MWOEQA==}
    dev: true

  /@codemirror/view/6.4.0:
    resolution: {integrity: sha512-Kv32b6Tn7QVwFbj/EDswTLSocjk5kgggF6zzBFAL4o4hZ/vmtFD155+EjH1pVlbfoDyVC2M6SedPsMrwYscgNg==}
    dependencies:
      '@codemirror/state': 6.1.2
      style-mod: 4.0.0
      w3c-keyname: 2.2.6
    dev: true

  /@databases/connection-pool/1.1.0:
    resolution: {integrity: sha512-/12/SNgl0V77mJTo5SX3yGPz4c9XGQwAlCfA0vlfs/0HcaErNpYXpmhj0StET07w6TmTJTnaUgX2EPcQK9ez5A==}
    dependencies:
      '@databases/queue': 1.0.1
      is-promise: 4.0.0

  /@databases/escape-identifier/1.0.3:
    resolution: {integrity: sha512-Su36iSVzaHxpVdISVMViUX/32sLvzxVgjZpYhzhotxZUuLo11GVWsiHwqkvUZijTLUxcDmUqEwGJO3O/soLuZA==}
    dependencies:
      '@databases/validate-unicode': 1.0.0

  /@databases/lock/2.1.0:
    resolution: {integrity: sha512-ReWnFE5qeCuO2SA5h5fDh/hE/vMolA+Epe6xkAQP1FL2nhnsTCYwN2JACk/kWctR4OQoh0njBjPZ0yfIptclcA==}
    dependencies:
      '@databases/queue': 1.0.1

  /@databases/mysql-config/3.1.0:
    resolution: {integrity: sha512-0WCxSymQgFvR6df/83jmPrP3+aTy/bHjtbgWlKMv4hc2ayT8J9RLArBVx6Fz8o7KK+g+5tyfayaIPDYcEJKhkQ==}
    dependencies:
      cosmiconfig: 5.2.1
      funtypes: 4.2.0
    dev: false

  /@databases/mysql/5.2.1:
    resolution: {integrity: sha512-DwH6mJX2K1P2Pf+93BIrhDp89Y/RvmYY74CDcMxj680lk8kV2tUN7udBkMePnDHqRG7wLxQ91deEezMeFMLpJg==}
    dependencies:
      '@babel/code-frame': 7.18.6
      '@databases/escape-identifier': 1.0.3
      '@databases/mysql-config': 3.1.0
      '@databases/push-to-async-iterable': 3.0.0
      '@databases/shared': 3.0.1
      '@databases/sql': 3.2.0
      '@types/mysql': 2.15.21
      mysql2: 2.3.3
    dev: false

  /@databases/pg-config/3.1.1:
    resolution: {integrity: sha512-D2hLZMPAJak6CRTiH/Jl30htmoVvDXna7uHcBavadImfBZqLT5vcXFnkrpujSsvka8fSnTOnu3zPCm1tdiGTuA==}
    dependencies:
      cosmiconfig: 5.2.1
      funtypes: 4.2.0

  /@databases/pg-connection-string/1.0.0:
    resolution: {integrity: sha512-8czOF9jlv7PlS7BPjnL82ynpDs1t8cu+C2jvdtMr37e8daPKMS7n1KfNE9xtr2Gq4QYKjynep097eYa5yIwcLA==}

  /@databases/pg-data-type-id/3.0.0:
    resolution: {integrity: sha512-VqW1csN8pRsWJxjPsGIC9FQ8wyenfmGv0P//BaeDMAu/giM3IXKxKM8fkScUSQ00uqFK/L1iHS5g6dgodF3XzA==}

  /@databases/pg-errors/1.0.0:
    resolution: {integrity: sha512-Yz3exbptZwOn4ZD/MSwY6z++XVyOFsMh5DERvSw3awRwJFnfdaqdeiIxxX0MVjM6KPihF0xxp8lPO7vTc5ydpw==}

  /@databases/pg/5.4.1:
    resolution: {integrity: sha512-V4BvwEwcrpZVEhCuBX4rwIGr1Idk68UMp+7rpqxFsl9SVIvHentX2wq7Nyclp7sxnQddEH8KsTCXt0eleRaihA==}
    dependencies:
      '@babel/code-frame': 7.18.6
      '@databases/escape-identifier': 1.0.3
      '@databases/pg-config': 3.1.1
      '@databases/pg-connection-string': 1.0.0
      '@databases/pg-data-type-id': 3.0.0
      '@databases/pg-errors': 1.0.0
      '@databases/push-to-async-iterable': 3.0.0
      '@databases/shared': 3.0.1
      '@databases/split-sql-query': 1.0.3_@databases+sql@3.2.0
      '@databases/sql': 3.2.0
      '@types/cuid': 1.3.1
      assert-never: 1.2.1
      cuid: 2.1.8
      pg: 8.8.0
      pg-cursor: 2.7.4_pg@8.8.0
    transitivePeerDependencies:
      - pg-native

  /@databases/push-to-async-iterable/3.0.0:
    resolution: {integrity: sha512-xwu/yNgINdMU+fn6UwFsxh+pa6UrVPafY+0qm0RK0/nKyjllfDqSbwK4gSmdmLEwPYxKwch9CAE3P8NxN1hPSg==}
    dependencies:
      '@databases/queue': 1.0.1

  /@databases/queue/1.0.1:
    resolution: {integrity: sha512-dqRU+/aQ4lhFzjPIkIhjB0+UEKMb76FoBgHOJUTcEblgatr/IhdhHliT3VVwcImXh35Mz297PAXE4yFM4eYWUQ==}

  /@databases/shared/3.0.1:
    resolution: {integrity: sha512-1e4475XBUuNIoR5zd7MplJ316hqqWRchZDEC0jB5O3D5i4dCTDuQVQuW14FYFyCvOays692BHZf41FUZH4bEyA==}
    dependencies:
      '@databases/connection-pool': 1.1.0
      '@databases/lock': 2.1.0
      '@databases/queue': 1.0.1
      '@databases/split-sql-query': 1.0.3_@databases+sql@3.2.0
      '@databases/sql': 3.2.0
      cuid: 2.1.8

  /@databases/split-sql-query/1.0.3_@databases+sql@3.2.0:
    resolution: {integrity: sha512-Q3UYX85e34yE9KXa095AJtJhBQ0NpLfC0kS9ydFKuNB25cto4YddY52RuXN81m2t0pS1Atg31ylNpKfNCnUPdA==}
    peerDependencies:
      '@databases/sql': '*'
    dependencies:
      '@databases/sql': 3.2.0

  /@databases/sql/3.2.0:
    resolution: {integrity: sha512-xQZzKIa0lvcdo0MYxnyFMVS1TRla9lpDSCYkobJl19vQEOJ9TqE4o8QBGRJNUfhSkbQIWyvMeBl3KBBbqyUVQQ==}

  /@databases/sqlite/4.0.2:
    resolution: {integrity: sha512-fxmqGbJ/R0gL+H/I2hEqVblAv4Zqyqw4m4btDple6h+WDOQm5T7s2Z8ubMSsRKvg3t20EKOVNgyvY2u38rtkrQ==}
    dependencies:
      '@databases/escape-identifier': 1.0.3
      '@databases/sql': 3.2.0
      '@types/sqlite3': 3.1.8
      sqlite3: 5.1.2
      then-queue: 1.3.0
    transitivePeerDependencies:
      - bluebird
      - encoding
      - supports-color

  /@databases/validate-unicode/1.0.0:
    resolution: {integrity: sha512-dLKqxGcymeVwEb/6c44KjOnzaAafFf0Wxa8xcfEjx/qOl3rdijsKYBAtIGhtVtOlpPf/PFKfgTuFurSPn/3B/g==}

  /@emotion/babel-plugin/11.10.5_@babel+core@7.20.2:
    resolution: {integrity: sha512-xE7/hyLHJac7D2Ve9dKroBBZqBT7WuPQmWcq7HSGb84sUuP4mlOWoB8dvVfD9yk5DHkU1m6RW7xSoDtnQHNQeA==}
    peerDependencies:
      '@babel/core': ^7.0.0
    dependencies:
      '@babel/core': 7.20.2
      '@babel/helper-module-imports': 7.18.6
      '@babel/plugin-syntax-jsx': 7.18.6_@babel+core@7.20.2
      '@babel/runtime': 7.20.1
      '@emotion/hash': 0.9.0
      '@emotion/memoize': 0.8.0
      '@emotion/serialize': 1.1.1
      babel-plugin-macros: 3.1.0
      convert-source-map: 1.9.0
      escape-string-regexp: 4.0.0
      find-root: 1.1.0
      source-map: 0.5.7
      stylis: 4.1.3
    dev: false

  /@emotion/cache/11.10.5:
    resolution: {integrity: sha512-dGYHWyzTdmK+f2+EnIGBpkz1lKc4Zbj2KHd4cX3Wi8/OWr5pKslNjc3yABKH4adRGCvSX4VDC0i04mrrq0aiRA==}
    dependencies:
      '@emotion/memoize': 0.8.0
      '@emotion/sheet': 1.2.1
      '@emotion/utils': 1.2.0
      '@emotion/weak-memoize': 0.3.0
      stylis: 4.1.3
    dev: false

  /@emotion/hash/0.9.0:
    resolution: {integrity: sha512-14FtKiHhy2QoPIzdTcvh//8OyBlknNs2nXRwIhG904opCby3l+9Xaf/wuPvICBF0rc1ZCNBd3nKe9cd2mecVkQ==}
    dev: false

  /@emotion/is-prop-valid/1.2.0:
    resolution: {integrity: sha512-3aDpDprjM0AwaxGE09bOPkNxHpBd+kA6jty3RnaEXdweX1DF1U3VQpPYb0g1IStAuK7SVQ1cy+bNBBKp4W3Fjg==}
    dependencies:
      '@emotion/memoize': 0.8.0
    dev: false

  /@emotion/memoize/0.8.0:
    resolution: {integrity: sha512-G/YwXTkv7Den9mXDO7AhLWkE3q+I92B+VqAE+dYG4NGPaHZGvt3G8Q0p9vmE+sq7rTGphUbAvmQ9YpbfMQGGlA==}
    dev: false

  /@emotion/react/11.10.5_3lzqd2prgnu7gkxqqdmtvzna5u:
    resolution: {integrity: sha512-TZs6235tCJ/7iF6/rvTaOH4oxQg2gMAcdHemjwLKIjKz4rRuYe1HJ2TQJKnAcRAfOUDdU8XoDadCe1rl72iv8A==}
    peerDependencies:
      '@babel/core': ^7.0.0
      '@types/react': '*'
      react: '>=16.8.0'
    peerDependenciesMeta:
      '@babel/core':
        optional: true
      '@types/react':
        optional: true
    dependencies:
      '@babel/core': 7.20.2
      '@babel/runtime': 7.20.1
      '@emotion/babel-plugin': 11.10.5_@babel+core@7.20.2
      '@emotion/cache': 11.10.5
      '@emotion/serialize': 1.1.1
      '@emotion/use-insertion-effect-with-fallbacks': 1.0.0_react@18.2.0
      '@emotion/utils': 1.2.0
      '@emotion/weak-memoize': 0.3.0
      hoist-non-react-statics: 3.3.2
      react: 18.2.0
    dev: false

  /@emotion/serialize/1.1.1:
    resolution: {integrity: sha512-Zl/0LFggN7+L1liljxXdsVSVlg6E/Z/olVWpfxUTxOAmi8NU7YoeWeLfi1RmnB2TATHoaWwIBRoL+FvAJiTUQA==}
    dependencies:
      '@emotion/hash': 0.9.0
      '@emotion/memoize': 0.8.0
      '@emotion/unitless': 0.8.0
      '@emotion/utils': 1.2.0
      csstype: 3.1.1
    dev: false

  /@emotion/sheet/1.2.1:
    resolution: {integrity: sha512-zxRBwl93sHMsOj4zs+OslQKg/uhF38MB+OMKoCrVuS0nyTkqnau+BM3WGEoOptg9Oz45T/aIGs1qbVAsEFo3nA==}
    dev: false

  /@emotion/styled/11.10.5_ppx5djbehzu6mud6n44ek3p3mi:
    resolution: {integrity: sha512-8EP6dD7dMkdku2foLoruPCNkRevzdcBaY6q0l0OsbyJK+x8D9HWjX27ARiSIKNF634hY9Zdoedh8bJCiva8yZw==}
    peerDependencies:
      '@babel/core': ^7.0.0
      '@emotion/react': ^11.0.0-rc.0
      '@types/react': '*'
      react: '>=16.8.0'
    peerDependenciesMeta:
      '@babel/core':
        optional: true
      '@types/react':
        optional: true
    dependencies:
      '@babel/core': 7.20.2
      '@babel/runtime': 7.20.1
      '@emotion/babel-plugin': 11.10.5_@babel+core@7.20.2
      '@emotion/is-prop-valid': 1.2.0
      '@emotion/react': 11.10.5_3lzqd2prgnu7gkxqqdmtvzna5u
      '@emotion/serialize': 1.1.1
      '@emotion/use-insertion-effect-with-fallbacks': 1.0.0_react@18.2.0
      '@emotion/utils': 1.2.0
      react: 18.2.0
    dev: false

  /@emotion/unitless/0.8.0:
    resolution: {integrity: sha512-VINS5vEYAscRl2ZUDiT3uMPlrFQupiKgHz5AA4bCH1miKBg4qtwkim1qPmJj/4WG6TreYMY111rEFsjupcOKHw==}
    dev: false

  /@emotion/use-insertion-effect-with-fallbacks/1.0.0_react@18.2.0:
    resolution: {integrity: sha512-1eEgUGmkaljiBnRMTdksDV1W4kUnmwgp7X9G8B++9GYwl1lUdqSndSriIrTJ0N7LQaoauY9JJ2yhiOYK5+NI4A==}
    peerDependencies:
      react: '>=16.8.0'
    dependencies:
      react: 18.2.0
    dev: false

  /@emotion/utils/1.2.0:
    resolution: {integrity: sha512-sn3WH53Kzpw8oQ5mgMmIzzyAaH2ZqFEbozVVBSYp538E06OSE6ytOp7pRAjNQR+Q/orwqdQYJSe2m3hCOeznkw==}
    dev: false

  /@emotion/weak-memoize/0.3.0:
    resolution: {integrity: sha512-AHPmaAx+RYfZz0eYu6Gviiagpmiyw98ySSlQvCUhVGDRtDFe4DBS0x1bSjdF3gqUDYOczB+yYvBTtEylYSdRhg==}
    dev: false

  /@esbuild/android-arm/0.15.13:
    resolution: {integrity: sha512-RY2fVI8O0iFUNvZirXaQ1vMvK0xhCcl0gqRj74Z6yEiO1zAUa7hbsdwZM1kzqbxHK7LFyMizipfXT3JME+12Hw==}
    engines: {node: '>=12'}
    cpu: [arm]
    os: [android]
    requiresBuild: true
    dev: true
    optional: true

  /@esbuild/linux-loong64/0.15.13:
    resolution: {integrity: sha512-+BoyIm4I8uJmH/QDIH0fu7MG0AEx9OXEDXnqptXCwKOlOqZiS4iraH1Nr7/ObLMokW3sOCeBNyD68ATcV9b9Ag==}
    engines: {node: '>=12'}
    cpu: [loong64]
    os: [linux]
    requiresBuild: true
    dev: true
    optional: true

  /@eslint/eslintrc/1.3.3:
    resolution: {integrity: sha512-uj3pT6Mg+3t39fvLrj8iuCIJ38zKO9FpGtJ4BBJebJhEwjoT+KLVNCcHT5QC9NGRIEi7fZ0ZR8YRb884auB4Lg==}
    engines: {node: ^12.22.0 || ^14.17.0 || >=16.0.0}
    dependencies:
      ajv: 6.12.6
      debug: 4.3.4
      espree: 9.4.1
      globals: 13.17.0
      ignore: 5.2.0
      import-fresh: 3.3.0
      js-yaml: 4.1.0
      minimatch: 3.1.2
      strip-json-comments: 3.1.1
    transitivePeerDependencies:
      - supports-color
    dev: true

  /@fastify/accept-negotiator/1.0.0:
    resolution: {integrity: sha512-4R/N2KfYeld7A5LGkai+iUFMahXcxxYbDp+XS2B1yuL3cdmZLJ9TlCnNzT3q5xFTqsYm0GPpinLUwfSwjcVjyA==}
    engines: {node: '>=14'}

  /@fastify/accepts/4.0.1:
    resolution: {integrity: sha512-ekyareDwz1i9mNXOdX8Mh1DRU/vDuAf0ht7pvf2vs95/4gYKj54Viztpcb+v745Rgxlq6I+U3n+iO3OiKYcaaQ==}
    dependencies:
      accepts: 1.3.8
      fastify-plugin: 4.3.0
    dev: false

  /@fastify/ajv-compiler/3.4.0:
    resolution: {integrity: sha512-69JnK7Cot+ktn7LD5TikP3b7psBPX55tYpQa8WSumt8r117PCa2zwHnImfBtRWYExreJlI48hr0WZaVrTBGj7w==}
    dependencies:
      ajv: 8.11.0
      ajv-formats: 2.1.1_ajv@8.11.0
      fast-uri: 2.1.0

  /@fastify/basic-auth/4.0.0:
    resolution: {integrity: sha512-qx8n2BTutuCmzMw/7yQmvr1MOsCmasV/CljYg2CCBgAi4ljps627a6FpFX+xFj5wfjmYrvZQRcCMP5Oa67CJpA==}
    dependencies:
      basic-auth: 2.0.1
      fastify-plugin: 3.0.1
      http-errors: 2.0.0
    dev: false

  /@fastify/cookie/8.3.0:
    resolution: {integrity: sha512-P9hY9GO11L20TnZ33XN3i0bt+3x0zaT7S0ohAzWO950E9PB2xnNhLYzPFJIGFi5AVN0yr5+/iZhWxeYvR6KCzg==}
    dependencies:
      cookie: 0.5.0
      fastify-plugin: 4.3.0
    dev: true

  /@fastify/cors/8.1.1:
    resolution: {integrity: sha512-YpkNonoJtn7Zcq2uyh0bFPcjW+njWZ9rz5gl8o5NDUvpBIPjg5m/3IHvsq91Pp/fFhLL7XgVOUyk+gMl8tb5FQ==}
    dependencies:
      fastify-plugin: 4.3.0
      mnemonist: 0.39.4
    dev: false

  /@fastify/deepmerge/1.1.0:
    resolution: {integrity: sha512-E8Hfdvs1bG6u0N4vN5Nty6JONUfTdOciyD5rn8KnEsLKIenvOVcr210BQR9t34PRkNyjqnMLGk3e0BsaxRdL+g==}

  /@fastify/error/3.0.0:
    resolution: {integrity: sha512-dPRyT40GiHRzSCll3/Jn2nPe25+E1VXc9tDwRAIKwFCxd5Np5wzgz1tmooWG3sV0qKgrBibihVoCna2ru4SEFg==}

  /@fastify/fast-json-stringify-compiler/4.1.0:
    resolution: {integrity: sha512-cTKBV2J9+u6VaKDhX7HepSfPSzw+F+TSd+k0wzifj4rG+4E5PjSFJCk19P8R6tr/72cuzgGd+mbB3jFT6lvAgw==}
    dependencies:
      fast-json-stringify: 5.4.0

  /@fastify/jwt/6.3.2:
    resolution: {integrity: sha512-LD41UNS55o1HyUlCiR1G2fDtqebvsSaxfWsVuerSLmyGWbCjfzNOPjEs4yUvMj2NjbV73ZzR3ZtR64vr1TeFYA==}
    dependencies:
      '@fastify/error': 3.0.0
      '@lukeed/ms': 2.0.1
      fast-jwt: 1.7.1
      fastify-plugin: 4.3.0
      steed: 1.1.3
    dev: false

  /@fastify/pre-commit/2.0.2:
    resolution: {integrity: sha512-NCruP+jjsaj+kwDKAS1zQc2XVCVcBPnH2q4cYbgzoUqvblmXE/SD0MaVgZ4o9MUMnCG+z1YLBGJb1eXNi0SEUw==}
    requiresBuild: true
    dependencies:
      cross-spawn: 7.0.3
      which: 2.0.2
    dev: true

  /@fastify/restartable/1.3.1:
    resolution: {integrity: sha512-oKcCi+k7p8XMvadGJodGhI2uPAHdYF1iMC3p5vjwsCg/X+BNbhgIj+GoOYE/saFrXZHWiL/iBpvmfv1wt17l3A==}
    dependencies:
      '@fastify/error': 3.0.0
      fastify: 4.9.2
    transitivePeerDependencies:
      - supports-color
    dev: false

  /@fastify/session/10.0.2:
    resolution: {integrity: sha512-MLwNJ1VRXK7Fkn6Q8lBLaI4vLRp8dSrUOT6ca/uQCwMI2ZwfNA9WJN2Rq60kph0Cuxg/7XqRsxofE8QpxRBfag==}
    dependencies:
      fastify-plugin: 4.3.0
      safe-stable-stringify: 2.4.1
    dev: true

  /@fastify/static/6.5.0:
    resolution: {integrity: sha512-WEk6iqgejA6ivjkvbJ47A+uMci225z5lZwLXCXZS3ZYR/kYje1gzzarkKKGL6TWpBw6smkOzxA7dfEoY0347Nw==}
    dependencies:
      '@fastify/accept-negotiator': 1.0.0
      content-disposition: 0.5.4
      fastify-plugin: 4.3.0
      glob: 8.0.3
      p-limit: 3.1.0
      readable-stream: 4.2.0
      send: 0.18.0
    transitivePeerDependencies:
      - supports-color

  /@fastify/swagger-ui/1.2.0:
    resolution: {integrity: sha512-6ciMuZ/D0Hm2zwRIk5hGxpu4tmgMoBnPwIA4jMCoZngE9kvwg3avXAFZORyTENBJQYwncAFT43z+itW1ubp77Q==}
    dependencies:
      '@fastify/static': 6.5.0
      fastify-plugin: 4.3.0
      openapi-types: 12.0.2
      rfdc: 1.3.0
      yaml: 2.1.3
    transitivePeerDependencies:
      - supports-color
    dev: false

  /@fastify/swagger/8.1.0:
    resolution: {integrity: sha512-i0keOF4O8x/02vk2QV2raWEB4TdSnEob5IWpOerq2VRyIV0W2jtq2Ujr5bSzmlg3ZiGM/t6rBfkfRTIez7YAXA==}
    dependencies:
      fastify-plugin: 4.3.0
      json-schema-resolver: 2.0.0
      openapi-types: 12.0.2
      rfdc: 1.3.0
      yaml: 2.1.3
    transitivePeerDependencies:
      - supports-color
    dev: false

  /@fastify/under-pressure/8.1.0:
    resolution: {integrity: sha512-2Nm0UyVxTdssvNTbYVZFSH4C2LwgQcphOxgX6hIQce8jH1sm1gx/wusDBr6+0lyzwE06V537kwA7JeAvysK3xw==}
    dependencies:
      '@fastify/error': 3.0.0
      fastify-plugin: 4.3.0
    dev: false

  /@fastify/websocket/7.1.1:
    resolution: {integrity: sha512-8lvB/E6p/o3MlmHzM2NJ19ixteI6Ckw0xOebLfoHoORPmpvCWqSp8+HLz4Gc6HrChH4vM9VcSWAK8jYuTT08hQ==}
    dependencies:
      fastify-plugin: 4.3.0
      ws: 8.11.0
    transitivePeerDependencies:
      - bufferutil
      - utf-8-validate

  /@gar/promisify/1.1.3:
    resolution: {integrity: sha512-k2Ty1JcVojjJFwrg/ThKi2ujJ7XNLYaFGNB/bWT9wGR+oSMJHMa5w+CUq6p/pVrKeNNgA7pCqEcjSnHVoqJQFw==}
    optional: true

<<<<<<< HEAD
  /@graphiql/react/0.13.7_tzcj7wyg7rp7mghrqu75lokvou:
=======
  /@graphiql/react/0.13.7_yewmqbb5aeictmbtanzutcp6ly:
>>>>>>> 124af50d
    resolution: {integrity: sha512-mI+6mXd9AJFDJy39VuZGxCiVLvmBe2XoNidbN3lXgTLe689RZKifPaUw41USitQOu20sASoYDfzJ8i98G4urow==}
    peerDependencies:
      graphql: ^15.5.0 || ^16.0.0
      react: ^16.8.0 || ^17.0.0 || ^18.0.0
      react-dom: ^16.8.0 || ^17.0.0 || ^18.0.0
    dependencies:
      '@graphiql/toolkit': 0.8.0_graphql@16.6.0
      '@reach/combobox': 0.17.0_biqbaboplfbrettd7655fr4n2y
<<<<<<< HEAD
      '@reach/dialog': 0.17.0_biqbaboplfbrettd7655fr4n2y
=======
      '@reach/dialog': 0.17.0_2zx2umvpluuhvlq44va5bta2da
>>>>>>> 124af50d
      '@reach/listbox': 0.17.0_biqbaboplfbrettd7655fr4n2y
      '@reach/menu-button': 0.17.0_pumtretovylab5lwhztzjp2kuy
      '@reach/tooltip': 0.17.0_biqbaboplfbrettd7655fr4n2y
      '@reach/visually-hidden': 0.17.0_biqbaboplfbrettd7655fr4n2y
      codemirror: 5.65.9
      codemirror-graphql: 2.0.2_ar7tylx7sosddrxmqpjfntlg3a
      copy-to-clipboard: 3.3.2
      graphql: 16.6.0
      graphql-language-service: 5.1.0_graphql@16.6.0
      markdown-it: 12.3.2
      react: 18.2.0
      react-dom: 18.2.0_react@18.2.0
      set-value: 4.1.0
    transitivePeerDependencies:
      - '@codemirror/language'
      - '@types/node'
      - '@types/react'
      - graphql-ws
      - react-is
    dev: true

  /@graphiql/toolkit/0.8.0_graphql@16.6.0:
    resolution: {integrity: sha512-DbMFhEKejpPzB6k8W3Mj+Rl8geXiw49USDF9Wdi06EEk1XLVh1iebDqveYY+4lViITsV4+BeGikxlqi8umfP4g==}
    peerDependencies:
      graphql: ^15.5.0 || ^16.0.0
      graphql-ws: '>= 4.5.0'
    peerDependenciesMeta:
      graphql-ws:
        optional: true
    dependencies:
      '@n1ru4l/push-pull-async-iterable-iterator': 3.2.0
      graphql: 16.6.0
      meros: 1.2.1
    transitivePeerDependencies:
      - '@types/node'
    dev: true

  /@graphql-typed-document-node/core/3.1.1_graphql@16.6.0:
    resolution: {integrity: sha512-NQ17ii0rK1b34VZonlmT2QMJFI70m0TRwbknO/ihlbatXyaktDhN/98vBiUU6kNBPljqGqyIrl2T4nY2RpFANg==}
    peerDependencies:
      graphql: ^0.8.0 || ^0.9.0 || ^0.10.0 || ^0.11.0 || ^0.12.0 || ^0.13.0 || ^14.0.0 || ^15.0.0 || ^16.0.0
    dependencies:
      graphql: 16.6.0

  /@humanwhocodes/config-array/0.11.7:
    resolution: {integrity: sha512-kBbPWzN8oVMLb0hOUYXhmxggL/1cJE6ydvjDIGi9EnAGUyA7cLVKQg+d/Dsm+KZwx2czGHrCmMVLiyg8s5JPKw==}
    engines: {node: '>=10.10.0'}
    dependencies:
      '@humanwhocodes/object-schema': 1.2.1
      debug: 4.3.4
      minimatch: 3.1.2
    transitivePeerDependencies:
      - supports-color
    dev: true

  /@humanwhocodes/module-importer/1.0.1:
    resolution: {integrity: sha512-bxveV4V8v5Yb4ncFTT3rPSgZBOpCkjfK0y4oVVVJwIuDVBRMDXrPyXRL988i5ap9m9bnyEEjWfm5WkBmtffLfA==}
    engines: {node: '>=12.22'}
    dev: true

  /@humanwhocodes/object-schema/1.2.1:
    resolution: {integrity: sha512-ZnQMnLV4e7hDlUvw8H+U8ASL02SS2Gn6+9Ac3wGGLIe7+je2AeAOxPY+izIPJDfFDb7eDjev0Us8MO1iFRN8hA==}
    dev: true

  /@iarna/toml/2.2.5:
    resolution: {integrity: sha512-trnsAYxU3xnS1gPHPyU961coFyLkh4gAD/0zQ5mymY4yOZ+CYvsPqUbOFSw0aDM4y0tV7tiFxL/1XfXPNC6IPg==}
    dev: false

  /@ioredis/commands/1.2.0:
    resolution: {integrity: sha512-Sx1pU8EM64o2BrqNpEO1CNLtKQwyhuXuqyfH7oGKCk+1a33d2r5saW8zNwm3j6BTExtjrv2BxTgzzkMwts6vGg==}

  /@istanbuljs/load-nyc-config/1.1.0:
    resolution: {integrity: sha512-VjeHSlIzpv/NyD3N0YuHfXOPDIixcA1q2ZV98wsMqcYlPmv2n3Yb2lYP9XMElnaFVXg5A7YLTeLu6V84uQDjmQ==}
    engines: {node: '>=8'}
    dependencies:
      camelcase: 5.3.1
      find-up: 4.1.0
      get-package-type: 0.1.0
      js-yaml: 3.14.1
      resolve-from: 5.0.0
    dev: true

  /@istanbuljs/schema/0.1.3:
    resolution: {integrity: sha512-ZXRY4jNvVgSVQ8DL3LTcakaAtXwTVUxE81hslsyD2AtoXW/wVob10HkOJ1X/pAlcI7D+2YoZKg5do8G/w6RYgA==}
    engines: {node: '>=8'}
    dev: true

  /@jridgewell/gen-mapping/0.1.1:
    resolution: {integrity: sha512-sQXCasFk+U8lWYEe66WxRDOE9PjVz4vSM51fTu3Hw+ClTpUSQb718772vH3pyS5pShp6lvQM7SxgIDXXXmOX7w==}
    engines: {node: '>=6.0.0'}
    dependencies:
      '@jridgewell/set-array': 1.1.2
      '@jridgewell/sourcemap-codec': 1.4.14

  /@jridgewell/gen-mapping/0.3.2:
    resolution: {integrity: sha512-mh65xKQAzI6iBcFzwv28KVWSmCkdRBWoOh+bYQGW3+6OZvbbN3TqMGo5hqYxQniRcH9F2VZIoJCm4pa3BPDK/A==}
    engines: {node: '>=6.0.0'}
    dependencies:
      '@jridgewell/set-array': 1.1.2
      '@jridgewell/sourcemap-codec': 1.4.14
      '@jridgewell/trace-mapping': 0.3.17

  /@jridgewell/resolve-uri/3.1.0:
    resolution: {integrity: sha512-F2msla3tad+Mfht5cJq7LSXcdudKTWCVYUgw6pLFOOHSTtZlj6SWNYAp+AhuqLmWdBO2X5hPrLcu8cVP8fy28w==}
    engines: {node: '>=6.0.0'}

  /@jridgewell/set-array/1.1.2:
    resolution: {integrity: sha512-xnkseuNADM0gt2bs+BvhO0p78Mk762YnZdsuzFV018NoG1Sj1SCQvpSqa7XUaTam5vAGasABV9qXASMKnFMwMw==}
    engines: {node: '>=6.0.0'}

  /@jridgewell/sourcemap-codec/1.4.14:
    resolution: {integrity: sha512-XPSJHWmi394fuUuzDnGz1wiKqWfo1yXecHQMRf2l6hztTO+nPru658AyDngaBe7isIxEkRsPR3FZh+s7iVa4Uw==}

  /@jridgewell/trace-mapping/0.3.17:
    resolution: {integrity: sha512-MCNzAp77qzKca9+W/+I0+sEpaUnZoeasnghNeVc41VZCEKaCH73Vq3BZZ/SzWIgrqE4H4ceI+p+b6C0mHf9T4g==}
    dependencies:
      '@jridgewell/resolve-uri': 3.1.0
      '@jridgewell/sourcemap-codec': 1.4.14

  /@lezer/common/1.0.1:
    resolution: {integrity: sha512-8TR5++Q/F//tpDsLd5zkrvEX5xxeemafEaek7mUp7Y+bI8cKQXdSqhzTOBaOogETcMOVr0pT3BBPXp13477ciw==}
    dev: true

  /@lezer/highlight/1.1.2:
    resolution: {integrity: sha512-CAun1WR1glxG9ZdOokTZwXbcwB7PXkIEyZRUMFBVwSrhTcogWq634/ByNImrkUnQhjju6xsIaOBIxvcRJtplXQ==}
    dependencies:
      '@lezer/common': 1.0.1
    dev: true

  /@lezer/lr/1.2.3:
    resolution: {integrity: sha512-qpB7rBzH8f6Mzjv2AVZRahcm+2Cf7nbIH++uXbvVOL1yIRvVWQ3HAM/saeBLCyz/togB7LGo76qdJYL1uKQlqA==}
    dependencies:
      '@lezer/common': 1.0.1
    dev: true

  /@lukeed/ms/2.0.1:
    resolution: {integrity: sha512-Xs/4RZltsAL7pkvaNStUQt7netTkyxrS0K+RILcVr3TRMS/ToOg4I6uNfhB9SlGsnWBym4U+EaXq0f0cEMNkHA==}
    engines: {node: '>=8'}
    dev: false

  /@mapbox/node-pre-gyp/1.0.10:
    resolution: {integrity: sha512-4ySo4CjzStuprMwk35H5pPbkymjv1SF3jGLj6rAHp/xT/RF7TL7bd9CTm1xDY49K2qF7jmR/g7k+SkLETP6opA==}
    hasBin: true
    dependencies:
      detect-libc: 2.0.1
      https-proxy-agent: 5.0.1
      make-dir: 3.1.0
      node-fetch: 2.6.7
      nopt: 5.0.0
      npmlog: 5.0.1
      rimraf: 3.0.2
      semver: 7.3.8
      tar: 6.1.12
    transitivePeerDependencies:
      - encoding
      - supports-color

  /@matteo.collina/worker/3.0.0:
    resolution: {integrity: sha512-Y9K6EmDatDDsNXMZBdT/dBsGPRg2sMI5KbApdVZOVSwsNRLZLN/MRrhaU38IlQcjUL/iVwICPA//uqmxnPmEfw==}
    engines: {node: '>= 15.5.0'}
    requiresBuild: true
    dependencies:
      bindings: 1.5.0
    dev: false
    optional: true

  /@mui/base/5.0.0-alpha.104_biqbaboplfbrettd7655fr4n2y:
    resolution: {integrity: sha512-tQPxZTzfYMwxYfKhEwufbTfdLpNjFdW7bXq6dK0j8651AAyZL4M8wynWUQ98hH1362R26mZFhVxHB2UD9t7VuA==}
    engines: {node: '>=12.0.0'}
    peerDependencies:
      '@types/react': ^17.0.0 || ^18.0.0
      react: ^17.0.0 || ^18.0.0
      react-dom: ^17.0.0 || ^18.0.0
    peerDependenciesMeta:
      '@types/react':
        optional: true
    dependencies:
      '@babel/runtime': 7.20.1
      '@emotion/is-prop-valid': 1.2.0
      '@mui/types': 7.2.0
      '@mui/utils': 5.10.9_react@18.2.0
      '@popperjs/core': 2.11.6
      clsx: 1.2.1
      prop-types: 15.8.1
      react: 18.2.0
      react-dom: 18.2.0_react@18.2.0
      react-is: 18.2.0
    dev: false

  /@mui/core-downloads-tracker/5.10.12:
    resolution: {integrity: sha512-cR8lOS606G++iVHR8I6ySgMAEiPoA3DxO/nLeqiv7w7d1707kvKoV4/7SWjh4ui+kHb052xlf/G196q2EKx31w==}
    dev: false

  /@mui/icons-material/5.10.9_mo5gypylvz6jbywgfdwdjppqyu:
    resolution: {integrity: sha512-sqClXdEM39WKQJOQ0ZCPTptaZgqwibhj2EFV9N0v7BU1PO8y4OcX/a2wIQHn4fNuDjIZktJIBrmU23h7aqlGgg==}
    engines: {node: '>=12.0.0'}
    peerDependencies:
      '@mui/material': ^5.0.0
      '@types/react': ^17.0.0 || ^18.0.0
      react: ^17.0.0 || ^18.0.0
    peerDependenciesMeta:
      '@types/react':
        optional: true
    dependencies:
      '@babel/runtime': 7.20.1
      '@mui/material': 5.10.12_5rzy53przelm5jchjmb5vr6dxy
      react: 18.2.0
    dev: false

  /@mui/material/5.10.12_5rzy53przelm5jchjmb5vr6dxy:
    resolution: {integrity: sha512-rG9ZTkG9qUwujyAY1I+uQAa9pkGdsWY3KN+wvS/6H6ZbYIA06QRwmig6ySC6LbeB3WL/I/1ngwJqWX7nfINSbA==}
    engines: {node: '>=12.0.0'}
    peerDependencies:
      '@emotion/react': ^11.5.0
      '@emotion/styled': ^11.3.0
      '@types/react': ^17.0.0 || ^18.0.0
      react: ^17.0.0 || ^18.0.0
      react-dom: ^17.0.0 || ^18.0.0
    peerDependenciesMeta:
      '@emotion/react':
        optional: true
      '@emotion/styled':
        optional: true
      '@types/react':
        optional: true
    dependencies:
      '@babel/runtime': 7.20.1
      '@emotion/react': 11.10.5_3lzqd2prgnu7gkxqqdmtvzna5u
      '@emotion/styled': 11.10.5_ppx5djbehzu6mud6n44ek3p3mi
      '@mui/base': 5.0.0-alpha.104_biqbaboplfbrettd7655fr4n2y
      '@mui/core-downloads-tracker': 5.10.12
      '@mui/system': 5.10.12_dovxhg2tvkkxkdnqyoum6wzcxm
      '@mui/types': 7.2.0
      '@mui/utils': 5.10.9_react@18.2.0
      '@types/react-transition-group': 4.4.5
      clsx: 1.2.1
      csstype: 3.1.1
      prop-types: 15.8.1
      react: 18.2.0
      react-dom: 18.2.0_react@18.2.0
      react-is: 18.2.0
      react-transition-group: 4.4.5_biqbaboplfbrettd7655fr4n2y
    dev: false

  /@mui/material/5.10.12_sogmqz4enknxtkxk3k5s6bqwnq:
    resolution: {integrity: sha512-rG9ZTkG9qUwujyAY1I+uQAa9pkGdsWY3KN+wvS/6H6ZbYIA06QRwmig6ySC6LbeB3WL/I/1ngwJqWX7nfINSbA==}
    engines: {node: '>=12.0.0'}
    peerDependencies:
      '@emotion/react': ^11.5.0
      '@emotion/styled': ^11.3.0
      '@types/react': ^17.0.0 || ^18.0.0
      react: ^17.0.0 || ^18.0.0
      react-dom: ^17.0.0 || ^18.0.0
    peerDependenciesMeta:
      '@emotion/react':
        optional: true
      '@emotion/styled':
        optional: true
      '@types/react':
        optional: true
    dependencies:
      '@babel/runtime': 7.20.1
      '@emotion/react': 11.10.5_3lzqd2prgnu7gkxqqdmtvzna5u
      '@mui/base': 5.0.0-alpha.104_biqbaboplfbrettd7655fr4n2y
      '@mui/core-downloads-tracker': 5.10.12
      '@mui/system': 5.10.12_hp5f5nkljdiwilp4rgxyefcplu
      '@mui/types': 7.2.0
      '@mui/utils': 5.10.9_react@18.2.0
      '@types/react-transition-group': 4.4.5
      clsx: 1.2.1
      csstype: 3.1.1
      prop-types: 15.8.1
      react: 18.2.0
      react-dom: 18.2.0_react@18.2.0
      react-is: 18.2.0
      react-transition-group: 4.4.5_biqbaboplfbrettd7655fr4n2y
    dev: false

  /@mui/private-theming/5.10.9_react@18.2.0:
    resolution: {integrity: sha512-BN7/CnsVPVyBaQpDTij4uV2xGYHHHhOgpdxeYLlIu+TqnsVM7wUeF+37kXvHovxM6xmL5qoaVUD98gDC0IZnHg==}
    engines: {node: '>=12.0.0'}
    peerDependencies:
      '@types/react': ^17.0.0 || ^18.0.0
      react: ^17.0.0 || ^18.0.0
    peerDependenciesMeta:
      '@types/react':
        optional: true
    dependencies:
      '@babel/runtime': 7.20.1
      '@mui/utils': 5.10.9_react@18.2.0
      prop-types: 15.8.1
      react: 18.2.0
    dev: false

  /@mui/styled-engine/5.10.8_dovxhg2tvkkxkdnqyoum6wzcxm:
    resolution: {integrity: sha512-w+y8WI18EJV6zM/q41ug19cE70JTeO6sWFsQ7tgePQFpy6ToCVPh0YLrtqxUZXSoMStW5FMw0t9fHTFAqPbngw==}
    engines: {node: '>=12.0.0'}
    peerDependencies:
      '@emotion/react': ^11.4.1
      '@emotion/styled': ^11.3.0
      react: ^17.0.0 || ^18.0.0
    peerDependenciesMeta:
      '@emotion/react':
        optional: true
      '@emotion/styled':
        optional: true
    dependencies:
      '@babel/runtime': 7.20.1
      '@emotion/cache': 11.10.5
      '@emotion/react': 11.10.5_3lzqd2prgnu7gkxqqdmtvzna5u
      '@emotion/styled': 11.10.5_ppx5djbehzu6mud6n44ek3p3mi
      csstype: 3.1.1
      prop-types: 15.8.1
      react: 18.2.0
    dev: false

  /@mui/styled-engine/5.10.8_hp5f5nkljdiwilp4rgxyefcplu:
    resolution: {integrity: sha512-w+y8WI18EJV6zM/q41ug19cE70JTeO6sWFsQ7tgePQFpy6ToCVPh0YLrtqxUZXSoMStW5FMw0t9fHTFAqPbngw==}
    engines: {node: '>=12.0.0'}
    peerDependencies:
      '@emotion/react': ^11.4.1
      '@emotion/styled': ^11.3.0
      react: ^17.0.0 || ^18.0.0
    peerDependenciesMeta:
      '@emotion/react':
        optional: true
      '@emotion/styled':
        optional: true
    dependencies:
      '@babel/runtime': 7.20.1
      '@emotion/cache': 11.10.5
      '@emotion/react': 11.10.5_3lzqd2prgnu7gkxqqdmtvzna5u
      csstype: 3.1.1
      prop-types: 15.8.1
      react: 18.2.0
    dev: false

  /@mui/system/5.10.12_dovxhg2tvkkxkdnqyoum6wzcxm:
    resolution: {integrity: sha512-9DcN3hF2KTTTpZ0K5Tn20B+Tz7tIqDmJLk1M6P0CYoAGUN/xrcF/6dn1zZ829rxE5tmauoDUekTfomrvPsvlSQ==}
    engines: {node: '>=12.0.0'}
    peerDependencies:
      '@emotion/react': ^11.5.0
      '@emotion/styled': ^11.3.0
      '@types/react': ^17.0.0 || ^18.0.0
      react: ^17.0.0 || ^18.0.0
    peerDependenciesMeta:
      '@emotion/react':
        optional: true
      '@emotion/styled':
        optional: true
      '@types/react':
        optional: true
    dependencies:
      '@babel/runtime': 7.20.1
      '@emotion/react': 11.10.5_3lzqd2prgnu7gkxqqdmtvzna5u
      '@emotion/styled': 11.10.5_ppx5djbehzu6mud6n44ek3p3mi
      '@mui/private-theming': 5.10.9_react@18.2.0
      '@mui/styled-engine': 5.10.8_dovxhg2tvkkxkdnqyoum6wzcxm
      '@mui/types': 7.2.0
      '@mui/utils': 5.10.9_react@18.2.0
      clsx: 1.2.1
      csstype: 3.1.1
      prop-types: 15.8.1
      react: 18.2.0
    dev: false

  /@mui/system/5.10.12_hp5f5nkljdiwilp4rgxyefcplu:
    resolution: {integrity: sha512-9DcN3hF2KTTTpZ0K5Tn20B+Tz7tIqDmJLk1M6P0CYoAGUN/xrcF/6dn1zZ829rxE5tmauoDUekTfomrvPsvlSQ==}
    engines: {node: '>=12.0.0'}
    peerDependencies:
      '@emotion/react': ^11.5.0
      '@emotion/styled': ^11.3.0
      '@types/react': ^17.0.0 || ^18.0.0
      react: ^17.0.0 || ^18.0.0
    peerDependenciesMeta:
      '@emotion/react':
        optional: true
      '@emotion/styled':
        optional: true
      '@types/react':
        optional: true
    dependencies:
      '@babel/runtime': 7.20.1
      '@emotion/react': 11.10.5_3lzqd2prgnu7gkxqqdmtvzna5u
      '@mui/private-theming': 5.10.9_react@18.2.0
      '@mui/styled-engine': 5.10.8_hp5f5nkljdiwilp4rgxyefcplu
      '@mui/types': 7.2.0
      '@mui/utils': 5.10.9_react@18.2.0
      clsx: 1.2.1
      csstype: 3.1.1
      prop-types: 15.8.1
      react: 18.2.0
    dev: false

  /@mui/types/7.2.0:
    resolution: {integrity: sha512-lGXtFKe5lp3UxTBGqKI1l7G8sE2xBik8qCfrLHD5olwP/YU0/ReWoWT7Lp1//ri32dK39oPMrJN8TgbkCSbsNA==}
    peerDependencies:
      '@types/react': '*'
    peerDependenciesMeta:
      '@types/react':
        optional: true
    dev: false

  /@mui/utils/5.10.9_react@18.2.0:
    resolution: {integrity: sha512-2tdHWrq3+WCy+G6TIIaFx3cg7PorXZ71P375ExuX61od1NOAJP1mK90VxQ8N4aqnj2vmO3AQDkV4oV2Ktvt4bA==}
    engines: {node: '>=12.0.0'}
    peerDependencies:
      react: ^17.0.0 || ^18.0.0
    dependencies:
      '@babel/runtime': 7.20.1
      '@types/prop-types': 15.7.5
      '@types/react-is': 17.0.3
      prop-types: 15.8.1
      react: 18.2.0
      react-is: 18.2.0
    dev: false

  /@n1ru4l/push-pull-async-iterable-iterator/3.2.0:
    resolution: {integrity: sha512-3fkKj25kEjsfObL6IlKPAlHYPq/oYwUkkQ03zsTTiDjD7vg/RxjdiLeCydqtxHZP0JgsXL3D/X5oAkMGzuUp/Q==}
    engines: {node: '>=12'}
    dev: true

  /@nodelib/fs.scandir/2.1.5:
    resolution: {integrity: sha512-vq24Bq3ym5HEQm2NKCr3yXDwjc7vTsEThRDnkp2DK9p1uqLR+DHurm/NOTo0KG7HYHU7eppKZj3MyqYuMBf62g==}
    engines: {node: '>= 8'}
    dependencies:
      '@nodelib/fs.stat': 2.0.5
      run-parallel: 1.2.0
    dev: true

  /@nodelib/fs.stat/2.0.5:
    resolution: {integrity: sha512-RkhPPp2zrqDAQA/2jNhnztcPAlv64XdhIp7a7454A5ovI7Bukxgt7MX7udwAu3zg1DcpPU0rz3VV1SeaqvY4+A==}
    engines: {node: '>= 8'}
    dev: true

  /@nodelib/fs.walk/1.2.8:
    resolution: {integrity: sha512-oGB+UxlgWcgQkgwo8GcEGwemoTFt3FIO9ababBmaGwXIoBKZ+GTy0pP185beGg7Llih/NSHSV2XAs1lnznocSg==}
    engines: {node: '>= 8'}
    dependencies:
      '@nodelib/fs.scandir': 2.1.5
      fastq: 1.13.0
    dev: true

  /@npmcli/fs/1.1.1:
    resolution: {integrity: sha512-8KG5RD0GVP4ydEzRn/I4BNDuxDtqVbOdm8675T49OIG/NGhaK0pjPX7ZcDlvKYbA+ulvVK3ztfcF4uBdOxuJbQ==}
    dependencies:
      '@gar/promisify': 1.1.3
      semver: 7.3.8
    optional: true

  /@npmcli/move-file/1.1.2:
    resolution: {integrity: sha512-1SUf/Cg2GzGDyaf15aR9St9TWlb+XvbZXWpDx8YKs7MLzMH/BCeopv+y9vzrzgkfykCGuWOlSu3mZhj2+FQcrg==}
    engines: {node: '>=10'}
    deprecated: This functionality has been moved to @npmcli/fs
    dependencies:
      mkdirp: 1.0.4
      rimraf: 3.0.2
    optional: true

  /@playwright/test/1.27.1:
    resolution: {integrity: sha512-mrL2q0an/7tVqniQQF6RBL2saskjljXzqNcCOVMUjRIgE6Y38nCNaP+Dc2FBW06bcpD3tqIws/HT9qiMHbNU0A==}
    engines: {node: '>=14'}
    hasBin: true
    dependencies:
      '@types/node': 18.11.9
      playwright-core: 1.27.1
    dev: true

  /@popperjs/core/2.11.6:
    resolution: {integrity: sha512-50/17A98tWUfQ176raKiOGXuYpLyyVMkxxG6oylzL3BPOlA6ADGdK7EYunSa4I064xerltq9TGXs8HmOk5E+vw==}
    dev: false

  /@reach/auto-id/0.17.0_biqbaboplfbrettd7655fr4n2y:
    resolution: {integrity: sha512-ud8iPwF52RVzEmkHq1twuqGuPA+moreumUHdtgvU3sr3/15BNhwp3KyDLrKKSz0LP1r3V4pSdyF9MbYM8BoSjA==}
    peerDependencies:
      react: ^16.8.0 || 17.x
      react-dom: ^16.8.0 || 17.x
    dependencies:
      '@reach/utils': 0.17.0_biqbaboplfbrettd7655fr4n2y
      react: 18.2.0
      react-dom: 18.2.0_react@18.2.0
      tslib: 2.4.1
    dev: true

  /@reach/combobox/0.17.0_biqbaboplfbrettd7655fr4n2y:
    resolution: {integrity: sha512-2mYvU5agOBCQBMdlM4cri+P1BbNwp05P1OuDyc33xJSNiBG7BMy4+ZSHJ0X4fyle6rHwSgCAOCLOeWV1XUYjoQ==}
    peerDependencies:
      react: ^16.8.0 || 17.x
      react-dom: ^16.8.0 || 17.x
    dependencies:
      '@reach/auto-id': 0.17.0_biqbaboplfbrettd7655fr4n2y
      '@reach/descendants': 0.17.0_biqbaboplfbrettd7655fr4n2y
      '@reach/popover': 0.17.0_biqbaboplfbrettd7655fr4n2y
      '@reach/portal': 0.17.0_biqbaboplfbrettd7655fr4n2y
      '@reach/utils': 0.17.0_biqbaboplfbrettd7655fr4n2y
      prop-types: 15.8.1
      react: 18.2.0
      react-dom: 18.2.0_react@18.2.0
      tiny-warning: 1.0.3
      tslib: 2.4.1
    dev: true

  /@reach/descendants/0.17.0_biqbaboplfbrettd7655fr4n2y:
    resolution: {integrity: sha512-c7lUaBfjgcmKFZiAWqhG+VnXDMEhPkI4kAav/82XKZD6NVvFjsQOTH+v3tUkskrAPV44Yuch0mFW/u5Ntifr7Q==}
    peerDependencies:
      react: ^16.8.0 || 17.x
      react-dom: ^16.8.0 || 17.x
    dependencies:
      '@reach/utils': 0.17.0_biqbaboplfbrettd7655fr4n2y
      react: 18.2.0
      react-dom: 18.2.0_react@18.2.0
      tslib: 2.4.1
    dev: true

<<<<<<< HEAD
  /@reach/dialog/0.17.0_biqbaboplfbrettd7655fr4n2y:
=======
  /@reach/dialog/0.17.0_2zx2umvpluuhvlq44va5bta2da:
>>>>>>> 124af50d
    resolution: {integrity: sha512-AnfKXugqDTGbeG3c8xDcrQDE4h9b/vnc27Sa118oQSquz52fneUeX9MeFb5ZEiBJK8T5NJpv7QUTBIKnFCAH5A==}
    peerDependencies:
      react: ^16.8.0 || 17.x
      react-dom: ^16.8.0 || 17.x
    dependencies:
      '@reach/portal': 0.17.0_biqbaboplfbrettd7655fr4n2y
      '@reach/utils': 0.17.0_biqbaboplfbrettd7655fr4n2y
      prop-types: 15.8.1
      react: 18.2.0
      react-dom: 18.2.0_react@18.2.0
<<<<<<< HEAD
      react-focus-lock: 2.9.1_react@18.2.0
      react-remove-scroll: 2.5.5_react@18.2.0
=======
      react-focus-lock: 2.9.1_fan5qbzahqtxlm5dzefqlqx5ia
      react-remove-scroll: 2.5.5_fan5qbzahqtxlm5dzefqlqx5ia
>>>>>>> 124af50d
      tslib: 2.4.1
    transitivePeerDependencies:
      - '@types/react'
    dev: true

  /@reach/dropdown/0.17.0_biqbaboplfbrettd7655fr4n2y:
    resolution: {integrity: sha512-qBTIGInhxtPHtdj4Pl2XZgZMz3e37liydh0xR3qc48syu7g71sL4nqyKjOzThykyfhA3Pb3/wFgsFJKGTSdaig==}
    peerDependencies:
      react: ^16.8.0 || 17.x
      react-dom: ^16.8.0 || 17.x
    dependencies:
      '@reach/auto-id': 0.17.0_biqbaboplfbrettd7655fr4n2y
      '@reach/descendants': 0.17.0_biqbaboplfbrettd7655fr4n2y
      '@reach/popover': 0.17.0_biqbaboplfbrettd7655fr4n2y
      '@reach/utils': 0.17.0_biqbaboplfbrettd7655fr4n2y
      react: 18.2.0
      react-dom: 18.2.0_react@18.2.0
      tslib: 2.4.1
    dev: true

  /@reach/listbox/0.17.0_biqbaboplfbrettd7655fr4n2y:
    resolution: {integrity: sha512-AMnH1P6/3VKy2V/nPb4Es441arYR+t4YRdh9jdcFVrCOD6y7CQrlmxsYjeg9Ocdz08XpdoEBHM3PKLJqNAUr7A==}
    peerDependencies:
      react: ^16.8.0 || 17.x
      react-dom: ^16.8.0 || 17.x
    dependencies:
      '@reach/auto-id': 0.17.0_biqbaboplfbrettd7655fr4n2y
      '@reach/descendants': 0.17.0_biqbaboplfbrettd7655fr4n2y
      '@reach/machine': 0.17.0_biqbaboplfbrettd7655fr4n2y
      '@reach/popover': 0.17.0_biqbaboplfbrettd7655fr4n2y
      '@reach/utils': 0.17.0_biqbaboplfbrettd7655fr4n2y
      prop-types: 15.8.1
      react: 18.2.0
      react-dom: 18.2.0_react@18.2.0
    dev: true

  /@reach/machine/0.17.0_biqbaboplfbrettd7655fr4n2y:
    resolution: {integrity: sha512-9EHnuPgXzkbRENvRUzJvVvYt+C2jp7PGN0xon7ffmKoK8rTO6eA/bb7P0xgloyDDQtu88TBUXKzW0uASqhTXGA==}
    peerDependencies:
      react: ^16.8.0 || 17.x
      react-dom: ^16.8.0 || 17.x
    dependencies:
      '@reach/utils': 0.17.0_biqbaboplfbrettd7655fr4n2y
      '@xstate/fsm': 1.4.0
      react: 18.2.0
      react-dom: 18.2.0_react@18.2.0
      tslib: 2.4.1
    dev: true

  /@reach/menu-button/0.17.0_pumtretovylab5lwhztzjp2kuy:
    resolution: {integrity: sha512-YyuYVyMZKamPtivoEI6D0UEILYH3qZtg4kJzEAuzPmoR/aHN66NZO75Fx0gtjG1S6fZfbiARaCOZJC0VEiDOtQ==}
    peerDependencies:
      react: ^16.8.0 || 17.x
      react-dom: ^16.8.0 || 17.x
      react-is: ^16.8.0 || 17.x
    dependencies:
      '@reach/dropdown': 0.17.0_biqbaboplfbrettd7655fr4n2y
      '@reach/popover': 0.17.0_biqbaboplfbrettd7655fr4n2y
      '@reach/utils': 0.17.0_biqbaboplfbrettd7655fr4n2y
      prop-types: 15.8.1
      react: 18.2.0
      react-dom: 18.2.0_react@18.2.0
      react-is: 17.0.2
      tiny-warning: 1.0.3
      tslib: 2.4.1
    dev: true

  /@reach/observe-rect/1.2.0:
    resolution: {integrity: sha512-Ba7HmkFgfQxZqqaeIWWkNK0rEhpxVQHIoVyW1YDSkGsGIXzcaW4deC8B0pZrNSSyLTdIk7y+5olKt5+g0GmFIQ==}
    dev: true

  /@reach/popover/0.17.0_biqbaboplfbrettd7655fr4n2y:
    resolution: {integrity: sha512-yYbBF4fMz4Ml4LB3agobZjcZ/oPtPsNv70ZAd7lEC2h7cvhF453pA+zOBGYTPGupKaeBvgAnrMjj7RnxDU5hoQ==}
    peerDependencies:
      react: ^16.8.0 || 17.x
      react-dom: ^16.8.0 || 17.x
    dependencies:
      '@reach/portal': 0.17.0_biqbaboplfbrettd7655fr4n2y
      '@reach/rect': 0.17.0_biqbaboplfbrettd7655fr4n2y
      '@reach/utils': 0.17.0_biqbaboplfbrettd7655fr4n2y
      react: 18.2.0
      react-dom: 18.2.0_react@18.2.0
      tabbable: 4.0.0
      tslib: 2.4.1
    dev: true

  /@reach/portal/0.17.0_biqbaboplfbrettd7655fr4n2y:
    resolution: {integrity: sha512-+IxsgVycOj+WOeNPL2NdgooUdHPSY285wCtj/iWID6akyr4FgGUK7sMhRM9aGFyrGpx2vzr+eggbUmAVZwOz+A==}
    peerDependencies:
      react: ^16.8.0 || 17.x
      react-dom: ^16.8.0 || 17.x
    dependencies:
      '@reach/utils': 0.17.0_biqbaboplfbrettd7655fr4n2y
      react: 18.2.0
      react-dom: 18.2.0_react@18.2.0
      tiny-warning: 1.0.3
      tslib: 2.4.1
    dev: true

  /@reach/rect/0.17.0_biqbaboplfbrettd7655fr4n2y:
    resolution: {integrity: sha512-3YB7KA5cLjbLc20bmPkJ06DIfXSK06Cb5BbD2dHgKXjUkT9WjZaLYIbYCO8dVjwcyO3GCNfOmPxy62VsPmZwYA==}
    peerDependencies:
      react: ^16.8.0 || 17.x
      react-dom: ^16.8.0 || 17.x
    dependencies:
      '@reach/observe-rect': 1.2.0
      '@reach/utils': 0.17.0_biqbaboplfbrettd7655fr4n2y
      prop-types: 15.8.1
      react: 18.2.0
      react-dom: 18.2.0_react@18.2.0
      tiny-warning: 1.0.3
      tslib: 2.4.1
    dev: true

  /@reach/tooltip/0.17.0_biqbaboplfbrettd7655fr4n2y:
    resolution: {integrity: sha512-HP8Blordzqb/Cxg+jnhGmWQfKgypamcYLBPlcx6jconyV5iLJ5m93qipr1giK7MqKT2wlsKWy44ZcOrJ+Wrf8w==}
    peerDependencies:
      react: ^16.8.0 || 17.x
      react-dom: ^16.8.0 || 17.x
    dependencies:
      '@reach/auto-id': 0.17.0_biqbaboplfbrettd7655fr4n2y
      '@reach/portal': 0.17.0_biqbaboplfbrettd7655fr4n2y
      '@reach/rect': 0.17.0_biqbaboplfbrettd7655fr4n2y
      '@reach/utils': 0.17.0_biqbaboplfbrettd7655fr4n2y
      '@reach/visually-hidden': 0.17.0_biqbaboplfbrettd7655fr4n2y
      prop-types: 15.8.1
      react: 18.2.0
      react-dom: 18.2.0_react@18.2.0
      tiny-warning: 1.0.3
      tslib: 2.4.1
    dev: true

  /@reach/utils/0.17.0_biqbaboplfbrettd7655fr4n2y:
    resolution: {integrity: sha512-M5y8fCBbrWeIsxedgcSw6oDlAMQDkl5uv3VnMVJ7guwpf4E48Xlh1v66z/1BgN/WYe2y8mB/ilFD2nysEfdGeA==}
    peerDependencies:
      react: ^16.8.0 || 17.x
      react-dom: ^16.8.0 || 17.x
    dependencies:
      react: 18.2.0
      react-dom: 18.2.0_react@18.2.0
      tiny-warning: 1.0.3
      tslib: 2.4.1
    dev: true

  /@reach/visually-hidden/0.17.0_biqbaboplfbrettd7655fr4n2y:
    resolution: {integrity: sha512-T6xF3Nv8vVnjVkGU6cm0+kWtvliLqPAo8PcZ+WxkKacZsaHTjaZb4v1PaCcyQHmuTNT/vtTVNOJLG0SjQOIb7g==}
    peerDependencies:
      react: ^16.8.0 || 17.x
      react-dom: ^16.8.0 || 17.x
    dependencies:
      prop-types: 15.8.1
      react: 18.2.0
      react-dom: 18.2.0_react@18.2.0
      tslib: 2.4.1
    dev: true

  /@remix-run/router/1.0.3:
    resolution: {integrity: sha512-ceuyTSs7PZ/tQqi19YZNBc5X7kj1f8p+4DIyrcIYFY9h+hd1OKm4RqtiWldR9eGEvIiJfsqwM4BsuCtRIuEw6Q==}
    engines: {node: '>=14'}

  /@sphinxxxx/color-conversion/2.2.2:
    resolution: {integrity: sha512-XExJS3cLqgrmNBIP3bBw6+1oQ1ksGjFh0+oClDKFYpCCqx/hlqwWO5KO/S63fzUo67SxI9dMrF0y5T/Ey7h8Zw==}
    dev: true

  /@tootallnate/once/1.1.2:
    resolution: {integrity: sha512-RbzJvlNzmRq5c3O09UipeuXno4tA1FE6ikOjxZK0tuxVv3412l64l5t1W5pj4+rJq9vpkm/kwiR07aZXnsKPxw==}
    engines: {node: '>= 6'}
    optional: true

  /@tsd/typescript/4.8.4:
    resolution: {integrity: sha512-WMFNVstwWGyDuZP2LGPRZ+kPHxZLmhO+2ormstDvnXiyoBPtW1qq9XhhrkI4NVtxgs+2ZiUTl9AG7nNIRq/uCg==}
    dev: true

  /@types/chai-subset/1.3.3:
    resolution: {integrity: sha512-frBecisrNGz+F4T6bcc+NLeolfiojh5FxW2klu669+8BARtyQv2C/GkNW6FUodVe4BroGMP/wER/YDGc7rEllw==}
    dependencies:
      '@types/chai': 4.3.3
    dev: true

  /@types/chai/4.3.3:
    resolution: {integrity: sha512-hC7OMnszpxhZPduX+m+nrx+uFoLkWOMiR4oa/AZF3MuSETYTZmFfJAHqZEM8MVlvfG7BEUcgvtwoCTxBp6hm3g==}
    dev: true

  /@types/concat-stream/1.6.1:
    resolution: {integrity: sha512-eHE4cQPoj6ngxBZMvVf6Hw7Mh4jMW4U9lpGmS5GBPB9RYxlFg+CHaVN7ErNY4W9XfLIEn20b4VDYaIrbq0q4uA==}
    dependencies:
      '@types/node': 18.11.9
    dev: true

  /@types/cuid/1.3.1:
    resolution: {integrity: sha512-LwQOxZtpN3aEGElEicpHx1I6exi+mLBecAdLMWNRjGaYByD2CqGjSH1oVEQGeNSqgYBhLC1pIJQMDgcpxk0t8Q==}

  /@types/eslint/7.29.0:
    resolution: {integrity: sha512-VNcvioYDH8/FxaeTKkM4/TiTwt6pBV9E3OfGmvaw8tPl0rrHCJ4Ll15HRT+pMiFAf/MLQvAzC+6RzUMEL9Ceng==}
    dependencies:
      '@types/estree': 1.0.0
      '@types/json-schema': 7.0.11
    dev: true

  /@types/estree/1.0.0:
    resolution: {integrity: sha512-WulqXMDUTYAXCjZnk6JtIHPigp55cVtDgDrO2gHRwhyJto21+1zbVCtOYB2L1F9w4qCQ0rOGWBnBe0FNTiEJIQ==}
    dev: true

  /@types/form-data/0.0.33:
    resolution: {integrity: sha512-8BSvG1kGm83cyJITQMZSulnl6QV8jqAGreJsc5tPu1Jq0vTSOiY/k24Wx82JRpWwZSqrala6sd5rWi6aNXvqcw==}
    dependencies:
      '@types/node': 18.11.9
    dev: true

  /@types/hast/2.3.4:
    resolution: {integrity: sha512-wLEm0QvaoawEDoTRwzTXp4b4jpwiJDvR5KMnFnVodm3scufTlBOWRD6N1OBf9TZMhjlNsSfcO5V+7AF4+Vy+9g==}
    dependencies:
      '@types/unist': 2.0.6
    dev: true

  /@types/hoist-non-react-statics/3.3.1:
    resolution: {integrity: sha512-iMIqiko6ooLrTh1joXodJK5X9xeEALT1kM5G3ZLhD3hszxBdIEd5C75U834D9mLcINgD4OyZf5uQXjkuYydWvA==}
    dependencies:
      '@types/react': 18.0.25
      hoist-non-react-statics: 3.3.2
    dev: true

  /@types/istanbul-lib-coverage/2.0.4:
    resolution: {integrity: sha512-z/QT1XN4K4KYuslS23k62yDIDLwLFkzxOuMplDtObz0+y7VqJCaO2o+SPwHCvLFZh7xazvvoor2tA/hPz9ee7g==}
    dev: true

  /@types/json-schema/7.0.11:
    resolution: {integrity: sha512-wOuvG1SN4Us4rez+tylwwwCV1psiNVOkJeM3AUWUNWg/jDQY2+HE/444y5gc+jBmRqASOm2Oeh5c1axHobwRKQ==}
    dev: true

  /@types/json5/0.0.29:
    resolution: {integrity: sha512-dRLjCWHYg4oaA77cxO64oO+7JwCwnIzkZPdrrC71jQmQtlhM556pwKo5bUzqvZndkVbeFLIIi+9TC40JNF5hNQ==}
    dev: true

  /@types/minimist/1.2.2:
    resolution: {integrity: sha512-jhuKLIRrhvCPLqwPcx6INqmKeiA5EWrsCOPhrlFSrbrmU4ZMPjj5Ul/oLCMDO98XRUIwVm78xICz4EPCektzeQ==}
    dev: true

  /@types/mysql/2.15.21:
    resolution: {integrity: sha512-NPotx5CVful7yB+qZbWtXL2fA4e7aEHkihHLjklc6ID8aq7bhguHgeIoC1EmSNTAuCgI6ZXrjt2ZSaXnYX0EUg==}
    dependencies:
      '@types/node': 18.11.9
    dev: false

  /@types/node/10.17.60:
    resolution: {integrity: sha512-F0KIgDJfy2nA3zMLmWGKxcH2ZVEtCZXHHdOQs2gSaQ27+lNeEfGxzkIw90aXswATX7AZ33tahPbzy6KAfUreVw==}
    dev: true

  /@types/node/18.11.9:
    resolution: {integrity: sha512-CRpX21/kGdzjOpFsZSkcrXMGIBWMGNIHXXBVFSH+ggkftxg+XYP20TESbh+zFvFj3EQOl5byk0HTRn1IL6hbqg==}

  /@types/node/8.10.66:
    resolution: {integrity: sha512-tktOkFUA4kXx2hhhrB8bIFb5TbwzS4uOhKEmwiD+NoiL0qtP2OQ9mFldbgD4dV1djrlBYP6eBuQZiWjuHUpqFw==}
    dev: true

  /@types/normalize-package-data/2.4.1:
    resolution: {integrity: sha512-Gj7cI7z+98M282Tqmp2K5EIsoouUEzbBJhQQzDE3jSIRk6r9gsz0oUokqIUR4u1R3dMHo0pDHM7sNOHyhulypw==}
    dev: true

  /@types/parse-json/4.0.0:
    resolution: {integrity: sha512-//oorEZjL6sbPcKUaCdIGlIUeH26mgzimjBB77G6XRgnDl/L5wOnpyBGRe/Mmf5CVW3PwEBE1NjiMZ/ssFh4wA==}
    dev: false

  /@types/prop-types/15.7.5:
    resolution: {integrity: sha512-JCB8C6SnDoQf0cNycqd/35A7MjcnK+ZTqE7judS6o7utxUCg6imJg3QK2qzHKszlTjcj2cn+NwMB2i96ubpj7w==}

  /@types/qs/6.9.7:
    resolution: {integrity: sha512-FGa1F62FT09qcrueBA6qYTrJPVDzah9a+493+o2PCXsesWHIn27G98TsSMs3WPNbZIEj4+VJf6saSFpvD+3Zsw==}
    dev: true

  /@types/react-is/17.0.3:
    resolution: {integrity: sha512-aBTIWg1emtu95bLTLx0cpkxwGW3ueZv71nE2YFBpL8k/z5czEW8yYpOo8Dp+UUAFAtKwNaOsh/ioSeQnWlZcfw==}
    dependencies:
      '@types/react': 18.0.25
<<<<<<< HEAD
    dev: false
=======
    dev: true
>>>>>>> 124af50d

  /@types/react-redux/7.1.24:
    resolution: {integrity: sha512-7FkurKcS1k0FHZEtdbbgN8Oc6b+stGSfZYjQGicofJ0j4U0qIn/jaSvnP2pLwZKiai3/17xqqxkkrxTgN8UNbQ==}
    dependencies:
      '@types/hoist-non-react-statics': 3.3.1
      '@types/react': 18.0.25
      hoist-non-react-statics: 3.3.2
      redux: 4.2.0
    dev: true

<<<<<<< HEAD
  /@types/react-transition-group/4.4.5:
    resolution: {integrity: sha512-juKD/eiSM3/xZYzjuzH6ZwpP+/lejltmiS3QEzV/vmb/Q8+HfDmxu+Baga8UEMGBqV88Nbg4l2hY/K2DkyaLLA==}
    dependencies:
      '@types/react': 18.0.25
    dev: false

=======
>>>>>>> 124af50d
  /@types/react/18.0.25:
    resolution: {integrity: sha512-xD6c0KDT4m7n9uD4ZHi02lzskaiqcBxf4zi+tXZY98a04wvc0hi/TcCPC2FOESZi51Nd7tlUeOJY8RofL799/g==}
    dependencies:
      '@types/prop-types': 15.7.5
      '@types/scheduler': 0.16.2
      csstype: 3.1.1

  /@types/scheduler/0.16.2:
    resolution: {integrity: sha512-hppQEBDmlwhFAXKJX2KnWLYu5yMfi91yazPb2l+lbJiwW+wdo1gNeRA+3RgNSO39WYX2euey41KEwnqesU2Jew==}

  /@types/sqlite3/3.1.8:
    resolution: {integrity: sha512-sQMt/qnyUWnqiTcJXm5ZfNPIBeJ/DVvJDwxw+0tAxPJvadzfiP1QhryO1JOR6t1yfb8NpzQb/Rud06mob5laIA==}
    dependencies:
      '@types/node': 18.11.9

  /@types/unist/2.0.6:
    resolution: {integrity: sha512-PBjIUxZHOuj0R15/xuwJYjFi+KZdNFrehocChv4g5hu6aFroHue8m0lBP0POdK2nKzbw0cgV1mws8+V/JAcEkQ==}
    dev: true

  /@vitejs/plugin-react/2.2.0_vite@3.2.2:
    resolution: {integrity: sha512-FFpefhvExd1toVRlokZgxgy2JtnBOdp4ZDsq7ldCWaqGSGn9UhWMAVm/1lxPL14JfNS5yGz+s9yFrQY6shoStA==}
    engines: {node: ^14.18.0 || >=16.0.0}
    peerDependencies:
      vite: ^3.0.0
    dependencies:
      '@babel/core': 7.20.2
      '@babel/plugin-transform-react-jsx': 7.19.0_@babel+core@7.20.2
      '@babel/plugin-transform-react-jsx-development': 7.18.6_@babel+core@7.20.2
      '@babel/plugin-transform-react-jsx-self': 7.18.6_@babel+core@7.20.2
      '@babel/plugin-transform-react-jsx-source': 7.19.6_@babel+core@7.20.2
      magic-string: 0.26.7
      react-refresh: 0.14.0
      vite: 3.2.2
    transitivePeerDependencies:
      - supports-color
    dev: true

  /@vitest/coverage-c8/0.25.0:
    resolution: {integrity: sha512-rAeekiideYYvuHk0/nfMvlPiJhyeE9oFFL/Zxp5ZvRF3p2AvQaj8Z6Na//08lIxvm6oi9rDijdkYE0CFMtT7uA==}
    dependencies:
      c8: 7.12.0
      vitest: 0.25.0
    transitivePeerDependencies:
      - '@edge-runtime/vm'
      - '@vitest/browser'
      - '@vitest/ui'
      - happy-dom
      - jsdom
      - less
      - sass
      - stylus
      - sugarss
      - supports-color
      - terser
    dev: true

  /@xstate/fsm/1.4.0:
    resolution: {integrity: sha512-uTHDeu2xI5E1IFwf37JFQM31RrH7mY7877RqPBS4ZqSNUwoLDuct8AhBWaXGnVizBAYyimVwgCyGa9z/NiRhXA==}
    dev: true

  /abbrev/1.1.1:
    resolution: {integrity: sha512-nne9/IiQ/hzIhY6pdDnbBtz7DjPTKrY00P/zvPSm5pOFkl6xuGrGnXn/VtTNNfNtAfZ9/1RtehkszU9qcTii0Q==}

  /abort-controller/3.0.0:
    resolution: {integrity: sha512-h8lQ8tacZYnR3vNQTgibj+tODHI5/+l06Au2Pcriv/Gmet0eaj4TwWH41sO9wnHDiQsEj19q0drzdWdeAHtweg==}
    engines: {node: '>=6.5'}
    dependencies:
      event-target-shim: 5.0.1

  /abstract-logging/2.0.1:
    resolution: {integrity: sha512-2BjRTZxTPvheOvGbBslFSYOUkr+SjPtOnrLP33f+VIWLzezQpZcqVg7ja3L4dBXmzzgwT+a029jRx5PCi3JuiA==}

  /accepts/1.3.8:
    resolution: {integrity: sha512-PYAthTa2m2VKxuvSD3DPC/Gy+U+sOA1LAuT8mkmRuvw+NACSaeXEQ+NHcVF7rONl6qcaxV3Uuemwawk+7+SJLw==}
    engines: {node: '>= 0.6'}
    dependencies:
      mime-types: 2.1.35
      negotiator: 0.6.3
    dev: false

  /ace-builds/1.12.5:
    resolution: {integrity: sha512-2OTOZZdXVqWHfsV63n/bWLJ4uGnGNm9uwEQSECbEzMpKF2RKxD04lWu7s+eRBTZoEbqPXziyI1qamJH2OAwdwA==}
    dev: true

  /acorn-jsx/5.3.2_acorn@8.8.1:
    resolution: {integrity: sha512-rq9s+JNhf0IChjtDXxllJ7g41oZk5SlXtp0LHwyA5cejwn7vKmKp4pPri6YEePv2PU65sAsegbXtIinmDFDXgQ==}
    peerDependencies:
      acorn: ^6.0.0 || ^7.0.0 || ^8.0.0
    dependencies:
      acorn: 8.8.1
    dev: true

  /acorn-walk/8.2.0:
    resolution: {integrity: sha512-k+iyHEuPgSw6SbuDpGQM+06HQUa04DZ3o+F6CSzXMvvI5KMvnaEqXe+YVe555R9nn6GPt404fos4wcgpw12SDA==}
    engines: {node: '>=0.4.0'}
    dev: true

  /acorn/8.8.1:
    resolution: {integrity: sha512-7zFpHzhnqYKrkYdUjF1HI1bzd0VygEGX8lFk4k5zVMqHEoES+P+7TKI+EvLO9WVMJ8eekdO0aDEK044xTXwPPA==}
    engines: {node: '>=0.4.0'}
    hasBin: true
    dev: true

  /acquerello/1.0.11:
    resolution: {integrity: sha512-d02nZaSzlssht2Mnn3j2MJ/NtRQ+Z3DBk2HcpTwBOARKOvS/3hWmWXJUaa3b6G9/jIxZWBo9y5V37nSKHPWq3w==}
    engines: {node: '>=14.15.0'}
    dev: false

  /agent-base/6.0.2:
    resolution: {integrity: sha512-RZNwNclF7+MS/8bDg70amg32dyeZGZxiDuQmZxKLAlQjr3jGyLx+4Kkk58UO7D2QdgFIQCovuSuZESne6RG6XQ==}
    engines: {node: '>= 6.0.0'}
    dependencies:
      debug: 4.3.4
    transitivePeerDependencies:
      - supports-color

  /agentkeepalive/4.2.1:
    resolution: {integrity: sha512-Zn4cw2NEqd+9fiSVWMscnjyQ1a8Yfoc5oBajLeo5w+YBHgDUcEBY2hS4YpTz6iN5f/2zQiktcuM6tS8x1p9dpA==}
    engines: {node: '>= 8.0.0'}
    dependencies:
      debug: 4.3.4
      depd: 1.1.2
      humanize-ms: 1.2.1
    transitivePeerDependencies:
      - supports-color
    optional: true

  /aggregate-error/3.1.0:
    resolution: {integrity: sha512-4I7Td01quW/RpocfNayFdFVk1qSuoh0E7JrbRJ16nH01HhKFQ88INq9Sd+nd72zqRySlr9BmDA8xlEJ6vJMrYA==}
    engines: {node: '>=8'}
    dependencies:
      clean-stack: 2.2.0
      indent-string: 4.0.0

  /ajv-formats/2.1.1_ajv@8.11.0:
    resolution: {integrity: sha512-Wx0Kx52hxE7C18hkMEggYlEifqWZtYaRgouJor+WMdPnQyEK13vgEWyVNup7SoeeoLMsr4kf5h6dOW11I15MUA==}
    peerDependencies:
      ajv: ^8.0.0
    peerDependenciesMeta:
      ajv:
        optional: true
    dependencies:
      ajv: 8.11.0

  /ajv/6.12.6:
    resolution: {integrity: sha512-j3fVLgvTo527anyYyJOGTYJbG+vnnQYvE0m5mmkc1TK+nxAppkCLMIL0aZ4dblVCNoGShhm+kzE4ZUykBoMg4g==}
    dependencies:
      fast-deep-equal: 3.1.3
      fast-json-stable-stringify: 2.1.0
      json-schema-traverse: 0.4.1
      uri-js: 4.4.1

  /ajv/8.11.0:
    resolution: {integrity: sha512-wGgprdCvMalC0BztXvitD2hC04YffAvtsUn93JbGXYLAtCUO4xd17mCCZQxUOItiBwZvJScWo8NIvQMQ71rdpg==}
    dependencies:
      fast-deep-equal: 3.1.3
      json-schema-traverse: 1.0.0
      require-from-string: 2.0.2
      uri-js: 4.4.1

  /ansi-escapes/4.3.2:
    resolution: {integrity: sha512-gKXj5ALrKWQLsYG9jlTRmR/xKluxHV+Z9QEwNIgCfM1/uwPMCuzVVnh5mwTd+OuBZcwSIMbqssNWRm1lE51QaQ==}
    engines: {node: '>=8'}
    dependencies:
      type-fest: 0.21.3
    dev: true

  /ansi-regex/5.0.1:
    resolution: {integrity: sha512-quJQXlTSUGL2LH9SUXo8VwsY4soanhgo6LNSm84E1LBcE8s3O0wpdiRzyR9z/ZZJMlMWv37qOOb9pdJlMUEKFQ==}
    engines: {node: '>=8'}

  /ansi-regex/6.0.1:
    resolution: {integrity: sha512-n5M855fKb2SsfMIiFFoVrABHJC8QtHwVx+mHWP3QcEqBHYienj5dHSgjbxtC0WEZXYt4wcD6zrQElDPhFuZgfA==}
    engines: {node: '>=12'}
    dev: true

  /ansi-styles/3.2.1:
    resolution: {integrity: sha512-VT0ZI6kZRdTh8YyJw3SMbYm/u+NqfsAxEpWO0Pf9sq8/e94WxxOpPKx9FR1FlyCtOVDNOQ+8ntlqFxiRc+r5qA==}
    engines: {node: '>=4'}
    dependencies:
      color-convert: 1.9.3

  /ansi-styles/4.3.0:
    resolution: {integrity: sha512-zbB9rCJAT1rbjiVDb2hqKFHNYLxgtk8NURxZ3IZwD3F6NtxbXZQCnnSi1Lkx+IDohdPlFp222wVALIheZJQSEg==}
    engines: {node: '>=8'}
    dependencies:
      color-convert: 2.0.1

  /anymatch/3.1.2:
    resolution: {integrity: sha512-P43ePfOAIupkguHUycrc4qJ9kz8ZiuOUijaETwX7THt0Y/GNK7v0aa8rY816xWjZ7rJdA5XdMcpVFTKMq+RvWg==}
    engines: {node: '>= 8'}
    dependencies:
      normalize-path: 3.0.0
      picomatch: 2.3.1
    dev: true

  /append-transform/2.0.0:
    resolution: {integrity: sha512-7yeyCEurROLQJFv5Xj4lEGTy0borxepjFv1g22oAdqFu//SrAlDl1O1Nxx15SH1RoliUml6p8dwJW9jvZughhg==}
    engines: {node: '>=8'}
    dependencies:
      default-require-extensions: 3.0.1
    dev: true

  /aproba/2.0.0:
    resolution: {integrity: sha512-lYe4Gx7QT+MKGbDsA+Z+he/Wtef0BiwDOlK/XkBrdfsh9J/jPPXbX0tE9x9cl27Tmu5gg3QUbUrQYa/y+KOHPQ==}

  /archy/1.0.0:
    resolution: {integrity: sha512-Xg+9RwCg/0p32teKdGMPTPnVXKD0w3DfHnFTficozsAgsvq2XenPJq/MYpzzQ/v8zrOyJn6Ds39VA4JIDwFfqw==}

  /are-we-there-yet/2.0.0:
    resolution: {integrity: sha512-Ci/qENmwHnsYo9xKIcUJN5LeDKdJ6R1Z1j9V/J5wyq8nh/mYPEpIKJbBZXtZjG04HiK7zV/p6Vs9952MrMeUIw==}
    engines: {node: '>=10'}
    dependencies:
      delegates: 1.0.0
      readable-stream: 3.6.0

  /are-we-there-yet/3.0.1:
    resolution: {integrity: sha512-QZW4EDmGwlYur0Yyf/b2uGucHQMa8aFUP7eu9ddR73vvhFyt4V0Vl3QHPcTNJ8l6qYOBdxgXdnBXQrHilfRQBg==}
    engines: {node: ^12.13.0 || ^14.15.0 || >=16.0.0}
    dependencies:
      delegates: 1.0.0
      readable-stream: 3.6.0
    optional: true

  /argparse/1.0.10:
    resolution: {integrity: sha512-o5Roy6tNG4SL/FOkCAN6RzjiakZS25RLYFrcMttJqbdd8BWrnA+fGz57iN5Pb06pvBGvl5gQ0B48dJlslXvoTg==}
    dependencies:
      sprintf-js: 1.0.3

  /argparse/2.0.1:
    resolution: {integrity: sha512-8+9WqebbFzpX9OR+Wa6O29asIogeRMzcGtAINdpMHHyAg10f05aSFVBbcEqGf/PXw1EjAZ+q2/bEBg3DvurK3Q==}

  /array-includes/3.1.5:
    resolution: {integrity: sha512-iSDYZMMyTPkiFasVqfuAQnWAYcvO/SeBSCGKePoEthjp4LEMTe4uLc7b025o4jAZpHhihh8xPo99TNWUWWkGDQ==}
    engines: {node: '>= 0.4'}
    dependencies:
      call-bind: 1.0.2
      define-properties: 1.1.4
      es-abstract: 1.20.4
      get-intrinsic: 1.1.3
      is-string: 1.0.7
    dev: true

  /array-union/2.1.0:
    resolution: {integrity: sha512-HGyxoOTYUyCM6stUe6EJgnd4EoewAI7zMdfqO+kGjnlZmBDz/cR5pf8r/cR4Wq60sL/p0IkcjUEEPwS3GFrIyw==}
    engines: {node: '>=8'}
    dev: true

  /array.prototype.flat/1.3.1:
    resolution: {integrity: sha512-roTU0KWIOmJ4DRLmwKd19Otg0/mT3qPNt0Qb3GWW8iObuZXxrjB/pzn0R3hqpRSWg4HCwqx+0vwOnWnvlOyeIA==}
    engines: {node: '>= 0.4'}
    dependencies:
      call-bind: 1.0.2
      define-properties: 1.1.4
      es-abstract: 1.20.4
      es-shim-unscopables: 1.0.0
    dev: true

  /array.prototype.flatmap/1.3.1:
    resolution: {integrity: sha512-8UGn9O1FDVvMNB0UlLv4voxRMze7+FpHyF5mSMRjWHUMlpoDViniy05870VlxhfgTnLbpuwTzvD76MTtWxB/mQ==}
    engines: {node: '>= 0.4'}
    dependencies:
      call-bind: 1.0.2
      define-properties: 1.1.4
      es-abstract: 1.20.4
      es-shim-unscopables: 1.0.0
    dev: true

  /array.prototype.foreach/1.0.4:
    resolution: {integrity: sha512-OYqqGR/56CopyheXNwdlJvFtbSvf2Z9RGvL20X6GvAuKePJ76L/D46BqZn3bITd36QA2Ti7Iy0UwVJaD/YwXZA==}
    engines: {node: '>= 0.4'}
    dependencies:
      call-bind: 1.0.2
      define-properties: 1.1.4
      es-abstract: 1.20.4
      es-array-method-boxes-properly: 1.0.0
      get-intrinsic: 1.1.3
      is-string: 1.0.7
    dev: false

  /arrify/1.0.1:
    resolution: {integrity: sha512-3CYzex9M9FGQjCGMGyi6/31c8GJbgb0qGyrx5HWxPd0aCwh4cB2YjMb2Xf9UuoogrMrlO9cTqnB5rI5GHZTcUA==}
    engines: {node: '>=0.10.0'}
    dev: true

  /asap/1.0.0:
    resolution: {integrity: sha512-Ej9qjcXY+8Tuy1cNqiwNMwFRXOy9UwgTeMA8LxreodygIPV48lx8PU1ecFxb5ZeU1DpMKxiq6vGLTxcitWZPbA==}

  /asap/2.0.6:
    resolution: {integrity: sha512-BSHWgDSAiKs50o2Re8ppvp3seVHXSRM44cdSsT9FfNEUUZLOGWVCsiWaRPWM1Znn+mqZ1OfVZ3z3DWEzSp7hRA==}
    dev: true

  /asn1.js/5.4.1:
    resolution: {integrity: sha512-+I//4cYPccV8LdmBLiX8CYvf9Sp3vQsrqu2QNXRcrbiWvcx/UdlFiqUJJzxRQxgsZmvhXhn4cSKeSmoFjVdupA==}
    dependencies:
      bn.js: 4.12.0
      inherits: 2.0.4
      minimalistic-assert: 1.0.1
      safer-buffer: 2.1.2

  /assert-never/1.2.1:
    resolution: {integrity: sha512-TaTivMB6pYI1kXwrFlEhLeGfOqoDNdTxjCdwRfFFkEA30Eu+k48W34nlok2EYWJfFFzqaEmichdNM7th6M5HNw==}

  /assertion-error/1.1.0:
    resolution: {integrity: sha512-jgsaNduz+ndvGyFt3uSuWqvy4lCnIJiovtouQN5JZHOKCS2QuhEdbcQHFhVksz2N2U9hXJo8odG7ETyWlEeuDw==}
    dev: true

  /astral-regex/2.0.0:
    resolution: {integrity: sha512-Z7tMw1ytTXt5jqMcOP+OQteU1VuNK9Y02uuJtKQ1Sv69jXQKKg5cibLwGJow8yzZP+eAc18EmLGPal0bp36rvQ==}
    engines: {node: '>=8'}
    dev: false

  /async-hook-domain/2.0.4:
    resolution: {integrity: sha512-14LjCmlK1PK8eDtTezR6WX8TMaYNIzBIsd2D1sGoGjgx0BuNMMoSdk7i/drlbtamy0AWv9yv2tkB+ASdmeqFIw==}
    engines: {node: '>=10'}
    dev: true

  /asynckit/0.4.0:
    resolution: {integrity: sha512-Oei9OH4tRh0YqU3GxhX79dM/mwVgvbZJaSNaRk+bshkj0S5cfHcgYakreBjrHwatXKbz+IoIdYLxrKim2MjW0Q==}
    dev: true

  /atomic-sleep/1.0.0:
    resolution: {integrity: sha512-kNOjDqAh7px0XWNI+4QbzoiR/nTkHAWNud2uvnJquD1/x5a7EQZMJT0AczqK0Qn67oY/TTQ1LbUKajZpp3I9tQ==}
    engines: {node: '>=8.0.0'}

  /attr-accept/2.2.2:
    resolution: {integrity: sha512-7prDjvt9HmqiZ0cl5CRjtS84sEyhsHP2coDkaZKRKVfCDo9s7iw7ChVmar78Gu9pC4SoR/28wFu/G5JJhTnqEg==}
    engines: {node: '>=4'}
    dev: false

  /autolinker/3.16.2:
    resolution: {integrity: sha512-JiYl7j2Z19F9NdTmirENSUUIIL/9MytEWtmzhfmsKPCp9E+G35Y0UNCMoM9tFigxT59qSc8Ml2dlZXOCVTYwuA==}
    dependencies:
      tslib: 2.4.1
    dev: true

  /autosuggest-highlight/3.3.4:
    resolution: {integrity: sha512-j6RETBD2xYnrVcoV1S5R4t3WxOlWZKyDQjkwnggDPSjF5L4jV98ZltBpvPvbkM1HtoSe5o+bNrTHyjPbieGeYA==}
    dependencies:
      remove-accents: 0.4.3
    dev: false

  /avvio/8.2.0:
    resolution: {integrity: sha512-bbCQdg7bpEv6kGH41RO/3B2/GMMmJSo2iBK+X8AWN9mujtfUipMDfIjsgHCfpnKqoGEQrrmCDKSa5OQ19+fDmg==}
    dependencies:
      archy: 1.0.0
      debug: 4.3.4
      fastq: 1.13.0
    transitivePeerDependencies:
      - supports-color

  /babel-plugin-macros/3.1.0:
    resolution: {integrity: sha512-Cg7TFGpIr01vOQNODXOOaGz2NpCU5gl8x1qJFbb6hbZxR7XrcE2vtbAsTAbJ7/xwJtUuJEw8K8Zr/AE0LHlesg==}
    engines: {node: '>=10', npm: '>=6'}
    dependencies:
      '@babel/runtime': 7.20.1
      cosmiconfig: 7.0.1
      resolve: 1.22.1
    dev: false

  /balanced-match/1.0.2:
    resolution: {integrity: sha512-3oSeUO0TMV67hN1AmbXsK4yaqU7tjiHlbxRDZOpH0KW9+CeX4bRAaX0Anxt0tx2MrpRpWwQaPwIlISEJhYU5Pw==}

  /base64-js/1.5.1:
    resolution: {integrity: sha512-AKpaYlHn8t4SVbOHCy+b5+KKgvR4vrsD8vbvrbiQJps7fKDTkjkDry6ji0rUJjC0kzbNePLwzxq8iypo41qeWA==}

  /basic-auth/2.0.1:
    resolution: {integrity: sha512-NF+epuEdnUYVlGuhaxbbq+dvJttwLnGY+YixlXlME5KpQ5W3CnXA5cVTneY3SPbPDRkcjMbifrwmFYcClgOZeg==}
    engines: {node: '>= 0.8'}
    dependencies:
      safe-buffer: 5.1.2
    dev: false

  /big-integer/1.6.51:
    resolution: {integrity: sha512-GPEid2Y9QU1Exl1rpO9B2IPJGHPSupF5GnVIP0blYvNOMer2bTvSWs1jGOUg04hTmu67nmLsQ9TBo1puaotBHg==}
    engines: {node: '>=0.6'}
    dev: false

  /binary-extensions/2.2.0:
    resolution: {integrity: sha512-jDctJ/IVQbZoJykoeHbhXpOlNBqGNcwXJKJog42E5HDPUwQTSdjCHdihjj0DlnheQ7blbT6dHOafNAiS8ooQKA==}
    engines: {node: '>=8'}
    dev: true

  /bind-obj-methods/3.0.0:
    resolution: {integrity: sha512-nLEaaz3/sEzNSyPWRsN9HNsqwk1AUyECtGj+XwGdIi3xABnEqecvXtIJ0wehQXuuER5uZ/5fTs2usONgYjG+iw==}
    engines: {node: '>=10'}
    dev: true

  /bindings/1.5.0:
    resolution: {integrity: sha512-p2q/t/mhvuOj/UeLlV6566GD/guowlr0hHxClI0W9m7MWYkL1F0hLo+0Aexs9HSPCtR1SXQ0TD3MMKrXZajbiQ==}
    dependencies:
      file-uri-to-path: 1.0.0
    dev: false
    optional: true

  /bintrees/1.0.2:
    resolution: {integrity: sha512-VOMgTMwjAaUG580SXn3LacVgjurrbMme7ZZNYGSSV7mmtY6QQRh0Eg3pwIcntQ77DErK1L0NxkbetjcoXzVwKw==}
    dev: false

  /bn.js/4.12.0:
    resolution: {integrity: sha512-c98Bf3tPniI+scsdk237ku1Dc3ujXQTSgyiPUDEOe7tRkhrqridvh8klBv0HCEso1OLOYcHuCv/cS6DNxKH+ZA==}

  /brace-expansion/1.1.11:
    resolution: {integrity: sha512-iCuPHDFgrHX7H2vEI/5xpz07zSHB00TpugqhmYtVmMO6518mCuRMoOYFldEBl0g187ufozdaHgWKcYFb61qGiA==}
    dependencies:
      balanced-match: 1.0.2
      concat-map: 0.0.1

  /brace-expansion/2.0.1:
    resolution: {integrity: sha512-XnAIvQ8eM+kC6aULx6wuQiwVsnzsi9d3WxzV3FpWTGA19F621kwdbsAcFKXgKUHZWsy+mY6iL1sHTxWEFCytDA==}
    dependencies:
      balanced-match: 1.0.2

  /braces/3.0.2:
    resolution: {integrity: sha512-b8um+L1RzM3WDSzvhm6gIz1yfTbBt6YTlcEKAvsmqCZZFw46z626lVj9j1yEPW33H5H+lBQpZMP1k8l+78Ha0A==}
    engines: {node: '>=8'}
    dependencies:
      fill-range: 7.0.1
    dev: true

  /broadcast-channel/3.7.0:
    resolution: {integrity: sha512-cIAKJXAxGJceNZGTZSBzMxzyOn72cVgPnKx4dc6LRjQgbaJUQqhy5rzL3zbMxkMWsGKkv2hSFkPRMEXfoMZ2Mg==}
    dependencies:
      '@babel/runtime': 7.20.1
      detect-node: 2.1.0
      js-sha3: 0.8.0
      microseconds: 0.2.0
      nano-time: 1.0.0
      oblivious-set: 1.0.0
      rimraf: 3.0.2
      unload: 2.2.0
    dev: false

  /brorand/1.1.0:
    resolution: {integrity: sha512-cKV8tMCEpQs4hK/ik71d6LrPOnpkpGBR0wzxqr68g2m/LB2GxVYQroAjMJZRVM1Y4BCjCKc3vAamxSzOY2RP+w==}
    dev: false

  /browserslist/4.21.4:
    resolution: {integrity: sha512-CBHJJdDmgjl3daYjN5Cp5kbTf1mUhZoS+beLklHIvkOWscs83YAhLlF3Wsh/lciQYAcbBJgTOD44VtG31ZM4Hw==}
    engines: {node: ^6 || ^7 || ^8 || ^9 || ^10 || ^11 || ^12 || >=13.7}
    hasBin: true
    dependencies:
      caniuse-lite: 1.0.30001430
      electron-to-chromium: 1.4.284
      node-releases: 2.0.6
      update-browserslist-db: 1.0.10_browserslist@4.21.4

  /buffer-from/1.1.2:
    resolution: {integrity: sha512-E+XQCRwSbaaiChtv6k6Dwgc+bx+Bs6vuKJHHl5kox/BaKbhiXzqQOwK4cO22yElGp2OCmjwVhT3HmxgyPGnJfQ==}
    dev: true

  /buffer-writer/2.0.0:
    resolution: {integrity: sha512-a7ZpuTZU1TRtnwyCNW3I5dc0wWNC3VR9S++Ewyk2HHZdrO3CQJqSpd+95Us590V6AL7JqUAH2IwZ/398PmNFgw==}
    engines: {node: '>=4'}

  /buffer/6.0.3:
    resolution: {integrity: sha512-FTiCpNxtwiZZHEZbcbTIcZjERVICn9yq/pDFkTl95/AxzD1naBctN7YO68riM/gLSDY7sdrMby8hofADYuuqOA==}
    dependencies:
      base64-js: 1.5.1
      ieee754: 1.2.1

  /builtins/5.0.1:
    resolution: {integrity: sha512-qwVpFEHNfhYJIzNRBvd2C1kyo6jz3ZSMPyyuR47OPdiKWlbYnZNyDWuyR175qDnAJLiCo5fBBqPb3RiXgWlkOQ==}
    dependencies:
      semver: 7.3.8
    dev: true

  /bulma/0.9.4:
    resolution: {integrity: sha512-86FlT5+1GrsgKbPLRRY7cGDg8fsJiP/jzTqXXVqiUZZ2aZT8uemEOHlU1CDU+TxklPEZ11HZNNWclRBBecP4CQ==}
    dev: true

  /busboy/1.6.0:
    resolution: {integrity: sha512-8SFQbg/0hQ9xy3UNTB0YEnsNBbWfhf7RtnzpL7TkBiTBRfrQ9Fxcnz7VJsleJpyp6rVLvXiuORqjlHi5q+PYuA==}
    engines: {node: '>=10.16.0'}
    dependencies:
      streamsearch: 1.1.0

  /c8/7.12.0:
    resolution: {integrity: sha512-CtgQrHOkyxr5koX1wEUmN/5cfDa2ckbHRA4Gy5LAL0zaCFtVWJS5++n+w4/sr2GWGerBxgTjpKeDclk/Qk6W/A==}
    engines: {node: '>=10.12.0'}
    hasBin: true
    dependencies:
      '@bcoe/v8-coverage': 0.2.3
      '@istanbuljs/schema': 0.1.3
      find-up: 5.0.0
      foreground-child: 2.0.0
      istanbul-lib-coverage: 3.2.0
      istanbul-lib-report: 3.0.0
      istanbul-reports: 3.1.5
      rimraf: 3.0.2
      test-exclude: 6.0.0
      v8-to-istanbul: 9.0.1
      yargs: 16.2.0
      yargs-parser: 20.2.9
    dev: true

  /cacache/15.3.0:
    resolution: {integrity: sha512-VVdYzXEn+cnbXpFgWs5hTT7OScegHVmLhJIR8Ufqk3iFD6A6j5iSX1KuBTfNEv4tdJWE2PzA6IVFtcLC7fN9wQ==}
    engines: {node: '>= 10'}
    dependencies:
      '@npmcli/fs': 1.1.1
      '@npmcli/move-file': 1.1.2
      chownr: 2.0.0
      fs-minipass: 2.1.0
      glob: 7.2.3
      infer-owner: 1.0.4
      lru-cache: 6.0.0
      minipass: 3.3.4
      minipass-collect: 1.0.2
      minipass-flush: 1.0.5
      minipass-pipeline: 1.2.4
      mkdirp: 1.0.4
      p-map: 4.0.0
      promise-inflight: 1.0.1
      rimraf: 3.0.2
      ssri: 8.0.1
      tar: 6.1.12
      unique-filename: 1.1.1
    transitivePeerDependencies:
      - bluebird
    optional: true

  /caching-transform/4.0.0:
    resolution: {integrity: sha512-kpqOvwXnjjN44D89K5ccQC+RUrsy7jB/XLlRrx0D7/2HNcTPqzsb6XgYoErwko6QsV184CA2YgS1fxDiiDZMWA==}
    engines: {node: '>=8'}
    dependencies:
      hasha: 5.2.2
      make-dir: 3.1.0
      package-hash: 4.0.0
      write-file-atomic: 3.0.3
    dev: true

  /call-bind/1.0.2:
    resolution: {integrity: sha512-7O+FbCihrB5WGbFYesctwmTKae6rOiIzmz1icreWJ+0aA7LJfuqhEso2T9ncpcFtzMQtzXf2QGGueWJGTYsqrA==}
    dependencies:
      function-bind: 1.1.1
      get-intrinsic: 1.1.3

  /caller-callsite/2.0.0:
    resolution: {integrity: sha512-JuG3qI4QOftFsZyOn1qq87fq5grLIyk1JYd5lJmdA+fG7aQ9pA/i3JIJGcO3q0MrRcHlOt1U+ZeHW8Dq9axALQ==}
    engines: {node: '>=4'}
    dependencies:
      callsites: 2.0.0

  /caller-path/2.0.0:
    resolution: {integrity: sha512-MCL3sf6nCSXOwCTzvPKhN18TU7AHTvdtam8DAogxcrJ8Rjfbbg7Lgng64H9Iy+vUV6VGFClN/TyxBkAebLRR4A==}
    engines: {node: '>=4'}
    dependencies:
      caller-callsite: 2.0.0

  /callsites/2.0.0:
    resolution: {integrity: sha512-ksWePWBloaWPxJYQ8TL0JHvtci6G5QTKwQ95RcWAa/lzoAKuAOflGdAK92hpHXjkwb8zLxoLNUoNYZgVsaJzvQ==}
    engines: {node: '>=4'}

  /callsites/3.1.0:
    resolution: {integrity: sha512-P8BjAsXvZS+VIDUI11hHCQEv74YT67YUi5JJFNWIqL235sBmjX4+qx9Muvls5ivyNENctx46xQLQ3aTuE7ssaQ==}
    engines: {node: '>=6'}

  /camelcase-keys/6.2.2:
    resolution: {integrity: sha512-YrwaA0vEKazPBkn0ipTiMpSajYDSe+KjQfrjhcBMxJt/znbvlHd8Pw/Vamaz5EB4Wfhs3SUR3Z9mwRu/P3s3Yg==}
    engines: {node: '>=8'}
    dependencies:
      camelcase: 5.3.1
      map-obj: 4.3.0
      quick-lru: 4.0.1
    dev: true

  /camelcase/5.3.1:
    resolution: {integrity: sha512-L28STB170nwWS63UjtlEOE3dldQApaJXZkOI1uMFfzf3rRuPegHaHesyee+YxQ+W6SvRDQV6UrdOdRiR153wJg==}
    engines: {node: '>=6'}
    dev: true

  /camelcase/6.3.0:
    resolution: {integrity: sha512-Gmy6FhYlCY7uOElZUSbxo2UCDH8owEk996gkbrpsgGtrJLM3J7jGxl9Ic7Qwwj4ivOE5AWZWRMecDdF7hqGjFA==}
    engines: {node: '>=10'}
    dev: false

  /caniuse-lite/1.0.30001430:
    resolution: {integrity: sha512-IB1BXTZKPDVPM7cnV4iaKaHxckvdr/3xtctB3f7Hmenx3qYBhGtTZ//7EllK66aKXW98Lx0+7Yr0kxBtIt3tzg==}

  /caseless/0.12.0:
    resolution: {integrity: sha512-4tYFyifaFfGacoiObjJegolkwSU4xQNGbVgUiNYVUxbQ2x2lUsFvY4hVgVzGiIe6WLOPqycWXA40l+PWsxthUw==}
    dev: true

  /chai/4.3.6:
    resolution: {integrity: sha512-bbcp3YfHCUzMOvKqsztczerVgBKSsEijCySNlHHbX3VG1nskvqjz5Rfso1gGwD6w6oOV3eI60pKuMOV5MV7p3Q==}
    engines: {node: '>=4'}
    dependencies:
      assertion-error: 1.1.0
      check-error: 1.0.2
      deep-eql: 3.0.1
      get-func-name: 2.0.0
      loupe: 2.3.5
      pathval: 1.1.1
      type-detect: 4.0.8
    dev: true

  /chalk/2.4.2:
    resolution: {integrity: sha512-Mti+f9lpJNcwF4tWV8/OrTTtF1gZi+f8FqlyAdouralcFWFQWF2+NgCHShjkCb+IFBLq9buZwE1xckQU4peSuQ==}
    engines: {node: '>=4'}
    dependencies:
      ansi-styles: 3.2.1
      escape-string-regexp: 1.0.5
      supports-color: 5.5.0

  /chalk/4.1.2:
    resolution: {integrity: sha512-oKnbhFyRIXpUuez8iBMmyEa4nbj4IOQyuhc/wy9kY7/WVPcwIO9VA668Pu8RkO7+0G76SLROeyw9CpQ061i4mA==}
    engines: {node: '>=10'}
    dependencies:
      ansi-styles: 4.3.0
      supports-color: 7.2.0
    dev: true

  /character-entities-legacy/1.1.4:
    resolution: {integrity: sha512-3Xnr+7ZFS1uxeiUDvV02wQ+QDbc55o97tIV5zHScSPJpcLm/r0DFPcoY3tYRp+VZukxuMeKgXYmsXQHO05zQeA==}
    dev: true

  /character-entities/1.2.4:
    resolution: {integrity: sha512-iBMyeEHxfVnIakwOuDXpVkc54HijNgCyQB2w0VfGQThle6NXn50zU6V/u+LDhxHcDUPojn6Kpga3PTAD8W1bQw==}
    dev: true

  /character-reference-invalid/1.1.4:
    resolution: {integrity: sha512-mKKUkUbhPpQlCOfIuZkvSEgktjPFIsZKRRbC6KWVEMvlzblj3i3asQv5ODsrwt0N3pHAEvjP8KTQPHkp0+6jOg==}
    dev: true

  /check-error/1.0.2:
    resolution: {integrity: sha512-BrgHpW9NURQgzoNyjfq0Wu6VFO6D7IZEmJNdtgNqpzGG8RuNFHt2jQxWlAs4HMe119chBnv+34syEZtc6IhLtA==}
    dev: true

  /chokidar/3.5.3:
    resolution: {integrity: sha512-Dr3sfKRP6oTcjf2JmUmFJfeVMvXBdegxB0iVQ5eb2V10uFJUCAS8OByZdVAyVb8xXNz3GjjTgj9kLWsZTqE6kw==}
    engines: {node: '>= 8.10.0'}
    dependencies:
      anymatch: 3.1.2
      braces: 3.0.2
      glob-parent: 5.1.2
      is-binary-path: 2.1.0
      is-glob: 4.0.3
      normalize-path: 3.0.0
      readdirp: 3.6.0
    optionalDependencies:
      fsevents: 2.3.2
    dev: true

  /chownr/2.0.0:
    resolution: {integrity: sha512-bIomtDF5KGpdogkLd9VspvFzk9KfpyyGlS8YFVZl7TGPBHL5snIOnxeshwVgPteQ9b4Eydl+pVbIyE1DcvCWgQ==}
    engines: {node: '>=10'}

  /classnames/2.3.2:
    resolution: {integrity: sha512-CSbhY4cFEJRe6/GQzIk5qXZ4Jeg5pcsP7b5peFSDpffpe1cqjASH/n9UTjBwOp6XpMSTwQ8Za2K5V02ueA7Tmw==}
    dev: true

  /clean-stack/2.2.0:
    resolution: {integrity: sha512-4diC9HaTE+KRAMWhDhrGOECgWZxoevMc5TlkObMqNSsVU62PYzXZ/SMTjzyGAFF1YusgxGcSWTEXBhp0CPwQ1A==}
    engines: {node: '>=6'}

  /cliui/6.0.0:
    resolution: {integrity: sha512-t6wbgtoCXvAzst7QgXxJYqPt0usEfbgQdftEPbLL/cvv6HPE5VgvqCuAIDR0NgU52ds6rFwqrgakNLrHEjCbrQ==}
    dependencies:
      string-width: 4.2.3
      strip-ansi: 6.0.1
      wrap-ansi: 6.2.0
    dev: true

  /cliui/7.0.4:
    resolution: {integrity: sha512-OcRE68cOsVMXp1Yvonl/fzkQOyjLSu/8bhPDfQt0e0/Eb283TKP20Fs2MqoPsr9SwA595rRCA+QMzYc9nBP+JQ==}
    dependencies:
      string-width: 4.2.3
      strip-ansi: 6.0.1
      wrap-ansi: 7.0.0
    dev: true

  /close-with-grace/1.1.0:
    resolution: {integrity: sha512-6cCp71Y5tKw1o9sGVBOa9OwY4vJ+YoLpFcWiTt9YCBhYlcQi0z68EiiN9mJ6/401Za6TZ5YOZg012IHHZt15lw==}
    dev: false

  /clsx/1.2.1:
    resolution: {integrity: sha512-EcR6r5a8bj6pu3ycsa/E/cKVGuTgZJZdsyUYHOksG/UHIiKfjxzRxYJpyVBwYaQeOvghal9fcc4PidlgzugAQg==}
    engines: {node: '>=6'}
    dev: false

  /cluster-key-slot/1.1.2:
    resolution: {integrity: sha512-RMr0FhtfXemyinomL4hrWcYJxmX6deFdCxpJzhDttxgO1+bcCnkk+9drydLVDmAMG7NE6aN/fl4F7ucU/90gAA==}
    engines: {node: '>=0.10.0'}

  /codemirror-graphql/2.0.2_ar7tylx7sosddrxmqpjfntlg3a:
    resolution: {integrity: sha512-9c1cItR+8lG7thmTnDDQ3zI8YesNKiFCp2BnLFkYWCtdhSSuCUHebU/Vurew6ayyUl8MBCldNx3Ev66QAWM5Kw==}
    peerDependencies:
      '@codemirror/language': 6.0.0
      codemirror: ^5.65.3
      graphql: ^15.5.0 || ^16.0.0
    dependencies:
      '@codemirror/language': 6.0.0
      codemirror: 5.65.9
      graphql: 16.6.0
      graphql-language-service: 5.0.6_graphql@16.6.0
    dev: true

  /codemirror/5.65.9:
    resolution: {integrity: sha512-19Jox5sAKpusTDgqgKB5dawPpQcY+ipQK7xoEI+MVucEF9qqFaXpeqY1KaoyGBso/wHQoDa4HMMxMjdsS3Zzzw==}
    dev: true

  /color-convert/1.9.3:
    resolution: {integrity: sha512-QfAUtd+vFdAtFQcC8CCyYt1fYWxSqAiK2cSD6zDB8N3cpsEBAvRxp9zOGg6G/SHHJYAT88/az/IuDGALsNVbGg==}
    dependencies:
      color-name: 1.1.3

  /color-convert/2.0.1:
    resolution: {integrity: sha512-RRECPsj7iu/xb5oKYcsFHSppFNnsj/52OVTRKb4zP5onXwVF3zVmmToNcOfGC+CRDpfK/U584fMg38ZHCaElKQ==}
    engines: {node: '>=7.0.0'}
    dependencies:
      color-name: 1.1.4

  /color-name/1.1.3:
    resolution: {integrity: sha512-72fSenhMw2HZMTVHeCA9KCmpEIbzWiQsjN+BHcBbS9vr1mtt+vJjPdksIBNUmKAW8TFUDPJK5SUU3QhE9NEXDw==}

  /color-name/1.1.4:
    resolution: {integrity: sha512-dOy+3AuW3a2wNbZHIuMZpTcgjGuLU/uBL/ubcZF9OXbDo8ff4O8yVp5Bf0efS8uEoYo5q4Fx7dY9OgQGXgAsQA==}

  /color-support/1.1.3:
    resolution: {integrity: sha512-qiBjkpbMLO/HL68y+lh4q0/O1MZFj2RX6X/KmMa3+gJD3z+WwI1ZzDHysvqHGS3mP6mznPckpXmw1nI9cJjyRg==}
    hasBin: true

  /colorette/2.0.19:
    resolution: {integrity: sha512-3tlv/dIP7FWvj3BsbHrGLJ6l/oKh1O3TcgBqMn+yyCagOxc23fyzDS6HypQbgxWbkpDnf52p1LuR4eWDQ/K9WQ==}
    dev: false

  /combined-stream/1.0.8:
    resolution: {integrity: sha512-FQN4MRfuJeHf7cBbBMJFXhKSDq+2kAArBlmRBvcvFE5BB1HZKXtSFASDhdlz9zOYwxh8lDdnvmMOe/+5cdoEdg==}
    engines: {node: '>= 0.8'}
    dependencies:
      delayed-stream: 1.0.0
    dev: true

  /comma-separated-tokens/1.0.8:
    resolution: {integrity: sha512-GHuDRO12Sypu2cV70d1dkA2EUmXHgntrzbpvOB+Qy+49ypNfGgFQIC2fhhXbnyrJRynDCAARsT7Ou0M6hirpfw==}
    dev: true

  /commander/9.4.1:
    resolution: {integrity: sha512-5EEkTNyHNGFPD2H+c/dXXfQZYa/scCKasxWcXJaWnNJ99pnQN9Vnmqow+p+PlFPE63Q6mThaZws1T+HxfpgtPw==}
    engines: {node: ^12.20.0 || >=14}
    dev: false

  /commist/3.1.2:
    resolution: {integrity: sha512-cyQMbb5GiGHD/MiTqqI4V5fySqVKS8WUtN0iwxZ3sd6GYZ+8gzo6aYiT2EhBuwzVoBjsAu8F9mnlqlnXGqADZg==}
    dev: false

  /commondir/1.0.1:
    resolution: {integrity: sha512-W9pAhw0ja1Edb5GVdIF1mjZw/ASI0AlShXM83UUGe2DVr5TdAPEA1OA8m/g8zWp9x6On7gqufY+FatDbC3MDQg==}
    dev: true

  /concat-map/0.0.1:
    resolution: {integrity: sha512-/Srv4dswyQNBfohGpz9o6Yb3Gz3SrUDqBH5rTuhGR7ahtlbYKnVxw2bCFMRljaA7EXHaXZ8wsHdodFvbkhKmqg==}

  /concat-stream/1.6.2:
    resolution: {integrity: sha512-27HBghJxjiZtIk3Ycvn/4kbJk/1uZuJFfuPEns6LaEvpvG1f0hTea8lilrouyo9mVc2GWdcEZ8OLoGmSADlrCw==}
    engines: {'0': node >= 0.8}
    dependencies:
      buffer-from: 1.1.2
      inherits: 2.0.4
      readable-stream: 2.3.7
      typedarray: 0.0.6
    dev: true

  /concat-stream/2.0.0:
    resolution: {integrity: sha512-MWufYdFw53ccGjCA+Ol7XJYpAlW6/prSMzuPOTRnJGcGzuhLn4Scrz7qf6o8bROZ514ltazcIFJZevcfbo0x7A==}
    engines: {'0': node >= 6.0}
    dependencies:
      buffer-from: 1.1.2
      inherits: 2.0.4
      readable-stream: 3.6.0
      typedarray: 0.0.6
    dev: true

  /console-control-strings/1.1.0:
    resolution: {integrity: sha512-ty/fTekppD2fIwRvnZAVdeOiGd1c7YXEixbgJTNzqcxJWKQnjJ/V1bNEEE6hygpM3WjwHFUVK6HTjWSzV4a8sQ==}

  /content-disposition/0.5.4:
    resolution: {integrity: sha512-FveZTNuGw04cxlAiWbzi6zTAL/lhehaWbTtgluJh4/E95DqMwTmha3KZN1aAWA8cFIhHzMZUvLevkw5Rqk+tSQ==}
    engines: {node: '>= 0.6'}
    dependencies:
      safe-buffer: 5.2.1

  /convert-source-map/1.9.0:
    resolution: {integrity: sha512-ASFBup0Mz1uyiIjANan1jzLQami9z1PoYSZCiiYW2FczPbenXc45FZdBZLzOT+r6+iciuEModtmCti+hjaAk0A==}

  /cookie/0.5.0:
    resolution: {integrity: sha512-YZ3GUyn/o8gfKJlnlX7g7xq4gyO6OSuhGPKaaGssGB2qgDUS0gPgtTvoyZLTt9Ab6dC4hfc9dV5arkvc/OCmrw==}
    engines: {node: '>= 0.6'}

  /copy-to-clipboard/3.3.2:
    resolution: {integrity: sha512-Vme1Z6RUDzrb6xAI7EZlVZ5uvOk2F//GaxKUxajDqm9LhOVM1inxNAD2vy+UZDYsd0uyA9s7b3/FVZPSxqrCfg==}
    dependencies:
      toggle-selection: 1.0.6
    dev: true

  /core-js-pure/3.26.0:
    resolution: {integrity: sha512-LiN6fylpVBVwT8twhhluD9TzXmZQQsr2I2eIKtWNbZI1XMfBT7CV18itaN6RA7EtQd/SDdRx/wzvAShX2HvhQA==}
    requiresBuild: true
    dev: true

  /core-util-is/1.0.3:
    resolution: {integrity: sha512-ZQBvi1DcpJ4GDqanjucZ2Hj3wEO5pZDS89BWbkcrvdxksJorwUDDZamX9ldFkp9aw2lmBDLgkObEA4DWNJ9FYQ==}
    dev: true

  /cosmiconfig/5.2.1:
    resolution: {integrity: sha512-H65gsXo1SKjf8zmrJ67eJk8aIRKV5ff2D4uKZIBZShbhGSpEmsQOPW/SKMKYhSTrqR7ufy6RP69rPogdaPh/kA==}
    engines: {node: '>=4'}
    dependencies:
      import-fresh: 2.0.0
      is-directory: 0.3.1
      js-yaml: 3.14.1
      parse-json: 4.0.0

  /cosmiconfig/7.0.1:
    resolution: {integrity: sha512-a1YWNUV2HwGimB7dU2s1wUMurNKjpx60HxBB6xUM8Re+2s1g1IIfJvFR0/iCF+XHdE0GMTKTuLR32UQff4TEyQ==}
    engines: {node: '>=10'}
    dependencies:
      '@types/parse-json': 4.0.0
      import-fresh: 3.3.0
      parse-json: 5.2.0
      path-type: 4.0.0
      yaml: 1.10.2
    dev: false

  /cross-fetch/3.1.5:
    resolution: {integrity: sha512-lvb1SBsI0Z7GDwmuid+mU3kWVBwTVUbe7S0H52yaaAdQOXq2YktTCZdlAcNKFzE6QtRz0snpw9bNiPeOIkkQvw==}
    dependencies:
      node-fetch: 2.6.7
    transitivePeerDependencies:
      - encoding

  /cross-spawn/7.0.3:
    resolution: {integrity: sha512-iRDPJKUPVEND7dHPO8rkbOnPpyDygcDFtWjpeWNCgy8WP2rXcxXL8TskReQl6OrB2G7+UJrags1q15Fudc7G6w==}
    engines: {node: '>= 8'}
    dependencies:
      path-key: 3.1.1
      shebang-command: 2.0.0
      which: 2.0.2

  /css-mediaquery/0.1.2:
    resolution: {integrity: sha512-COtn4EROW5dBGlE/4PiKnh6rZpAPxDeFLaEEwt4i10jpDMFt2EhQGS79QmmrO+iKCHv0PU/HrOWEhijFd1x99Q==}
    dev: false

  /css.escape/1.5.1:
    resolution: {integrity: sha512-YUifsXXuknHlUsmlgyY0PKzgPOr7/FjCePfHNt0jxm83wHZi44VDMQ7/fGNkjY3/jV1MC+1CmZbaHzugyeRtpg==}
    dev: true

  /csstype/3.1.1:
    resolution: {integrity: sha512-DJR/VvkAvSZW9bTouZue2sSxDwdTN92uHjqeKVm+0dAqdfNykRzQ95tay8aXMBAAPpUiq4Qcug2L7neoRh2Egw==}

  /cuid/2.1.8:
    resolution: {integrity: sha512-xiEMER6E7TlTPnDxrM4eRiC6TRgjNX9xzEZ5U/Se2YJKr7Mq4pJn/2XEHjl3STcSh96GmkHPcBXLES8M29wyyg==}

  /date-fns/2.29.3:
    resolution: {integrity: sha512-dDCnyH2WnnKusqvZZ6+jA1O51Ibt8ZMRNkDZdyAyK4YfbDwa/cEmuztzG5pk6hqlp9aSBPYcjOlktquahGwGeA==}
    engines: {node: '>=0.11'}
    dev: false

  /dateformat/4.6.3:
    resolution: {integrity: sha512-2P0p0pFGzHS5EMnhdxQi7aJN+iMheud0UhG4dlE1DLAlvL8JHjJJTX/CSm4JXwV0Ka5nGk3zC5mcb5bUQUxxMA==}
    dev: false

  /debug/2.6.9:
    resolution: {integrity: sha512-bC7ElrdJaJnPbAP+1EotYvqZsb3ecl5wi6Bfi6BJTUcNowp6cvspg0jXznRTKDjm/E7AdgFBVeAPVMNcKGsHMA==}
    peerDependencies:
      supports-color: '*'
    peerDependenciesMeta:
      supports-color:
        optional: true
    dependencies:
      ms: 2.0.0

  /debug/3.2.7:
    resolution: {integrity: sha512-CFjzYYAi4ThfiQvizrFQevTTXHtnCqWfe7x1AhgEscTz6ZbLbfoLRLPugTQyBth6f8ZERVUSyWHFD/7Wu4t1XQ==}
    peerDependencies:
      supports-color: '*'
    peerDependenciesMeta:
      supports-color:
        optional: true
    dependencies:
      ms: 2.1.3
    dev: true

  /debug/4.3.4:
    resolution: {integrity: sha512-PRWFHuSU3eDtQJPvnNY7Jcket1j0t5OuOsFzPPzsekD52Zl8qUfFIPEiswXqIvHWGVHOgX+7G/vCNNhehwxfkQ==}
    engines: {node: '>=6.0'}
    peerDependencies:
      supports-color: '*'
    peerDependenciesMeta:
      supports-color:
        optional: true
    dependencies:
      ms: 2.1.2

  /decamelize-keys/1.1.1:
    resolution: {integrity: sha512-WiPxgEirIV0/eIOMcnFBA3/IJZAZqKnwAwWyvvdi4lsr1WCN22nhdf/3db3DoZcUjTV2SqfzIwNyp6y2xs3nmg==}
    engines: {node: '>=0.10.0'}
    dependencies:
      decamelize: 1.2.0
      map-obj: 1.0.1
    dev: true

  /decamelize/1.2.0:
    resolution: {integrity: sha512-z2S+W9X73hAUUki+N+9Za2lBlun89zigOyGrsax+KUQ6wKW4ZoWpEYBkGhQjwAjjDCkWxhY0VKEhk8wzY7F5cA==}
    engines: {node: '>=0.10.0'}
    dev: true

  /decode-uri-component/0.2.0:
    resolution: {integrity: sha512-hjf+xovcEn31w/EUYdTXQh/8smFL/dzYjohQGEIgjyNavaJfBY2p5F527Bo1VPATxv0VYTUC2bOcXvqFwk78Og==}
    engines: {node: '>=0.10'}
    dev: false

  /deep-eql/3.0.1:
    resolution: {integrity: sha512-+QeIQyN5ZuO+3Uk5DYh6/1eKO0m0YmJFGNmFHGACpf1ClL1nmlV/p4gNgbl2pJGxgXb4faqo6UE+M5ACEMyVcw==}
    engines: {node: '>=0.12'}
    dependencies:
      type-detect: 4.0.8
    dev: true

  /deep-extend/0.6.0:
    resolution: {integrity: sha512-LOHxIOaPYdHlJRtCQfDIVZtfw/ufM8+rVj649RIHzcm/vGwQRXFt6OPqIFWsm2XEMrNIEtWR64sY1LEKD2vAOA==}
    engines: {node: '>=4.0.0'}
    dev: true

  /deep-is/0.1.4:
    resolution: {integrity: sha512-oIPzksmTg4/MriiaYGO+okXDT7ztn/w3Eptv/+gSIdMdKsJo0u4CfYNFJPy+4SKMuCqGw2wxnA+URMg3t8a/bQ==}
    dev: true

  /deepmerge/4.2.2:
    resolution: {integrity: sha512-FJ3UgI4gIl+PHZm53knsuSFpE+nESMr7M4v9QcgB7S63Kj/6WqMiFQJpBBYz1Pt+66bZpP3Q7Lye0Oo9MPKEdg==}
    engines: {node: '>=0.10.0'}

  /default-require-extensions/3.0.1:
    resolution: {integrity: sha512-eXTJmRbm2TIt9MgWTsOH1wEuhew6XGZcMeGKCtLedIg/NCsg1iBePXkceTdK4Fii7pzmN9tGsZhKzZ4h7O/fxw==}
    engines: {node: '>=8'}
    dependencies:
      strip-bom: 4.0.0
    dev: true

  /define-lazy-prop/2.0.0:
    resolution: {integrity: sha512-Ds09qNh8yw3khSjiJjiUInaGX9xlqZDY7JVryGxdxV7NPeuqQfplOpQ66yJFZut3jLa5zOwkXw1g9EI2uKh4Og==}
    engines: {node: '>=8'}
    dev: false

  /define-properties/1.1.4:
    resolution: {integrity: sha512-uckOqKcfaVvtBdsVkdPv3XjveQJsNQqmhXgRi8uhvWWuPYZCNlzT8qAyblUgNoXdHdjMTzAqeGjAoli8f+bzPA==}
    engines: {node: '>= 0.4'}
    dependencies:
      has-property-descriptors: 1.0.0
      object-keys: 1.1.1

  /delayed-stream/1.0.0:
    resolution: {integrity: sha512-ZySD7Nf91aLB0RxL4KGrKHBXl7Eds1DAmEdcoVawXnLD7SDhpNgtuII2aAkg7a7QS41jxPSZ17p4VdGnMHk3MQ==}
    engines: {node: '>=0.4.0'}
    dev: true

  /delegates/1.0.0:
    resolution: {integrity: sha512-bd2L678uiWATM6m5Z1VzNCErI3jiGzt6HGY8OVICs40JQq/HALfbyNJmp0UDakEY4pMMaN0Ly5om/B1VI/+xfQ==}

  /denque/2.1.0:
    resolution: {integrity: sha512-HVQE3AAb/pxF8fQAoiqpvg9i3evqug3hoiwakOyZAwJm+6vZehbkYXZ0l4JxS+I3QxM97v5aaRNhj8v5oBhekw==}
    engines: {node: '>=0.10'}

  /depd/1.1.2:
    resolution: {integrity: sha512-7emPTl6Dpo6JRXOXjLRxck+FlLRX5847cLKEn00PLAgc3g2hTZZgr+e4c2v6QpSmLeFP3n5yUo7ft6avBK/5jQ==}
    engines: {node: '>= 0.6'}
    optional: true

  /depd/2.0.0:
    resolution: {integrity: sha512-g7nH6P6dyDioJogAAGprGpCtVImJhpPk/roCzdb3fIh61/s/nPsfR6onyMwkCAR/OlC3yBC0lESvUoQEAssIrw==}
    engines: {node: '>= 0.8'}

  /desm/1.3.0:
    resolution: {integrity: sha512-RvlHN2gfYA0BpCfjpWzCdQeR6p5U+84f5DzcirLow86UA/OcpwuOqXRC4Oz0bG9rzcJPVtMT6ZgNtjp4qh+uqA==}
    dev: false

  /destroy/1.2.0:
    resolution: {integrity: sha512-2sJGJTaXIIaR1w4iJSNoN0hnMY7Gpc/n8D4qSCJw8QqFWXf7cuAgnEHxBpweaVcPevC2l3KpjYCx3NypQQgaJg==}
    engines: {node: '>= 0.8', npm: 1.2.8000 || >= 1.4.16}

  /detect-libc/2.0.1:
    resolution: {integrity: sha512-463v3ZeIrcWtdgIg6vI6XUncguvr2TnGl4SzDXinkt9mSLpBJKXT3mW6xT3VQdDN11+WVs29pgvivTc4Lp8v+w==}
    engines: {node: '>=8'}

  /detect-node-es/1.1.0:
    resolution: {integrity: sha512-ypdmJU/TbBby2Dxibuv7ZLW3Bs1QEmM7nHjEANfohJLvE0XVujisn1qPJcZxg+qDucsr+bP6fLD1rPS3AhJ7EQ==}
    dev: true

  /detect-node/2.1.0:
    resolution: {integrity: sha512-T0NIuQpnTvFDATNuHN5roPwSBG83rFsuO+MXXH9/3N1eFbn4wcPjttvjMLEPWJ0RGUYgQE7cGgS3tNxbqCGM7g==}
    dev: false

  /diff/4.0.2:
    resolution: {integrity: sha512-58lmxKSA4BNyLz+HHMUzlOEpg09FV+ev6ZMe3vJihgdxzgcwZ8VoEEPmALCZG9LmqfVoNMMKpttIYTVG6uDY7A==}
    engines: {node: '>=0.3.1'}
    dev: true

  /dir-glob/3.0.1:
    resolution: {integrity: sha512-WkrWp9GR4KXfKGYzOLmTuGVi1UWFfws377n9cc55/tb6DuqyF6pcQ5AbiHEshaDpY9v6oaSr2XCDidGmMwdzIA==}
    engines: {node: '>=8'}
    dependencies:
      path-type: 4.0.0
    dev: true

  /doctrine/2.1.0:
    resolution: {integrity: sha512-35mSku4ZXK0vfCuHEDAwt55dg2jNajHZ1odvF+8SSr82EsZY4QmXfuWso8oEd8zRhVObSN18aM0CjSdoBX7zIw==}
    engines: {node: '>=0.10.0'}
    dependencies:
      esutils: 2.0.3
    dev: true

  /doctrine/3.0.0:
    resolution: {integrity: sha512-yS+Q5i3hBf7GBkd4KG8a7eBNNWNGLTaEwwYWUijIYM7zrlYDM0BFXHjjPWlWZ1Rg7UaddZeIDmi9jF3HmqiQ2w==}
    engines: {node: '>=6.0.0'}
    dependencies:
      esutils: 2.0.3
    dev: true

  /dom-helpers/5.2.1:
    resolution: {integrity: sha512-nRCa7CK3VTrM2NmGkIy4cbK7IZlgBE/PYMn55rrXefr5xXDP0LdtfPnblFDoVdcAfslJ7or6iqAUnx0CCGIWQA==}
    dependencies:
      '@babel/runtime': 7.20.1
      csstype: 3.1.1
    dev: false

  /dompurify/2.3.3:
    resolution: {integrity: sha512-dqnqRkPMAjOZE0FogZ+ceJNM2dZ3V/yNOuFB7+39qpO93hHhfRpHw3heYQC7DPK9FqbQTfBKUJhiSfz4MvXYwg==}
    dev: true

  /dotenv-expand/9.0.0:
    resolution: {integrity: sha512-uW8Hrhp5ammm9x7kBLR6jDfujgaDarNA02tprvZdyrJ7MpdzD1KyrIHG4l+YoC2fJ2UcdFdNWNWIjt+sexBHJw==}
    engines: {node: '>=12'}
    dev: false

  /dotenv/16.0.3:
    resolution: {integrity: sha512-7GO6HghkA5fYG9TYnNxi14/7K9f5occMlp3zXAuSxn7CKCxt9xbNWG7yF8hTCSUchlfWSe3uLmlPfigevRItzQ==}
    engines: {node: '>=12'}
    dev: false

  /drange/1.1.1:
    resolution: {integrity: sha512-pYxfDYpued//QpnLIm4Avk7rsNtAtQkUES2cwAYSvD/wd2pKD71gN2Ebj3e7klzXwjocvE8c5vx/1fxwpqmSxA==}
    engines: {node: '>=4'}
    dev: true

  /dtsgenerator/3.16.1:
    resolution: {integrity: sha512-nol1a7xCSWZxu5jAYvLDvgEY03W4fjnGy7BJRd4Jc713D/Q4FI42N1NCFVz65yyb479HaDGsHo2kb3Aev92/sA==}
    engines: {node: '>= 14.0'}
    hasBin: true
    dependencies:
      commander: 9.4.1
      cross-fetch: 3.1.5
      debug: 4.3.4
      glob: 8.0.3
      https-proxy-agent: 5.0.1
      js-yaml: 4.1.0
      tslib: 2.4.1
      typescript: 4.8.4
    transitivePeerDependencies:
      - encoding
      - supports-color
    dev: false

  /ecdsa-sig-formatter/1.0.11:
    resolution: {integrity: sha512-nagl3RYrbNv6kQkeJIpt6NJZy8twLB/2vtz6yN9Z4vRKHN4/QZJIEbqohALSgwKdnksuY3k5Addp5lg8sVoVcQ==}
    dependencies:
      safe-buffer: 5.2.1

  /ee-first/1.1.1:
    resolution: {integrity: sha512-WMwm9LhRUo+WUaRN+vRuETqG89IgZphVSNkdFgeb6sS/E4OrDIN7t48CAewSHXc6C8lefD8KKfr5vY61brQlow==}

  /electron-to-chromium/1.4.284:
    resolution: {integrity: sha512-M8WEXFuKXMYMVr45fo8mq0wUrrJHheiKZf6BArTKk9ZBYCKJEOU5H8cdWgDT+qCVZf7Na4lVUaZsA+h6uA9+PA==}

  /elliptic/6.5.4:
    resolution: {integrity: sha512-iLhC6ULemrljPZb+QutR5TQGB+pdW6KGD5RSegS+8sorOZT+rdQFbsQFJgvN3eRqNALqJer4oQ16YvJHlU8hzQ==}
    dependencies:
      bn.js: 4.12.0
      brorand: 1.1.0
      hash.js: 1.1.7
      hmac-drbg: 1.0.1
      inherits: 2.0.4
      minimalistic-assert: 1.0.1
      minimalistic-crypto-utils: 1.0.1
    dev: false

  /emoji-regex/8.0.0:
    resolution: {integrity: sha512-MSjYzcWNOA0ewAHpz0MxpYFvwg6yjy1NG3xteoqz644VCo/RPgnr1/GGt+ic3iJTzQ8Eu3TdM14SawnVUmGE6A==}

  /encodeurl/1.0.2:
    resolution: {integrity: sha512-TPJXq8JqFaVYm2CWmPvnP2Iyo4ZSM7/QKcSmuMLDObfpH5fi7RUGmd/rTDf+rut/saiDiQEeVTNgAmJEdAOx0w==}
    engines: {node: '>= 0.8'}

  /encoding/0.1.13:
    resolution: {integrity: sha512-ETBauow1T35Y/WZMkio9jiM0Z5xjHHmJ4XmjZOq1l/dXz3lr2sRn87nJy20RupqSh1F2m3HHPSp8ShIPQJrJ3A==}
    requiresBuild: true
    dependencies:
      iconv-lite: 0.6.3
    optional: true

  /end-of-stream/1.4.4:
    resolution: {integrity: sha512-+uw1inIHVPQoaVuHzRyXd21icM+cnt4CzD5rW+NC1wjOUSTOs+Te7FOv7AhN7vS9x/oIyhLP5PR1H+phQAHu5Q==}
    dependencies:
      once: 1.4.0
    dev: false

  /entities/2.1.0:
    resolution: {integrity: sha512-hCx1oky9PFrJ611mf0ifBLBRW8lUUVRlFolb5gWRfIELabBlbp9xZvrqZLZAs+NxFnbfQoeGd8wDkygjg7U85w==}
    dev: true

  /entities/2.2.0:
    resolution: {integrity: sha512-p92if5Nz619I0w+akJrLZH0MX0Pb5DX39XOwQTtXSdQQOaYH03S1uIQp4mhOZtAXrxq4ViO67YTiLBo2638o9A==}
    dev: true

  /entities/3.0.1:
    resolution: {integrity: sha512-WiyBqoomrwMdFG1e0kqvASYfnlb0lp8M5o5Fw2OFq1hNZxxcNk8Ik0Xm7LxzBhuidnZB/UtBqVCgUz3kBOP51Q==}
    engines: {node: '>=0.12'}
    dev: true

  /env-paths/2.2.1:
    resolution: {integrity: sha512-+h1lkLKhZMTYjog1VEpJNG7NZJWcuc2DDk/qsqSTRRCOXiLjeQ1d1/udrUGhqMxUgAlwKNZ0cf2uqan5GLuS2A==}
    engines: {node: '>=6'}
    optional: true

  /env-schema/5.1.0:
    resolution: {integrity: sha512-hbu+aC1nddO+tPPgw/guQRNY5CzkgplFu1WbmdiQimy4lcwPCteuKFvxF9uHSU/HkXNlIWR+WC0B53VG21aOxQ==}
    dependencies:
      ajv: 8.11.0
      dotenv: 16.0.3
      dotenv-expand: 9.0.0
    dev: false

  /err-code/2.0.3:
    resolution: {integrity: sha512-2bmlRpNKBxT/CRmPOlyISQpNj+qSeYvcym/uT0Jx2bMOlKLtSy1ZmLuVxSEKKyor/N5yhvp/ZiG1oE3DEYMSFA==}
    optional: true

  /error-ex/1.3.2:
    resolution: {integrity: sha512-7dFHNmqeFSEt2ZBsCriorKnn3Z2pj+fd9kmI6QoWw4//DL+icEBfc0U7qJCisqrTsKTjw4fNFy2pW9OqStD84g==}
    dependencies:
      is-arrayish: 0.2.1

  /es-abstract/1.20.4:
    resolution: {integrity: sha512-0UtvRN79eMe2L+UNEF1BwRe364sj/DXhQ/k5FmivgoSdpM90b8Jc0mDzKMGo7QS0BVbOP/bTwBKNnDc9rNzaPA==}
    engines: {node: '>= 0.4'}
    dependencies:
      call-bind: 1.0.2
      es-to-primitive: 1.2.1
      function-bind: 1.1.1
      function.prototype.name: 1.1.5
      get-intrinsic: 1.1.3
      get-symbol-description: 1.0.0
      has: 1.0.3
      has-property-descriptors: 1.0.0
      has-symbols: 1.0.3
      internal-slot: 1.0.3
      is-callable: 1.2.7
      is-negative-zero: 2.0.2
      is-regex: 1.1.4
      is-shared-array-buffer: 1.0.2
      is-string: 1.0.7
      is-weakref: 1.0.2
      object-inspect: 1.12.2
      object-keys: 1.1.1
      object.assign: 4.1.4
      regexp.prototype.flags: 1.4.3
      safe-regex-test: 1.0.0
      string.prototype.trimend: 1.0.5
      string.prototype.trimstart: 1.0.5
      unbox-primitive: 1.0.2

  /es-array-method-boxes-properly/1.0.0:
    resolution: {integrity: sha512-wd6JXUmyHmt8T5a2xreUwKcGPq6f1f+WwIJkijUqiGcJz1qqnZgP6XIK+QyIWU5lT7imeNxUll48bziG+TSYcA==}
    dev: false

  /es-main/1.2.0:
    resolution: {integrity: sha512-A4tCSY43O/mH4rHjG1n0mI4DhK2BmKDr8Lk8PXK/GBB6zxGFGmIW4bbkbTQ2Gi9iNamMZ9vbGrwjZOIeiM7vMw==}
    dev: false

  /es-shim-unscopables/1.0.0:
    resolution: {integrity: sha512-Jm6GPcCdC30eMLbZ2x8z2WuRwAws3zTBBKuusffYVUrNj/GVSUAZ+xKMaUpfNDR5IbyNA5LJbaecoUVbmUcB1w==}
    dependencies:
      has: 1.0.3
    dev: true

  /es-to-primitive/1.2.1:
    resolution: {integrity: sha512-QCOllgZJtaUo9miYBcLChTUaHNjJF3PYs1VidD7AwiEj1kYxKeQTctLAezAOH5ZKRH0g2IgPn6KwB4IT8iRpvA==}
    engines: {node: '>= 0.4'}
    dependencies:
      is-callable: 1.2.7
      is-date-object: 1.0.5
      is-symbol: 1.0.4

  /es6-error/4.1.1:
    resolution: {integrity: sha512-Um/+FxMr9CISWh0bi5Zv0iOD+4cFh5qLeks1qhAopKVAJw3drgKbKySikp7wGhDL0HPeaja0P5ULZrxLkniUVg==}
    dev: true

  /esbuild-android-64/0.15.13:
    resolution: {integrity: sha512-yRorukXBlokwTip+Sy4MYskLhJsO0Kn0/Fj43s1krVblfwP+hMD37a4Wmg139GEsMLl+vh8WXp2mq/cTA9J97g==}
    engines: {node: '>=12'}
    cpu: [x64]
    os: [android]
    requiresBuild: true
    dev: true
    optional: true

  /esbuild-android-arm64/0.15.13:
    resolution: {integrity: sha512-TKzyymLD6PiVeyYa4c5wdPw87BeAiTXNtK6amWUcXZxkV51gOk5u5qzmDaYSwiWeecSNHamFsaFjLoi32QR5/w==}
    engines: {node: '>=12'}
    cpu: [arm64]
    os: [android]
    requiresBuild: true
    dev: true
    optional: true

  /esbuild-darwin-64/0.15.13:
    resolution: {integrity: sha512-WAx7c2DaOS6CrRcoYCgXgkXDliLnFv3pQLV6GeW1YcGEZq2Gnl8s9Pg7ahValZkpOa0iE/ojRVQ87sbUhF1Cbg==}
    engines: {node: '>=12'}
    cpu: [x64]
    os: [darwin]
    requiresBuild: true
    dev: true
    optional: true

  /esbuild-darwin-arm64/0.15.13:
    resolution: {integrity: sha512-U6jFsPfSSxC3V1CLiQqwvDuj3GGrtQNB3P3nNC3+q99EKf94UGpsG9l4CQ83zBs1NHrk1rtCSYT0+KfK5LsD8A==}
    engines: {node: '>=12'}
    cpu: [arm64]
    os: [darwin]
    requiresBuild: true
    dev: true
    optional: true

  /esbuild-freebsd-64/0.15.13:
    resolution: {integrity: sha512-whItJgDiOXaDG/idy75qqevIpZjnReZkMGCgQaBWZuKHoElDJC1rh7MpoUgupMcdfOd+PgdEwNQW9DAE6i8wyA==}
    engines: {node: '>=12'}
    cpu: [x64]
    os: [freebsd]
    requiresBuild: true
    dev: true
    optional: true

  /esbuild-freebsd-arm64/0.15.13:
    resolution: {integrity: sha512-6pCSWt8mLUbPtygv7cufV0sZLeylaMwS5Fznj6Rsx9G2AJJsAjQ9ifA+0rQEIg7DwJmi9it+WjzNTEAzzdoM3Q==}
    engines: {node: '>=12'}
    cpu: [arm64]
    os: [freebsd]
    requiresBuild: true
    dev: true
    optional: true

  /esbuild-linux-32/0.15.13:
    resolution: {integrity: sha512-VbZdWOEdrJiYApm2kkxoTOgsoCO1krBZ3quHdYk3g3ivWaMwNIVPIfEE0f0XQQ0u5pJtBsnk2/7OPiCFIPOe/w==}
    engines: {node: '>=12'}
    cpu: [ia32]
    os: [linux]
    requiresBuild: true
    dev: true
    optional: true

  /esbuild-linux-64/0.15.13:
    resolution: {integrity: sha512-rXmnArVNio6yANSqDQlIO4WiP+Cv7+9EuAHNnag7rByAqFVuRusLbGi2697A5dFPNXoO//IiogVwi3AdcfPC6A==}
    engines: {node: '>=12'}
    cpu: [x64]
    os: [linux]
    requiresBuild: true
    dev: true
    optional: true

  /esbuild-linux-arm/0.15.13:
    resolution: {integrity: sha512-Ac6LpfmJO8WhCMQmO253xX2IU2B3wPDbl4IvR0hnqcPrdfCaUa2j/lLMGTjmQ4W5JsJIdHEdW12dG8lFS0MbxQ==}
    engines: {node: '>=12'}
    cpu: [arm]
    os: [linux]
    requiresBuild: true
    dev: true
    optional: true

  /esbuild-linux-arm64/0.15.13:
    resolution: {integrity: sha512-alEMGU4Z+d17U7KQQw2IV8tQycO6T+rOrgW8OS22Ua25x6kHxoG6Ngry6Aq6uranC+pNWNMB6aHFPh7aTQdORQ==}
    engines: {node: '>=12'}
    cpu: [arm64]
    os: [linux]
    requiresBuild: true
    dev: true
    optional: true

  /esbuild-linux-mips64le/0.15.13:
    resolution: {integrity: sha512-47PgmyYEu+yN5rD/MbwS6DxP2FSGPo4Uxg5LwIdxTiyGC2XKwHhHyW7YYEDlSuXLQXEdTO7mYe8zQ74czP7W8A==}
    engines: {node: '>=12'}
    cpu: [mips64el]
    os: [linux]
    requiresBuild: true
    dev: true
    optional: true

  /esbuild-linux-ppc64le/0.15.13:
    resolution: {integrity: sha512-z6n28h2+PC1Ayle9DjKoBRcx/4cxHoOa2e689e2aDJSaKug3jXcQw7mM+GLg+9ydYoNzj8QxNL8ihOv/OnezhA==}
    engines: {node: '>=12'}
    cpu: [ppc64]
    os: [linux]
    requiresBuild: true
    dev: true
    optional: true

  /esbuild-linux-riscv64/0.15.13:
    resolution: {integrity: sha512-+Lu4zuuXuQhgLUGyZloWCqTslcCAjMZH1k3Xc9MSEJEpEFdpsSU0sRDXAnk18FKOfEjhu4YMGaykx9xjtpA6ow==}
    engines: {node: '>=12'}
    cpu: [riscv64]
    os: [linux]
    requiresBuild: true
    dev: true
    optional: true

  /esbuild-linux-s390x/0.15.13:
    resolution: {integrity: sha512-BMeXRljruf7J0TMxD5CIXS65y7puiZkAh+s4XFV9qy16SxOuMhxhVIXYLnbdfLrsYGFzx7U9mcdpFWkkvy/Uag==}
    engines: {node: '>=12'}
    cpu: [s390x]
    os: [linux]
    requiresBuild: true
    dev: true
    optional: true

  /esbuild-netbsd-64/0.15.13:
    resolution: {integrity: sha512-EHj9QZOTel581JPj7UO3xYbltFTYnHy+SIqJVq6yd3KkCrsHRbapiPb0Lx3EOOtybBEE9EyqbmfW1NlSDsSzvQ==}
    engines: {node: '>=12'}
    cpu: [x64]
    os: [netbsd]
    requiresBuild: true
    dev: true
    optional: true

  /esbuild-openbsd-64/0.15.13:
    resolution: {integrity: sha512-nkuDlIjF/sfUhfx8SKq0+U+Fgx5K9JcPq1mUodnxI0x4kBdCv46rOGWbuJ6eof2n3wdoCLccOoJAbg9ba/bT2w==}
    engines: {node: '>=12'}
    cpu: [x64]
    os: [openbsd]
    requiresBuild: true
    dev: true
    optional: true

  /esbuild-sunos-64/0.15.13:
    resolution: {integrity: sha512-jVeu2GfxZQ++6lRdY43CS0Tm/r4WuQQ0Pdsrxbw+aOrHQPHV0+LNOLnvbN28M7BSUGnJnHkHm2HozGgNGyeIRw==}
    engines: {node: '>=12'}
    cpu: [x64]
    os: [sunos]
    requiresBuild: true
    dev: true
    optional: true

  /esbuild-windows-32/0.15.13:
    resolution: {integrity: sha512-XoF2iBf0wnqo16SDq+aDGi/+QbaLFpkiRarPVssMh9KYbFNCqPLlGAWwDvxEVz+ywX6Si37J2AKm+AXq1kC0JA==}
    engines: {node: '>=12'}
    cpu: [ia32]
    os: [win32]
    requiresBuild: true
    dev: true
    optional: true

  /esbuild-windows-64/0.15.13:
    resolution: {integrity: sha512-Et6htEfGycjDrtqb2ng6nT+baesZPYQIW+HUEHK4D1ncggNrDNk3yoboYQ5KtiVrw/JaDMNttz8rrPubV/fvPQ==}
    engines: {node: '>=12'}
    cpu: [x64]
    os: [win32]
    requiresBuild: true
    dev: true
    optional: true

  /esbuild-windows-arm64/0.15.13:
    resolution: {integrity: sha512-3bv7tqntThQC9SWLRouMDmZnlOukBhOCTlkzNqzGCmrkCJI7io5LLjwJBOVY6kOUlIvdxbooNZwjtBvj+7uuVg==}
    engines: {node: '>=12'}
    cpu: [arm64]
    os: [win32]
    requiresBuild: true
    dev: true
    optional: true

  /esbuild/0.15.13:
    resolution: {integrity: sha512-Cu3SC84oyzzhrK/YyN4iEVy2jZu5t2fz66HEOShHURcjSkOSAVL8C/gfUT+lDJxkVHpg8GZ10DD0rMHRPqMFaQ==}
    engines: {node: '>=12'}
    hasBin: true
    requiresBuild: true
    optionalDependencies:
      '@esbuild/android-arm': 0.15.13
      '@esbuild/linux-loong64': 0.15.13
      esbuild-android-64: 0.15.13
      esbuild-android-arm64: 0.15.13
      esbuild-darwin-64: 0.15.13
      esbuild-darwin-arm64: 0.15.13
      esbuild-freebsd-64: 0.15.13
      esbuild-freebsd-arm64: 0.15.13
      esbuild-linux-32: 0.15.13
      esbuild-linux-64: 0.15.13
      esbuild-linux-arm: 0.15.13
      esbuild-linux-arm64: 0.15.13
      esbuild-linux-mips64le: 0.15.13
      esbuild-linux-ppc64le: 0.15.13
      esbuild-linux-riscv64: 0.15.13
      esbuild-linux-s390x: 0.15.13
      esbuild-netbsd-64: 0.15.13
      esbuild-openbsd-64: 0.15.13
      esbuild-sunos-64: 0.15.13
      esbuild-windows-32: 0.15.13
      esbuild-windows-64: 0.15.13
      esbuild-windows-arm64: 0.15.13
    dev: true

  /escalade/3.1.1:
    resolution: {integrity: sha512-k0er2gUkLf8O0zKJiAhmkTnJlTvINGv7ygDNPbeIsX/TJjGJZHuh9B2UxbsaEkmlEo9MfhrSzmhIlhRlI2GXnw==}
    engines: {node: '>=6'}

  /escape-goat/4.0.0:
    resolution: {integrity: sha512-2Sd4ShcWxbx6OY1IHyla/CVNwvg7XwZVoXZHcSu9w9SReNP1EzzD5T8NWKIR38fIqEns9kDWKUQTXXAmlDrdPg==}
    engines: {node: '>=12'}
    dev: false

  /escape-html/1.0.3:
    resolution: {integrity: sha512-NiSupZ4OeuGwr68lGIeym/ksIZMJodUGOSCZ/FSnTxcrekbvqrgdUxlJOMpijaKZVjAJrWrGs/6Jy8OMuyj9ow==}

  /escape-string-regexp/1.0.5:
    resolution: {integrity: sha512-vbRorB5FUQWvla16U8R/qgaFIya2qGzwDrNmCZuYKrbdSUMG6I1ZCGQRefkRVhuOkIGVne7BQ35DSfo1qvJqFg==}
    engines: {node: '>=0.8.0'}

  /escape-string-regexp/2.0.0:
    resolution: {integrity: sha512-UpzcLCXolUWcNu5HtVMHYdXJjArjsF9C0aNnquZYY4uW/Vu0miy5YoWvbV345HauVvcAUnpRuhMMcqTcGOY2+w==}
    engines: {node: '>=8'}
    dev: true

  /escape-string-regexp/4.0.0:
    resolution: {integrity: sha512-TtpcNJ3XAzx3Gq8sWRzJaVajRs0uVxA2YAkdb1jm2YkPz4G6egUFAyA3n5vtEIZefPk5Wa4UXbKuS5fKkJWdgA==}
    engines: {node: '>=10'}

  /eslint-config-standard-jsx/11.0.0_crua5zzh5wtgko3a7bkv6w5n7m:
    resolution: {integrity: sha512-+1EV/R0JxEK1L0NGolAr8Iktm3Rgotx3BKwgaX+eAuSX8D952LULKtjgZD3F+e6SvibONnhLwoTi9DPxN5LvvQ==}
    peerDependencies:
      eslint: ^8.8.0
      eslint-plugin-react: ^7.28.0
    dependencies:
      eslint: 8.27.0
      eslint-plugin-react: 7.31.10_eslint@8.27.0
    dev: true

  /eslint-config-standard/17.0.0_cyo7mwdgoypgk7zxnkwskmm2fq:
    resolution: {integrity: sha512-/2ks1GKyqSOkH7JFvXJicu0iMpoojkwB+f5Du/1SC0PtBL+s8v30k9njRZ21pm2drKYm2342jFnGWzttxPmZVg==}
    peerDependencies:
      eslint: ^8.0.1
      eslint-plugin-import: ^2.25.2
      eslint-plugin-n: ^15.0.0
      eslint-plugin-promise: ^6.0.0
    dependencies:
      eslint: 8.27.0
      eslint-plugin-import: 2.26.0_eslint@8.27.0
      eslint-plugin-n: 15.5.0_eslint@8.27.0
      eslint-plugin-promise: 6.1.1_eslint@8.27.0
    dev: true

  /eslint-formatter-pretty/4.1.0:
    resolution: {integrity: sha512-IsUTtGxF1hrH6lMWiSl1WbGaiP01eT6kzywdY1U+zLc0MP+nwEnUiS9UI8IaOTUhTeQJLlCEWIbXINBH4YJbBQ==}
    engines: {node: '>=10'}
    dependencies:
      '@types/eslint': 7.29.0
      ansi-escapes: 4.3.2
      chalk: 4.1.2
      eslint-rule-docs: 1.1.235
      log-symbols: 4.1.0
      plur: 4.0.0
      string-width: 4.2.3
      supports-hyperlinks: 2.3.0
    dev: true

  /eslint-import-resolver-node/0.3.6:
    resolution: {integrity: sha512-0En0w03NRVMn9Uiyn8YRPDKvWjxCWkslUEhGNTdGx15RvPJYQ+lbOlqrlNI2vEAs4pDYK4f/HN2TbDmk5TP0iw==}
    dependencies:
      debug: 3.2.7
      resolve: 1.22.1
    transitivePeerDependencies:
      - supports-color
    dev: true

  /eslint-module-utils/2.7.4_hzyee272oejuypf7pxzdrrmskq:
    resolution: {integrity: sha512-j4GT+rqzCoRKHwURX7pddtIPGySnX9Si/cgMI5ztrcqOPtk5dDEeZ34CQVPphnqkJytlc97Vuk05Um2mJ3gEQA==}
    engines: {node: '>=4'}
    peerDependencies:
      '@typescript-eslint/parser': '*'
      eslint: '*'
      eslint-import-resolver-node: '*'
      eslint-import-resolver-typescript: '*'
      eslint-import-resolver-webpack: '*'
    peerDependenciesMeta:
      '@typescript-eslint/parser':
        optional: true
      eslint:
        optional: true
      eslint-import-resolver-node:
        optional: true
      eslint-import-resolver-typescript:
        optional: true
      eslint-import-resolver-webpack:
        optional: true
    dependencies:
      debug: 3.2.7
      eslint: 8.27.0
      eslint-import-resolver-node: 0.3.6
    transitivePeerDependencies:
      - supports-color
    dev: true

  /eslint-plugin-es/4.1.0_eslint@8.27.0:
    resolution: {integrity: sha512-GILhQTnjYE2WorX5Jyi5i4dz5ALWxBIdQECVQavL6s7cI76IZTDWleTHkxz/QT3kvcs2QlGHvKLYsSlPOlPXnQ==}
    engines: {node: '>=8.10.0'}
    peerDependencies:
      eslint: '>=4.19.1'
    dependencies:
      eslint: 8.27.0
      eslint-utils: 2.1.0
      regexpp: 3.2.0
    dev: true

  /eslint-plugin-import/2.26.0_eslint@8.27.0:
    resolution: {integrity: sha512-hYfi3FXaM8WPLf4S1cikh/r4IxnO6zrhZbEGz2b660EJRbuxgpDS5gkCuYgGWg2xxh2rBuIr4Pvhve/7c31koA==}
    engines: {node: '>=4'}
    peerDependencies:
      '@typescript-eslint/parser': '*'
      eslint: ^2 || ^3 || ^4 || ^5 || ^6 || ^7.2.0 || ^8
    peerDependenciesMeta:
      '@typescript-eslint/parser':
        optional: true
    dependencies:
      array-includes: 3.1.5
      array.prototype.flat: 1.3.1
      debug: 2.6.9
      doctrine: 2.1.0
      eslint: 8.27.0
      eslint-import-resolver-node: 0.3.6
      eslint-module-utils: 2.7.4_hzyee272oejuypf7pxzdrrmskq
      has: 1.0.3
      is-core-module: 2.11.0
      is-glob: 4.0.3
      minimatch: 3.1.2
      object.values: 1.1.5
      resolve: 1.22.1
      tsconfig-paths: 3.14.1
    transitivePeerDependencies:
      - eslint-import-resolver-typescript
      - eslint-import-resolver-webpack
      - supports-color
    dev: true

  /eslint-plugin-n/15.5.0_eslint@8.27.0:
    resolution: {integrity: sha512-VCqQiZDpdm1Q9grnvy+XsENZoXDgTLqPHRQwgl9qFNNgTKR4YEnQOMN0pFB/9TbmrQ88jdeTnqTcNwRvjqMOtg==}
    engines: {node: '>=12.22.0'}
    peerDependencies:
      eslint: '>=7.0.0'
    dependencies:
      builtins: 5.0.1
      eslint: 8.27.0
      eslint-plugin-es: 4.1.0_eslint@8.27.0
      eslint-utils: 3.0.0_eslint@8.27.0
      ignore: 5.2.0
      is-core-module: 2.11.0
      minimatch: 3.1.2
      resolve: 1.22.1
      semver: 7.3.8
    dev: true

  /eslint-plugin-promise/6.1.1_eslint@8.27.0:
    resolution: {integrity: sha512-tjqWDwVZQo7UIPMeDReOpUgHCmCiH+ePnVT+5zVapL0uuHnegBUs2smM13CzOs2Xb5+MHMRFTs9v24yjba4Oig==}
    engines: {node: ^12.22.0 || ^14.17.0 || >=16.0.0}
    peerDependencies:
      eslint: ^7.0.0 || ^8.0.0
    dependencies:
      eslint: 8.27.0
    dev: true

  /eslint-plugin-react/7.31.10_eslint@8.27.0:
    resolution: {integrity: sha512-e4N/nc6AAlg4UKW/mXeYWd3R++qUano5/o+t+wnWxIf+bLsOaH3a4q74kX3nDjYym3VBN4HyO9nEn1GcAqgQOA==}
    engines: {node: '>=4'}
    peerDependencies:
      eslint: ^3 || ^4 || ^5 || ^6 || ^7 || ^8
    dependencies:
      array-includes: 3.1.5
      array.prototype.flatmap: 1.3.1
      doctrine: 2.1.0
      eslint: 8.27.0
      estraverse: 5.3.0
      jsx-ast-utils: 3.3.3
      minimatch: 3.1.2
      object.entries: 1.1.6
      object.fromentries: 2.0.6
      object.hasown: 1.1.1
      object.values: 1.1.5
      prop-types: 15.8.1
      resolve: 2.0.0-next.4
      semver: 6.3.0
      string.prototype.matchall: 4.0.7
    dev: true

  /eslint-rule-docs/1.1.235:
    resolution: {integrity: sha512-+TQ+x4JdTnDoFEXXb3fDvfGOwnyNV7duH8fXWTPD1ieaBmB8omj7Gw/pMBBu4uI2uJCCU8APDaQJzWuXnTsH4A==}
    dev: true

  /eslint-scope/7.1.1:
    resolution: {integrity: sha512-QKQM/UXpIiHcLqJ5AOyIW7XZmzjkzQXYE54n1++wb0u9V/abW3l9uQnxX8Z5Xd18xyKIMTUAyQ0k1e8pz6LUrw==}
    engines: {node: ^12.22.0 || ^14.17.0 || >=16.0.0}
    dependencies:
      esrecurse: 4.3.0
      estraverse: 5.3.0
    dev: true

  /eslint-utils/2.1.0:
    resolution: {integrity: sha512-w94dQYoauyvlDc43XnGB8lU3Zt713vNChgt4EWwhXAP2XkBvndfxF0AgIqKOOasjPIPzj9JqgwkwbCYD0/V3Zg==}
    engines: {node: '>=6'}
    dependencies:
      eslint-visitor-keys: 1.3.0
    dev: true

  /eslint-utils/3.0.0_eslint@8.27.0:
    resolution: {integrity: sha512-uuQC43IGctw68pJA1RgbQS8/NP7rch6Cwd4j3ZBtgo4/8Flj4eGE7ZYSZRN3iq5pVUv6GPdW5Z1RFleo84uLDA==}
    engines: {node: ^10.0.0 || ^12.0.0 || >= 14.0.0}
    peerDependencies:
      eslint: '>=5'
    dependencies:
      eslint: 8.27.0
      eslint-visitor-keys: 2.1.0
    dev: true

  /eslint-visitor-keys/1.3.0:
    resolution: {integrity: sha512-6J72N8UNa462wa/KFODt/PJ3IU60SDpC3QXC1Hjc1BXXpfL2C9R5+AU7jhe0F6GREqVMh4Juu+NY7xn+6dipUQ==}
    engines: {node: '>=4'}
    dev: true

  /eslint-visitor-keys/2.1.0:
    resolution: {integrity: sha512-0rSmRBzXgDzIsD6mGdJgevzgezI534Cer5L/vyMX0kHzT/jiB43jRhd9YUlMGYLQy2zprNmoT8qasCGtY+QaKw==}
    engines: {node: '>=10'}
    dev: true

  /eslint-visitor-keys/3.3.0:
    resolution: {integrity: sha512-mQ+suqKJVyeuwGYHAdjMFqjCyfl8+Ldnxuyp3ldiMBFKkvytrXUZWaiPCEav8qDHKty44bD+qV1IP4T+w+xXRA==}
    engines: {node: ^12.22.0 || ^14.17.0 || >=16.0.0}
    dev: true

  /eslint/8.27.0:
    resolution: {integrity: sha512-0y1bfG2ho7mty+SiILVf9PfuRA49ek4Nc60Wmmu62QlobNR+CeXa4xXIJgcuwSQgZiWaPH+5BDsctpIW0PR/wQ==}
    engines: {node: ^12.22.0 || ^14.17.0 || >=16.0.0}
    hasBin: true
    dependencies:
      '@eslint/eslintrc': 1.3.3
      '@humanwhocodes/config-array': 0.11.7
      '@humanwhocodes/module-importer': 1.0.1
      '@nodelib/fs.walk': 1.2.8
      ajv: 6.12.6
      chalk: 4.1.2
      cross-spawn: 7.0.3
      debug: 4.3.4
      doctrine: 3.0.0
      escape-string-regexp: 4.0.0
      eslint-scope: 7.1.1
      eslint-utils: 3.0.0_eslint@8.27.0
      eslint-visitor-keys: 3.3.0
      espree: 9.4.1
      esquery: 1.4.0
      esutils: 2.0.3
      fast-deep-equal: 3.1.3
      file-entry-cache: 6.0.1
      find-up: 5.0.0
      glob-parent: 6.0.2
      globals: 13.17.0
      grapheme-splitter: 1.0.4
      ignore: 5.2.0
      import-fresh: 3.3.0
      imurmurhash: 0.1.4
      is-glob: 4.0.3
      is-path-inside: 3.0.3
      js-sdsl: 4.1.5
      js-yaml: 4.1.0
      json-stable-stringify-without-jsonify: 1.0.1
      levn: 0.4.1
      lodash.merge: 4.6.2
      minimatch: 3.1.2
      natural-compare: 1.4.0
      optionator: 0.9.1
      regexpp: 3.2.0
      strip-ansi: 6.0.1
      strip-json-comments: 3.1.1
      text-table: 0.2.0
    transitivePeerDependencies:
      - supports-color
    dev: true

  /espree/9.4.1:
    resolution: {integrity: sha512-XwctdmTO6SIvCzd9810yyNzIrOrqNYV9Koizx4C/mRhf9uq0o4yHoCEU/670pOxOL/MSraektvSAji79kX90Vg==}
    engines: {node: ^12.22.0 || ^14.17.0 || >=16.0.0}
    dependencies:
      acorn: 8.8.1
      acorn-jsx: 5.3.2_acorn@8.8.1
      eslint-visitor-keys: 3.3.0
    dev: true

  /esprima/4.0.1:
    resolution: {integrity: sha512-eGuFFw7Upda+g4p+QHvnW0RyTX/SVeJBDM/gCtMARO0cLuT2HcEKnTPvhjV6aGeqrCB/sbNop0Kszm0jsaWU4A==}
    engines: {node: '>=4'}
    hasBin: true

  /esquery/1.4.0:
    resolution: {integrity: sha512-cCDispWt5vHHtwMY2YrAQ4ibFkAL8RbH5YGBnZBc90MolvvfkkQcJro/aZiAQUlQ3qgrYS6D6v8Gc5G5CQsc9w==}
    engines: {node: '>=0.10'}
    dependencies:
      estraverse: 5.3.0
    dev: true

  /esrecurse/4.3.0:
    resolution: {integrity: sha512-KmfKL3b6G+RXvP8N1vr3Tq1kL/oCFgn2NYXEtqP8/L3pKapUA4G8cFVaoF3SU323CD4XypR/ffioHmkti6/Tag==}
    engines: {node: '>=4.0'}
    dependencies:
      estraverse: 5.3.0
    dev: true

  /estraverse/5.3.0:
    resolution: {integrity: sha512-MMdARuVEQziNTeJD8DgMqmhwR11BRQ/cBP+pLtYdSTnf3MIO8fFeiINEbX36ZdNlfU/7A9f3gUw49B3oQsvwBA==}
    engines: {node: '>=4.0'}
    dev: true

  /esutils/2.0.3:
    resolution: {integrity: sha512-kVscqXk4OCp68SZ0dkgEKVi6/8ij300KBWTJq32P/dYeWTSwK41WyTxalN1eRmA5Z9UU/LX9D7FWSmV9SAYx6g==}
    engines: {node: '>=0.10.0'}
    dev: true

  /etag/1.8.1:
    resolution: {integrity: sha512-aIL5Fx7mawVa300al2BnEE4iNvo1qETxLrPI/o05L7z6go7fCw1J6EQmbK4FmJ2AS7kgVF/KEZWufBfdClMcPg==}
    engines: {node: '>= 0.6'}

  /event-lite/0.1.2:
    resolution: {integrity: sha512-HnSYx1BsJ87/p6swwzv+2v6B4X+uxUteoDfRxsAb1S1BePzQqOLevVmkdA15GHJVd9A9Ok6wygUR18Hu0YeV9g==}
    dev: false

  /event-target-shim/5.0.1:
    resolution: {integrity: sha512-i/2XbnSz/uxRCU6+NdVJgKWDTM427+MqYbkQzD321DuCQJUqOuJKIA0IM2+W2xtYHdKOmZ4dR6fExsd4SXL+WQ==}
    engines: {node: '>=6'}

  /eventemitter3/4.0.7:
    resolution: {integrity: sha512-8guHBZCwKnFhYdHr2ysuRWErTwhoN2X8XELRlrRwpmfeY2jjuUN4taQMsULKUVo1K4DvZl+0pgfyoysHxvmvEw==}
    dev: false

  /events-to-array/1.1.2:
    resolution: {integrity: sha512-inRWzRY7nG+aXZxBzEqYKB3HPgwflZRopAjDCHv0whhRx+MTUr1ei0ICZUypdyE0HRm4L2d5VEcIqLD6yl+BFA==}
    dev: true

  /events.on/1.0.1:
    resolution: {integrity: sha512-yT4htzImIQAf7mFV3heqTRNVwysZIgQjrribiCYQk152gcG6shz/WU/6xVGr0oDzkzcDPhMcCYy4lEKBiadSRA==}

  /events/3.3.0:
    resolution: {integrity: sha512-mQw+2fkQbALzQ7V0MY0IqdnXNOeTtP4r0lN9z7AAawCXgqea7bDii20AYrIBrFd/Hx0M2Ocz6S111CaFkUcb0Q==}
    engines: {node: '>=0.8.x'}

  /execa/6.1.0:
    resolution: {integrity: sha512-QVWlX2e50heYJcCPG0iWtf8r0xjEYfz/OYLGDYH+IyjWezzPNxz63qNFOu0l4YftGWuizFVZHHs8PrLU5p2IDA==}
    engines: {node: ^12.20.0 || ^14.13.1 || >=16.0.0}
    dependencies:
      cross-spawn: 7.0.3
      get-stream: 6.0.1
      human-signals: 3.0.1
      is-stream: 3.0.0
      merge-stream: 2.0.0
      npm-run-path: 5.1.0
      onetime: 6.0.0
      signal-exit: 3.0.7
      strip-final-newline: 3.0.0

  /fast-copy/3.0.0:
    resolution: {integrity: sha512-4HzS+9pQ5Yxtv13Lhs1Z1unMXamBdn5nA4bEi1abYpDNSpSp7ODYQ1KPMF6nTatfEzgH6/zPvXKU1zvHiUjWlA==}
    dev: false

  /fast-decode-uri-component/1.0.1:
    resolution: {integrity: sha512-WKgKWg5eUxvRZGwW8FvfbaH7AXSh2cL+3j5fMGzUMCxWBJ3dV3a7Wz8y2f/uQ0e3B6WmodD3oS54jTQ9HVTIIg==}

  /fast-deep-equal/3.1.3:
    resolution: {integrity: sha512-f3qQ9oQy9j2AhBe/H9VC91wLmKBCCU/gDOnKNAYG5hswO7BLKj09Hc5HYNz9cGI++xlpDCIgDaitVs03ATR84Q==}

  /fast-glob/3.2.12:
    resolution: {integrity: sha512-DVj4CQIYYow0BlaelwK1pHl5n5cRSJfM60UA0zK891sVInoPri2Ekj7+e1CT3/3qxXenpI+nBBmQAcJPJgaj4w==}
    engines: {node: '>=8.6.0'}
    dependencies:
      '@nodelib/fs.stat': 2.0.5
      '@nodelib/fs.walk': 1.2.8
      glob-parent: 5.1.2
      merge2: 1.4.1
      micromatch: 4.0.5
    dev: true

  /fast-json-patch/3.1.1:
    resolution: {integrity: sha512-vf6IHUX2SBcA+5/+4883dsIjpBTqmfBjmYiWK1savxQmFk4JfBMLa7ynTYOs1Rolp/T1betJxHiGD3g1Mn8lUQ==}
    dev: true

  /fast-json-stable-stringify/2.1.0:
    resolution: {integrity: sha512-lhd/wF+Lk98HZoTCtlVraHtfh5XYijIjalXck7saUtuanSDyLMxnHhSXEDJqHxD7msR8D0uCmqlkwjCV8xvwHw==}

  /fast-json-stringify/1.21.0:
    resolution: {integrity: sha512-xY6gyjmHN3AK1Y15BCbMpeO9+dea5ePVsp3BouHCdukcx0hOHbXwFhRodhcI0NpZIgDChSeAKkHW9YjKvhwKBA==}
    dependencies:
      ajv: 6.12.6
      deepmerge: 4.2.2
      string-similarity: 4.0.4

  /fast-json-stringify/5.4.0:
    resolution: {integrity: sha512-PIzon53oX/zEGLrGbu4DpfNcYiV4K4rk+JsVrawRPO/G8cNBEMZ3KlIk2BCGqN+m1KCCA4zt5E7Hh3GG9ojRVA==}
    dependencies:
      '@fastify/deepmerge': 1.1.0
      ajv: 8.11.0
      ajv-formats: 2.1.1_ajv@8.11.0
      fast-deep-equal: 3.1.3
      fast-uri: 2.1.0
      rfdc: 1.3.0

  /fast-jwt/1.7.1:
    resolution: {integrity: sha512-HdDR/k2d3qgUHDVwyhzYdHG/EK+IGhDGZFNidlSvCpVIhWMce8UYXUjx8hWEDhvOA032qoCtO1f/d/VcuzWhzA==}
    engines: {node: ^18 || ^17 || ^16 || ^14 || ^12}
    dependencies:
      asn1.js: 5.4.1
      ecdsa-sig-formatter: 1.0.11
      mnemonist: 0.39.5

  /fast-levenshtein/2.0.6:
    resolution: {integrity: sha512-DCXu6Ifhqcks7TZKY3Hxp3y6qphY5SJZmrWMDrKcERSOXWQdMhU9Ig/PYrzyw/ul9jOIyh0N4M0tbC5hodg8dw==}
    dev: true

  /fast-querystring/1.0.0:
    resolution: {integrity: sha512-3LQi62IhQoDlmt4ULCYmh17vRO2EtS7hTSsG4WwoKWgV7GLMKBOecEh+aiavASnLx8I2y89OD33AGLo0ccRhzA==}
    dependencies:
      fast-decode-uri-component: 1.0.1

  /fast-redact/3.1.2:
    resolution: {integrity: sha512-+0em+Iya9fKGfEQGcd62Yv6onjBmmhV1uh86XVfOU8VwAe6kaFdQCWI9s0/Nnugx5Vd9tdbZ7e6gE2tR9dzXdw==}
    engines: {node: '>=6'}

  /fast-safe-stringify/2.1.1:
    resolution: {integrity: sha512-W+KJc2dmILlPplD/H4K9l9LcAHAfPtP6BY84uVLXQ6Evcz9Lcg33Y2z1IVblT6xdY54PXYVHEv+0Wpq8Io6zkA==}
    dev: false

  /fast-uri/2.1.0:
    resolution: {integrity: sha512-qKRta6N7BWEFVlyonVY/V+BMLgFqktCUV0QjT259ekAIlbVrMaFnFLxJ4s/JPl4tou56S1BzPufI60bLe29fHA==}

  /fastfall/1.5.1:
    resolution: {integrity: sha512-KH6p+Z8AKPXnmA7+Iz2Lh8ARCMr+8WNPVludm1LGkZoD2MjY6LVnRMtTKhkdzI+jr0RzQWXKzKyBJm1zoHEL4Q==}
    engines: {node: '>=0.10.0'}
    dependencies:
      reusify: 1.0.4
    dev: false

  /fastify-metrics/10.0.0_fastify@4.9.2:
    resolution: {integrity: sha512-1UmWgBQgwItQPmBd2pranQzaYpc0RltW+CQ871Gka4pzpiadtroPVy+llEVC58pejpqN65vvzCAfIUv9y2voxA==}
    peerDependencies:
      fastify: ^4.9.2
    dependencies:
      fastify: 4.9.2
      fastify-plugin: 4.3.0
      prom-client: 14.1.0
    dev: false

  /fastify-plugin/3.0.1:
    resolution: {integrity: sha512-qKcDXmuZadJqdTm6vlCqioEbyewF60b/0LOFCcYN1B6BIZGlYJumWWOYs70SFYLDAH4YqdE1cxH/RKMG7rFxgA==}
    dev: false

  /fastify-plugin/4.3.0:
    resolution: {integrity: sha512-M3+i368lV0OYTJ5TfClIoPKEKSOF7112iiPdwgfSR0gN98BjA1Nk+c6oBHtfcVt9KiMxl+EQKHC1QNWo3ZOpYQ==}

  /fastify-print-routes/2.0.6:
    resolution: {integrity: sha512-b4wQ5+6Me8ScpW15oVH5VMrwVqq1BoX84faANOURchRXODHsRE7jO2fUvFTIB7lNxT1BrX0cZQDnWmVfLjKh9g==}
    engines: {node: '>=14.15.0'}
    dependencies:
      acquerello: 1.0.11
      fastify-plugin: 4.3.0
      table: 6.8.1
    dev: false

  /fastify-sandbox/0.9.2:
    resolution: {integrity: sha512-VkJR05n3ZJxMc65K9lM2JmUqKuW1W4Xv6XcB8p0FIB0THLVKNb+gsMZzTdeQl+TihluhjS42wZBbews20Har9w==}
    dependencies:
      import-fresh: 3.3.0
    optionalDependencies:
      '@matteo.collina/worker': 3.0.0
    dev: false

  /fastify/4.9.2:
    resolution: {integrity: sha512-Mk3hv7ZRet2huMYN6IJ8RGy1TAAC7LJsCEjxLf808zafAADNu43xRzbl7FSEIBxKyhntTM0F626Oc34LUNcUxQ==}
    dependencies:
      '@fastify/ajv-compiler': 3.4.0
      '@fastify/error': 3.0.0
      '@fastify/fast-json-stringify-compiler': 4.1.0
      abstract-logging: 2.0.1
      avvio: 8.2.0
      find-my-way: 7.3.1
      light-my-request: 5.6.1
      pino: 8.7.0
      process-warning: 2.0.0
      proxy-addr: 2.0.7
      rfdc: 1.3.0
      secure-json-parse: 2.5.0
      semver: 7.3.8
      tiny-lru: 9.0.3
    transitivePeerDependencies:
      - supports-color

  /fastparallel/2.4.1:
    resolution: {integrity: sha512-qUmhxPgNHmvRjZKBFUNI0oZuuH9OlSIOXmJ98lhKPxMZZ7zS/Fi0wRHOihDSz0R1YiIOjxzOY4bq65YTcdBi2Q==}
    dependencies:
      reusify: 1.0.4
      xtend: 4.0.2

  /fastq/1.13.0:
    resolution: {integrity: sha512-YpkpUnK8od0o1hmeSc7UUs/eB/vIPWJYjKck2QKIzAf71Vm1AAQ3EbuZB3g2JIy+pg+ERD0vqI79KyZiB2e2Nw==}
    dependencies:
      reusify: 1.0.4

  /fastseries/1.7.2:
    resolution: {integrity: sha512-dTPFrPGS8SNSzAt7u/CbMKCJ3s01N04s4JFbORHcmyvVfVKmbhMD1VtRbh5enGHxkaQDqWyLefiKOGGmohGDDQ==}
    dependencies:
      reusify: 1.0.4
      xtend: 4.0.2
    dev: false

  /fault/1.0.4:
    resolution: {integrity: sha512-CJ0HCB5tL5fYTEA7ToAq5+kTwd++Borf1/bifxd9iT70QcXr4MRrO3Llf8Ifs70q+SJcGHFtnIE/Nw6giCtECA==}
    dependencies:
      format: 0.2.2
    dev: true

  /file-entry-cache/6.0.1:
    resolution: {integrity: sha512-7Gps/XWymbLk2QLYK4NzpMOrYjMhdIxXuIvy2QBsLE6ljuodKvdkWs/cpyJJ3CVIVpH0Oi1Hvg1ovbMzLdFBBg==}
    engines: {node: ^10.12.0 || >=12.0.0}
    dependencies:
      flat-cache: 3.0.4
    dev: true

  /file-selector/0.5.0:
    resolution: {integrity: sha512-s8KNnmIDTBoD0p9uJ9uD0XY38SCeBOtj0UMXyQSLg1Ypfrfj8+dAvwsLjYQkQ2GjhVtp2HrnF5cJzMhBjfD8HA==}
    engines: {node: '>= 10'}
    dependencies:
      tslib: 2.4.1
    dev: false

  /file-uri-to-path/1.0.0:
    resolution: {integrity: sha512-0Zt+s3L7Vf1biwWZ29aARiVYLx7iMGnEUl9x33fbB/j3jR81u/O2LbqK+Bm1CDSNDKVtJ/YjwY7TUd5SkeLQLw==}
    dev: false
    optional: true

  /fill-range/7.0.1:
    resolution: {integrity: sha512-qOo9F+dMUmC2Lcb4BbVvnKJxTPjCm+RRpe4gDuGrzkL7mEVl/djYSu2OdQ2Pa302N4oqkSg9ir6jaLWJ2USVpQ==}
    engines: {node: '>=8'}
    dependencies:
      to-regex-range: 5.0.1
    dev: true

  /filter-obj/1.1.0:
    resolution: {integrity: sha512-8rXg1ZnX7xzy2NGDVkBVaAy+lSlPNwad13BtgSlLuxfIslyt5Vg64U7tFcCt4WS1R0hvtnQybT/IyCkGZ3DpXQ==}
    engines: {node: '>=0.10.0'}
    dev: false

  /find-cache-dir/3.3.2:
    resolution: {integrity: sha512-wXZV5emFEjrridIgED11OoUKLxiYjAcqot/NJdAkOhlJ+vGzwhOAfcG5OX1jP+S0PcjEn8bdMJv+g2jwQ3Onig==}
    engines: {node: '>=8'}
    dependencies:
      commondir: 1.0.1
      make-dir: 3.1.0
      pkg-dir: 4.2.0
    dev: true

  /find-my-way/7.3.1:
    resolution: {integrity: sha512-kGvM08SOkqvheLcuQ8GW9t/H901Qb9rZEbcNWbXopzy4jDRoaJpJoObPSKf4MnQLZ20ZTp7rL5MpF6rf+pqmyg==}
    engines: {node: '>=14'}
    dependencies:
      fast-deep-equal: 3.1.3
      fast-querystring: 1.0.0
      safe-regex2: 2.0.0

  /find-root/1.1.0:
    resolution: {integrity: sha512-NKfW6bec6GfKc0SGx1e07QZY9PE99u0Bft/0rzSD5k3sO/vwkVUpDUKVm5Gpp5Ue3YfShPFTX2070tDs5kB9Ng==}
    dev: false

  /find-up/3.0.0:
    resolution: {integrity: sha512-1yD6RmLI1XBfxugvORwlck6f75tYL+iR0jqwsOrOxMZyGYqUuDhJ0l4AXdO1iX/FTs9cBAMEk1gWSEx1kSbylg==}
    engines: {node: '>=6'}
    dependencies:
      locate-path: 3.0.0
    dev: true

  /find-up/4.1.0:
    resolution: {integrity: sha512-PpOwAdQ/YlXQ2vj8a3h8IipDuYRi3wceVQQGYWxNINccq40Anw7BlsEXCMbt1Zt+OLA6Fq9suIpIWD0OsnISlw==}
    engines: {node: '>=8'}
    dependencies:
      locate-path: 5.0.0
      path-exists: 4.0.0
    dev: true

  /find-up/5.0.0:
    resolution: {integrity: sha512-78/PXT1wlLLDgTzDs7sjq9hzz0vXD+zn+7wypEe4fXQxCmdmqfGsEPQxmiCSQI3ajFV91bVSsvNtrJRiW6nGng==}
    engines: {node: '>=10'}
    dependencies:
      locate-path: 6.0.0
      path-exists: 4.0.0
    dev: true

  /findit/2.0.0:
    resolution: {integrity: sha512-ENZS237/Hr8bjczn5eKuBohLgaD0JyUd0arxretR1f9RO46vZHA1b2y0VorgGV3WaOT3c+78P8h7v4JGJ1i/rg==}
    dev: true

  /flat-cache/3.0.4:
    resolution: {integrity: sha512-dm9s5Pw7Jc0GvMYbshN6zchCA9RgQlzzEZX3vylR9IqFfS8XciblUXOKfW6SiuJ0e13eDYZoZV5wdrev7P3Nwg==}
    engines: {node: ^10.12.0 || >=12.0.0}
    dependencies:
      flatted: 3.2.7
      rimraf: 3.0.2
    dev: true

  /flatted/3.2.7:
    resolution: {integrity: sha512-5nqDSxl8nn5BSNxyR3n4I6eDmbolI6WT+QqR547RwxQapgjQBmtktdP+HTBb/a/zLsbzERTONyUB5pefh5TtjQ==}
    dev: true

  /focus-lock/0.11.3:
    resolution: {integrity: sha512-4n0pYcPTa/uI7Q66BZna61nRT7lDhnuJ9PJr6wiDjx4uStg491ks41y7uOG+s0umaaa+hulNKSldU9aTg9/yVg==}
    engines: {node: '>=10'}
    dependencies:
      tslib: 2.4.1
    dev: true

  /foreground-child/2.0.0:
    resolution: {integrity: sha512-dCIq9FpEcyQyXKCkyzmlPTFNgrCzPudOe+mhvJU5zAtlBnGVy2yKxtfsxK2tQBThwq225jcvBjpw1Gr40uzZCA==}
    engines: {node: '>=8.0.0'}
    dependencies:
      cross-spawn: 7.0.3
      signal-exit: 3.0.7
    dev: true

  /form-data-encoder/1.7.2:
    resolution: {integrity: sha512-qfqtYan3rxrnCk1VYaA4H+Ms9xdpPqvLZa6xmMgFvhO32x7/3J/ExcTd6qpxM0vH2GdMI+poehyBZvqfMTto8A==}
    dev: true

  /form-data/2.5.1:
    resolution: {integrity: sha512-m21N3WOmEEURgk6B9GLOE4RuWOFf28Lhh9qGYeNlGq4VDXUlJy2th2slBNU8Gp8EzloYZOibZJ7t5ecIrFSjVA==}
    engines: {node: '>= 0.12'}
    dependencies:
      asynckit: 0.4.0
      combined-stream: 1.0.8
      mime-types: 2.1.35
    dev: true

  /format/0.2.2:
    resolution: {integrity: sha512-wzsgA6WOq+09wrU1tsJ09udeR/YZRaeArL9e1wPbFg3GG2yDnC2ldKpxs4xunpFF9DgqCqOIra3bc1HWrJ37Ww==}
    engines: {node: '>=0.4.x'}
    dev: true

  /formdata-node/4.4.1:
    resolution: {integrity: sha512-0iirZp3uVDjVGt9p49aTaqjk84TrglENEDuqfdlZQ1roC9CWlPk6Avf8EEnZNcAqPonwkG35x4n3ww/1THYAeQ==}
    engines: {node: '>= 12.20'}
    dependencies:
      node-domexception: 1.0.0
      web-streams-polyfill: 4.0.0-beta.3
    dev: true

  /forwarded/0.2.0:
    resolution: {integrity: sha512-buRG0fpBtRHSTCOASe6hD258tEubFoRLb4ZNA6NxMVHNw2gOcwHo9wyablzMzOA5z9xA9L1KNjk/Nt6MT9aYow==}
    engines: {node: '>= 0.6'}

  /fresh/0.5.2:
    resolution: {integrity: sha512-zJ2mQYM18rEFOudeV4GShTGIQ7RbzA7ozbU9I/XBpm7kqgMywgmylMwXHxZJmkVoYkna9d2pVXVXPdYTP9ej8Q==}
    engines: {node: '>= 0.6'}

  /fromentries/1.3.2:
    resolution: {integrity: sha512-cHEpEQHUg0f8XdtZCc2ZAhrHzKzT0MrFUTcvx+hfxYu7rGMDc5SKoXFh+n4YigxsHXRzc6OrCshdR1bWH6HHyg==}
    dev: true

  /fs-exists-cached/1.0.0:
    resolution: {integrity: sha512-kSxoARUDn4F2RPXX48UXnaFKwVU7Ivd/6qpzZL29MCDmr9sTvybv4gFCp+qaI4fM9m0z9fgz/yJvi56GAz+BZg==}
    dev: true

  /fs-minipass/2.1.0:
    resolution: {integrity: sha512-V/JgOLFCS+R6Vcq0slCuaeWEdNC3ouDlJMNIsacH2VtALiu9mV4LPrHc5cDl8k5aw6J8jwgWWpiTo5RYhmIzvg==}
    engines: {node: '>= 8'}
    dependencies:
      minipass: 3.3.4

  /fs.realpath/1.0.0:
    resolution: {integrity: sha512-OO0pH2lK6a0hZnAdau5ItzHPI6pUlvI7jMVnxUQRtw4owF2wk8lOSabtGDCTP4Ggrg2MbGnWO9X8K1t4+fGMDw==}

  /fsevents/2.3.2:
    resolution: {integrity: sha512-xiqMQR4xAeHTuB9uWm+fFRcIOgKBMiOBP+eXiyT7jsgVCq1bkVygt00oASowB7EdtpOHaaPgKt812P9ab+DDKA==}
    engines: {node: ^8.16.0 || ^10.6.0 || >=11.0.0}
    os: [darwin]
    requiresBuild: true
    dev: true
    optional: true

  /function-bind/1.1.1:
    resolution: {integrity: sha512-yIovAzMX49sF8Yl58fSCWJ5svSLuaibPxXQJFLmBObTuCr0Mf1KiPopGM9NiFjiYBCbfaa2Fh6breQ6ANVTI0A==}

  /function-loop/2.0.1:
    resolution: {integrity: sha512-ktIR+O6i/4h+j/ZhZJNdzeI4i9lEPeEK6UPR2EVyTVBqOwcU3Za9xYKLH64ZR9HmcROyRrOkizNyjjtWJzDDkQ==}
    dev: true

  /function.prototype.name/1.1.5:
    resolution: {integrity: sha512-uN7m/BzVKQnCUF/iW8jYea67v++2u7m5UgENbHRtdDVclOUP+FMPlCNdmk0h/ysGyo2tavMJEDqJAkJdRa1vMA==}
    engines: {node: '>= 0.4'}
    dependencies:
      call-bind: 1.0.2
      define-properties: 1.1.4
      es-abstract: 1.20.4
      functions-have-names: 1.2.3

  /functions-have-names/1.2.3:
    resolution: {integrity: sha512-xckBUXyTIqT97tq2x2AMb+g163b5JFysYk0x4qxNFwbfQkmNZoiRHb6sPzI9/QV33WeuvVYBUIiD4NzNIyqaRQ==}

  /funtypes/4.2.0:
    resolution: {integrity: sha512-DvOtjiKvkeuXGV0O8LQh9quUP3bSOTEQPGv537Sao8kDq2rDbg48UsSJ7wlBLPzR2Mn0pV7cyAiq5pYG1oUyCQ==}

  /gauge/3.0.2:
    resolution: {integrity: sha512-+5J6MS/5XksCuXq++uFRsnUd7Ovu1XenbeuIuNRJxYWjgQbPuFhT14lAvsWfqfAmnwluf1OwMjz39HjfLPci0Q==}
    engines: {node: '>=10'}
    dependencies:
      aproba: 2.0.0
      color-support: 1.1.3
      console-control-strings: 1.1.0
      has-unicode: 2.0.1
      object-assign: 4.1.1
      signal-exit: 3.0.7
      string-width: 4.2.3
      strip-ansi: 6.0.1
      wide-align: 1.1.5

  /gauge/4.0.4:
    resolution: {integrity: sha512-f9m+BEN5jkg6a0fZjleidjN51VE1X+mPFQ2DJ0uv1V39oCLCbsGe6yjbBnp7eK7z/+GAon99a3nHuqbuuthyPg==}
    engines: {node: ^12.13.0 || ^14.15.0 || >=16.0.0}
    dependencies:
      aproba: 2.0.0
      color-support: 1.1.3
      console-control-strings: 1.1.0
      has-unicode: 2.0.1
      signal-exit: 3.0.7
      string-width: 4.2.3
      strip-ansi: 6.0.1
      wide-align: 1.1.5
    optional: true

  /generate-function/2.3.1:
    resolution: {integrity: sha512-eeB5GfMNeevm/GRYq20ShmsaGcmI81kIX2K9XQx5miC8KdHaC6Jm0qQ8ZNeGOi7wYB8OsdxKs+Y2oVuTFuVwKQ==}
    dependencies:
      is-property: 1.0.2

  /gensync/1.0.0-beta.2:
    resolution: {integrity: sha512-3hN7NaskYvMDLQY55gnW3NQ+mesEAepTqlg+VEbj7zzqEMBVNhzcGYYeqFo/TlYz6eQiFcp1HcsCZO+nGgS8zg==}
    engines: {node: '>=6.9.0'}

  /get-caller-file/2.0.5:
    resolution: {integrity: sha512-DyFP3BM/3YHTQOCUL/w0OZHR0lpKeGrxotcHWcqNEdnltqFwXVfhEBQ94eIo34AfQpo0rGki4cyIiftY06h2Fg==}
    engines: {node: 6.* || 8.* || >= 10.*}
    dev: true

  /get-func-name/2.0.0:
    resolution: {integrity: sha512-Hm0ixYtaSZ/V7C8FJrtZIuBBI+iSgL+1Aq82zSu8VQNB4S3Gk8e7Qs3VwBDJAhmRZcFqkl3tQu36g/Foh5I5ig==}
    dev: true

  /get-intrinsic/1.1.3:
    resolution: {integrity: sha512-QJVz1Tj7MS099PevUG5jvnt9tSkXN8K14dxQlikJuPt4uD9hHAHjLyLBiLR5zELelBdD9QNRAXZzsJx0WaDL9A==}
    dependencies:
      function-bind: 1.1.1
      has: 1.0.3
      has-symbols: 1.0.3

  /get-jwks/8.0.0:
    resolution: {integrity: sha512-KNA0tPT505uCPeNzwBzdF2s0pa9a4EeZJGRsVLIfAu8C8BIwxvM0iAq9vD1CswejRjP04ZIIpqzcZ73BmGu5cA==}
    engines: {node: '>=14'}
    dependencies:
      jwk-to-pem: 2.0.5
      lru-cache: 7.14.1
      node-fetch: 2.6.7
    transitivePeerDependencies:
      - encoding
    dev: false

  /get-nonce/1.0.1:
    resolution: {integrity: sha512-FJhYRoDaiatfEkUK8HKlicmu/3SGFD51q3itKDGoSTysQJBnfOcxU5GxnhE1E6soB76MbT0MBtnKJuXyAx+96Q==}
    engines: {node: '>=6'}
    dev: true

  /get-package-type/0.1.0:
    resolution: {integrity: sha512-pjzuKtY64GYfWizNAJ0fr9VqttZkNiK2iS430LtIHzjBEr6bX8Am2zm4sW4Ro5wjWW5cAlRL1qAMTcXbjNAO2Q==}
    engines: {node: '>=8.0.0'}
    dev: true

  /get-port/3.2.0:
    resolution: {integrity: sha512-x5UJKlgeUiNT8nyo/AcnwLnZuZNcSjSw0kogRB+Whd1fjjFq4B1hySFxSFWWSn4mIBzg3sRNUDFYc4g5gjPoLg==}
    engines: {node: '>=4'}
    dev: true

  /get-stdin/8.0.0:
    resolution: {integrity: sha512-sY22aA6xchAzprjyqmSEQv4UbAAzRN0L2dQB0NlN5acTTK9Don6nhoc3eAbUnpZiCANAMfd/+40kVdKfFygohg==}
    engines: {node: '>=10'}
    dev: true

  /get-stream/6.0.1:
    resolution: {integrity: sha512-ts6Wi+2j3jQjqi70w5AlN8DFnkSwC+MqmxEzdEALB2qXZYV3X/b1CTfgPLGJNMeAWxdPfU8FO1ms3NUfaHCPYg==}
    engines: {node: '>=10'}

  /get-symbol-description/1.0.0:
    resolution: {integrity: sha512-2EmdH1YvIQiZpltCNgkuiUnyukzxM/R6NDJX31Ke3BG1Nq5b0S2PhX59UKi9vZpPDQVdqn+1IcaAwnzTT5vCjw==}
    engines: {node: '>= 0.4'}
    dependencies:
      call-bind: 1.0.2
      get-intrinsic: 1.1.3

  /glob-parent/5.1.2:
    resolution: {integrity: sha512-AOIgSQCepiJYwP3ARnGx+5VnTu2HBYdzbGP45eLw1vr3zB3vZLeyed1sC9hnbcOc9/SrMyM5RPQrkGz4aS9Zow==}
    engines: {node: '>= 6'}
    dependencies:
      is-glob: 4.0.3
    dev: true

  /glob-parent/6.0.2:
    resolution: {integrity: sha512-XxwI8EOhVQgWp6iDL+3b0r86f4d6AX6zSU55HfB4ydCEuXLXc5FcYeOu+nnGftS4TEju/11rt4KJPTMgbfmv4A==}
    engines: {node: '>=10.13.0'}
    dependencies:
      is-glob: 4.0.3
    dev: true

  /glob/7.2.3:
    resolution: {integrity: sha512-nFR0zLpU2YCaRxwoCJvL6UvCH2JFyFVIvwTLsIf21AuHlMskA1hhTdk+LlYJtOlYt9v6dvszD2BGRqBL+iQK9Q==}
    dependencies:
      fs.realpath: 1.0.0
      inflight: 1.0.6
      inherits: 2.0.4
      minimatch: 3.1.2
      once: 1.4.0
      path-is-absolute: 1.0.1

  /glob/8.0.3:
    resolution: {integrity: sha512-ull455NHSHI/Y1FqGaaYFaLGkNMMJbavMrEGFXG/PGrg6y7sutWHUHrz6gy6WEBH6akM1M414dWKCNs+IhKdiQ==}
    engines: {node: '>=12'}
    dependencies:
      fs.realpath: 1.0.0
      inflight: 1.0.6
      inherits: 2.0.4
      minimatch: 5.1.0
      once: 1.4.0

  /globals/11.12.0:
    resolution: {integrity: sha512-WOBp/EEGUiIsJSp7wcv/y6MO+lV9UoncWqxuFfm8eBwzWNgyfBd6Gz+IeKQ9jCmyhoH99g15M3T+QaVHFjizVA==}
    engines: {node: '>=4'}

  /globals/13.17.0:
    resolution: {integrity: sha512-1C+6nQRb1GwGMKm2dH/E7enFAMxGTmGI7/dEdhy/DNelv85w9B72t3uc5frtMNXIbzrarJJ/lTCjcaZwbLJmyw==}
    engines: {node: '>=8'}
    dependencies:
      type-fest: 0.20.2
    dev: true

  /globby/11.1.0:
    resolution: {integrity: sha512-jhIXaOzy1sb8IyocaruWSn1TjmnBVs8Ayhcy83rmxNJ8q2uWKCAj3CnJY+KpGSXCueAPc0i05kVvVKtP1t9S3g==}
    engines: {node: '>=10'}
    dependencies:
      array-union: 2.1.0
      dir-glob: 3.0.1
      fast-glob: 3.2.12
      ignore: 5.2.0
      merge2: 1.4.1
      slash: 3.0.0
    dev: true

  /globby/13.1.2:
    resolution: {integrity: sha512-LKSDZXToac40u8Q1PQtZihbNdTYSNMuWe+K5l+oa6KgDzSvVrHXlJy40hUP522RjAIoNLJYBJi7ow+rbFpIhHQ==}
    engines: {node: ^12.20.0 || ^14.13.1 || >=16.0.0}
    dependencies:
      dir-glob: 3.0.1
      fast-glob: 3.2.12
      ignore: 5.2.0
      merge2: 1.4.1
      slash: 4.0.0
    dev: true

  /goober/2.1.11_csstype@3.1.1:
    resolution: {integrity: sha512-5SS2lmxbhqH0u9ABEWq7WPU69a4i2pYcHeCxqaNq6Cw3mnrF0ghWNM4tEGid4dKy8XNIAUbuThuozDHHKJVh3A==}
    peerDependencies:
      csstype: ^3.0.10
    dependencies:
      csstype: 3.1.1
    dev: true

  /graceful-fs/4.2.10:
    resolution: {integrity: sha512-9ByhssR2fPVsNZj478qUUbKfmL0+t5BDVyjShtyZZLiK7ZDAArFFfopyOTj0M05wE2tJPisA4iTnnXl2YoPvOA==}

  /grapheme-splitter/1.0.4:
    resolution: {integrity: sha512-bzh50DW9kTPM00T8y4o8vQg89Di9oLJVLW/KaOGIXJWP/iqCN6WKYkbNOF04vFLJhwcpYUh9ydh/+5vpOqV4YQ==}
    dev: true

<<<<<<< HEAD
  /graphiql/2.0.13_tzcj7wyg7rp7mghrqu75lokvou:
=======
  /graphiql/2.0.13_yewmqbb5aeictmbtanzutcp6ly:
>>>>>>> 124af50d
    resolution: {integrity: sha512-hfqcd40aO2V44Z/rey6lGXYnEsbwseeokeeZGQbFfSImciGtyP0SS8MyE5s5yno6z/M0ymJccpaNaUlC6imSwA==}
    peerDependencies:
      graphql: ^15.5.0 || ^16.0.0
      react: ^16.8.0 || ^17.0.0 || ^18.0.0
      react-dom: ^16.8.0 || ^17.0.0 || ^18.0.0
    dependencies:
<<<<<<< HEAD
      '@graphiql/react': 0.13.7_tzcj7wyg7rp7mghrqu75lokvou
=======
      '@graphiql/react': 0.13.7_yewmqbb5aeictmbtanzutcp6ly
>>>>>>> 124af50d
      '@graphiql/toolkit': 0.8.0_graphql@16.6.0
      entities: 2.2.0
      graphql: 16.6.0
      graphql-language-service: 5.1.0_graphql@16.6.0
      markdown-it: 12.3.2
      react: 18.2.0
      react-dom: 18.2.0_react@18.2.0
    transitivePeerDependencies:
      - '@codemirror/language'
      - '@types/node'
      - '@types/react'
      - graphql-ws
      - react-is
    dev: true

  /graphql-jit/0.7.4_graphql@16.6.0:
    resolution: {integrity: sha512-kWyHmsQtKMD6xcKDgf4dgPLyIZhviqA6IWGdnA0ElL9wgrIOTxf3eI4c0/U3tnoAU3t09zliVCfDkfIptzYjIA==}
    peerDependencies:
      graphql: '>=15'
    dependencies:
      '@graphql-typed-document-node/core': 3.1.1_graphql@16.6.0
      fast-json-stringify: 1.21.0
      generate-function: 2.3.1
      graphql: 16.6.0
      json-schema: 0.4.0
      lodash.memoize: 4.1.2
      lodash.merge: 4.6.2
      lodash.mergewith: 4.6.2

  /graphql-language-service/5.0.6_graphql@16.6.0:
    resolution: {integrity: sha512-FjE23aTy45Lr5metxCv3ZgSKEZOzN7ERR+OFC1isV5mHxI0Ob8XxayLTYjQKrs8b3kOpvgTYmSmu6AyXOzYslg==}
    hasBin: true
    peerDependencies:
      graphql: ^15.5.0 || ^16.0.0
    dependencies:
      graphql: 16.6.0
      nullthrows: 1.1.1
      vscode-languageserver-types: 3.17.2
    dev: true

  /graphql-language-service/5.1.0_graphql@16.6.0:
    resolution: {integrity: sha512-APffigZ/l2me6soek+Yq5Us3HBwmfw4vns4QoqsTePXkK3knVO8rn0uAC6PmTyglb1pmFFPbYaRIzW4wmcnnGQ==}
    hasBin: true
    peerDependencies:
      graphql: ^15.5.0 || ^16.0.0
    dependencies:
      graphql: 16.6.0
      nullthrows: 1.1.1
      vscode-languageserver-types: 3.17.2
    dev: true

  /graphql-scalars/1.20.0_graphql@16.6.0:
    resolution: {integrity: sha512-1KV9Uyr64bbBlmtNzn/vp5mp1+Cob8jG7AKF7RLsKq50ocV6yNhW3+pVvh5jJs1np5Wh+Wg9bDapwQ7q2saS6A==}
    engines: {node: '>=10'}
    peerDependencies:
      graphql: ^0.8.0 || ^0.9.0 || ^0.10.0 || ^0.11.0 || ^0.12.0 || ^0.13.0 || ^14.0.0 || ^15.0.0 || ^16.0.0
    dependencies:
      graphql: 16.6.0
      tslib: 2.4.1
    dev: false

  /graphql-type-json/0.3.2_graphql@16.6.0:
    resolution: {integrity: sha512-J+vjof74oMlCWXSvt0DOf2APEdZOCdubEvGDUAlqH//VBYcOYsGgRW7Xzorr44LvkjiuvecWc8fChxuZZbChtg==}
    peerDependencies:
      graphql: '>=0.8.0'
    dependencies:
      graphql: 16.6.0
    dev: false

  /graphql/16.6.0:
    resolution: {integrity: sha512-KPIBPDlW7NxrbT/eh4qPXz5FiFdL5UbaA0XUNz2Rp3Z3hqBSkbj0GVjwFDztsWVauZUWsbKHgMg++sk8UX0bkw==}
    engines: {node: ^12.22.0 || ^14.16.0 || ^16.0.0 || >=17.0.0}

  /happy-dom/7.6.6:
    resolution: {integrity: sha512-28NxRiHXjzhr+BGciLNUoQW4OaBnQPRT/LPYLufh0Fj3Iwh1j9qJaozjBm/Uqdj5Ps4cukevQ7ERieA6Ddwf1g==}
    dependencies:
      css.escape: 1.5.1
      he: 1.2.0
      node-fetch: 2.6.7
      sync-request: 6.1.0
      webidl-conversions: 7.0.0
      whatwg-encoding: 2.0.0
      whatwg-mimetype: 3.0.0
    transitivePeerDependencies:
      - encoding
    dev: true

  /hard-rejection/2.1.0:
    resolution: {integrity: sha512-VIZB+ibDhx7ObhAe7OVtoEbuP4h/MuOTHJ+J8h/eBXotJYl0fBgR72xDFCKgIh22OJZIOVNxBMWuhAr10r8HdA==}
    engines: {node: '>=6'}
    dev: true

  /has-bigints/1.0.2:
    resolution: {integrity: sha512-tSvCKtBr9lkF0Ex0aQiP9N+OpV4zi2r/Nee5VkRDbaqv35RLYMzbwQfFSZZH0kR+Rd6302UJZ2p/bJCEoR3VoQ==}

  /has-flag/3.0.0:
    resolution: {integrity: sha512-sKJf1+ceQBr4SMkvQnBDNDtf4TXpVhVGateu0t918bl30FnbE2m4vNLX+VWe/dpjlb+HugGYzW7uQXH98HPEYw==}
    engines: {node: '>=4'}

  /has-flag/4.0.0:
    resolution: {integrity: sha512-EykJT/Q1KjTWctppgIAgfSO0tKVuZUjhgMr17kqTumMl6Afv3EISleU7qZUzoXDFTAHTDC4NOoG/ZxU3EvlMPQ==}
    engines: {node: '>=8'}
    dev: true

  /has-property-descriptors/1.0.0:
    resolution: {integrity: sha512-62DVLZGoiEBDHQyqG4w9xCuZ7eJEwNmJRWw2VY84Oedb7WFcA27fiEVe8oUQx9hAUJ4ekurquucTGwsyO1XGdQ==}
    dependencies:
      get-intrinsic: 1.1.3

  /has-symbols/1.0.3:
    resolution: {integrity: sha512-l3LCuF6MgDNwTDKkdYGEihYjt5pRPbEg46rtlmnSPlUbgmB8LOIrKJbYYFBSbnPaJexMKtiPO8hmeRjRz2Td+A==}
    engines: {node: '>= 0.4'}

  /has-tostringtag/1.0.0:
    resolution: {integrity: sha512-kFjcSNhnlGV1kyoGk7OXKSawH5JOb/LzUc5w9B02hOTO0dfFRjbHQKvg1d6cf3HbeUmtU9VbbV3qzZ2Teh97WQ==}
    engines: {node: '>= 0.4'}
    dependencies:
      has-symbols: 1.0.3

  /has-unicode/2.0.1:
    resolution: {integrity: sha512-8Rf9Y83NBReMnx0gFzA8JImQACstCYWUplepDa9xprwwtmgEZUF0h/i5xSA625zB/I37EtrswSST6OXxwaaIJQ==}

  /has/1.0.3:
    resolution: {integrity: sha512-f2dvO0VU6Oej7RkWJGrehjbzMAjFp5/VKPp5tTpWIV4JHHZK1/BxbFRtf/siA2SWTe09caDmVtYYzWEIbBS4zw==}
    engines: {node: '>= 0.4.0'}
    dependencies:
      function-bind: 1.1.1

  /hash.js/1.1.7:
    resolution: {integrity: sha512-taOaskGt4z4SOANNseOviYDvjEJinIkRgmp7LbKP2YTTmVxWBl87s/uzK9r+44BclBSp2X7K1hqeNfz9JbBeXA==}
    dependencies:
      inherits: 2.0.4
      minimalistic-assert: 1.0.1
    dev: false

  /hasha/5.2.2:
    resolution: {integrity: sha512-Hrp5vIK/xr5SkeN2onO32H0MgNZ0f17HRNH39WfL0SYUNOTZ5Lz1TJ8Pajo/87dYGEFlLMm7mIc/k/s6Bvz9HQ==}
    engines: {node: '>=8'}
    dependencies:
      is-stream: 2.0.1
      type-fest: 0.8.1
    dev: true

  /hast-util-parse-selector/2.2.5:
    resolution: {integrity: sha512-7j6mrk/qqkSehsM92wQjdIgWM2/BW61u/53G6xmC8i1OmEdKLHbk419QKQUjz6LglWsfqoiHmyMRkP1BGjecNQ==}
    dev: true

  /hastscript/6.0.0:
    resolution: {integrity: sha512-nDM6bvd7lIqDUiYEiu5Sl/+6ReP0BMk/2f4U/Rooccxkj0P5nm+acM5PrGJ/t5I8qPGiqZSE6hVAwZEdZIvP4w==}
    dependencies:
      '@types/hast': 2.3.4
      comma-separated-tokens: 1.0.8
      hast-util-parse-selector: 2.2.5
      property-information: 5.6.0
      space-separated-tokens: 1.1.5
    dev: true

  /he/1.2.0:
    resolution: {integrity: sha512-F/1DnUGPopORZi0ni+CvrCgHQ5FyEAHRLSApuYWMmrbSwoN2Mn/7k+Gl38gJnR7yyDZk6WLXwiGod1JOWNDKGw==}
    hasBin: true
    dev: true

  /help-me/4.1.0:
    resolution: {integrity: sha512-5HMrkOks2j8Fpu2j5nTLhrBhT7VwHwELpqnSnx802ckofys5MO2SkLpgSz3dgNFHV7IYFX2igm5CM75SmuYidw==}
    dependencies:
      glob: 8.0.3
      readable-stream: 3.6.0
    dev: false

  /highlight.js/10.7.3:
    resolution: {integrity: sha512-tzcUFauisWKNHaRkN4Wjl/ZA07gENAjFl3J/c480dprkGTg5EQstgaNFqBfUqCq54kZRIEcreTsAgF/m2quD7A==}
    dev: true

  /history/5.3.0:
    resolution: {integrity: sha512-ZqaKwjjrAYUYfLG+htGaIIZ4nioX2L70ZUMIFysS3xvBsSG4x/n1V6TXV3N8ZYNuFGlDirFg32T7B6WOUPDYcQ==}
    dependencies:
      '@babel/runtime': 7.20.1

  /hmac-drbg/1.0.1:
    resolution: {integrity: sha512-Tti3gMqLdZfhOQY1Mzf/AanLiqh1WTiJgEj26ZuYQ9fbkLomzGchCws4FyrSd4VkpBfiNhaE1On+lOz894jvXg==}
    dependencies:
      hash.js: 1.1.7
      minimalistic-assert: 1.0.1
      minimalistic-crypto-utils: 1.0.1
    dev: false

  /hoist-non-react-statics/3.3.2:
    resolution: {integrity: sha512-/gGivxi8JPKWNm/W0jSmzcMPpfpPLc3dY/6GxhX2hQ9iGj3aDfklV4ET7NjKpSinLpJ5vafa9iiGIEZg10SfBw==}
    dependencies:
      react-is: 16.13.1

  /hosted-git-info/2.8.9:
    resolution: {integrity: sha512-mxIDAb9Lsm6DoOJ7xH+5+X4y1LU/4Hi50L9C5sIswK3JzULS4bwk1FvjdBgvYR4bzT4tuUQiC15FE2f5HbLvYw==}
    dev: true

  /hosted-git-info/4.1.0:
    resolution: {integrity: sha512-kyCuEOWjJqZuDbRHzL8V93NzQhwIB71oFWSyzVo+KPZI+pnQPPxucdkrOZvkLRnrf5URsQM+IJ09Dw29cRALIA==}
    engines: {node: '>=10'}
    dependencies:
      lru-cache: 6.0.0
    dev: true

  /html-escaper/2.0.2:
    resolution: {integrity: sha512-H2iMtd0I4Mt5eYiapRdIDjp+XzelXQ0tFE4JS7YFwFevXXMmOp9myNrUvCg0D6ws8iqkRPBfKHgbwig1SmlLfg==}
    dev: true

  /http-basic/8.1.3:
    resolution: {integrity: sha512-/EcDMwJZh3mABI2NhGfHOGOeOZITqfkEO4p/xK+l3NpyncIHUQBoMvCSF/b5GqvKtySC2srL/GGG3+EtlqlmCw==}
    engines: {node: '>=6.0.0'}
    dependencies:
      caseless: 0.12.0
      concat-stream: 1.6.2
      http-response-object: 3.0.2
      parse-cache-control: 1.0.1
    dev: true

  /http-cache-semantics/4.1.0:
    resolution: {integrity: sha512-carPklcUh7ROWRK7Cv27RPtdhYhUsela/ue5/jKzjegVvXDqM2ILE9Q2BGn9JZJh1g87cp56su/FgQSzcWS8cQ==}
    optional: true

  /http-errors/2.0.0:
    resolution: {integrity: sha512-FtwrG/euBzaEjYeRqOgly7G0qviiXoJWnvEH2Z1plBdXgbyjv34pHTSb9zoeHMyDy33+DWy5Wt9Wo+TURtOYSQ==}
    engines: {node: '>= 0.8'}
    dependencies:
      depd: 2.0.0
      inherits: 2.0.4
      setprototypeof: 1.2.0
      statuses: 2.0.1
      toidentifier: 1.0.1

  /http-proxy-agent/4.0.1:
    resolution: {integrity: sha512-k0zdNgqWTGA6aeIRVpvfVob4fL52dTfaehylg0Y4UvSySvOq/Y+BOyPrgpUrA7HylqvU8vIZGsRuXmspskV0Tg==}
    engines: {node: '>= 6'}
    dependencies:
      '@tootallnate/once': 1.1.2
      agent-base: 6.0.2
      debug: 4.3.4
    transitivePeerDependencies:
      - supports-color
    optional: true

  /http-response-object/3.0.2:
    resolution: {integrity: sha512-bqX0XTF6fnXSQcEJ2Iuyr75yVakyjIDCqroJQ/aHfSdlM743Cwqoi2nDYMzLGWUcuTWGWy8AAvOKXTfiv6q9RA==}
    dependencies:
      '@types/node': 10.17.60
    dev: true

  /https-proxy-agent/5.0.1:
    resolution: {integrity: sha512-dFcAjpTQFgoLMzC2VwU+C/CbS7uRL0lWmxDITmqm7C+7F0Odmj6s9l6alZc6AELXhrnggM2CeWSXHGOdX2YtwA==}
    engines: {node: '>= 6'}
    dependencies:
      agent-base: 6.0.2
      debug: 4.3.4
    transitivePeerDependencies:
      - supports-color

  /human-signals/3.0.1:
    resolution: {integrity: sha512-rQLskxnM/5OCldHo+wNXbpVgDn5A17CUoKX+7Sokwaknlq7CdSnphy0W39GU8dw59XiCXmFXDg4fRuckQRKewQ==}
    engines: {node: '>=12.20.0'}

  /humanize-ms/1.2.1:
    resolution: {integrity: sha512-Fl70vYtsAFb/C06PTS9dZBo7ihau+Tu/DNCk/OyHhea07S+aeMWpFFkUaXRa8fI+ScZbEI8dfSxwY7gxZ9SAVQ==}
    dependencies:
      ms: 2.1.3
    optional: true

  /hyperid/3.0.1:
    resolution: {integrity: sha512-I+tl7TS5nsoVhkxqX1rS3Qmqlq44eoPUcgPthW8v3IW8CvWL7lwtd6HQbkDUMrBKJTG0vgEaRsjT35imW/D+9Q==}
    dependencies:
      uuid: 8.3.2
      uuid-parse: 1.1.0
    dev: false

  /iconv-lite/0.6.3:
    resolution: {integrity: sha512-4fCk79wshMdzMp2rH06qWrJE4iolqLhCUH+OiuIgU++RB0+94NlDL81atO7GX55uUKueo0txHNtvEyI6D7WdMw==}
    engines: {node: '>=0.10.0'}
    dependencies:
      safer-buffer: 2.1.2

  /ieee754/1.2.1:
    resolution: {integrity: sha512-dcyqhDvX1C46lXZcVqCpK+FtMRQVdIMN6/Df5js2zouUsqG7I6sFxitIC+7KYK29KdXOLHdu9zL4sFnoVQnqaA==}

  /ignore/5.2.0:
    resolution: {integrity: sha512-CmxgYGiEPCLhfLnpPp1MoRmifwEIOgjcHXxOBjv7mY96c+eWScsOP9c112ZyLdWHi0FxHjI+4uVhKYp/gcdRmQ==}
    engines: {node: '>= 4'}
    dev: true

  /immutable/3.8.2:
    resolution: {integrity: sha512-15gZoQ38eYjEjxkorfbcgBKBL6R7T459OuK+CpcWt7O3KF4uPCx2tD0uFETlUDIyo+1789crbMhTvQBSR5yBMg==}
    engines: {node: '>=0.10.0'}
    dev: true

  /import-fresh/2.0.0:
    resolution: {integrity: sha512-eZ5H8rcgYazHbKC3PG4ClHNykCSxtAhxSSEM+2mb+7evD2CKF5V7c0dNum7AdpDh0ZdICwZY9sRSn8f+KH96sg==}
    engines: {node: '>=4'}
    dependencies:
      caller-path: 2.0.0
      resolve-from: 3.0.0

  /import-fresh/3.3.0:
    resolution: {integrity: sha512-veYYhQa+D1QBKznvhUHxb8faxlrwUnxseDAbAp457E0wLNio2bOSKnjYDhMj+YiAq61xrMGhQk9iXVk5FzgQMw==}
    engines: {node: '>=6'}
    dependencies:
      parent-module: 1.0.1
      resolve-from: 4.0.0

  /imurmurhash/0.1.4:
    resolution: {integrity: sha512-JmXMZ6wuvDmLiHEml9ykzqO6lwFbof0GG4IkcGaENdCRDDmMVnny7s5HsIgHCbaq0w2MyPhDqkhTUgS2LU2PHA==}
    engines: {node: '>=0.8.19'}

  /indent-string/4.0.0:
    resolution: {integrity: sha512-EdDDZu4A2OyIK7Lr/2zG+w5jmbuk1DVBnEwREQvBzspBJkCEbRa8GxU1lghYcaGJCnRWibjDXlq779X1/y5xwg==}
    engines: {node: '>=8'}

  /infer-owner/1.0.4:
    resolution: {integrity: sha512-IClj+Xz94+d7irH5qRyfJonOdfTzuDaifE6ZPWfx0N0+/ATZCbuTPq2prFl526urkQd90WyUKIh1DfBQ2hMz9A==}
    optional: true

  /inflected/2.1.0:
    resolution: {integrity: sha512-hAEKNxvHf2Iq3H60oMBHkB4wl5jn3TPF3+fXek/sRwAB5gP9xWs4r7aweSF95f99HFoz69pnZTcu8f0SIHV18w==}
    dev: false

  /inflection/1.12.0:
    resolution: {integrity: sha512-lRy4DxuIFWXlJU7ed8UiTJOSTqStqYdEb4CEbtXfNbkdj3nH1L+reUWiE10VWcJS2yR7tge8Z74pJjtBjNwj0w==}
    engines: {'0': node >= 0.4.0}
    dev: false

  /inflight/1.0.6:
    resolution: {integrity: sha512-k92I/b08q4wvFscXCLvqfsHCrjrF7yiXsQuIVvVE7N82W3+aqpzuUdBbfhWcy/FZR3/4IgflMgKLOsvPDrGCJA==}
    dependencies:
      once: 1.4.0
      wrappy: 1.0.2

  /inherits/2.0.4:
    resolution: {integrity: sha512-k/vGaX4/Yla3WzyMCvTQOXYeIHvqOKtnqBduzTHpzpQZzAskKMhZ2K+EnBiSM9zGSoIFeMpXKxa4dYeZIQqewQ==}

  /int64-buffer/0.1.10:
    resolution: {integrity: sha512-v7cSY1J8ydZ0GyjUHqF+1bshJ6cnEVLo9EnjB8p+4HDRPZc9N5jjmvUV7NvEsqQOKyH0pmIBFWXVQbiS0+OBbA==}
    dev: false

  /internal-slot/1.0.3:
    resolution: {integrity: sha512-O0DB1JC/sPyZl7cIo78n5dR7eUSwwpYPiXRhTzNxZVAMUuB8vlnRFyLxdrVToks6XPLVnFfbzaVd5WLjhgg+vA==}
    engines: {node: '>= 0.4'}
    dependencies:
      get-intrinsic: 1.1.3
      has: 1.0.3
      side-channel: 1.0.4

  /invariant/2.2.4:
    resolution: {integrity: sha512-phJfQVBuaJM5raOpJjSfkiD6BpbCE4Ns//LaXl6wGYtUBY83nWS6Rf9tXm2e8VaK60JEjYldbPif/A2B1C2gNA==}
    dependencies:
      loose-envify: 1.4.0
    dev: true

  /ioredis-auto-pipeline/1.0.2:
    resolution: {integrity: sha512-Axp07oVqbUAArCuIjlfXfME0/te/R7x43zfeGEpY1UTJjWdTUIw/h+K/LfIkRGCv8aCB4bCypHft8AQZ+1Z7zw==}
    dependencies:
      to-fast-properties: 3.0.1
    dev: false

  /ioredis/5.2.4:
    resolution: {integrity: sha512-qIpuAEt32lZJQ0XyrloCRdlEdUUNGG9i0UOk6zgzK6igyudNWqEBxfH6OlbnOOoBBvr1WB02mm8fR55CnikRng==}
    engines: {node: '>=12.22.0'}
    dependencies:
      '@ioredis/commands': 1.2.0
      cluster-key-slot: 1.1.2
      debug: 4.3.4
      denque: 2.1.0
      lodash.defaults: 4.2.0
      lodash.isarguments: 3.1.0
      redis-errors: 1.2.0
      redis-parser: 3.0.0
      standard-as-callback: 2.1.0
    transitivePeerDependencies:
      - supports-color

  /ip/2.0.0:
    resolution: {integrity: sha512-WKa+XuLG1A1R0UWhl2+1XQSi+fZWMsYKffMZTTYsiZaUD8k2yDAj5atimTUD2TZkyCkNEeYE5NhFZmupOGtjYQ==}
    optional: true

  /ipaddr.js/1.9.1:
    resolution: {integrity: sha512-0KI/607xoxSToH7GjN1FfSbLoU0+btTicjsQSWQlh/hZykN8KpmMf7uYwPW3R+akZ6R/w18ZlXSHBYXiYUPO3g==}
    engines: {node: '>= 0.10'}

  /irregular-plurals/3.3.0:
    resolution: {integrity: sha512-MVBLKUTangM3EfRPFROhmWQQKRDsrgI83J8GS3jXy+OwYqiR2/aoWndYQ5416jLE3uaGgLH7ncme3X9y09gZ3g==}
    engines: {node: '>=8'}
    dev: true

  /is-alphabetical/1.0.4:
    resolution: {integrity: sha512-DwzsA04LQ10FHTZuL0/grVDk4rFoVH1pjAToYwBrHSxcrBIGQuXrQMtD5U1b0U2XVgKZCTLLP8u2Qxqhy3l2Vg==}
    dev: true

  /is-alphanumerical/1.0.4:
    resolution: {integrity: sha512-UzoZUr+XfVz3t3v4KyGEniVL9BDRoQtY7tOyrRybkVNjDFWyo1yhXNGrrBTQxp3ib9BLAWs7k2YKBQsFRkZG9A==}
    dependencies:
      is-alphabetical: 1.0.4
      is-decimal: 1.0.4
    dev: true

  /is-arrayish/0.2.1:
    resolution: {integrity: sha512-zz06S8t0ozoDXMG+ube26zeCTNXcKIPJZJi8hBrF4idCLms4CG9QtK7qBl1boi5ODzFpjswb5JPmHCbMpjaYzg==}

  /is-bigint/1.0.4:
    resolution: {integrity: sha512-zB9CruMamjym81i2JZ3UMn54PKGsQzsJeo6xvN3HJJ4CAsQNB6iRutp2To77OfCNuoxspsIhzaPoO1zyCEhFOg==}
    dependencies:
      has-bigints: 1.0.2

  /is-binary-path/2.1.0:
    resolution: {integrity: sha512-ZMERYes6pDydyuGidse7OsHxtbI7WVeUEozgR/g7rd0xUimYNlvZRE/K2MgZTjWy725IfelLeVcEM97mmtRGXw==}
    engines: {node: '>=8'}
    dependencies:
      binary-extensions: 2.2.0
    dev: true

  /is-boolean-object/1.1.2:
    resolution: {integrity: sha512-gDYaKHJmnj4aWxyj6YHyXVpdQawtVLHU5cb+eztPGczf6cjuTdwve5ZIEfgXqH4e57An1D1AKf8CZ3kYrQRqYA==}
    engines: {node: '>= 0.4'}
    dependencies:
      call-bind: 1.0.2
      has-tostringtag: 1.0.0

  /is-callable/1.2.7:
    resolution: {integrity: sha512-1BC0BVFhS/p0qtw6enp8e+8OD0UrK0oFLztSjNzhcKA3WDuJxxAPXzPuPtKkjEY9UUoEWlX/8fgKeu2S8i9JTA==}
    engines: {node: '>= 0.4'}

  /is-core-module/2.11.0:
    resolution: {integrity: sha512-RRjxlvLDkD1YJwDbroBHMb+cukurkDWNyHx7D3oNB5x9rb5ogcksMC5wHCadcXoo67gVr/+3GFySh3134zi6rw==}
    dependencies:
      has: 1.0.3

  /is-date-object/1.0.5:
    resolution: {integrity: sha512-9YQaSxsAiSwcvS33MBk3wTCVnWK+HhF8VZR2jRxehM16QcVOdHqPn4VPHmRK4lSr38n9JriurInLcP90xsYNfQ==}
    engines: {node: '>= 0.4'}
    dependencies:
      has-tostringtag: 1.0.0

  /is-decimal/1.0.4:
    resolution: {integrity: sha512-RGdriMmQQvZ2aqaQq3awNA6dCGtKpiDFcOzrTWrDAT2MiWrKQVPmxLGHl7Y2nNu6led0kEyoX0enY0qXYsv9zw==}
    dev: true

  /is-directory/0.3.1:
    resolution: {integrity: sha512-yVChGzahRFvbkscn2MlwGismPO12i9+znNruC5gVEntG3qu0xQMzsGg/JFbrsqDOHtHFPci+V5aP5T9I+yeKqw==}
    engines: {node: '>=0.10.0'}

  /is-docker/2.2.1:
    resolution: {integrity: sha512-F+i2BKsFrH66iaUFc0woD8sLy8getkwTwtOBjvs56Cx4CgJDeKQeqfz8wAYiSb8JOprWhHH5p77PbmYCvvUuXQ==}
    engines: {node: '>=8'}
    hasBin: true
    dev: false

  /is-dom/1.1.0:
    resolution: {integrity: sha512-u82f6mvhYxRPKpw8V1N0W8ce1xXwOrQtgGcxl6UCL5zBmZu3is/18K0rR7uFCnMDuAsS/3W54mGL4vsaFUQlEQ==}
    dependencies:
      is-object: 1.0.2
      is-window: 1.0.2
    dev: true

  /is-extglob/2.1.1:
    resolution: {integrity: sha512-SbKbANkN603Vi4jEZv49LeVJMn4yGwsbzZworEoyEiutsN3nJYdbO36zfhGJ6QEDpOZIFkDtnq5JRxmvl3jsoQ==}
    engines: {node: '>=0.10.0'}
    dev: true

  /is-fullwidth-code-point/3.0.0:
    resolution: {integrity: sha512-zymm5+u+sCsSWyD9qNaejV3DFvhCKclKdizYaJUuHA83RLjb7nSuGnddCHGv0hk+KY7BMAlsWeK4Ueg6EV6XQg==}
    engines: {node: '>=8'}

  /is-glob/4.0.3:
    resolution: {integrity: sha512-xelSayHH36ZgE7ZWhli7pW34hNbNl8Ojv5KVmkJD4hBdD3th8Tfk9vYasLM+mXWOZhFkgZfxhLSnrwRr4elSSg==}
    engines: {node: '>=0.10.0'}
    dependencies:
      is-extglob: 2.1.1
    dev: true

  /is-hexadecimal/1.0.4:
    resolution: {integrity: sha512-gyPJuv83bHMpocVYoqof5VDiZveEoGoFL8m3BXNb2VW8Xs+rz9kqO8LOQ5DH6EsuvilT1ApazU0pyl+ytbPtlw==}
    dev: true

  /is-lambda/1.0.1:
    resolution: {integrity: sha512-z7CMFGNrENq5iFB9Bqo64Xk6Y9sg+epq1myIcdHaGnbMTYOxvzsEtdYqQUylB7LxfkvgrrjP32T6Ywciio9UIQ==}
    optional: true

  /is-negative-zero/2.0.2:
    resolution: {integrity: sha512-dqJvarLawXsFbNDeJW7zAz8ItJ9cd28YufuuFzh0G8pNHjJMnY08Dv7sYX2uF5UpQOwieAeOExEYAWWfu7ZZUA==}
    engines: {node: '>= 0.4'}

  /is-number-object/1.0.7:
    resolution: {integrity: sha512-k1U0IRzLMo7ZlYIfzRu23Oh6MiIFasgpb9X76eqfFZAqwH44UI4KTBvBYIZ1dSL9ZzChTB9ShHfLkR4pdW5krQ==}
    engines: {node: '>= 0.4'}
    dependencies:
      has-tostringtag: 1.0.0

  /is-number/7.0.0:
    resolution: {integrity: sha512-41Cifkg6e8TylSpdtTpeLVMqvSBEVzTttHvERD741+pnZ8ANv0004MRL43QKPDlK9cGvNp6NZWZUBlbGXYxxng==}
    engines: {node: '>=0.12.0'}
    dev: true

  /is-object/1.0.2:
    resolution: {integrity: sha512-2rRIahhZr2UWb45fIOuvZGpFtz0TyOZLf32KxBbSoUCeZR495zCKlWUKKUByk3geS2eAs7ZAABt0Y/Rx0GiQGA==}
    dev: true

  /is-path-inside/3.0.3:
    resolution: {integrity: sha512-Fd4gABb+ycGAmKou8eMftCupSir5lRxqf4aD/vd0cD2qc4HL07OjCeuHMr8Ro4CoMaeCKDB0/ECBOVWjTwUvPQ==}
    engines: {node: '>=8'}
    dev: true

  /is-plain-obj/1.1.0:
    resolution: {integrity: sha512-yvkRyxmFKEOQ4pNXCmJG5AEQNlXJS5LaONXo5/cLdTZdWvsZ1ioJEonLGAosKlMWE8lwUy/bJzMjcw8az73+Fg==}
    engines: {node: '>=0.10.0'}
    dev: true

  /is-plain-object/2.0.4:
    resolution: {integrity: sha512-h5PpgXkWitc38BBMYawTYMWJHFZJVnBquFE57xFpjB8pJFiF6gZ+bU+WyI/yqXiFR5mdLsgYNaPe8uao6Uv9Og==}
    engines: {node: '>=0.10.0'}
    dependencies:
      isobject: 3.0.1
    dev: true

  /is-plain-object/5.0.0:
    resolution: {integrity: sha512-VRSzKkbMm5jMDoKLbltAkFQ5Qr7VDiTFGXxYFXXowVj387GeGNOCsOH6Msy00SGZ3Fp84b1Naa1psqgcCIEP5Q==}
    engines: {node: '>=0.10.0'}
    dev: true

  /is-primitive/3.0.1:
    resolution: {integrity: sha512-GljRxhWvlCNRfZyORiH77FwdFwGcMO620o37EOYC0ORWdq+WYNVqW0w2Juzew4M+L81l6/QS3t5gkkihyRqv9w==}
    engines: {node: '>=0.10.0'}
    dev: true

  /is-promise/4.0.0:
    resolution: {integrity: sha512-hvpoI6korhJMnej285dSg6nu1+e6uxs7zG3BYAm5byqDsgJNWwxzM6z6iZiAgQR4TJ30JmBTOwqZUw3WlyH3AQ==}

  /is-property/1.0.2:
    resolution: {integrity: sha512-Ks/IoX00TtClbGQr4TWXemAnktAQvYB7HzcCxDGqEZU6oCmb2INHuOoKxbtR+HFkmYWBKv/dOZtGRiAjDhj92g==}

  /is-regex/1.1.4:
    resolution: {integrity: sha512-kvRdxDsxZjhzUX07ZnLydzS1TU/TJlTUHHY4YLL87e37oUA49DfkLqgy+VjFocowy29cKvcSiu+kIv728jTTVg==}
    engines: {node: '>= 0.4'}
    dependencies:
      call-bind: 1.0.2
      has-tostringtag: 1.0.0

  /is-shared-array-buffer/1.0.2:
    resolution: {integrity: sha512-sqN2UDu1/0y6uvXyStCOzyhAjCSlHceFoMKJW8W9EU9cvic/QdsZ0kEU93HEy3IUEFZIiH/3w+AH/UQbPHNdhA==}
    dependencies:
      call-bind: 1.0.2

  /is-stream/2.0.1:
    resolution: {integrity: sha512-hFoiJiTl63nn+kstHGBtewWSKnQLpyb155KHheA1l39uvtO9nWIop1p3udqPcUd/xbF1VLMO4n7OI6p7RbngDg==}
    engines: {node: '>=8'}
    dev: true

  /is-stream/3.0.0:
    resolution: {integrity: sha512-LnQR4bZ9IADDRSkvpqMGvt/tEJWclzklNgSw48V5EAaAeDd6qGvN8ei6k5p0tvxSR171VmGyHuTiAOfxAbr8kA==}
    engines: {node: ^12.20.0 || ^14.13.1 || >=16.0.0}

  /is-string/1.0.7:
    resolution: {integrity: sha512-tE2UXzivje6ofPW7l23cjDOMa09gb7xlAqG6jG5ej6uPV32TlWP3NKPigtaGeHNu9fohccRYvIiZMfOOnOYUtg==}
    engines: {node: '>= 0.4'}
    dependencies:
      has-tostringtag: 1.0.0

  /is-symbol/1.0.4:
    resolution: {integrity: sha512-C/CPBqKWnvdcxqIARxyOh4v1UUEOCHpgDa0WYgpKDFMszcrPcffg5uhwSgPCLD2WWxmq6isisz87tzT01tuGhg==}
    engines: {node: '>= 0.4'}
    dependencies:
      has-symbols: 1.0.3

  /is-typedarray/1.0.0:
    resolution: {integrity: sha512-cyA56iCMHAh5CdzjJIa4aohJyeO1YbwLi3Jc35MmRU6poroFjIGZzUzupGiRPOjgHg9TLu43xbpwXk523fMxKA==}
    dev: true

  /is-unicode-supported/0.1.0:
    resolution: {integrity: sha512-knxG2q4UC3u8stRGyAVJCOdxFmv5DZiRcdlIaAQXAbSfJya+OhopNotLQrstBhququ4ZpuKbDc/8S6mgXgPFPw==}
    engines: {node: '>=10'}
    dev: true

  /is-weakref/1.0.2:
    resolution: {integrity: sha512-qctsuLZmIQ0+vSSMfoVvyFe2+GSEvnmZ2ezTup1SBse9+twCCeial6EEi3Nc2KFcf6+qz2FBPnjXsk8xhKSaPQ==}
    dependencies:
      call-bind: 1.0.2

  /is-window/1.0.2:
    resolution: {integrity: sha512-uj00kdXyZb9t9RcAUAwMZAnkBUwdYGhYlt7djMXhfyhUCzwNba50tIiBKR7q0l7tdoBtFVw/3JmLY6fI3rmZmg==}
    dev: true

  /is-windows/1.0.2:
    resolution: {integrity: sha512-eXK1UInq2bPmjyX6e3VHIzMLobc4J94i4AWn+Hpq3OU5KkrRC96OAcR3PRJ/pGu6m8TRnBHP9dkXQVsT/COVIA==}
    engines: {node: '>=0.10.0'}
    dev: true

  /is-wsl/2.2.0:
    resolution: {integrity: sha512-fKzAra0rGJUUBwGBgNkHZuToZcn+TtXHpeCgmkMJMMYx1sQDYaCSyjJBSCa2nH1DGm7s3n1oBnohoVTBaN7Lww==}
    engines: {node: '>=8'}
    dependencies:
      is-docker: 2.2.1
    dev: false

  /isarray/1.0.0:
    resolution: {integrity: sha512-VLghIWNM6ELQzo7zwmcg0NmTVyWKYjvIeM83yjp0wRDTmUnrM678fQbcKBo6n2CJEF0szoG//ytg+TKla89ALQ==}

  /isexe/2.0.0:
    resolution: {integrity: sha512-RHxMLp9lnKHGHRng9QFhRCMbYAcVpn69smSGcq3f36xjgVVWThj4qqLbTLlq7Ssj8B+fIQ1EuCEGI2lKsyQeIw==}

  /isobject/3.0.1:
    resolution: {integrity: sha512-WhB9zCku7EGTj/HQQRz5aUQEUeoQZH2bWcltRErOpymJ4boYE6wL9Tbr23krRPSZ+C5zqNSrSw+Cc7sZZ4b7vg==}
    engines: {node: '>=0.10.0'}
    dev: true

  /istanbul-lib-coverage/3.2.0:
    resolution: {integrity: sha512-eOeJ5BHCmHYvQK7xt9GkdHuzuCGS1Y6g9Gvnx3Ym33fz/HpLRYxiS0wHNr+m/MBC8B647Xt608vCDEvhl9c6Mw==}
    engines: {node: '>=8'}
    dev: true

  /istanbul-lib-hook/3.0.0:
    resolution: {integrity: sha512-Pt/uge1Q9s+5VAZ+pCo16TYMWPBIl+oaNIjgLQxcX0itS6ueeaA+pEfThZpH8WxhFgCiEb8sAJY6MdUKgiIWaQ==}
    engines: {node: '>=8'}
    dependencies:
      append-transform: 2.0.0
    dev: true

  /istanbul-lib-instrument/4.0.3:
    resolution: {integrity: sha512-BXgQl9kf4WTCPCCpmFGoJkz/+uhvm7h7PFKUYxh7qarQd3ER33vHG//qaE8eN25l07YqZPpHXU9I09l/RD5aGQ==}
    engines: {node: '>=8'}
    dependencies:
      '@babel/core': 7.20.2
      '@istanbuljs/schema': 0.1.3
      istanbul-lib-coverage: 3.2.0
      semver: 6.3.0
    transitivePeerDependencies:
      - supports-color
    dev: true

  /istanbul-lib-processinfo/2.0.3:
    resolution: {integrity: sha512-NkwHbo3E00oybX6NGJi6ar0B29vxyvNwoC7eJ4G4Yq28UfY758Hgn/heV8VRFhevPED4LXfFz0DQ8z/0kw9zMg==}
    engines: {node: '>=8'}
    dependencies:
      archy: 1.0.0
      cross-spawn: 7.0.3
      istanbul-lib-coverage: 3.2.0
      p-map: 3.0.0
      rimraf: 3.0.2
      uuid: 8.3.2
    dev: true

  /istanbul-lib-report/3.0.0:
    resolution: {integrity: sha512-wcdi+uAKzfiGT2abPpKZ0hSU1rGQjUQnLvtY5MpQ7QCTahD3VODhcu4wcfY1YtkGaDD5yuydOLINXsfbus9ROw==}
    engines: {node: '>=8'}
    dependencies:
      istanbul-lib-coverage: 3.2.0
      make-dir: 3.1.0
      supports-color: 7.2.0
    dev: true

  /istanbul-lib-source-maps/4.0.1:
    resolution: {integrity: sha512-n3s8EwkdFIJCG3BPKBYvskgXGoy88ARzvegkitk60NxRdwltLOTaH7CUiMRXvwYorl0Q712iEjcWB+fK/MrWVw==}
    engines: {node: '>=10'}
    dependencies:
      debug: 4.3.4
      istanbul-lib-coverage: 3.2.0
      source-map: 0.6.1
    transitivePeerDependencies:
      - supports-color
    dev: true

  /istanbul-reports/3.1.5:
    resolution: {integrity: sha512-nUsEMa9pBt/NOHqbcbeJEgqIlY/K7rVWUX6Lql2orY5e9roQOthbR3vtY4zzf2orPELg80fnxxk9zUyPlgwD1w==}
    engines: {node: '>=8'}
    dependencies:
      html-escaper: 2.0.2
      istanbul-lib-report: 3.0.0
    dev: true

  /jackspeak/1.4.1:
    resolution: {integrity: sha512-npN8f+M4+IQ8xD3CcWi3U62VQwKlT3Tj4GxbdT/fYTmeogD9eBF9OFdpoFG/VPNoshRjPUijdkp/p2XrzUHaVg==}
    engines: {node: '>=8'}
    dependencies:
      cliui: 7.0.4
    dev: true

  /javascript-natural-sort/0.7.1:
    resolution: {integrity: sha512-nO6jcEfZWQXDhOiBtG2KvKyEptz7RVbpGP4vTD2hLBdmNQSsCiicO2Ioinv6UI4y9ukqnBpy+XZ9H6uLNgJTlw==}
    dev: true

  /jmespath/0.16.0:
    resolution: {integrity: sha512-9FzQjJ7MATs1tSpnco1K6ayiYE3figslrXA72G2HQ/n76RzvYlofyi5QM+iX4YRs/pu3yzxlVQSST23+dMDknw==}
    engines: {node: '>= 0.6.0'}
    dev: true

  /joycon/3.1.1:
    resolution: {integrity: sha512-34wB/Y7MW7bzjKRjUKTa46I2Z7eV62Rkhva+KkopW7Qvv/OSWBqvkSY7vusOPrNuZcUG3tApvdVgNB8POj3SPw==}
    engines: {node: '>=10'}
    dev: false

  /js-file-download/0.4.12:
    resolution: {integrity: sha512-rML+NkoD08p5Dllpjo0ffy4jRHeY6Zsapvr/W86N7E0yuzAO6qa5X9+xog6zQNlH102J7IXljNY2FtS6Lj3ucg==}
    dev: true

  /js-sdsl/4.1.5:
    resolution: {integrity: sha512-08bOAKweV2NUC1wqTtf3qZlnpOX/R2DU9ikpjOHs0H+ibQv3zpncVQg6um4uYtRtrwIX8M4Nh3ytK4HGlYAq7Q==}
    dev: true

  /js-sha3/0.8.0:
    resolution: {integrity: sha512-gF1cRrHhIzNfToc802P800N8PpXS+evLLXfsVpowqmAFR9uwbi89WvXg2QspOmXL8QL86J4T1EpFu+yUkwJY3Q==}
    dev: false

  /js-tokens/4.0.0:
    resolution: {integrity: sha512-RdJUflcE3cUzKiMqQgsCu06FPu9UdIJO0beYbPhHN4k6apgJtifcoCtT9bcxOpYBtpD2kCM6Sbzg4CausW/PKQ==}

  /js-yaml/3.14.1:
    resolution: {integrity: sha512-okMH7OXXJ7YrN9Ok3/SXrnu4iX9yOk+25nqX4imS2npuvTYDmo/QEZoqwZkYaIDk3jVvBOTOIEgEhaLOynBS9g==}
    hasBin: true
    dependencies:
      argparse: 1.0.10
      esprima: 4.0.1

  /js-yaml/4.1.0:
    resolution: {integrity: sha512-wpxZs9NoxZaJESJGIZTyDEaYpl0FKSA+FB9aJiyemKhMwkxQg63h4T1KJgUGHpTqPDNRcmmYLugrRjJlBtWvRA==}
    hasBin: true
    dependencies:
      argparse: 2.0.1

  /jsesc/2.5.2:
    resolution: {integrity: sha512-OYu7XEzjkCQ3C5Ps3QIZsQfNpqoJyZZA99wd9aWd05NCtC5pWOkShK2mkL6HXQR6/Cy2lbNdPlZBpuQHXE63gA==}
    engines: {node: '>=4'}
    hasBin: true

  /json-format-highlight/1.0.4:
    resolution: {integrity: sha512-RqenIjKr1I99XfXPAml9G7YlEZg/GnsH7emWyWJh2yuGXqHW8spN7qx6/ME+MoIBb35/fxrMC9Jauj6nvGe4Mg==}
    dev: true

  /json-parse-better-errors/1.0.2:
    resolution: {integrity: sha512-mrqyZKfX5EhL7hvqcV6WG1yYjnjeuYDzDhhcAAUrq8Po85NBQBJP+ZDUT75qZQ98IkUoBqdkExkukOU7Ts2wrw==}

  /json-parse-even-better-errors/2.3.1:
    resolution: {integrity: sha512-xyFwyhro/JEof6Ghe2iz2NcXoj2sloNsWr/XsERDK/oiPCfaNhl5ONfp+jQdAZRQQ0IJWNzH9zIZF7li91kh2w==}

  /json-schema-resolver/2.0.0:
    resolution: {integrity: sha512-pJ4XLQP4Q9HTxl6RVDLJ8Cyh1uitSs0CzDBAz1uoJ4sRD/Bk7cFSXL1FUXDW3zJ7YnfliJx6eu8Jn283bpZ4Yg==}
    engines: {node: '>=10'}
    dependencies:
      debug: 4.3.4
      rfdc: 1.3.0
      uri-js: 4.4.1
    transitivePeerDependencies:
      - supports-color
    dev: false

  /json-schema-traverse/0.4.1:
    resolution: {integrity: sha512-xbbCH5dCYU5T8LcEhhuh7HJ88HXuW3qsI3Y0zOZFKfZEHcpWiHU/Jxzk629Brsab/mMiHQti9wMP+845RPe3Vg==}

  /json-schema-traverse/1.0.0:
    resolution: {integrity: sha512-NM8/P9n3XjXhIZn1lLhkFaACTOURQXjWhV4BA/RnOv8xvgqtqpAX9IO4mRQxSx1Rlo4tqzeqb0sOlruaOy3dug==}

  /json-schema/0.4.0:
    resolution: {integrity: sha512-es94M3nTIfsEPisRafak+HDLfHXnKBhV3vU5eqPcS3flIWqcxJWgXHXiey3YrpaNsanY5ei1VoYEbOzijuq9BA==}

  /json-source-map/0.6.1:
    resolution: {integrity: sha512-1QoztHPsMQqhDq0hlXY5ZqcEdUzxQEIxgFkKl4WUp2pgShObl+9ovi4kRh2TfvAfxAoHOJ9vIMEqk3k4iex7tg==}
    dev: true

  /json-stable-stringify-without-jsonify/1.0.1:
    resolution: {integrity: sha512-Bdboy+l7tA3OGW6FjyFHWkP5LuByj1Tk33Ljyq0axyzdk9//JSi2u3fP1QSmd1KNwq6VOKYGlAu87CisVir6Pw==}
    dev: true

  /json5/1.0.1:
    resolution: {integrity: sha512-aKS4WQjPenRxiQsC93MNfjx+nbF4PAdYzmd/1JIj8HYzqfbu86beTuNgXDzPknWk0n0uARlyewZo4s++ES36Ow==}
    hasBin: true
    dependencies:
      minimist: 1.2.7
    dev: true

  /json5/2.2.1:
    resolution: {integrity: sha512-1hqLFMSrGHRHxav9q9gNjJ5EXznIxGVO09xQRrwplcS8qs28pZ8s8hupZAmqDwZUmVZ2Qb2jnyPOWcDH8m8dlA==}
    engines: {node: '>=6'}
    hasBin: true

  /jsoneditor/9.9.2:
    resolution: {integrity: sha512-hdM6bgGh3fqnbAEgO1zXM3bNdYfFH/9nPWWJYdNP/wyRU9H+t3Wvb+VtBBE8XjkBYv0rIYjeaYgrwDRaXC3zig==}
    dependencies:
      ace-builds: 1.12.5
      ajv: 6.12.6
      javascript-natural-sort: 0.7.1
      jmespath: 0.16.0
      json-source-map: 0.6.1
      jsonrepair: 2.2.1
      mobius1-selectr: 2.4.13
      picomodal: 3.0.0
      vanilla-picker: 2.12.1
    dev: true

  /jsonexport/3.2.0:
    resolution: {integrity: sha512-GbO9ugb0YTZatPd/hqCGR0FSwbr82H6OzG04yzdrG7XOe4QZ0jhQ+kOsB29zqkzoYJLmLxbbrFiuwbQu891XnQ==}
    hasBin: true
    dev: false

  /jsonrepair/2.2.1:
    resolution: {integrity: sha512-o9Je8TceILo872uQC9fIBJm957j1Io7z8Ca1iWIqY6S5S65HGE9XN7XEEw7+tUviB9Vq4sygV89MVTxl+rhZyg==}
    hasBin: true
    dev: true

  /jsx-ast-utils/3.3.3:
    resolution: {integrity: sha512-fYQHZTZ8jSfmWZ0iyzfwiU4WDX4HpHbMCZ3gPlWYiCl3BoeOTsqKBqnTVfH2rYT7eP5c3sVbeSPHnnJOaTrWiw==}
    engines: {node: '>=4.0'}
    dependencies:
      array-includes: 3.1.5
      object.assign: 4.1.4
    dev: true

  /jwk-to-pem/2.0.5:
    resolution: {integrity: sha512-L90jwellhO8jRKYwbssU9ifaMVqajzj3fpRjDKcsDzrslU9syRbFqfkXtT4B89HYAap+xsxNcxgBSB09ig+a7A==}
    dependencies:
      asn1.js: 5.4.1
      elliptic: 6.5.4
      safe-buffer: 5.2.1
    dev: false

  /kind-of/6.0.3:
    resolution: {integrity: sha512-dcS1ul+9tmeD95T+x28/ehLgd9mENa3LsvDTtzm3vyBEO7RPptvAD+t44WVXaUjTBRcrpFeFlC8WCruUR456hw==}
    engines: {node: '>=0.10.0'}
    dev: true

  /levn/0.4.1:
    resolution: {integrity: sha512-+bT2uH4E5LGE7h/n3evcS/sQlJXCpIp6ym8OWJ5eV6+67Dsql/LaaT7qJBAt2rzfoa/5QBGBhxDix1dMt2kQKQ==}
    engines: {node: '>= 0.8.0'}
    dependencies:
      prelude-ls: 1.2.1
      type-check: 0.4.0
    dev: true

  /libtap/1.4.0:
    resolution: {integrity: sha512-STLFynswQ2A6W14JkabgGetBNk6INL1REgJ9UeNKw5llXroC2cGLgKTqavv0sl8OLVztLLipVKMcQ7yeUcqpmg==}
    engines: {node: '>=10'}
    dependencies:
      async-hook-domain: 2.0.4
      bind-obj-methods: 3.0.0
      diff: 4.0.2
      function-loop: 2.0.1
      minipass: 3.3.4
      own-or: 1.0.0
      own-or-env: 1.0.2
      signal-exit: 3.0.7
      stack-utils: 2.0.5
      tap-parser: 11.0.1
      tap-yaml: 1.0.0
      tcompare: 5.0.7
      trivial-deferred: 1.0.1
    dev: true

  /light-my-request/5.6.1:
    resolution: {integrity: sha512-sbJnC1UBRivi9L1kICr3CESb82pNiPNB3TvtdIrZZqW0Qh8uDXvoywMmWKZlihDcmw952CMICCzM+54LDf+E+g==}
    dependencies:
      cookie: 0.5.0
      process-warning: 2.0.0
      set-cookie-parser: 2.5.1

  /lines-and-columns/1.2.4:
    resolution: {integrity: sha512-7ylylesZQ/PV29jhEDl3Ufjo6ZX7gCqJr5F7PKrqc93v7fzSymt1BpwEU8nAUXs8qzzvqhbjhK5QZg6Mt/HkBg==}

  /linkify-it/3.0.3:
    resolution: {integrity: sha512-ynTsyrFSdE5oZ/O9GEf00kPngmOfVwazR5GKDq6EYfhlpFug3J2zybX56a2PRRpc9P+FuSoGNAwjlbDs9jJBPQ==}
    dependencies:
      uc.micro: 1.0.6
    dev: true

  /linkify-it/4.0.1:
    resolution: {integrity: sha512-C7bfi1UZmoj8+PQx22XyeXCuBlokoyWQL5pWSP+EI6nzRylyThouddufc2c1NDIcP9k5agmN9fLpA7VNJfIiqw==}
    dependencies:
      uc.micro: 1.0.6
    dev: true

  /load-json-file/5.3.0:
    resolution: {integrity: sha512-cJGP40Jc/VXUsp8/OrnyKyTZ1y6v/dphm3bioS+RrKXjK2BB6wHUd6JptZEFDGgGahMT+InnZO5i1Ei9mpC8Bw==}
    engines: {node: '>=6'}
    dependencies:
      graceful-fs: 4.2.10
      parse-json: 4.0.0
      pify: 4.0.1
      strip-bom: 3.0.0
      type-fest: 0.3.1
    dev: true

  /local-pkg/0.4.2:
    resolution: {integrity: sha512-mlERgSPrbxU3BP4qBqAvvwlgW4MTg78iwJdGGnv7kibKjWcJksrG3t6LB5lXI93wXRDvG4NpUgJFmTG4T6rdrg==}
    engines: {node: '>=14'}
    dev: true

  /locate-path/3.0.0:
    resolution: {integrity: sha512-7AO748wWnIhNqAuaty2ZWHkQHRSNfPVIsPIfwEOWO22AmaoVrWavlOcMR5nzTLNYvp36X220/maaRsrec1G65A==}
    engines: {node: '>=6'}
    dependencies:
      p-locate: 3.0.0
      path-exists: 3.0.0
    dev: true

  /locate-path/5.0.0:
    resolution: {integrity: sha512-t7hw9pI+WvuwNJXwk5zVHpyhIqzg2qTlklJOf0mVxGSbe3Fp2VieZcduNYjaLDoy6p9uGpQEGWG87WpMKlNq8g==}
    engines: {node: '>=8'}
    dependencies:
      p-locate: 4.1.0
    dev: true

  /locate-path/6.0.0:
    resolution: {integrity: sha512-iPZK6eYjbxRu3uB4/WZ3EsEIMJFMqAoopl3R+zuq0UjcAm/MO6KCweDgPfP3elTztoKP3KtnVHxTn2NHBSDVUw==}
    engines: {node: '>=10'}
    dependencies:
      p-locate: 5.0.0
    dev: true

  /lodash.debounce/4.0.8:
    resolution: {integrity: sha512-FT1yDzDYEoYWhnSGnpE/4Kj1fLZkDFyqRb7fNt6FdYOSxlUWAtp42Eh6Wb0rGIv/m9Bgo7x4GhQbm5Ys4SG5ow==}
    dev: true

  /lodash.defaults/4.2.0:
    resolution: {integrity: sha512-qjxPLHd3r5DnsdGacqOMU6pb/avJzdh9tFX2ymgoZE27BmjXrNy/y4LoaiTeAb+O3gL8AfpJGtqfX/ae2leYYQ==}

  /lodash.flattendeep/4.4.0:
    resolution: {integrity: sha512-uHaJFihxmJcEX3kT4I23ABqKKalJ/zDrDg0lsFtc1h+3uw49SIJ5beyhx5ExVRti3AvKoOJngIj7xz3oylPdWQ==}
    dev: true

  /lodash.isarguments/3.1.0:
    resolution: {integrity: sha512-chi4NHZlZqZD18a0imDHnZPrDeBbTtVN7GXMwuGdRH9qotxAjYs3aVLKc7zNOG9eddR5Ksd8rvFEBc9SsggPpg==}

  /lodash.memoize/4.1.2:
    resolution: {integrity: sha512-t7j+NzmgnQzTAYXcsHYLgimltOV1MXHtlOWf6GjL9Kj8GK5FInw5JotxvbOs+IvV1/Dzo04/fCGfLVs7aXb4Ag==}

  /lodash.merge/4.6.2:
    resolution: {integrity: sha512-0KpjqXRVvrYyCsX1swR/XTK0va6VQkQM6MNo7PqW77ByjAhoARA8EfrP1N4+KlKj8YS0ZUCtRT/YUuhyYDujIQ==}

  /lodash.mergewith/4.6.2:
    resolution: {integrity: sha512-GK3g5RPZWTRSeLSpgP8Xhra+pnjBC56q9FZYe1d5RN3TJ35dbkGy3YqBSMbyCrlbi+CM9Z3Jk5yTL7RCsqboyQ==}

  /lodash.truncate/4.4.2:
    resolution: {integrity: sha512-jttmRe7bRse52OsWIMDLaXxWqRAmtIUccAQ3garviCqJjafXOfNMO0yMfNpdD6zbGaTU0P5Nz7e7gAT6cKmJRw==}
    dev: false

  /lodash/4.17.21:
    resolution: {integrity: sha512-v2kDEe57lecTulaDIuNTPy3Ry4gLGJ6Z1O3vE1krgXZNrsQ+LFTGHVxVjcXPs17LhbZVGedAJv8XZ1tvj5FvSg==}

  /log-symbols/4.1.0:
    resolution: {integrity: sha512-8XPvpAA8uyhfteu8pIvQxpJZ7SYYdpUivZpGy6sFsBuKRY/7rQGavedeB8aK+Zkyq6upMFVL/9AW6vOYzfRyLg==}
    engines: {node: '>=10'}
    dependencies:
      chalk: 4.1.2
      is-unicode-supported: 0.1.0
    dev: true

  /long/4.0.0:
    resolution: {integrity: sha512-XsP+KhQif4bjX1kbuSiySJFNAehNxgLb6hPRGJ9QsUr8ajHkuXGdrHmFUTUUXhDwVX2R5bY4JNZEwbUiMhV+MA==}
    dev: false

  /loose-envify/1.4.0:
    resolution: {integrity: sha512-lyuxPGr/Wfhrlem2CL/UcnUc1zcqKAImBDzukY7Y5F/yQiNdko6+fRLevlw1HgMySw7f611UIY408EtxRSoK3Q==}
    hasBin: true
    dependencies:
      js-tokens: 4.0.0

  /loupe/2.3.5:
    resolution: {integrity: sha512-KNGVjhsXDxvY/cYE8GNi7SBaJSfJIT+/+/8GlprqBXpoU6cSR7/RT7OBJOsoYtyxq0L3q6oIcO8tX7dbEEXr3A==}
    dependencies:
      get-func-name: 2.0.0
    dev: true

  /lowlight/1.20.0:
    resolution: {integrity: sha512-8Ktj+prEb1RoCPkEOrPMYUN/nCggB7qAWe3a7OpMjWQkh3l2RD5wKRQ+o8Q8YuI9RG/xs95waaI/E6ym/7NsTw==}
    dependencies:
      fault: 1.0.4
      highlight.js: 10.7.3
    dev: true

  /lru-cache/4.1.5:
    resolution: {integrity: sha512-sWZlbEP2OsHNkXrMl5GYk/jKk70MBng6UU4YI/qGDYbgf6YbP4EvmqISbXCoJiRKs+1bSpFHVgQxvJ17F2li5g==}
    dependencies:
      pseudomap: 1.0.2
      yallist: 2.1.2
    dev: false

  /lru-cache/6.0.0:
    resolution: {integrity: sha512-Jo6dJ04CmSjuznwJSS3pUeWmd/H0ffTlkXXgwZi+eq1UCmqQwCh+eLsYOYCwY991i2Fah4h1BEMCx4qThGbsiA==}
    engines: {node: '>=10'}
    dependencies:
      yallist: 4.0.0

  /lru-cache/7.14.1:
    resolution: {integrity: sha512-ysxwsnTKdAx96aTRdhDOCQfDgbHnt8SK0KY8SEjO0wHinhWOFTESbjVCMPbU1uGXg/ch4lifqx0wfjOawU2+WA==}
    engines: {node: '>=12'}
    dev: false

  /magic-string/0.26.7:
    resolution: {integrity: sha512-hX9XH3ziStPoPhJxLq1syWuZMxbDvGNbVchfrdCtanC7D13888bMFow61x8axrx+GfHLtVeAx2kxL7tTGRl+Ow==}
    engines: {node: '>=12'}
    dependencies:
      sourcemap-codec: 1.4.8
    dev: true

  /make-dir/3.1.0:
    resolution: {integrity: sha512-g3FeP20LNwhALb/6Cz6Dd4F2ngze0jz7tbzrD2wAV+o9FeNHe4rL+yK2md0J/fiSf1sa1ADhXqi5+oVwOM/eGw==}
    engines: {node: '>=8'}
    dependencies:
      semver: 6.3.0

  /make-fetch-happen/9.1.0:
    resolution: {integrity: sha512-+zopwDy7DNknmwPQplem5lAZX/eCOzSvSNNcSKm5eVwTkOBzoktEfXsa9L23J/GIRhxRsaxzkPEhrJEpE2F4Gg==}
    engines: {node: '>= 10'}
    dependencies:
      agentkeepalive: 4.2.1
      cacache: 15.3.0
      http-cache-semantics: 4.1.0
      http-proxy-agent: 4.0.1
      https-proxy-agent: 5.0.1
      is-lambda: 1.0.1
      lru-cache: 6.0.0
      minipass: 3.3.4
      minipass-collect: 1.0.2
      minipass-fetch: 1.4.1
      minipass-flush: 1.0.5
      minipass-pipeline: 1.2.4
      negotiator: 0.6.3
      promise-retry: 2.0.1
      socks-proxy-agent: 6.2.1
      ssri: 8.0.1
    transitivePeerDependencies:
      - bluebird
      - supports-color
    optional: true

  /map-obj/1.0.1:
    resolution: {integrity: sha512-7N/q3lyZ+LVCp7PzuxrJr4KMbBE2hW7BT7YNia330OFxIf4d3r5zVpicP2650l7CPN6RM9zOJRl3NGpqSiw3Eg==}
    engines: {node: '>=0.10.0'}
    dev: true

  /map-obj/4.3.0:
    resolution: {integrity: sha512-hdN1wVrZbb29eBGiGjJbeP8JbKjq1urkHJ/LIP/NY48MZ1QVXUsQBV1G1zvYFHn1XE06cwjBsOI2K3Ulnj1YXQ==}
    engines: {node: '>=8'}
    dev: true

  /markdown-it/12.3.2:
    resolution: {integrity: sha512-TchMembfxfNVpHkbtriWltGWc+m3xszaRD0CZup7GFFhzIgQqxIfn3eGj1yZpfuflzPvfkt611B2Q/Bsk1YnGg==}
    hasBin: true
    dependencies:
      argparse: 2.0.1
      entities: 2.1.0
      linkify-it: 3.0.3
      mdurl: 1.0.1
      uc.micro: 1.0.6
    dev: true

  /markdown-it/13.0.1:
    resolution: {integrity: sha512-lTlxriVoy2criHP0JKRhO2VDG9c2ypWCsT237eDiLqi09rmbKoUetyGHq2uOIRoRS//kfoJckS0eUzzkDR+k2Q==}
    hasBin: true
    dependencies:
      argparse: 2.0.1
      entities: 3.0.1
      linkify-it: 4.0.1
      mdurl: 1.0.1
      uc.micro: 1.0.6
    dev: true

  /markdownlint-cli2-formatter-default/0.0.3_markdownlint-cli2@0.5.1:
    resolution: {integrity: sha512-QEAJitT5eqX1SNboOD+SO/LNBpu4P4je8JlR02ug2cLQAqmIhh8IJnSK7AcaHBHhNADqdGydnPpQOpsNcEEqCw==}
    peerDependencies:
      markdownlint-cli2: '>=0.0.4'
    dependencies:
      markdownlint-cli2: 0.5.1
    dev: true

  /markdownlint-cli2/0.5.1:
    resolution: {integrity: sha512-f3Nb1GF/c8YSrV/FntsCWzpa5mLFJRlO+wzEgv+lkNQjU6MZflUwc2FbyEDPTo6oVhP2VyUOkK0GkFgfuktl1w==}
    engines: {node: '>=14'}
    hasBin: true
    dependencies:
      globby: 13.1.2
      markdownlint: 0.26.2
      markdownlint-cli2-formatter-default: 0.0.3_markdownlint-cli2@0.5.1
      micromatch: 4.0.5
      strip-json-comments: 5.0.0
      yaml: 2.1.1
    dev: true

  /markdownlint/0.26.2:
    resolution: {integrity: sha512-2Am42YX2Ex5SQhRq35HxYWDfz1NLEOZWWN25nqd2h3AHRKsGRE+Qg1gt1++exW792eXTrR4jCNHfShfWk9Nz8w==}
    engines: {node: '>=14'}
    dependencies:
      markdown-it: 13.0.1
    dev: true

  /match-sorter/6.3.1:
    resolution: {integrity: sha512-mxybbo3pPNuA+ZuCUhm5bwNkXrJTbsk5VWbR5wiwz/GC6LIiegBGn2w3O08UG/jdbYLinw51fSQ5xNU1U3MgBw==}
    dependencies:
      '@babel/runtime': 7.20.1
      remove-accents: 0.4.2
    dev: false

  /mdurl/1.0.1:
    resolution: {integrity: sha512-/sKlQJCBYVY9Ers9hqzKou4H6V5UWc/M59TH2dvkt+84itfnq7uFOMLpOiOS4ujvHP4etln18fmIxA5R5fll0g==}
    dev: true

  /meow/9.0.0:
    resolution: {integrity: sha512-+obSblOQmRhcyBt62furQqRAQpNyWXo8BuQ5bN7dG8wmwQ+vwHKp/rCFD4CrTP8CsDQD1sjoZ94K417XEUk8IQ==}
    engines: {node: '>=10'}
    dependencies:
      '@types/minimist': 1.2.2
      camelcase-keys: 6.2.2
      decamelize: 1.2.0
      decamelize-keys: 1.1.1
      hard-rejection: 2.1.0
      minimist-options: 4.1.0
      normalize-package-data: 3.0.3
      read-pkg-up: 7.0.1
      redent: 3.0.0
      trim-newlines: 3.0.1
      type-fest: 0.18.1
      yargs-parser: 20.2.9
    dev: true

  /mercurius/11.3.0_graphql@16.6.0:
    resolution: {integrity: sha512-W/Yi4fEP9Mma9lWTm9ijZPmQNm4vij+TplnJ2w1/bjjH7unP9LkU5M1SSiDJSUNPhVmjneZRBqA2f5N0tUsfwg==}
    engines: {node: '>=14.19.3'}
    peerDependencies:
      graphql: ^16.0.0
    dependencies:
      '@fastify/error': 3.0.0
      '@fastify/static': 6.5.0
      '@fastify/websocket': 7.1.1
      events.on: 1.0.1
      fastify-plugin: 4.3.0
      graphql: 16.6.0
      graphql-jit: 0.7.4_graphql@16.6.0
      mqemitter: 5.0.0
      p-map: 4.0.0
      readable-stream: 4.2.0
      safe-stable-stringify: 2.4.1
      secure-json-parse: 2.5.0
      single-user-cache: 0.6.0
      tiny-lru: 8.0.2
      undici: 5.12.0
      ws: 8.11.0
    transitivePeerDependencies:
      - bufferutil
      - supports-color
      - utf-8-validate

  /merge-stream/2.0.0:
    resolution: {integrity: sha512-abv/qOcuPfk3URPfDzmZU1LKmuw8kT+0nIHvKrKgFrwifol/doWcdA4ZqsWQ8ENrFKkd67Mfpo/LovbIUsbt3w==}

  /merge2/1.4.1:
    resolution: {integrity: sha512-8q7VEgMJW4J8tcfVPy8g09NcQwZdbwFEqhe/WZkoIzjn/3TGDwtOCYtXGxA3O8tPzpczCCDgv+P2P5y00ZJOOg==}
    engines: {node: '>= 8'}
    dev: true

  /meros/1.2.1:
    resolution: {integrity: sha512-R2f/jxYqCAGI19KhAvaxSOxALBMkaXWH2a7rOyqQw+ZmizX5bKkEYWLzdhC+U82ZVVPVp6MCXe3EkVligh+12g==}
    engines: {node: '>=13'}
    peerDependencies:
      '@types/node': '>=13'
    peerDependenciesMeta:
      '@types/node':
        optional: true
    dev: true

  /micromatch/4.0.5:
    resolution: {integrity: sha512-DMy+ERcEW2q8Z2Po+WNXuw3c5YaUSFjAO5GsJqfEl7UjvtIuFKO6ZrKvcItdy98dwFI2N1tg3zNIdKaQT+aNdA==}
    engines: {node: '>=8.6'}
    dependencies:
      braces: 3.0.2
      picomatch: 2.3.1
    dev: true

  /microseconds/0.2.0:
    resolution: {integrity: sha512-n7DHHMjR1avBbSpsTBj6fmMGh2AGrifVV4e+WYc3Q9lO+xnSZ3NyhcBND3vzzatt05LFhoKFRxrIyklmLlUtyA==}
    dev: false

  /mime-db/1.52.0:
    resolution: {integrity: sha512-sPU4uV7dYlvtWJxwwxHD0PuihVNiE7TyAbQ5SWxDCB9mUYvOgroQOwYQQOKPJ8CIbE+1ETVlOoK1UC2nU3gYvg==}
    engines: {node: '>= 0.6'}

  /mime-types/2.1.35:
    resolution: {integrity: sha512-ZDY+bPm5zTTF+YpCrAU9nK0UgICYPT0QtT1NZWFv4s++TNkcgVaT0g6+4R2uI4MjQjzysHB1zxuWL50hzaeXiw==}
    engines: {node: '>= 0.6'}
    dependencies:
      mime-db: 1.52.0

  /mime/1.6.0:
    resolution: {integrity: sha512-x0Vn8spI+wuJ1O6S7gnbaQg8Pxh4NNHb7KSINmEWKiPE4RKOplvijn+NkmYmmRgP68mc70j2EbeTFRsrswaQeg==}
    engines: {node: '>=4'}
    hasBin: true

  /mimic-fn/4.0.0:
    resolution: {integrity: sha512-vqiC06CuhBTUdZH+RYl8sFrL096vA45Ok5ISO6sE/Mr1jRbGH4Csnhi8f3wKVl7x8mO4Au7Ir9D3Oyv1VYMFJw==}
    engines: {node: '>=12'}

  /min-indent/1.0.1:
    resolution: {integrity: sha512-I9jwMn07Sy/IwOj3zVkVik2JTvgpaykDZEigL6Rx6N9LbMywwUSMtxET+7lVoDLLd3O3IXwJwvuuns8UB/HeAg==}
    engines: {node: '>=4'}
    dev: true

  /minimalistic-assert/1.0.1:
    resolution: {integrity: sha512-UtJcAD4yEaGtjPezWuO9wC4nwUnVH/8/Im3yEHQP4b67cXlD/Qr9hdITCU1xDbSEXg2XKNaP8jsReV7vQd00/A==}

  /minimalistic-crypto-utils/1.0.1:
    resolution: {integrity: sha512-JIYlbt6g8i5jKfJ3xz7rF0LXmv2TkDxBLUkiBeZ7bAx4GnnNMr8xFpGnOxn6GhTEHx3SjRrZEoU+j04prX1ktg==}
    dev: false

  /minimatch/3.1.2:
    resolution: {integrity: sha512-J7p63hRiAjw1NDEww1W7i37+ByIrOWO5XQQAzZ3VOcL0PNybwpfmV/N05zFAzwQ9USyEcX6t3UO+K5aqBQOIHw==}
    dependencies:
      brace-expansion: 1.1.11

  /minimatch/5.1.0:
    resolution: {integrity: sha512-9TPBGGak4nHfGZsPBohm9AWg6NoT7QTCehS3BIJABslyZbzxfV78QM2Y6+i741OPZIafFAaiiEMh5OyIrJPgtg==}
    engines: {node: '>=10'}
    dependencies:
      brace-expansion: 2.0.1

  /minimist-options/4.1.0:
    resolution: {integrity: sha512-Q4r8ghd80yhO/0j1O3B2BjweX3fiHg9cdOwjJd2J76Q135c+NDxGCqdYKQ1SKBuFfgWbAUzBfvYjPUEeNgqN1A==}
    engines: {node: '>= 6'}
    dependencies:
      arrify: 1.0.1
      is-plain-obj: 1.1.0
      kind-of: 6.0.3
    dev: true

  /minimist/1.2.7:
    resolution: {integrity: sha512-bzfL1YUZsP41gmu/qjrEk0Q6i2ix/cVeAhbCbqH9u3zYutS1cLg00qhrD0M2MVdCcx4Sc0UpP2eBWo9rotpq6g==}

  /minipass-collect/1.0.2:
    resolution: {integrity: sha512-6T6lH0H8OG9kITm/Jm6tdooIbogG9e0tLgpY6mphXSm/A9u8Nq1ryBG+Qspiub9LjWlBPsPS3tWQ/Botq4FdxA==}
    engines: {node: '>= 8'}
    dependencies:
      minipass: 3.3.4
    optional: true

  /minipass-fetch/1.4.1:
    resolution: {integrity: sha512-CGH1eblLq26Y15+Azk7ey4xh0J/XfJfrCox5LDJiKqI2Q2iwOLOKrlmIaODiSQS8d18jalF6y2K2ePUm0CmShw==}
    engines: {node: '>=8'}
    dependencies:
      minipass: 3.3.4
      minipass-sized: 1.0.3
      minizlib: 2.1.2
    optionalDependencies:
      encoding: 0.1.13
    optional: true

  /minipass-flush/1.0.5:
    resolution: {integrity: sha512-JmQSYYpPUqX5Jyn1mXaRwOda1uQ8HP5KAT/oDSLCzt1BYRhQU0/hDtsB1ufZfEEzMZ9aAVmsBw8+FWsIXlClWw==}
    engines: {node: '>= 8'}
    dependencies:
      minipass: 3.3.4
    optional: true

  /minipass-pipeline/1.2.4:
    resolution: {integrity: sha512-xuIq7cIOt09RPRJ19gdi4b+RiNvDFYe5JH+ggNvBqGqpQXcru3PcRmOZuHBKWK1Txf9+cQ+HMVN4d6z46LZP7A==}
    engines: {node: '>=8'}
    dependencies:
      minipass: 3.3.4
    optional: true

  /minipass-sized/1.0.3:
    resolution: {integrity: sha512-MbkQQ2CTiBMlA2Dm/5cY+9SWFEN8pzzOXi6rlM5Xxq0Yqbda5ZQy9sU75a673FE9ZK0Zsbr6Y5iP6u9nktfg2g==}
    engines: {node: '>=8'}
    dependencies:
      minipass: 3.3.4
    optional: true

  /minipass/3.3.4:
    resolution: {integrity: sha512-I9WPbWHCGu8W+6k1ZiGpPu0GkoKBeorkfKNuAFBNS1HNFJvke82sxvI5bzcCNpWPorkOO5QQ+zomzzwRxejXiw==}
    engines: {node: '>=8'}
    dependencies:
      yallist: 4.0.0

  /minizlib/2.1.2:
    resolution: {integrity: sha512-bAxsR8BVfj60DWXHE3u30oHzfl4G7khkSuPW+qvpd7jFRHm7dLxOjUk1EHACJ/hxLY8phGJ0YhYHZo7jil7Qdg==}
    engines: {node: '>= 8'}
    dependencies:
      minipass: 3.3.4
      yallist: 4.0.0

  /mkdirp/1.0.4:
    resolution: {integrity: sha512-vVqVZQyf3WLx2Shd0qJ9xuvqgAyKPLAiqITEtqW0oIUjzo3PePDd6fW9iFz30ef7Ysp/oiWqbhszeGWW2T6Gzw==}
    engines: {node: '>=10'}
    hasBin: true

  /mnemonist/0.39.4:
    resolution: {integrity: sha512-WlE2Ugow1ENH5un0OthjsjpJb/nbkUQ/jUOHtZUqh58JNzEHNxkm0tIFRAoExsANW/fTN/rxBUMFY/7jPDvxdQ==}
    dependencies:
      obliterator: 2.0.4
    dev: false

  /mnemonist/0.39.5:
    resolution: {integrity: sha512-FPUtkhtJ0efmEFGpU14x7jGbTB+s18LrzRL2KgoWz9YvcY3cPomz8tih01GbHwnGk/OmkOKfqd/RAQoc8Lm7DQ==}
    dependencies:
      obliterator: 2.0.4

  /mobius1-selectr/2.4.13:
    resolution: {integrity: sha512-Mk9qDrvU44UUL0EBhbAA1phfQZ7aMZPjwtL7wkpiBzGh8dETGqfsh50mWoX9EkjDlkONlErWXArHCKfoxVg0Bw==}
    dev: true

  /mqemitter-redis/5.0.0:
    resolution: {integrity: sha512-4ld+yZHfQ+YTbP5IfF8nsZDjSyfMe8DTefdm40E80BwvGbKvMSOABMWXUjmmXHawGm+whKUGBIYlMytsQoOIUw==}
    dependencies:
      hyperid: 3.0.1
      inherits: 2.0.4
      ioredis: 5.2.4
      ioredis-auto-pipeline: 1.0.2
      lru-cache: 7.14.1
      mqemitter: 4.5.0
      msgpack-lite: 0.1.26
    transitivePeerDependencies:
      - supports-color
    dev: false

  /mqemitter/4.5.0:
    resolution: {integrity: sha512-Mp/zytFeIv6piJQkEKnncHcP4R/ErJc5C7dfonkhkNUT2LA/nTayrfNxbipp3M5iCJUTQSUtzfQAQA3XVcKz6w==}
    engines: {node: '>=10'}
    dependencies:
      fastparallel: 2.4.1
      qlobber: 5.0.3
    dev: false

  /mqemitter/5.0.0:
    resolution: {integrity: sha512-rqNRQhGgl0W/NV+Zrx0rpAUTZcSlAtivCVUmXBUPcFYt+AeDEpoJgy5eKlFWJP6xnatONL59WIFdV0W6niOMhw==}
    engines: {node: '>=10'}
    dependencies:
      fastparallel: 2.4.1
      qlobber: 7.0.1

  /ms/2.0.0:
    resolution: {integrity: sha512-Tpp60P6IUJDTuOq/5Z8cdskzJujfwqfOTkrwIwj7IRISpnkJnT6SyJ4PCPnGMoFjC9ddhal5KVIYtAt97ix05A==}

  /ms/2.1.2:
    resolution: {integrity: sha512-sGkPx+VjMtmA6MX27oA4FBFELFCZZ4S4XqeGOXCv68tT+jb3vk/RyaKWP0PTKyWtmLSM0b+adUTEvbs1PEaH2w==}

  /ms/2.1.3:
    resolution: {integrity: sha512-6FlzubTLZG3J2a/NVCAleEhjzq5oxgHyaCU9yYXvcLsvoVaHJq/s5xXI6/XXP6tz7R9xAOtHnSO/tXtF3WRTlA==}

  /msgpack-lite/0.1.26:
    resolution: {integrity: sha512-SZ2IxeqZ1oRFGo0xFGbvBJWMp3yLIY9rlIJyxy8CGrwZn1f0ZK4r6jV/AM1r0FZMDUkWkglOk/eeKIL9g77Nxw==}
    hasBin: true
    dependencies:
      event-lite: 0.1.2
      ieee754: 1.2.1
      int64-buffer: 0.1.10
      isarray: 1.0.0
    dev: false

  /mysql2/2.3.3:
    resolution: {integrity: sha512-wxJUev6LgMSgACDkb/InIFxDprRa6T95+VEoR+xPvtngtccNH2dGjEB/fVZ8yg1gWv1510c9CvXuJHi5zUm0ZA==}
    engines: {node: '>= 8.0'}
    dependencies:
      denque: 2.1.0
      generate-function: 2.3.1
      iconv-lite: 0.6.3
      long: 4.0.0
      lru-cache: 6.0.0
      named-placeholders: 1.1.2
      seq-queue: 0.0.5
      sqlstring: 2.3.3
    dev: false

  /named-placeholders/1.1.2:
    resolution: {integrity: sha512-wiFWqxoLL3PGVReSZpjLVxyJ1bRqe+KKJVbr4hGs1KWfTZTQyezHFBbuKj9hsizHyGV2ne7EMjHdxEGAybD5SA==}
    engines: {node: '>=6.0.0'}
    dependencies:
      lru-cache: 4.1.5
    dev: false

  /nano-time/1.0.0:
    resolution: {integrity: sha512-flnngywOoQ0lLQOTRNexn2gGSNuM9bKj9RZAWSzhQ+UJYaAFG9bac4DW9VHjUAzrOaIcajHybCTHe/bkvozQqA==}
    dependencies:
      big-integer: 1.6.51
    dev: false

  /nanoid/3.3.4:
    resolution: {integrity: sha512-MqBkQh/OHTS2egovRtLk45wEyNXwF+cokD+1YPf9u5VfJiRdAiRwB2froX5Co9Rh20xs4siNPm8naNotSD6RBw==}
    engines: {node: ^10 || ^12 || ^13.7 || ^14 || >=15.0.1}
    hasBin: true
    dev: true

  /natural-compare/1.4.0:
    resolution: {integrity: sha512-OWND8ei3VtNC9h7V60qff3SVobHr996CTwgxubgyQYEpg290h9J0buyECNNJexkFm5sOajh5G116RYA1c8ZMSw==}
    dev: true

  /negotiator/0.6.3:
    resolution: {integrity: sha512-+EUsqGPLsM+j/zdChZjsnX51g4XrHFOIXwfnCVPGlQk/k5giakcKsuxCObBRu6DSm9opw/O6slWbJdghQM4bBg==}
    engines: {node: '>= 0.6'}

  /node-addon-api/4.3.0:
    resolution: {integrity: sha512-73sE9+3UaLYYFmDsFZnqCInzPyh3MqIwZO9cw58yIqAZhONrrabrYyYe3TuIqtIiOuTXVhsGau8hcrhhwSsDIQ==}

  /node-domexception/1.0.0:
    resolution: {integrity: sha512-/jKZoMpw0F8GRwl4/eLROPA3cfcXtLApP0QzLmUT/HuPCZWyB7IY9ZrMeKw2O/nFIqPQB3PVM9aYm0F312AXDQ==}
    engines: {node: '>=10.5.0'}
    dev: true

  /node-fetch/2.6.7:
    resolution: {integrity: sha512-ZjMPFEfVx5j+y2yF35Kzx5sF7kDzxuDj6ziH4FFbOp87zKDZNx8yExJIb05OGF4Nlt9IHFIMBkRl41VdvcNdbQ==}
    engines: {node: 4.x || >=6.0.0}
    peerDependencies:
      encoding: ^0.1.0
    peerDependenciesMeta:
      encoding:
        optional: true
    dependencies:
      whatwg-url: 5.0.0

  /node-gyp/8.4.1:
    resolution: {integrity: sha512-olTJRgUtAb/hOXG0E93wZDs5YiJlgbXxTwQAFHyNlRsXQnYzUaF2aGgujZbw+hR8aF4ZG/rST57bWMWD16jr9w==}
    engines: {node: '>= 10.12.0'}
    hasBin: true
    requiresBuild: true
    dependencies:
      env-paths: 2.2.1
      glob: 7.2.3
      graceful-fs: 4.2.10
      make-fetch-happen: 9.1.0
      nopt: 5.0.0
      npmlog: 6.0.2
      rimraf: 3.0.2
      semver: 7.3.8
      tar: 6.1.12
      which: 2.0.2
    transitivePeerDependencies:
      - bluebird
      - supports-color
    optional: true

  /node-polyglot/2.4.2:
    resolution: {integrity: sha512-AgTVpQ32BQ5XPI+tFHJ9bCYxWwSLvtmEodX8ooftFhEuyCgBG6ijWulIVb7pH3THigtgvc9uLiPn0IO51KHpkg==}
    dependencies:
      array.prototype.foreach: 1.0.4
      has: 1.0.3
      object.entries: 1.1.5
      string.prototype.trim: 1.2.6
      warning: 4.0.3
    dev: false

  /node-preload/0.2.1:
    resolution: {integrity: sha512-RM5oyBy45cLEoHqCeh+MNuFAxO0vTFBLskvQbOKnEE7YTTSN4tbN8QWDIPQ6L+WvKsB/qLEGpYe2ZZ9d4W9OIQ==}
    engines: {node: '>=8'}
    dependencies:
      process-on-spawn: 1.0.0
    dev: true

  /node-releases/2.0.6:
    resolution: {integrity: sha512-PiVXnNuFm5+iYkLBNeq5211hvO38y63T0i2KKh2KnUs3RpzJ+JtODFjkD8yjLwnDkTYF1eKXheUwdssR+NRZdg==}

  /nopt/5.0.0:
    resolution: {integrity: sha512-Tbj67rffqceeLpcRXrT7vKAN8CwfPeIBgM7E6iBkmKLV7bEMwpGgYLGv0jACUsECaa/vuxP0IjEont6umdMgtQ==}
    engines: {node: '>=6'}
    hasBin: true
    dependencies:
      abbrev: 1.1.1

  /normalize-package-data/2.5.0:
    resolution: {integrity: sha512-/5CMN3T0R4XTj4DcGaexo+roZSdSFW/0AOOTROrjxzCG1wrWXEsGbRKevjlIL+ZDE4sZlJr5ED4YW0yqmkK+eA==}
    dependencies:
      hosted-git-info: 2.8.9
      resolve: 1.22.1
      semver: 5.7.1
      validate-npm-package-license: 3.0.4
    dev: true

  /normalize-package-data/3.0.3:
    resolution: {integrity: sha512-p2W1sgqij3zMMyRC067Dg16bfzVH+w7hyegmpIvZ4JNjqtGOVAIvLmjBx3yP7YTe9vKJgkoNOPjwQGogDoMXFA==}
    engines: {node: '>=10'}
    dependencies:
      hosted-git-info: 4.1.0
      is-core-module: 2.11.0
      semver: 7.3.8
      validate-npm-package-license: 3.0.4
    dev: true

  /normalize-path/3.0.0:
    resolution: {integrity: sha512-6eZs5Ls3WtCisHWp9S2GUy8dqkpGi4BVSz3GaqiE6ezub0512ESztXUwUB6C6IKbQkY2Pnb/mD4WYojCRwcwLA==}
    engines: {node: '>=0.10.0'}
    dev: true

  /npm-run-path/5.1.0:
    resolution: {integrity: sha512-sJOdmRGrY2sjNTRMbSvluQqg+8X7ZK61yvzBEIDhz4f8z1TZFYABsqjjCBd/0PUNE9M6QDgHJXQkGUEm7Q+l9Q==}
    engines: {node: ^12.20.0 || ^14.13.1 || >=16.0.0}
    dependencies:
      path-key: 4.0.0

  /npmlog/5.0.1:
    resolution: {integrity: sha512-AqZtDUWOMKs1G/8lwylVjrdYgqA4d9nu8hc+0gzRxlDb1I10+FHBGMXs6aiQHFdCUUlqH99MUMuLfzWDNDtfxw==}
    dependencies:
      are-we-there-yet: 2.0.0
      console-control-strings: 1.1.0
      gauge: 3.0.2
      set-blocking: 2.0.0

  /npmlog/6.0.2:
    resolution: {integrity: sha512-/vBvz5Jfr9dT/aFWd0FIRf+T/Q2WBsLENygUaFUqstqsycmZAP/t5BvFJTK0viFmSUxiUKTUplWy5vt+rvKIxg==}
    engines: {node: ^12.13.0 || ^14.15.0 || >=16.0.0}
    dependencies:
      are-we-there-yet: 3.0.1
      console-control-strings: 1.1.0
      gauge: 4.0.4
      set-blocking: 2.0.0
    optional: true

  /nullthrows/1.1.1:
    resolution: {integrity: sha512-2vPPEi+Z7WqML2jZYddDIfy5Dqb0r2fze2zTxNNknZaFpVHU3mFB3R+DWeJWGVx0ecvttSGlJTI+WG+8Z4cDWw==}
    dev: true

  /nyc/15.1.0:
    resolution: {integrity: sha512-jMW04n9SxKdKi1ZMGhvUTHBN0EICCRkHemEoE5jm6mTYcqcdas0ATzgUgejlQUHMvpnOZqGB5Xxsv9KxJW1j8A==}
    engines: {node: '>=8.9'}
    hasBin: true
    dependencies:
      '@istanbuljs/load-nyc-config': 1.1.0
      '@istanbuljs/schema': 0.1.3
      caching-transform: 4.0.0
      convert-source-map: 1.9.0
      decamelize: 1.2.0
      find-cache-dir: 3.3.2
      find-up: 4.1.0
      foreground-child: 2.0.0
      get-package-type: 0.1.0
      glob: 7.2.3
      istanbul-lib-coverage: 3.2.0
      istanbul-lib-hook: 3.0.0
      istanbul-lib-instrument: 4.0.3
      istanbul-lib-processinfo: 2.0.3
      istanbul-lib-report: 3.0.0
      istanbul-lib-source-maps: 4.0.1
      istanbul-reports: 3.1.5
      make-dir: 3.1.0
      node-preload: 0.2.1
      p-map: 3.0.0
      process-on-spawn: 1.0.0
      resolve-from: 5.0.0
      rimraf: 3.0.2
      signal-exit: 3.0.7
      spawn-wrap: 2.0.0
      test-exclude: 6.0.0
      yargs: 15.4.1
    transitivePeerDependencies:
      - supports-color
    dev: true

  /object-assign/4.1.1:
    resolution: {integrity: sha512-rJgTQnkUnH1sFw8yT6VSU3zD3sWmu6sZhIseY8VX+GRu3P6F7Fu+JNDoXfklElbLJSnc3FUQHVe4cU5hj+BcUg==}
    engines: {node: '>=0.10.0'}

  /object-inspect/1.12.2:
    resolution: {integrity: sha512-z+cPxW0QGUp0mcqcsgQyLVRDoXFQbXOwBaqyF7VIgI4TWNQsDHrBpUQslRmIfAoYWdYzs6UlKJtB2XJpTaNSpQ==}

  /object-keys/1.1.1:
    resolution: {integrity: sha512-NuAESUOUMrlIXOfHKzD6bpPu3tYt3xvjNdRIQ+FeT0lNb4K8WR70CaDxhuNguS2XG+GjkyMwOzsN5ZktImfhLA==}
    engines: {node: '>= 0.4'}

  /object.assign/4.1.4:
    resolution: {integrity: sha512-1mxKf0e58bvyjSCtKYY4sRe9itRk3PJpquJOjeIkz885CczcI4IvJJDLPS72oowuSh+pBxUFROpX+TU++hxhZQ==}
    engines: {node: '>= 0.4'}
    dependencies:
      call-bind: 1.0.2
      define-properties: 1.1.4
      has-symbols: 1.0.3
      object-keys: 1.1.1

  /object.entries/1.1.6:
    resolution: {integrity: sha512-leTPzo4Zvg3pmbQ3rDK69Rl8GQvIqMWubrkxONG9/ojtFE2rD9fjMKfSI5BxW3osRH1m6VdzmqK8oAY9aT4x5w==}
    engines: {node: '>= 0.4'}
    dependencies:
      call-bind: 1.0.2
      define-properties: 1.1.4
      es-abstract: 1.20.4

  /object.fromentries/2.0.6:
    resolution: {integrity: sha512-VciD13dswC4j1Xt5394WR4MzmAQmlgN72phd/riNp9vtD7tp4QQWJ0R4wvclXcafgcYK8veHRed2W6XeGBvcfg==}
    engines: {node: '>= 0.4'}
    dependencies:
      call-bind: 1.0.2
      define-properties: 1.1.4
      es-abstract: 1.20.4
    dev: true

  /object.hasown/1.1.1:
    resolution: {integrity: sha512-LYLe4tivNQzq4JdaWW6WO3HMZZJWzkkH8fnI6EebWl0VZth2wL2Lovm74ep2/gZzlaTdV62JZHEqHQ2yVn8Q/A==}
    dependencies:
      define-properties: 1.1.4
      es-abstract: 1.20.4
    dev: true

  /object.values/1.1.5:
    resolution: {integrity: sha512-QUZRW0ilQ3PnPpbNtgdNV1PDbEqLIiSFB3l+EnGtBQ/8SUTLj1PZwtQHABZtLgwpJZTSZhuGLOGk57Drx2IvYg==}
    engines: {node: '>= 0.4'}
    dependencies:
      call-bind: 1.0.2
      define-properties: 1.1.4
      es-abstract: 1.20.4
    dev: true

  /obliterator/2.0.4:
    resolution: {integrity: sha512-lgHwxlxV1qIg1Eap7LgIeoBWIMFibOjbrYPIPJZcI1mmGAI2m3lNYpK12Y+GBdPQ0U1hRwSord7GIaawz962qQ==}

  /oblivious-set/1.0.0:
    resolution: {integrity: sha512-z+pI07qxo4c2CulUHCDf9lcqDlMSo72N/4rLUpRXf6fu+q8vjt8y0xS+Tlf8NTJDdTXHbdeO1n3MlbctwEoXZw==}
    dev: false

  /on-exit-leak-free/2.1.0:
    resolution: {integrity: sha512-VuCaZZAjReZ3vUwgOB8LxAosIurDiAW0s13rI1YwmaP++jvcxP77AWoQvenZebpCA2m8WC1/EosPYPMjnRAp/w==}

  /on-finished/2.4.1:
    resolution: {integrity: sha512-oVlzkg3ENAhCk2zdv7IJwd/QUD4z2RxRwpkcGY8psCVcCYZNq4wYnVWALHM+brtuJjePWiYF/ClmuDr8Ch5+kg==}
    engines: {node: '>= 0.8'}
    dependencies:
      ee-first: 1.1.1

  /once/1.4.0:
    resolution: {integrity: sha512-lNaJgI+2Q5URQBkccEKHTQOPaXdUxnZZElQTZY0MFUAuaEqe1E+Nyvgdz/aIyNi6Z9MzO5dv1H8n58/GELp3+w==}
    dependencies:
      wrappy: 1.0.2

  /onetime/6.0.0:
    resolution: {integrity: sha512-1FlR+gjXK7X+AsAHso35MnyN5KqGwJRi/31ft6x0M194ht7S+rWAvd7PHss9xSKMzE0asv1pyIHaJYq+BbacAQ==}
    engines: {node: '>=12'}
    dependencies:
      mimic-fn: 4.0.0

  /open/8.4.0:
    resolution: {integrity: sha512-XgFPPM+B28FtCCgSb9I+s9szOC1vZRSwgWsRUA5ylIxRTgKozqjOCrVOqGsYABPYK5qnfqClxZTFBa8PKt2v6Q==}
    engines: {node: '>=12'}
    dependencies:
      define-lazy-prop: 2.0.0
      is-docker: 2.2.1
      is-wsl: 2.2.0
    dev: false

  /openapi-types/12.0.2:
    resolution: {integrity: sha512-GuTo7FyZjOIWVhIhQSWJVaws6A82sWIGyQogxxYBYKZ0NBdyP2CYSIgOwFfSB+UVoPExk/YzFpyYitHS8KVZtA==}

  /opener/1.5.2:
    resolution: {integrity: sha512-ur5UIdyw5Y7yEj9wLzhqXiy6GZ3Mwx0yGI+5sMn2r0N0v3cKJvUmFH5yPP+WXh9e0xfyzyJX95D8l088DNFj7A==}
    hasBin: true
    dev: true

  /optionator/0.9.1:
    resolution: {integrity: sha512-74RlY5FCnhq4jRxVUPKDaRwrVNXMqsGsiW6AJw4XK8hmtm10wC0ypZBLw5IIp85NZMr91+qd1RvvENwg7jjRFw==}
    engines: {node: '>= 0.8.0'}
    dependencies:
      deep-is: 0.1.4
      fast-levenshtein: 2.0.6
      levn: 0.4.1
      prelude-ls: 1.2.1
      type-check: 0.4.0
      word-wrap: 1.2.3
    dev: true

  /own-or-env/1.0.2:
    resolution: {integrity: sha512-NQ7v0fliWtK7Lkb+WdFqe6ky9XAzYmlkXthQrBbzlYbmFKoAYbDDcwmOm6q8kOuwSRXW8bdL5ORksploUJmWgw==}
    dependencies:
      own-or: 1.0.0
    dev: true

  /own-or/1.0.0:
    resolution: {integrity: sha512-NfZr5+Tdf6MB8UI9GLvKRs4cXY8/yB0w3xtt84xFdWy8hkGjn+JFc60VhzS/hFRfbyxFcGYMTjnF4Me+RbbqrA==}
    dev: true

  /p-limit/2.3.0:
    resolution: {integrity: sha512-//88mFWSJx8lxCzwdAABTJL2MyWB12+eIY7MDL2SqLmAkeKU9qxRvWuSyTjm3FUmpBEMuFfckAIqEaVGUDxb6w==}
    engines: {node: '>=6'}
    dependencies:
      p-try: 2.2.0
    dev: true

  /p-limit/3.1.0:
    resolution: {integrity: sha512-TYOanM3wGwNGsZN2cVTYPArw454xnXj5qmWF1bEoAc4+cU/ol7GVh7odevjp1FNHduHc3KZMcFduxU5Xc6uJRQ==}
    engines: {node: '>=10'}
    dependencies:
      yocto-queue: 0.1.0

  /p-locate/3.0.0:
    resolution: {integrity: sha512-x+12w/To+4GFfgJhBEpiDcLozRJGegY+Ei7/z0tSLkMmxGZNybVMSfWj9aJn8Z5Fc7dBUNJOOVgPv2H7IwulSQ==}
    engines: {node: '>=6'}
    dependencies:
      p-limit: 2.3.0
    dev: true

  /p-locate/4.1.0:
    resolution: {integrity: sha512-R79ZZ/0wAxKGu3oYMlz8jy/kbhsNrS7SKZ7PxEHBgJ5+F2mtFW2fK2cOtBh1cHYkQsbzFV7I+EoRKe6Yt0oK7A==}
    engines: {node: '>=8'}
    dependencies:
      p-limit: 2.3.0
    dev: true

  /p-locate/5.0.0:
    resolution: {integrity: sha512-LaNjtRWUBY++zB5nE/NwcaoMylSPk+S+ZHNB1TzdbMJMny6dynpAGt7X/tl/QYq3TIeE6nxHppbo2LGymrG5Pw==}
    engines: {node: '>=10'}
    dependencies:
      p-limit: 3.1.0
    dev: true

  /p-map/3.0.0:
    resolution: {integrity: sha512-d3qXVTF/s+W+CdJ5A29wywV2n8CQQYahlgz2bFiA+4eVNJbHJodPZ+/gXwPGh0bOqA+j8S+6+ckmvLGPk1QpxQ==}
    engines: {node: '>=8'}
    dependencies:
      aggregate-error: 3.1.0
    dev: true

  /p-map/4.0.0:
    resolution: {integrity: sha512-/bjOqmgETBYB5BoEeGVea8dmvHb2m9GLy1E9W43yeyfP6QQCZGFNa+XRceJEuDB6zqr+gKpIAmlLebMpykw/MQ==}
    engines: {node: '>=10'}
    dependencies:
      aggregate-error: 3.1.0

  /p-try/2.2.0:
    resolution: {integrity: sha512-R4nPAVTAU0B9D35/Gk3uJf/7XYbQcyohSKdvAxIRSNghFl4e71hVoGnBNQz9cWaXxO2I10KTC+3jMdvvoKw6dQ==}
    engines: {node: '>=6'}
    dev: true

  /package-hash/4.0.0:
    resolution: {integrity: sha512-whdkPIooSu/bASggZ96BWVvZTRMOFxnyUG5PnTSGKoJE2gd5mbVNmR2Nj20QFzxYYgAXpoqC+AiXzl+UMRh7zQ==}
    engines: {node: '>=8'}
    dependencies:
      graceful-fs: 4.2.10
      hasha: 5.2.2
      lodash.flattendeep: 4.4.0
      release-zalgo: 1.0.0
    dev: true

  /packet-reader/1.0.0:
    resolution: {integrity: sha512-HAKu/fG3HpHFO0AA8WE8q2g+gBJaZ9MG7fcKk+IJPLTGAD6Psw4443l+9DGRbOIh3/aXr7Phy0TjilYivJo5XQ==}

  /parent-module/1.0.1:
    resolution: {integrity: sha512-GQ2EWRpQV8/o+Aw8YqtfZZPfNRWZYkbidE9k5rpl/hC3vtHHBfGm2Ifi6qWV+coDGkrUKZAxE3Lot5kcsRlh+g==}
    engines: {node: '>=6'}
    dependencies:
      callsites: 3.1.0

  /parse-cache-control/1.0.1:
    resolution: {integrity: sha512-60zvsJReQPX5/QP0Kzfd/VrpjScIQ7SHBW6bFCYfEP+fp0Eppr1SHhIO5nd1PjZtvclzSzES9D/p5nFJurwfWg==}
    dev: true

  /parse-entities/2.0.0:
    resolution: {integrity: sha512-kkywGpCcRYhqQIchaWqZ875wzpS/bMKhz5HnN3p7wveJTkTtyAB/AlnS0f8DFSqYW1T82t6yEAkEcB+A1I3MbQ==}
    dependencies:
      character-entities: 1.2.4
      character-entities-legacy: 1.1.4
      character-reference-invalid: 1.1.4
      is-alphanumerical: 1.0.4
      is-decimal: 1.0.4
      is-hexadecimal: 1.0.4
    dev: true

  /parse-json/4.0.0:
    resolution: {integrity: sha512-aOIos8bujGN93/8Ox/jPLh7RwVnPEysynVFE+fQZyg6jKELEHwzgKdLRFHUgXJL6kylijVSBC4BvN9OmsB48Rw==}
    engines: {node: '>=4'}
    dependencies:
      error-ex: 1.3.2
      json-parse-better-errors: 1.0.2

  /parse-json/5.2.0:
    resolution: {integrity: sha512-ayCKvm/phCGxOkYRSCM82iDwct8/EonSEgCSxWxD7ve6jHggsFl4fZVQBPRNgQoKiuV/odhFrGzQXZwbifC8Rg==}
    engines: {node: '>=8'}
    dependencies:
      '@babel/code-frame': 7.18.6
      error-ex: 1.3.2
      json-parse-even-better-errors: 2.3.1
      lines-and-columns: 1.2.4

  /path-exists/3.0.0:
    resolution: {integrity: sha512-bpC7GYwiDYQ4wYLe+FA8lhRjhQCMcQGuSgGGqDkg/QerRWw9CmGRT0iSOVRSZJ29NMLZgIzqaljJ63oaL4NIJQ==}
    engines: {node: '>=4'}
    dev: true

  /path-exists/4.0.0:
    resolution: {integrity: sha512-ak9Qy5Q7jYb2Wwcey5Fpvg2KoAc/ZIhLSLOSBmRmygPsGwkVVt0fZa0qrtMz+m6tJTAHfZQ8FnmB4MG4LWy7/w==}
    engines: {node: '>=8'}
    dev: true

  /path-is-absolute/1.0.1:
    resolution: {integrity: sha512-AVbw3UJ2e9bq64vSaS9Am0fje1Pa8pbGqTTsmXfaIiMpnr5DlDhfJOuLj9Sf95ZPVDAUerDfEk88MPmPe7UCQg==}
    engines: {node: '>=0.10.0'}

  /path-key/3.1.1:
    resolution: {integrity: sha512-ojmeN0qd+y0jszEtoY48r0Peq5dwMEkIlCOu6Q5f41lfkswXuKtYrhgoTpLnyIcHm24Uhqx+5Tqm2InSwLhE6Q==}
    engines: {node: '>=8'}

  /path-key/4.0.0:
    resolution: {integrity: sha512-haREypq7xkM7ErfgIyA0z+Bj4AGKlMSdlQE2jvJo6huWD1EdkKYV+G/T4nq0YEF2vgTT8kqMFKo1uHn950r4SQ==}
    engines: {node: '>=12'}

  /path-parse/1.0.7:
    resolution: {integrity: sha512-LDJzPVEEEPR+y48z93A0Ed0yXb8pAByGWo/k5YYdYgpY2/2EsOsksJrq7lOHxryrVOn1ejG6oAp8ahvOIQD8sw==}

  /path-type/4.0.0:
    resolution: {integrity: sha512-gDKb8aZMDeD/tZWs9P6+q0J9Mwkdl6xMV8TjnGP3qJVJ06bdMgkbBlLU8IdfOsIsFz2BW1rNVT3XuNEl8zPAvw==}
    engines: {node: '>=8'}

  /pathval/1.1.1:
    resolution: {integrity: sha512-Dp6zGqpTdETdR63lehJYPeIOqpiNBNtc7BpWSLrOje7UaIsE5aY92r/AunQA7rsXvet3lrJ3JnZX29UPTKXyKQ==}
    dev: true

  /pg-connection-string/2.5.0:
    resolution: {integrity: sha512-r5o/V/ORTA6TmUnyWZR9nCj1klXCO2CEKNRlVuJptZe85QuhFayC7WeMic7ndayT5IRIR0S0xFxFi2ousartlQ==}

  /pg-cursor/2.7.4_pg@8.8.0:
    resolution: {integrity: sha512-CNWwOzTTZ9QvphoOL+Wg/7pmVr9GnAWBjPbuK2FRclrB4A/WRO/ssCJ9BlkzIGmmofK2M/LyokNHgsLSn+fMHA==}
    peerDependencies:
      pg: ^8
    dependencies:
      pg: 8.8.0

  /pg-int8/1.0.1:
    resolution: {integrity: sha512-WCtabS6t3c8SkpDBUlb1kjOs7l66xsGdKpIPZsg4wR+B3+u9UAum2odSsF9tnvxg80h4ZxLWMy4pRjOsFIqQpw==}
    engines: {node: '>=4.0.0'}

  /pg-pool/3.5.2_pg@8.8.0:
    resolution: {integrity: sha512-His3Fh17Z4eg7oANLob6ZvH8xIVen3phEZh2QuyrIl4dQSDVEabNducv6ysROKpDNPSD+12tONZVWfSgMvDD9w==}
    peerDependencies:
      pg: '>=8.0'
    dependencies:
      pg: 8.8.0

  /pg-protocol/1.5.0:
    resolution: {integrity: sha512-muRttij7H8TqRNu/DxrAJQITO4Ac7RmX3Klyr/9mJEOBeIpgnF8f9jAfRz5d3XwQZl5qBjF9gLsUtMPJE0vezQ==}

  /pg-types/2.2.0:
    resolution: {integrity: sha512-qTAAlrEsl8s4OiEQY69wDvcMIdQN6wdz5ojQiOy6YRMuynxenON0O5oCpJI6lshc6scgAY8qvJ2On/p+CXY0GA==}
    engines: {node: '>=4'}
    dependencies:
      pg-int8: 1.0.1
      postgres-array: 2.0.0
      postgres-bytea: 1.0.0
      postgres-date: 1.0.7
      postgres-interval: 1.2.0

  /pg/8.8.0:
    resolution: {integrity: sha512-UXYN0ziKj+AeNNP7VDMwrehpACThH7LUl/p8TDFpEUuSejCUIwGSfxpHsPvtM6/WXFy6SU4E5RG4IJV/TZAGjw==}
    engines: {node: '>= 8.0.0'}
    peerDependencies:
      pg-native: '>=3.0.1'
    peerDependenciesMeta:
      pg-native:
        optional: true
    dependencies:
      buffer-writer: 2.0.0
      packet-reader: 1.0.0
      pg-connection-string: 2.5.0
      pg-pool: 3.5.2_pg@8.8.0
      pg-protocol: 1.5.0
      pg-types: 2.2.0
      pgpass: 1.0.5

  /pgpass/1.0.5:
    resolution: {integrity: sha512-FdW9r/jQZhSeohs1Z3sI1yxFQNFvMcnmfuj4WBMUTxOrAyLMaTcE1aAMBiTlbMNaXvBCQuVi0R7hd8udDSP7ug==}
    dependencies:
      split2: 4.1.0

  /picocolors/1.0.0:
    resolution: {integrity: sha512-1fygroTLlHu66zi26VoTDv8yRgm0Fccecssto+MhsZ0D/DGW2sm8E8AjW7NU5VVTRt5GxbeZ5qBuJr+HyLYkjQ==}

  /picomatch/2.3.1:
    resolution: {integrity: sha512-JU3teHTNjmE2VCGFzuY8EXzCDVwEqB2a8fsIvwaStHhAWJEeVd1o1QD80CU6+ZdEXXSLbSsuLwJjkCBWqRQUVA==}
    engines: {node: '>=8.6'}
    dev: true

  /picomodal/3.0.0:
    resolution: {integrity: sha512-FoR3TDfuLlqUvcEeK5ifpKSVVns6B4BQvc8SDF6THVMuadya6LLtji0QgUDSStw0ZR2J7I6UGi5V2V23rnPWTw==}
    dev: true

  /pify/4.0.1:
    resolution: {integrity: sha512-uB80kBFb/tfd68bVleG9T5GGsGPjJrLAUpR5PZIrhBnIaRTQRjqdJSsIKkOP6OAIFbj7GOrcudc5pNjZ+geV2g==}
    engines: {node: '>=6'}
    dev: true

  /pino-abstract-transport/1.0.0:
    resolution: {integrity: sha512-c7vo5OpW4wIS42hUVcT5REsL8ZljsUfBjqV/e2sFxmFEFZiq1XLUp5EYLtuDH6PEHq9W1egWqRbnLUP5FuZmOA==}
    dependencies:
      readable-stream: 4.2.0
      split2: 4.1.0

  /pino-pretty/9.1.1:
    resolution: {integrity: sha512-iJrnjgR4FWQIXZkUF48oNgoRI9BpyMhaEmihonHeCnZ6F50ZHAS4YGfGBT/ZVNsPmd+hzkIPGzjKdY08+/yAXw==}
    hasBin: true
    dependencies:
      colorette: 2.0.19
      dateformat: 4.6.3
      fast-copy: 3.0.0
      fast-safe-stringify: 2.1.1
      help-me: 4.1.0
      joycon: 3.1.1
      minimist: 1.2.7
      on-exit-leak-free: 2.1.0
      pino-abstract-transport: 1.0.0
      pump: 3.0.0
      readable-stream: 4.2.0
      secure-json-parse: 2.5.0
      sonic-boom: 3.2.0
      strip-json-comments: 3.1.1
    dev: false

  /pino-std-serializers/6.0.0:
    resolution: {integrity: sha512-mMMOwSKrmyl+Y12Ri2xhH1lbzQxwwpuru9VjyJpgFIH4asSj88F2csdMwN6+M5g1Ll4rmsYghHLQJw81tgZ7LQ==}

  /pino/8.7.0:
    resolution: {integrity: sha512-l9sA5uPxmZzwydhMWUcm1gI0YxNnYl8MfSr2h8cwLvOAzQLBLewzF247h/vqHe3/tt6fgtXeG9wdjjoetdI/vA==}
    hasBin: true
    dependencies:
      atomic-sleep: 1.0.0
      fast-redact: 3.1.2
      on-exit-leak-free: 2.1.0
      pino-abstract-transport: 1.0.0
      pino-std-serializers: 6.0.0
      process-warning: 2.0.0
      quick-format-unescaped: 4.0.4
      real-require: 0.2.0
      safe-stable-stringify: 2.4.1
      sonic-boom: 3.2.0
      thread-stream: 2.2.0

  /pkg-conf/3.1.0:
    resolution: {integrity: sha512-m0OTbR/5VPNPqO1ph6Fqbj7Hv6QU7gR/tQW40ZqrL1rjgCU85W6C1bJn0BItuJqnR98PWzw7Z8hHeChD1WrgdQ==}
    engines: {node: '>=6'}
    dependencies:
      find-up: 3.0.0
      load-json-file: 5.3.0
    dev: true

  /pkg-dir/4.2.0:
    resolution: {integrity: sha512-HRDzbaKjC+AOWVXxAU/x54COGeIv9eb+6CkDSQoNTt4XyWoIJvuPsXizxu/Fr23EiekbtZwmh1IcIG/l/a10GQ==}
    engines: {node: '>=8'}
    dependencies:
      find-up: 4.1.0
    dev: true

  /playwright-core/1.27.1:
    resolution: {integrity: sha512-9EmeXDncC2Pmp/z+teoVYlvmPWUC6ejSSYZUln7YaP89Z6lpAaiaAnqroUt/BoLo8tn7WYShcfaCh+xofZa44Q==}
    engines: {node: '>=14'}
    hasBin: true
    dev: true

  /playwright/1.27.1:
    resolution: {integrity: sha512-xXYZ7m36yTtC+oFgqH0eTgullGztKSRMb4yuwLPl8IYSmgBM88QiB+3IWb1mRIC9/NNwcgbG0RwtFlg+EAFQHQ==}
    engines: {node: '>=14'}
    hasBin: true
    requiresBuild: true
    dependencies:
      playwright-core: 1.27.1
    dev: true

  /plur/4.0.0:
    resolution: {integrity: sha512-4UGewrYgqDFw9vV6zNV+ADmPAUAfJPKtGvb/VdpQAx25X5f3xXdGdyOEVFwkl8Hl/tl7+xbeHqSEM+D5/TirUg==}
    engines: {node: '>=10'}
    dependencies:
      irregular-plurals: 3.3.0
    dev: true

  /postcss/8.4.18:
    resolution: {integrity: sha512-Wi8mWhncLJm11GATDaQKobXSNEYGUHeQLiQqDFG1qQ5UTDPTEvKw0Xt5NsTpktGTwLps3ByrWsBrG0rB8YQ9oA==}
    engines: {node: ^10 || ^12 || >=14}
    dependencies:
      nanoid: 3.3.4
      picocolors: 1.0.0
      source-map-js: 1.0.2
    dev: true

  /postgrator/7.1.1:
    resolution: {integrity: sha512-n3Wac+Uf/tAR+UUFanQHLhbd1Fu43jEZBGGUQeL9nzLGL0a2jqy6yCHP7rXcdagj6HAgyHXKCmTzNZSlVYJkgg==}
    engines: {node: '>=14.0.0'}
    dependencies:
      glob: 7.2.3
    dev: false

  /postgres-array/2.0.0:
    resolution: {integrity: sha512-VpZrUqU5A69eQyW2c5CA1jtLecCsN2U/bD6VilrFDWq5+5UIEVO7nazS3TEcHf1zuPYO/sqGvUvW62g86RXZuA==}
    engines: {node: '>=4'}

  /postgres-bytea/1.0.0:
    resolution: {integrity: sha512-xy3pmLuQqRBZBXDULy7KbaitYqLcmxigw14Q5sj8QBVLqEwXfeybIKVWiqAXTlcvdvb0+xkOtDbfQMOf4lST1w==}
    engines: {node: '>=0.10.0'}

  /postgres-date/1.0.7:
    resolution: {integrity: sha512-suDmjLVQg78nMK2UZ454hAG+OAW+HQPZ6n++TNDUX+L0+uUlLywnoxJKDou51Zm+zTCjrCl0Nq6J9C5hP9vK/Q==}
    engines: {node: '>=0.10.0'}

  /postgres-interval/1.2.0:
    resolution: {integrity: sha512-9ZhXKM/rw350N1ovuWHbGxnGh/SNJ4cnxHiM0rxE4VN41wsg8P8zWn9hv/buK00RP4WvlOyr/RBDiptyxVbkZQ==}
    engines: {node: '>=0.10.0'}
    dependencies:
      xtend: 4.0.2

  /prelude-ls/1.2.1:
    resolution: {integrity: sha512-vkcDPrRZo1QZLbn5RLGPpg/WmIQ65qoWWhcGKf/b5eplkkarX0m9z8ppCat4mlOqUsWpyNuYgO3VRyrYHSzX5g==}
    engines: {node: '>= 0.8.0'}
    dev: true

  /prismjs/1.27.0:
    resolution: {integrity: sha512-t13BGPUlFDR7wRB5kQDG4jjl7XeuH6jbJGt11JHPL96qwsEHNX2+68tFXqc1/k+/jALsbSWJKUOT/hcYAZ5LkA==}
    engines: {node: '>=6'}
    dev: true

  /prismjs/1.29.0:
    resolution: {integrity: sha512-Kx/1w86q/epKcmte75LNrEoT+lX8pBpavuAbvJWRXar7Hz8jrtF+e3vY751p0R8H9HdArwaCTNDDzHg/ScJK1Q==}
    engines: {node: '>=6'}
    dev: true

  /process-nextick-args/2.0.1:
    resolution: {integrity: sha512-3ouUOpQhtgrbOa17J7+uxOTpITYWaGP7/AhoR3+A+/1e9skrzelGi/dXzEYyvbxubEF6Wn2ypscTKiKJFFn1ag==}
    dev: true

  /process-on-spawn/1.0.0:
    resolution: {integrity: sha512-1WsPDsUSMmZH5LeMLegqkPDrsGgsWwk1Exipy2hvB0o/F0ASzbpIctSCcZIK1ykJvtTJULEH+20WOFjMvGnCTg==}
    engines: {node: '>=8'}
    dependencies:
      fromentries: 1.3.2
    dev: true

  /process-warning/2.0.0:
    resolution: {integrity: sha512-+MmoAXoUX+VTHAlwns0h+kFUWFs/3FZy+ZuchkgjyOu3oioLAo2LB5aCfKPh2+P9O18i3m43tUEv3YqttSy0Ww==}

  /process/0.11.10:
    resolution: {integrity: sha512-cdGef/drWFoydD1JsMzuFf8100nZl+GT+yacc2bEced5f9Rjk4z+WtFUTBu9PhOi9j/jfmBPu0mMEY4wIdAF8A==}
    engines: {node: '>= 0.6.0'}

  /prom-client/14.1.0:
    resolution: {integrity: sha512-iFWCchQmi4170omLpFXbzz62SQTmPhtBL35v0qGEVRHKcqIeiexaoYeP0vfZTujxEq3tA87iqOdRbC9svS1B9A==}
    engines: {node: '>=10'}
    dependencies:
      tdigest: 0.1.2
    dev: false

  /promise-inflight/1.0.1:
    resolution: {integrity: sha512-6zWPyEOFaQBJYcGMHBKTKJ3u6TBsnMFOIZSa6ce1e/ZrrsOlnHRHbabMjLiBYKp+n44X9eUI6VUPaukCXHuG4g==}
    peerDependencies:
      bluebird: '*'
    peerDependenciesMeta:
      bluebird:
        optional: true
    optional: true

  /promise-retry/2.0.1:
    resolution: {integrity: sha512-y+WKFlBR8BGXnsNlIHFGPZmyDf3DFMoLhaflAnyZgV6rG6xu+JwesTo2Q9R6XwYmtmwAFCkAk3e35jEdoeh/3g==}
    engines: {node: '>=10'}
    dependencies:
      err-code: 2.0.3
      retry: 0.12.0
    optional: true

  /promise/6.1.0:
    resolution: {integrity: sha512-O+uwGKreKNKkshzZv2P7N64lk6EP17iXBn0PbUnNQhk+Q0AHLstiTrjkx3v5YBd3cxUe7Sq6KyRhl/A0xUjk7Q==}
    dependencies:
      asap: 1.0.0

  /promise/8.3.0:
    resolution: {integrity: sha512-rZPNPKTOYVNEEKFaq1HqTgOwZD+4/YHS5ukLzQCypkj+OkYx7iv0mA91lJlpPPZ8vMau3IIGj5Qlwrx+8iiSmg==}
    dependencies:
      asap: 2.0.6
    dev: true

  /prop-types/15.8.1:
    resolution: {integrity: sha512-oj87CgZICdulUohogVAR7AjlC0327U4el4L6eAvOqCeudMDVU0NThNaV+b9Df4dXgSP1gXMTnPdhfe/2qDH5cg==}
    dependencies:
      loose-envify: 1.4.0
      object-assign: 4.1.1
      react-is: 16.13.1

  /property-information/5.6.0:
    resolution: {integrity: sha512-YUHSPk+A30YPv+0Qf8i9Mbfe/C0hdPXk1s1jPVToV8pk8BQtpw10ct89Eo7OWkutrwqvT0eicAxlOg3dOAu8JA==}
    dependencies:
      xtend: 4.0.2
    dev: true

  /proxy-addr/2.0.7:
    resolution: {integrity: sha512-llQsMLSUDUPT44jdrU/O37qlnifitDP+ZwrmmZcoSKyLKvtZxpyV0n2/bD/N4tBAAZ/gJEdZU7KMraoK1+XYAg==}
    engines: {node: '>= 0.10'}
    dependencies:
      forwarded: 0.2.0
      ipaddr.js: 1.9.1

  /pseudomap/1.0.2:
    resolution: {integrity: sha512-b/YwNhb8lk1Zz2+bXXpS/LK9OisiZZ1SNsSLxN1x2OXVEhW2Ckr/7mWE5vrC1ZTiJlD9g19jWszTmJsB+oEpFQ==}
    dev: false

  /pump/3.0.0:
    resolution: {integrity: sha512-LwZy+p3SFs1Pytd/jYct4wpv49HiYCqd9Rlc5ZVdk0V+8Yzv6jR5Blk3TRmPL1ft69TxP0IMZGJ+WPFU2BFhww==}
    dependencies:
      end-of-stream: 1.4.4
      once: 1.4.0
    dev: false

  /punycode/1.3.2:
    resolution: {integrity: sha512-RofWgt/7fL5wP1Y7fxE7/EmTLzQVnB0ycyibJ0OOHIlJqTNzglYFxVwETOcIoJqJmpDXJ9xImDv+Fq34F/d4Dw==}
    dev: true

  /punycode/2.1.1:
    resolution: {integrity: sha512-XRsRjdf+j5ml+y/6GKHPZbrF/8p2Yga0JPtdqTIY2Xe5ohJPD9saDJJLPvp9+NSBprVvevdXZybnj2cv8OEd0A==}
    engines: {node: '>=6'}

  /pupa/3.1.0:
    resolution: {integrity: sha512-FLpr4flz5xZTSJxSeaheeMKN/EDzMdK7b8PTOC6a5PYFKTucWbdqjgqaEyH0shFiSJrVB1+Qqi4Tk19ccU6Aug==}
    engines: {node: '>=12.20'}
    dependencies:
      escape-goat: 4.0.0
    dev: false

  /qlobber/5.0.3:
    resolution: {integrity: sha512-wW4GTZPePyh0RgOsM18oDyOUlXfurVRgoNyJfS+y7VWPyd0GYhQp5T2tycZFZjonH+hngxIfklGJhTP/ghidgQ==}
    engines: {node: '>= 8'}
    dev: false

  /qlobber/7.0.1:
    resolution: {integrity: sha512-FsFg9lMuMEFNKmTO9nV7tlyPhx8BmskPPjH2akWycuYVTtWaVwhW5yCHLJQ6Q+3mvw5cFX2vMfW2l9z2SiYAbg==}
    engines: {node: '>= 14'}

  /qs/6.11.0:
    resolution: {integrity: sha512-MvjoMCJwEarSbUYk5O+nmoSzSutSsTwF85zcHPQ9OrlFoZOYIjaqBAJIqIXjptyD5vThxGq52Xu/MaJzRkIk4Q==}
    engines: {node: '>=0.6'}
    dependencies:
      side-channel: 1.0.4
    dev: true

  /query-string/7.1.1:
    resolution: {integrity: sha512-MplouLRDHBZSG9z7fpuAAcI7aAYjDLhtsiVZsevsfaHWDS2IDdORKbSd1kWUA+V4zyva/HZoSfpwnYMMQDhb0w==}
    engines: {node: '>=6'}
    dependencies:
      decode-uri-component: 0.2.0
      filter-obj: 1.1.0
      split-on-first: 1.1.0
      strict-uri-encode: 2.0.0
    dev: false

  /querystring/0.2.0:
    resolution: {integrity: sha512-X/xY82scca2tau62i9mDyU9K+I+djTMUsvwf7xnUX5GLvVzgJybOJf4Y6o9Zx3oJK/LSXg5tTZBjwzqVPaPO2g==}
    engines: {node: '>=0.4.x'}
    deprecated: The querystring API is considered Legacy. new code should use the URLSearchParams API instead.
    dev: true

  /querystringify/2.2.0:
    resolution: {integrity: sha512-FIqgj2EUvTa7R50u0rGsyTftzjYmv/a3hO345bZNrqabNqjtgiDMgmo4mkUjd+nzU5oF3dClKqFIPUKybUyqoQ==}
    dev: true

  /queue-microtask/1.2.3:
    resolution: {integrity: sha512-NuaNSa6flKT5JaSYQzJok04JzTL1CA6aGhv5rfLW3PgqA+M2ChpZQnAC8h8i4ZFkBS8X5RqkDBHA7r4hej3K9A==}
    dev: true

  /quick-format-unescaped/4.0.4:
    resolution: {integrity: sha512-tYC1Q1hgyRuHgloV/YXs2w15unPVh8qfu/qCTfhTYamaw7fyhumKa2yGpdSo87vY32rIclj+4fWYQXUMs9EHvg==}

  /quick-lru/4.0.1:
    resolution: {integrity: sha512-ARhCpm70fzdcvNQfPoy49IaanKkTlRWF2JMzqhcJbhSFRZv7nPTvZJdcY7301IPmvW+/p0RgIWnQDLJxifsQ7g==}
    engines: {node: '>=8'}
    dev: true

  /ra-core/4.5.0_mz7ownnpwqeg25gh7pey2ymfbi:
    resolution: {integrity: sha512-rOb8AFW7qTZPAhYU+nE3lkhvkYj4Hra1G9DCbEaes3G2ZFXgJ/Wi5Lsk4MBgLmtk+KJgykzm685bhbEAEZBq8g==}
    peerDependencies:
      history: ^5.1.0
      react: ^16.9.0 || ^17.0.0 || ^18.0.0
      react-dom: ^16.9.0 || ^17.0.0 || ^18.0.0
      react-hook-form: ^7.34.2
      react-router: ^6.1.0
      react-router-dom: ^6.1.0
    dependencies:
      clsx: 1.2.1
      date-fns: 2.29.3
      eventemitter3: 4.0.7
      history: 5.3.0
      inflection: 1.12.0
      jsonexport: 3.2.0
      lodash: 4.17.21
      prop-types: 15.8.1
      query-string: 7.1.1
      react: 18.2.0
      react-dom: 18.2.0_react@18.2.0
      react-hook-form: 7.39.1_react@18.2.0
      react-is: 17.0.2
      react-query: 3.39.2_biqbaboplfbrettd7655fr4n2y
      react-router: 6.4.3_react@18.2.0
      react-router-dom: 6.4.3_biqbaboplfbrettd7655fr4n2y
    transitivePeerDependencies:
      - react-native
    dev: false

  /ra-i18n-polyglot/4.5.0_mz7ownnpwqeg25gh7pey2ymfbi:
    resolution: {integrity: sha512-YISIXzQwnqI9Z+zKYqTH0FiXhq2j5KuBj1MuP38WMRnHCw2G0H4hlu4aILGWKxKt5bejSCtrvrc4gfhUyo00kA==}
    dependencies:
      node-polyglot: 2.4.2
      ra-core: 4.5.0_mz7ownnpwqeg25gh7pey2ymfbi
    transitivePeerDependencies:
      - history
      - react
      - react-dom
      - react-hook-form
      - react-native
      - react-router
      - react-router-dom
    dev: false

  /ra-language-english/4.5.0_mz7ownnpwqeg25gh7pey2ymfbi:
    resolution: {integrity: sha512-7lhrWfuOnDhxOaqJ2QXLDBDQ24q5+TElbk3Ys4JmsRXzchM5eWH0R0q5hCpmneYdg3bGYORvm7e4EbEmj7y+jQ==}
    dependencies:
      ra-core: 4.5.0_mz7ownnpwqeg25gh7pey2ymfbi
    transitivePeerDependencies:
      - history
      - react
      - react-dom
      - react-hook-form
      - react-native
      - react-router
      - react-router-dom
    dev: false

  /ra-ui-materialui/4.5.0_yaobbq7y3zop3sbkc3loglwkvi:
    resolution: {integrity: sha512-i7LuOjXCWaAXz3hR74Xl8P784NJ12LQ7Q1q6iNIBGJkLuywN4ehlT2C1+QrNhFdPUu7qXhVdw5nC/nO88YNLTw==}
    peerDependencies:
      '@mui/icons-material': ^5.0.1
      '@mui/material': ^5.0.2
      ra-core: ^4.0.0
      react: ^16.9.0 || ^17.0.0 || ^18.0.0
      react-dom: ^16.9.0 || ^17.0.0 || ^18.0.0
      react-hook-form: '*'
      react-router: ^6.1.0
      react-router-dom: ^6.1.0
    dependencies:
      '@mui/icons-material': 5.10.9_mo5gypylvz6jbywgfdwdjppqyu
      '@mui/material': 5.10.12_5rzy53przelm5jchjmb5vr6dxy
      autosuggest-highlight: 3.3.4
      clsx: 1.2.1
      css-mediaquery: 0.1.2
      inflection: 1.12.0
      jsonexport: 3.2.0
      lodash: 4.17.21
      prop-types: 15.8.1
      query-string: 7.1.1
      ra-core: 4.5.0_mz7ownnpwqeg25gh7pey2ymfbi
      react: 18.2.0
      react-dom: 18.2.0_react@18.2.0
      react-dropzone: 12.1.0_react@18.2.0
      react-error-boundary: 3.1.4_react@18.2.0
      react-hook-form: 7.39.1_react@18.2.0
      react-query: 3.39.2_biqbaboplfbrettd7655fr4n2y
      react-router: 6.4.3_react@18.2.0
      react-router-dom: 6.4.3_biqbaboplfbrettd7655fr4n2y
      react-transition-group: 4.4.5_biqbaboplfbrettd7655fr4n2y
    transitivePeerDependencies:
      - react-native
    dev: false

  /randexp/0.5.3:
    resolution: {integrity: sha512-U+5l2KrcMNOUPYvazA3h5ekF80FHTUG+87SEAmHZmolh1M+i/WyTCxVzmi+tidIa1tM4BSe8g2Y/D3loWDjj+w==}
    engines: {node: '>=4'}
    dependencies:
      drange: 1.1.1
      ret: 0.2.2
    dev: true

  /randombytes/2.1.0:
    resolution: {integrity: sha512-vYl3iOX+4CKUWuxGi9Ukhie6fsqXqS9FE2Zaic4tNFD2N2QQaXOMFbuKK4QmDHC0JO6B1Zp41J0LpT0oR68amQ==}
    dependencies:
      safe-buffer: 5.2.1
    dev: true

  /range-parser/1.2.1:
    resolution: {integrity: sha512-Hrgsx+orqoygnmhFbKaHE6c296J+HTAQXoxEF6gNupROmmGJRoyzfG3ccAveqCBrwr/2yxQ5BVd/GTl5agOwSg==}
    engines: {node: '>= 0.6'}

  /react-admin/4.5.0_mqvh5p7ejg4taogoj6tpk3gd5a:
    resolution: {integrity: sha512-6LKd9OM18w3ZFLeEC4jfs45bKknW4Towfl3haVmCyBn9HWJVnWu/BQKD2sc39d/rbkGms6fdjVaLp4ckzyCr6w==}
    peerDependencies:
      react: ^16.9.0 || ^17.0.0 || ^18.0.0
      react-dom: ^16.9.0 || ^17.0.0 || ^18.0.0
    dependencies:
      '@emotion/react': 11.10.5_3lzqd2prgnu7gkxqqdmtvzna5u
      '@emotion/styled': 11.10.5_ppx5djbehzu6mud6n44ek3p3mi
      '@mui/icons-material': 5.10.9_mo5gypylvz6jbywgfdwdjppqyu
      '@mui/material': 5.10.12_5rzy53przelm5jchjmb5vr6dxy
      history: 5.3.0
      ra-core: 4.5.0_mz7ownnpwqeg25gh7pey2ymfbi
      ra-i18n-polyglot: 4.5.0_mz7ownnpwqeg25gh7pey2ymfbi
      ra-language-english: 4.5.0_mz7ownnpwqeg25gh7pey2ymfbi
      ra-ui-materialui: 4.5.0_yaobbq7y3zop3sbkc3loglwkvi
      react: 18.2.0
      react-dom: 18.2.0_react@18.2.0
      react-hook-form: 7.39.1_react@18.2.0
      react-router: 6.4.3_react@18.2.0
      react-router-dom: 6.4.3_biqbaboplfbrettd7655fr4n2y
    transitivePeerDependencies:
      - '@babel/core'
      - '@types/react'
      - react-native
    dev: false

  /react-clientside-effect/1.2.6_react@18.2.0:
    resolution: {integrity: sha512-XGGGRQAKY+q25Lz9a/4EPqom7WRjz3z9R2k4jhVKA/puQFH/5Nt27vFZYql4m4NVNdUvX8PS3O7r/Zzm7cjUlg==}
    peerDependencies:
      react: ^15.3.0 || ^16.0.0 || ^17.0.0 || ^18.0.0
    dependencies:
      '@babel/runtime': 7.20.1
      react: 18.2.0
    dev: true

  /react-copy-to-clipboard/5.0.4_react@18.2.0:
    resolution: {integrity: sha512-IeVAiNVKjSPeGax/Gmkqfa/+PuMTBhutEvFUaMQLwE2tS0EXrAdgOpWDX26bWTXF3HrioorR7lr08NqeYUWQCQ==}
    peerDependencies:
      react: ^15.3.0 || ^16.0.0 || ^17.0.0
    dependencies:
      copy-to-clipboard: 3.3.2
      prop-types: 15.8.1
      react: 18.2.0
    dev: true

  /react-debounce-input/3.2.4_react@18.2.0:
    resolution: {integrity: sha512-fX70bNj0fLEYO2Zcvuh7eh9wOUQ29GIx6r8IxIJlc0i0mpUH++9ax0BhfAYfzndADli3RAMROrZQ014J01owrg==}
    peerDependencies:
      react: ^15.3.0 || ^16.0.0 || ^17.0.0
    dependencies:
      lodash.debounce: 4.0.8
      prop-types: 15.8.1
      react: 18.2.0
    dev: true

  /react-dom/18.2.0_react@18.2.0:
    resolution: {integrity: sha512-6IMTriUmvsjHUjNtEDudZfuDQUoWXVxKHhlEGSk81n4YFS+r/Kl99wXiwlVXtPBtJenozv2P+hxDsw9eA7Xo6g==}
    peerDependencies:
      react: ^18.2.0
    dependencies:
      loose-envify: 1.4.0
      react: 18.2.0
      scheduler: 0.23.0

<<<<<<< HEAD
  /react-dropzone/12.1.0_react@18.2.0:
    resolution: {integrity: sha512-iBYHA1rbopIvtzokEX4QubO6qk5IF/x3BtKGu74rF2JkQDXnwC4uO/lHKpaw4PJIV6iIAYOlwLv2FpiGyqHNog==}
    engines: {node: '>= 10.13'}
    peerDependencies:
      react: '>= 16.8'
    dependencies:
      attr-accept: 2.2.2
      file-selector: 0.5.0
      prop-types: 15.8.1
      react: 18.2.0
    dev: false

  /react-error-boundary/3.1.4_react@18.2.0:
    resolution: {integrity: sha512-uM9uPzZJTF6wRQORmSrvOIgt4lJ9MC1sNgEOj2XGsDTRE4kmpWxg7ENK9EWNKJRMAOY9z0MuF4yIfl6gp4sotA==}
    engines: {node: '>=10', npm: '>=6'}
    peerDependencies:
      react: '>=16.13.1'
    dependencies:
      '@babel/runtime': 7.20.1
      react: 18.2.0
    dev: false

  /react-focus-lock/2.9.1_react@18.2.0:
=======
  /react-focus-lock/2.9.1_fan5qbzahqtxlm5dzefqlqx5ia:
>>>>>>> 124af50d
    resolution: {integrity: sha512-pSWOQrUmiKLkffPO6BpMXN7SNKXMsuOakl652IBuALAu1esk+IcpJyM+ALcYzPTTFz1rD0R54aB9A4HuP5t1Wg==}
    peerDependencies:
      '@types/react': ^16.8.0 || ^17.0.0 || ^18.0.0
      react: ^16.8.0 || ^17.0.0 || ^18.0.0
    peerDependenciesMeta:
      '@types/react':
        optional: true
    dependencies:
      '@babel/runtime': 7.20.1
<<<<<<< HEAD
=======
      '@types/react': 18.0.25
>>>>>>> 124af50d
      focus-lock: 0.11.3
      prop-types: 15.8.1
      react: 18.2.0
      react-clientside-effect: 1.2.6_react@18.2.0
<<<<<<< HEAD
      use-callback-ref: 1.3.0_react@18.2.0
      use-sidecar: 1.1.2_react@18.2.0
=======
      use-callback-ref: 1.3.0_fan5qbzahqtxlm5dzefqlqx5ia
      use-sidecar: 1.1.2_fan5qbzahqtxlm5dzefqlqx5ia
>>>>>>> 124af50d
    dev: true

  /react-hook-form/7.39.1_react@18.2.0:
    resolution: {integrity: sha512-MiF9PCILN5KulhSGbnjohMiTOrB47GerDTichMNP0y2cPUu1GTRFqbunOxCE9N1499YTLMV/ne4gFzqCp1rxrQ==}
    engines: {node: '>=12.22.0'}
    peerDependencies:
      react: ^16.8.0 || ^17 || ^18
    dependencies:
      react: 18.2.0
    dev: false

  /react-hot-toast/2.4.0_owo25xnefcwdq3zjgtohz6dbju:
    resolution: {integrity: sha512-qnnVbXropKuwUpriVVosgo8QrB+IaPJCpL8oBI6Ov84uvHZ5QQcTp2qg6ku2wNfgJl6rlQXJIQU5q+5lmPOutA==}
    engines: {node: '>=10'}
    peerDependencies:
      react: '>=16'
      react-dom: '>=16'
    dependencies:
      goober: 2.1.11_csstype@3.1.1
      react: 18.2.0
      react-dom: 18.2.0_react@18.2.0
    transitivePeerDependencies:
      - csstype
    dev: true

  /react-immutable-proptypes/2.2.0_immutable@3.8.2:
    resolution: {integrity: sha512-Vf4gBsePlwdGvSZoLSBfd4HAP93HDauMY4fDjXhreg/vg6F3Fj/MXDNyTbltPC/xZKmZc+cjLu3598DdYK6sgQ==}
    peerDependencies:
      immutable: '>=3.6.2'
    dependencies:
      immutable: 3.8.2
      invariant: 2.2.4
    dev: true

  /react-immutable-pure-component/2.2.2_lqollyv6thcj6icxhf5vjqu2mi:
    resolution: {integrity: sha512-vkgoMJUDqHZfXXnjVlG3keCxSO/U6WeDQ5/Sl0GK2cH8TOxEzQ5jXqDXHEL/jqk6fsNxV05oH5kD7VNMUE2k+A==}
    peerDependencies:
      immutable: '>= 2 || >= 4.0.0-rc'
      react: '>= 16.6'
      react-dom: '>= 16.6'
    dependencies:
      immutable: 3.8.2
      react: 18.2.0
      react-dom: 18.2.0_react@18.2.0
    dev: true

  /react-inspector/5.1.1_react@18.2.0:
    resolution: {integrity: sha512-GURDaYzoLbW8pMGXwYPDBIv6nqei4kK7LPRZ9q9HCZF54wqXz/dnylBp/kfE9XmekBhHvLDdcYeyIwSrvtOiWg==}
    peerDependencies:
      react: ^16.8.4 || ^17.0.0
    dependencies:
      '@babel/runtime': 7.20.1
      is-dom: 1.1.0
      prop-types: 15.8.1
      react: 18.2.0
    dev: true

  /react-is/16.13.1:
    resolution: {integrity: sha512-24e6ynE2H+OKt4kqsOvNd8kBpV65zoxbA4BVsEOB3ARVWQki/DHzaUoC5KuON/BiccDaCCTZBuOcfZs70kR8bQ==}

  /react-is/17.0.2:
    resolution: {integrity: sha512-w2GsyukL62IJnlaff/nRegPQR94C/XXamvMWmSHRJ4y7Ts/4ocGRmTHvOs8PSE6pB3dWOrD/nueuU5sduBsQ4w==}

  /react-is/18.2.0:
    resolution: {integrity: sha512-xWGDIW6x921xtzPkhiULtthJHoJvBbF3q26fzloPCK0hsvxtPVelvftw3zjbHWSkR2km9Z+4uxbDDK/6Zw9B8w==}

  /react-query/3.39.2_biqbaboplfbrettd7655fr4n2y:
    resolution: {integrity: sha512-F6hYDKyNgDQfQOuR1Rsp3VRzJnWHx6aRnnIZHMNGGgbL3SBgpZTDg8MQwmxOgpCAoqZJA+JSNCydF1xGJqKOCA==}
    peerDependencies:
      react: ^16.8.0 || ^17.0.0 || ^18.0.0
      react-dom: '*'
      react-native: '*'
    peerDependenciesMeta:
      react-dom:
        optional: true
      react-native:
        optional: true
    dependencies:
      '@babel/runtime': 7.20.1
      broadcast-channel: 3.7.0
      match-sorter: 6.3.1
      react: 18.2.0
      react-dom: 18.2.0_react@18.2.0
    dev: false

  /react-redux/7.2.9_biqbaboplfbrettd7655fr4n2y:
    resolution: {integrity: sha512-Gx4L3uM182jEEayZfRbI/G11ZpYdNAnBs70lFVMNdHJI76XYtR+7m0MN+eAs7UHBPhWXcnFPaS+9owSCJQHNpQ==}
    peerDependencies:
      react: ^16.8.3 || ^17 || ^18
      react-dom: '*'
      react-native: '*'
    peerDependenciesMeta:
      react-dom:
        optional: true
      react-native:
        optional: true
    dependencies:
      '@babel/runtime': 7.20.1
      '@types/react-redux': 7.1.24
      hoist-non-react-statics: 3.3.2
      loose-envify: 1.4.0
      prop-types: 15.8.1
      react: 18.2.0
      react-dom: 18.2.0_react@18.2.0
      react-is: 17.0.2
    dev: true

  /react-refresh/0.14.0:
    resolution: {integrity: sha512-wViHqhAd8OHeLS/IRMJjTSDHF3U9eWi62F/MledQGPdJGDhodXJ9PBLNGr6WWL7qlH12Mt3TyTpbS+hGXMjCzQ==}
    engines: {node: '>=0.10.0'}
    dev: true

<<<<<<< HEAD
  /react-remove-scroll-bar/2.3.4_react@18.2.0:
=======
  /react-remove-scroll-bar/2.3.4_fan5qbzahqtxlm5dzefqlqx5ia:
>>>>>>> 124af50d
    resolution: {integrity: sha512-63C4YQBUt0m6ALadE9XV56hV8BgJWDmmTPY758iIJjfQKt2nYwoUrPk0LXRXcB/yIj82T1/Ixfdpdk68LwIB0A==}
    engines: {node: '>=10'}
    peerDependencies:
      '@types/react': ^16.8.0 || ^17.0.0 || ^18.0.0
      react: ^16.8.0 || ^17.0.0 || ^18.0.0
    peerDependenciesMeta:
      '@types/react':
        optional: true
    dependencies:
<<<<<<< HEAD
      react: 18.2.0
      react-style-singleton: 2.2.1_react@18.2.0
      tslib: 2.4.1
    dev: true

  /react-remove-scroll/2.5.5_react@18.2.0:
=======
      '@types/react': 18.0.25
      react: 18.2.0
      react-style-singleton: 2.2.1_fan5qbzahqtxlm5dzefqlqx5ia
      tslib: 2.4.1
    dev: true

  /react-remove-scroll/2.5.5_fan5qbzahqtxlm5dzefqlqx5ia:
>>>>>>> 124af50d
    resolution: {integrity: sha512-ImKhrzJJsyXJfBZ4bzu8Bwpka14c/fQt0k+cyFp/PBhTfyDnU5hjOtM4AG/0AMyy8oKzOTR0lDgJIM7pYXI0kw==}
    engines: {node: '>=10'}
    peerDependencies:
      '@types/react': ^16.8.0 || ^17.0.0 || ^18.0.0
      react: ^16.8.0 || ^17.0.0 || ^18.0.0
    peerDependenciesMeta:
      '@types/react':
        optional: true
    dependencies:
<<<<<<< HEAD
      react: 18.2.0
      react-remove-scroll-bar: 2.3.4_react@18.2.0
      react-style-singleton: 2.2.1_react@18.2.0
      tslib: 2.4.1
      use-callback-ref: 1.3.0_react@18.2.0
      use-sidecar: 1.1.2_react@18.2.0
=======
      '@types/react': 18.0.25
      react: 18.2.0
      react-remove-scroll-bar: 2.3.4_fan5qbzahqtxlm5dzefqlqx5ia
      react-style-singleton: 2.2.1_fan5qbzahqtxlm5dzefqlqx5ia
      tslib: 2.4.1
      use-callback-ref: 1.3.0_fan5qbzahqtxlm5dzefqlqx5ia
      use-sidecar: 1.1.2_fan5qbzahqtxlm5dzefqlqx5ia
>>>>>>> 124af50d
    dev: true

  /react-router-dom/6.4.3_biqbaboplfbrettd7655fr4n2y:
    resolution: {integrity: sha512-MiaYQU8CwVCaOfJdYvt84KQNjT78VF0TJrA17SIQgNHRvLnXDJO6qsFqq8F/zzB1BWZjCFIrQpu4QxcshitziQ==}
    engines: {node: '>=14'}
    peerDependencies:
      react: '>=16.8'
      react-dom: '>=16.8'
    dependencies:
      '@remix-run/router': 1.0.3
      react: 18.2.0
      react-dom: 18.2.0_react@18.2.0
      react-router: 6.4.3_react@18.2.0

  /react-router/6.4.3_react@18.2.0:
    resolution: {integrity: sha512-BT6DoGn6aV1FVP5yfODMOiieakp3z46P1Fk0RNzJMACzE7C339sFuHebfvWtnB4pzBvXXkHP2vscJzWRuUjTtA==}
    engines: {node: '>=14'}
    peerDependencies:
      react: '>=16.8'
    dependencies:
      '@remix-run/router': 1.0.3
      react: 18.2.0

  /react-shallow-renderer/16.15.0_react@18.2.0:
    resolution: {integrity: sha512-oScf2FqQ9LFVQgA73vr86xl2NaOIX73rh+YFqcOp68CWj56tSfgtGKrEbyhCj0rSijyG9M1CYprTh39fBi5hzA==}
    peerDependencies:
      react: ^16.0.0 || ^17.0.0 || ^18.0.0
    dependencies:
      object-assign: 4.1.1
      react: 18.2.0
      react-is: 18.2.0
    dev: true

<<<<<<< HEAD
  /react-style-singleton/2.2.1_react@18.2.0:
=======
  /react-style-singleton/2.2.1_fan5qbzahqtxlm5dzefqlqx5ia:
>>>>>>> 124af50d
    resolution: {integrity: sha512-ZWj0fHEMyWkHzKYUr2Bs/4zU6XLmq9HsgBURm7g5pAVfyn49DgUiNgY2d4lXRlYSiCif9YBGpQleewkcqddc7g==}
    engines: {node: '>=10'}
    peerDependencies:
      '@types/react': ^16.8.0 || ^17.0.0 || ^18.0.0
      react: ^16.8.0 || ^17.0.0 || ^18.0.0
    peerDependenciesMeta:
      '@types/react':
        optional: true
    dependencies:
<<<<<<< HEAD
=======
      '@types/react': 18.0.25
>>>>>>> 124af50d
      get-nonce: 1.0.1
      invariant: 2.2.4
      react: 18.2.0
      tslib: 2.4.1
    dev: true

  /react-syntax-highlighter/15.5.0_react@18.2.0:
    resolution: {integrity: sha512-+zq2myprEnQmH5yw6Gqc8lD55QHnpKaU8TOcFeC/Lg/MQSs8UknEA0JC4nTZGFAXC2J2Hyj/ijJ7NlabyPi2gg==}
    peerDependencies:
      react: '>= 0.14.0'
    dependencies:
      '@babel/runtime': 7.20.1
      highlight.js: 10.7.3
      lowlight: 1.20.0
      prismjs: 1.29.0
      react: 18.2.0
      refractor: 3.6.0
    dev: true

  /react-test-renderer/18.2.0_react@18.2.0:
    resolution: {integrity: sha512-JWD+aQ0lh2gvh4NM3bBM42Kx+XybOxCpgYK7F8ugAlpaTSnWsX+39Z4XkOykGZAHrjwwTZT3x3KxswVWxHPUqA==}
    peerDependencies:
      react: ^18.2.0
    dependencies:
      react: 18.2.0
      react-is: 18.2.0
      react-shallow-renderer: 16.15.0_react@18.2.0
      scheduler: 0.23.0
    dev: true

  /react-transition-group/4.4.5_biqbaboplfbrettd7655fr4n2y:
    resolution: {integrity: sha512-pZcd1MCJoiKiBR2NRxeCRg13uCXbydPnmB4EOeRrY7480qNWO8IIgQG6zlDkm6uRMsURXPuKq0GWtiM59a5Q6g==}
    peerDependencies:
      react: '>=16.6.0'
      react-dom: '>=16.6.0'
    dependencies:
      '@babel/runtime': 7.20.1
      dom-helpers: 5.2.1
      loose-envify: 1.4.0
      prop-types: 15.8.1
      react: 18.2.0
      react-dom: 18.2.0_react@18.2.0
    dev: false

  /react/18.2.0:
    resolution: {integrity: sha512-/3IjMdb2L9QbBdWiW5e3P2/npwMBaU9mHCSCUzNln0ZCYbcfTsGbTJrU/kGemdH2IWmB2ioZ+zkxtmq6g09fGQ==}
    engines: {node: '>=0.10.0'}
    dependencies:
      loose-envify: 1.4.0

  /read-pkg-up/7.0.1:
    resolution: {integrity: sha512-zK0TB7Xd6JpCLmlLmufqykGE+/TlOePD6qKClNW7hHDKFh/J7/7gCWGR7joEQEW1bKq3a3yUZSObOoWLFQ4ohg==}
    engines: {node: '>=8'}
    dependencies:
      find-up: 4.1.0
      read-pkg: 5.2.0
      type-fest: 0.8.1
    dev: true

  /read-pkg/5.2.0:
    resolution: {integrity: sha512-Ug69mNOpfvKDAc2Q8DRpMjjzdtrnv9HcSMX+4VsZxD1aZ6ZzrIE7rlzXBtWTyhULSMKg076AW6WR5iZpD0JiOg==}
    engines: {node: '>=8'}
    dependencies:
      '@types/normalize-package-data': 2.4.1
      normalize-package-data: 2.5.0
      parse-json: 5.2.0
      type-fest: 0.6.0
    dev: true

  /readable-stream/2.3.7:
    resolution: {integrity: sha512-Ebho8K4jIbHAxnuxi7o42OrZgF/ZTNcsZj6nRKyUmkhLFq8CHItp/fy6hQZuZmP/n3yZ9VBUbp4zz/mX8hmYPw==}
    dependencies:
      core-util-is: 1.0.3
      inherits: 2.0.4
      isarray: 1.0.0
      process-nextick-args: 2.0.1
      safe-buffer: 5.1.2
      string_decoder: 1.1.1
      util-deprecate: 1.0.2
    dev: true

  /readable-stream/3.6.0:
    resolution: {integrity: sha512-BViHy7LKeTz4oNnkcLJ+lVSL6vpiFeX6/d3oSH8zCW7UxP2onchk+vTGB143xuFjHS3deTgkKoXXymXqymiIdA==}
    engines: {node: '>= 6'}
    dependencies:
      inherits: 2.0.4
      string_decoder: 1.3.0
      util-deprecate: 1.0.2

  /readable-stream/4.2.0:
    resolution: {integrity: sha512-gJrBHsaI3lgBoGMW/jHZsQ/o/TIWiu5ENCJG1BB7fuCKzpFM8GaS2UoBVt9NO+oI+3FcrBNbUkl3ilDe09aY4A==}
    engines: {node: ^12.22.0 || ^14.17.0 || >=16.0.0}
    dependencies:
      abort-controller: 3.0.0
      buffer: 6.0.3
      events: 3.3.0
      process: 0.11.10

  /readdirp/3.6.0:
    resolution: {integrity: sha512-hOS089on8RduqdbhvQ5Z37A0ESjsqz6qnRcffsMU3495FuTdqSm+7bhJ29JvIOsBDEEnan5DPu9t3To9VRlMzA==}
    engines: {node: '>=8.10.0'}
    dependencies:
      picomatch: 2.3.1
    dev: true

  /real-require/0.2.0:
    resolution: {integrity: sha512-57frrGM/OCTLqLOAh0mhVA9VBMHd+9U7Zb2THMGdBUoZVOtGbJzjxsYGDJ3A9AYYCP4hn6y1TVbaOfzWtm5GFg==}
    engines: {node: '>= 12.13.0'}

  /redent/3.0.0:
    resolution: {integrity: sha512-6tDA8g98We0zd0GvVeMT9arEOnTw9qM03L9cJXaCjrip1OO764RDBLBfrB4cwzNGDj5OA5ioymC9GkizgWJDUg==}
    engines: {node: '>=8'}
    dependencies:
      indent-string: 4.0.0
      strip-indent: 3.0.0
    dev: true

  /redis-errors/1.2.0:
    resolution: {integrity: sha512-1qny3OExCf0UvUV/5wpYKf2YwPcOqXzkwKKSmKHiE6ZMQs5heeE/c8eXK+PNllPvmjgAbfnsbpkGZWy8cBpn9w==}
    engines: {node: '>=4'}

  /redis-parser/3.0.0:
    resolution: {integrity: sha512-DJnGAeenTdpMEH6uAJRK/uiyEIH9WVsUmoLwzudwGJUwZPp80PDBWPHXSAGNPwNvIXAbe7MSUB1zQFugFml66A==}
    engines: {node: '>=4'}
    dependencies:
      redis-errors: 1.2.0

  /redux-immutable/4.0.0_immutable@3.8.2:
    resolution: {integrity: sha512-SchSn/DWfGb3oAejd+1hhHx01xUoxY+V7TeK0BKqpkLKiQPVFf7DYzEaKmrEVxsWxielKfSK9/Xq66YyxgR1cg==}
    peerDependencies:
      immutable: ^3.8.1 || ^4.0.0-rc.1
    dependencies:
      immutable: 3.8.2
    dev: true

  /redux/4.2.0:
    resolution: {integrity: sha512-oSBmcKKIuIR4ME29/AeNUnl5L+hvBq7OaJWzaptTQJAntaPvxIJqfnjbaEiCzzaIz+XmVILfqAM3Ob0aXLPfjA==}
    dependencies:
      '@babel/runtime': 7.20.1
    dev: true

  /refractor/3.6.0:
    resolution: {integrity: sha512-MY9W41IOWxxk31o+YvFCNyNzdkc9M20NoZK5vq6jkv4I/uh2zkWcfudj0Q1fovjUQJrNewS9NMzeTtqPf+n5EA==}
    dependencies:
      hastscript: 6.0.0
      parse-entities: 2.0.0
      prismjs: 1.27.0
    dev: true

  /regenerator-runtime/0.13.10:
    resolution: {integrity: sha512-KepLsg4dU12hryUO7bp/axHAKvwGOCV0sGloQtpagJ12ai+ojVDqkeGSiRX1zlq+kjIMZ1t7gpze+26QqtdGqw==}

  /regexp.prototype.flags/1.4.3:
    resolution: {integrity: sha512-fjggEOO3slI6Wvgjwflkc4NFRCTZAu5CnNfBd5qOMYhWdn67nJBBu34/TkD++eeFmd8C9r9jfXJ27+nSiRkSUA==}
    engines: {node: '>= 0.4'}
    dependencies:
      call-bind: 1.0.2
      define-properties: 1.1.4
      functions-have-names: 1.2.3

  /regexpp/3.2.0:
    resolution: {integrity: sha512-pq2bWo9mVD43nbts2wGv17XLiNLya+GklZ8kaDLV2Z08gDCsGpnKn9BFMepvWuHCbyVvY7J5o5+BVvoQbmlJLg==}
    engines: {node: '>=8'}
    dev: true

  /release-zalgo/1.0.0:
    resolution: {integrity: sha512-gUAyHVHPPC5wdqX/LG4LWtRYtgjxyX78oanFNTMMyFEfOqdC54s3eE82imuWKbOeqYht2CrNf64Qb8vgmmtZGA==}
    engines: {node: '>=4'}
    dependencies:
      es6-error: 4.1.1
    dev: true

  /remarkable/2.0.1:
    resolution: {integrity: sha512-YJyMcOH5lrR+kZdmB0aJJ4+93bEojRZ1HGDn9Eagu6ibg7aVZhc3OWbbShRid+Q5eAfsEqWxpe+g5W5nYNfNiA==}
    engines: {node: '>= 6.0.0'}
    hasBin: true
    dependencies:
      argparse: 1.0.10
      autolinker: 3.16.2
    dev: true

  /remove-accents/0.4.2:
    resolution: {integrity: sha512-7pXIJqJOq5tFgG1A2Zxti3Ht8jJF337m4sowbuHsW30ZnkQFnDzy9qBNhgzX8ZLW4+UBcXiiR7SwR6pokHsxiA==}
    dev: false

  /remove-accents/0.4.3:
    resolution: {integrity: sha512-bwzzFccF6RgWWt+KrcEpCDMw9uCwz5GCdyo+r4p2hu6PhqtlEMOXEO0uPAw6XmVYAnODxHaqLanhUY1lqmsNFw==}
    dev: false

  /repeat-string/1.6.1:
    resolution: {integrity: sha512-PV0dzCYDNfRi1jCDbJzpW7jNNDRuCOG/jI5ctQcGKt/clZD+YcPS3yIlWuTJMmESC8aevCFmWJy5wjAFgNqN6w==}
    engines: {node: '>=0.10'}
    dev: true

  /require-directory/2.1.1:
    resolution: {integrity: sha512-fGxEI7+wsG9xrvdjsrlmL22OMTTiHRwAMroiEeMgq8gzoLC/PQr7RsRDSTLUg/bZAZtF+TVIkHc6/4RIKrui+Q==}
    engines: {node: '>=0.10.0'}
    dev: true

  /require-from-string/2.0.2:
    resolution: {integrity: sha512-Xf0nWe6RseziFMu+Ap9biiUbmplq6S9/p+7w7YXP/JBHhrUDDUhwa+vANyubuqfZWTveU//DYVGsDG7RKL/vEw==}
    engines: {node: '>=0.10.0'}

  /require-main-filename/2.0.0:
    resolution: {integrity: sha512-NKN5kMDylKuldxYLSUfrbo5Tuzh4hd+2E8NPPX02mZtn1VuREQToYe/ZdlJy+J3uCpfaiGF05e7B8W0iXbQHmg==}
    dev: true

  /requires-port/1.0.0:
    resolution: {integrity: sha512-KigOCHcocU3XODJxsu8i/j8T9tzT4adHiecwORRQ0ZZFcp7ahwXuRU1m+yuO90C5ZUyGeGfocHDI14M3L3yDAQ==}
    dev: true

  /reselect/4.1.7:
    resolution: {integrity: sha512-Zu1xbUt3/OPwsXL46hvOOoQrap2azE7ZQbokq61BQfiXvhewsKDwhMeZjTX9sX0nvw1t/U5Audyn1I9P/m9z0A==}
    dev: true

  /resolve-from/3.0.0:
    resolution: {integrity: sha512-GnlH6vxLymXJNMBo7XP1fJIzBFbdYt49CuTwmB/6N53t+kMPRMFKz783LlQ4tv28XoQfMWinAJX6WCGf2IlaIw==}
    engines: {node: '>=4'}

  /resolve-from/4.0.0:
    resolution: {integrity: sha512-pb/MYmXstAkysRFx8piNI1tGFNQIFA3vkE3Gq4EuA1dF6gHp/+vgZqsCGJapvy8N3Q+4o7FwvquPJcnZ7RYy4g==}
    engines: {node: '>=4'}

  /resolve-from/5.0.0:
    resolution: {integrity: sha512-qYg9KP24dD5qka9J47d0aVky0N+b4fTU89LN9iDnjB5waksiC49rvMB0PrUJQGoTmH50XPiqOvAjDfaijGxYZw==}
    engines: {node: '>=8'}
    dev: true

  /resolve/1.22.1:
    resolution: {integrity: sha512-nBpuuYuY5jFsli/JIs1oldw6fOQCBioohqWZg/2hiaOybXOft4lonv85uDOKXdf8rhyK159cxU5cDcK/NKk8zw==}
    hasBin: true
    dependencies:
      is-core-module: 2.11.0
      path-parse: 1.0.7
      supports-preserve-symlinks-flag: 1.0.0

  /resolve/2.0.0-next.4:
    resolution: {integrity: sha512-iMDbmAWtfU+MHpxt/I5iWI7cY6YVEZUQ3MBgPQ++XD1PELuJHIl82xBmObyP2KyQmkNB2dsqF7seoQQiAn5yDQ==}
    hasBin: true
    dependencies:
      is-core-module: 2.11.0
      path-parse: 1.0.7
      supports-preserve-symlinks-flag: 1.0.0
    dev: true

  /ret/0.2.2:
    resolution: {integrity: sha512-M0b3YWQs7R3Z917WRQy1HHA7Ba7D8hvZg6UE5mLykJxQVE2ju0IXbGlaHPPlkY+WN7wFP+wUMXmBFA0aV6vYGQ==}
    engines: {node: '>=4'}

  /retry/0.12.0:
    resolution: {integrity: sha512-9LkiTwjUh6rT555DtE9rTX+BKByPfrMzEAtnlEtdEwr3Nkffwiihqe2bWADg+OQRjt9gl6ICdmB/ZFDCGAtSow==}
    engines: {node: '>= 4'}
    optional: true

  /reusify/1.0.4:
    resolution: {integrity: sha512-U9nH88a3fc/ekCF1l0/UP1IosiuIjyTh7hBvXVMHYgVcfGvt897Xguj2UOLDeI5BG2m7/uwyaLVT6fbtCwTyzw==}
    engines: {iojs: '>=1.0.0', node: '>=0.10.0'}

  /rfdc/1.3.0:
    resolution: {integrity: sha512-V2hovdzFbOi77/WajaSMXk2OLm+xNIeQdMMuB7icj7bk6zi2F8GGAxigcnDFpJHbNyNcgyJDiP+8nOrY5cZGrA==}

  /rimraf/3.0.2:
    resolution: {integrity: sha512-JZkJMZkAGFFPP2YqXZXPbMlMBgsxzE8ILs4lMIX/2o0L9UBw9O/Y3o6wFw/i9YLapcUJWwqbi3kdxIPdC62TIA==}
    hasBin: true
    dependencies:
      glob: 7.2.3

  /rollup/2.79.1:
    resolution: {integrity: sha512-uKxbd0IhMZOhjAiD5oAFp7BqvkA4Dv47qpOCtaNvng4HBwdbWtdOh8f5nZNuk2rp51PMGk3bzfWu5oayNEuYnw==}
    engines: {node: '>=10.0.0'}
    hasBin: true
    optionalDependencies:
      fsevents: 2.3.2
    dev: true

  /run-parallel/1.2.0:
    resolution: {integrity: sha512-5l4VyZR86LZ/lDxZTR6jqL8AFE2S0IFLMP26AbjsLVADxHdhB/c0GUsH+y39UfCi3dzz8OlQuPmnaJOMoDHQBA==}
    dependencies:
      queue-microtask: 1.2.3
    dev: true

  /safe-buffer/5.1.2:
    resolution: {integrity: sha512-Gd2UZBJDkXlY7GbJxfsE8/nvKkUEU1G38c1siN6QP6a9PT9MmHB8GnpscSmMJSoF8LOIrt8ud/wPtojys4G6+g==}

  /safe-buffer/5.2.1:
    resolution: {integrity: sha512-rp3So07KcdmmKbGvgaNxQSJr7bGVSVk5S9Eq1F+ppbRo70+YeaDxkw5Dd8NPN+GD6bjnYm2VuPuCXmpuYvmCXQ==}

  /safe-regex-test/1.0.0:
    resolution: {integrity: sha512-JBUUzyOgEwXQY1NuPtvcj/qcBDbDmEvWufhlnXZIm75DEHp+afM1r1ujJpJsV/gSM4t59tpDyPi1sd6ZaPFfsA==}
    dependencies:
      call-bind: 1.0.2
      get-intrinsic: 1.1.3
      is-regex: 1.1.4

  /safe-regex2/2.0.0:
    resolution: {integrity: sha512-PaUSFsUaNNuKwkBijoAPHAK6/eM6VirvyPWlZ7BAQy4D+hCvh4B6lIG+nPdhbFfIbP+gTGBcrdsOaUs0F+ZBOQ==}
    dependencies:
      ret: 0.2.2

  /safe-stable-stringify/2.4.1:
    resolution: {integrity: sha512-dVHE6bMtS/bnL2mwualjc6IxEv1F+OCUpA46pKUj6F8uDbUM0jCCulPqRNPSnWwGNKx5etqMjZYdXtrm5KJZGA==}
    engines: {node: '>=10'}

  /safer-buffer/2.1.2:
    resolution: {integrity: sha512-YZo3K82SD7Riyi0E1EQPojLz7kpepnSQI9IyPbHHg1XXXevb5dJI7tpyN2ADxGcQbHG7vcyRHk0cbwqcQriUtg==}

  /scheduler/0.23.0:
    resolution: {integrity: sha512-CtuThmgHNg7zIZWAXi3AsyIzA3n4xx7aNyjwC2VJldO2LMVDhFK+63xGqq6CsJH4rTAt6/M+N4GhZiDYPx9eUw==}
    dependencies:
      loose-envify: 1.4.0

  /secure-json-parse/2.5.0:
    resolution: {integrity: sha512-ZQruFgZnIWH+WyO9t5rWt4ZEGqCKPwhiw+YbzTwpmT9elgLrLcfuyUiSnwwjUiVy9r4VM3urtbNF1xmEh9IL2w==}

  /semver/5.7.1:
    resolution: {integrity: sha512-sauaDf/PZdVgrLTNYHRtpXa1iRiKcaebiKQ1BJdpQlWH2lCvexQdX55snPFyK7QzpudqbCI0qXFfOasHdyNDGQ==}
    hasBin: true
    dev: true

  /semver/6.3.0:
    resolution: {integrity: sha512-b39TBaTSfV6yBrapU89p5fKekE2m/NwnDocOVruQFS1/veMgdzuPcnOM34M6CwxW8jH/lxEa5rBoDeUwu5HHTw==}
    hasBin: true

  /semver/7.3.8:
    resolution: {integrity: sha512-NB1ctGL5rlHrPJtFDVIVzTyQylMLu9N9VICA6HSFJo8MCGVTMW6gfpicwKmmK/dAjTOrqu5l63JJOpDSrAis3A==}
    engines: {node: '>=10'}
    hasBin: true
    dependencies:
      lru-cache: 6.0.0

  /send/0.18.0:
    resolution: {integrity: sha512-qqWzuOjSFOuqPjFe4NOsMLafToQQwBSOEpS+FwEt3A2V3vKubTquT3vmLTQpFgMXp8AlFWFuP1qKaJZOtPpVXg==}
    engines: {node: '>= 0.8.0'}
    dependencies:
      debug: 2.6.9
      depd: 2.0.0
      destroy: 1.2.0
      encodeurl: 1.0.2
      escape-html: 1.0.3
      etag: 1.8.1
      fresh: 0.5.2
      http-errors: 2.0.0
      mime: 1.6.0
      ms: 2.1.3
      on-finished: 2.4.1
      range-parser: 1.2.1
      statuses: 2.0.1
    transitivePeerDependencies:
      - supports-color

  /seq-queue/0.0.5:
    resolution: {integrity: sha512-hr3Wtp/GZIc/6DAGPDcV4/9WoZhjrkXsi5B/07QgX8tsdc6ilr7BFM6PM6rbdAX1kFSDYeZGLipIZZKyQP0O5Q==}
    dev: false

  /serialize-error/8.1.0:
    resolution: {integrity: sha512-3NnuWfM6vBYoy5gZFvHiYsVbafvI9vZv/+jlIigFn4oP4zjNPK3LhcY0xSCgeb1a5L8jO71Mit9LlNoi2UfDDQ==}
    engines: {node: '>=10'}
    dependencies:
      type-fest: 0.20.2
    dev: true

  /set-blocking/2.0.0:
    resolution: {integrity: sha512-KiKBS8AnWGEyLzofFfmvKwpdPzqiy16LvQfK3yv/fVH7Bj13/wl3JSR1J+rfgRE9q7xUJK4qvgS8raSOeLUehw==}

  /set-cookie-parser/2.5.1:
    resolution: {integrity: sha512-1jeBGaKNGdEq4FgIrORu/N570dwoPYio8lSoYLWmX7sQ//0JY08Xh9o5pBcgmHQ/MbsYp/aZnOe1s1lIsbLprQ==}

  /set-value/4.1.0:
    resolution: {integrity: sha512-zTEg4HL0RwVrqcWs3ztF+x1vkxfm0lP+MQQFPiMJTKVceBwEV0A569Ou8l9IYQG8jOZdMVI1hGsc0tmeD2o/Lw==}
    engines: {node: '>=11.0'}
    dependencies:
      is-plain-object: 2.0.4
      is-primitive: 3.0.1
    dev: true

  /setprototypeof/1.2.0:
    resolution: {integrity: sha512-E5LDX7Wrp85Kil5bhZv46j8jOeboKq5JMmYM3gVGdGH8xFpPWXUMsNrlODCrkoxMEeNi/XZIwuRvY4XNwYMJpw==}

  /sha.js/2.4.11:
    resolution: {integrity: sha512-QMEp5B7cftE7APOjk5Y6xgrbWu+WkLVQwk8JNjZ8nKRciZaByEW6MubieAiToS7+dwvrjGhH8jRXz3MVd0AYqQ==}
    hasBin: true
    dependencies:
      inherits: 2.0.4
      safe-buffer: 5.2.1
    dev: true

  /shebang-command/2.0.0:
    resolution: {integrity: sha512-kHxr2zZpYtdmrN1qDjrrX/Z1rR1kG8Dx+gkpK1G4eXmvXswmcE1hTWBWYUzlraYw1/yZp6YuDY77YtvbN0dmDA==}
    engines: {node: '>=8'}
    dependencies:
      shebang-regex: 3.0.0

  /shebang-regex/3.0.0:
    resolution: {integrity: sha512-7++dFhtcx3353uBaq8DDR4NuxBetBzC7ZQOhmTQInHEd6bSrXdiEyzCvG07Z44UYdLShWUyXt5M/yhz8ekcb1A==}
    engines: {node: '>=8'}

  /side-channel/1.0.4:
    resolution: {integrity: sha512-q5XPytqFEIKHkGdiMIrY10mvLRvnQh42/+GoBlFW3b2LXLE2xxJpZFdm94we0BaoV3RwJyGqg5wS7epxTv0Zvw==}
    dependencies:
      call-bind: 1.0.2
      get-intrinsic: 1.1.3
      object-inspect: 1.12.2

  /siginfo/2.0.0:
    resolution: {integrity: sha512-ybx0WO1/8bSBLEWXZvEd7gMW3Sn3JFlW3TvX1nREbDLRNQNaeNN8WK0meBwPdAaOI7TtRRRJn/Es1zhrrCHu7g==}
    dev: true

  /signal-exit/3.0.7:
    resolution: {integrity: sha512-wnD2ZE+l+SPC/uoS0vXeE9L1+0wuaMqKlfz9AMUo38JsyLSBWSFcHR1Rri62LZc12vLr1gb3jl7iwQhgwpAbGQ==}

  /single-user-cache/0.6.0:
    resolution: {integrity: sha512-uMrANoiybpbsrVDbZ2M7GPzxeqZiirwkVnsDAre1zGhXAAw+2dImTxu7h0l1sIVtwGeJnVsRxgG4I5rZrUX0rw==}
    dependencies:
      safe-stable-stringify: 2.4.1

  /slash/3.0.0:
    resolution: {integrity: sha512-g9Q1haeby36OSStwb4ntCGGGaKsaVSjQ68fBxoQcutl5fS1vuY18H3wSt3jFyFtrkx+Kz0V1G85A4MyAdDMi2Q==}
    engines: {node: '>=8'}
    dev: true

  /slash/4.0.0:
    resolution: {integrity: sha512-3dOsAHXXUkQTpOYcoAxLIorMTp4gIQr5IW3iVb7A7lFIp0VHhnynm9izx6TssdrIcVIESAlVjtnO2K8bg+Coew==}
    engines: {node: '>=12'}
    dev: true

  /slice-ansi/4.0.0:
    resolution: {integrity: sha512-qMCMfhY040cVHT43K9BFygqYbUPFZKHOg7K73mtTWJRb8pyP3fzf4Ixd5SzdEJQ6MRUg/WBnOLxghZtKKurENQ==}
    engines: {node: '>=10'}
    dependencies:
      ansi-styles: 4.3.0
      astral-regex: 2.0.0
      is-fullwidth-code-point: 3.0.0
    dev: false

  /smart-buffer/4.2.0:
    resolution: {integrity: sha512-94hK0Hh8rPqQl2xXc3HsaBoOXKV20MToPkcXvwbISWLEs+64sBq5kFgn2kJDHb1Pry9yrP0dxrCI9RRci7RXKg==}
    engines: {node: '>= 6.0.0', npm: '>= 3.0.0'}
    optional: true

  /snazzy/9.0.0:
    resolution: {integrity: sha512-8QZmJb11OiYaUP90Nnjqcj/LEpO8CLgChnP87Wqjv5tNB4djwHaz27VO2usSRR0NmViapeGW04p0aWAMhxxLXg==}
    hasBin: true
    dependencies:
      chalk: 4.1.2
      inherits: 2.0.4
      minimist: 1.2.7
      readable-stream: 3.6.0
      standard-json: 1.1.0
      strip-ansi: 6.0.1
      text-table: 0.2.0
    dev: true

  /socks-proxy-agent/6.2.1:
    resolution: {integrity: sha512-a6KW9G+6B3nWZ1yB8G7pJwL3ggLy1uTzKAgCb7ttblwqdz9fMGJUuTy3uFzEP48FAs9FLILlmzDlE2JJhVQaXQ==}
    engines: {node: '>= 10'}
    dependencies:
      agent-base: 6.0.2
      debug: 4.3.4
      socks: 2.7.1
    transitivePeerDependencies:
      - supports-color
    optional: true

  /socks/2.7.1:
    resolution: {integrity: sha512-7maUZy1N7uo6+WVEX6psASxtNlKaNVMlGQKkG/63nEDdLOWNbiUMoLK7X4uYoLhQstau72mLgfEWcXcwsaHbYQ==}
    engines: {node: '>= 10.13.0', npm: '>= 3.0.0'}
    dependencies:
      ip: 2.0.0
      smart-buffer: 4.2.0
    optional: true

  /sonic-boom/3.2.0:
    resolution: {integrity: sha512-SbbZ+Kqj/XIunvIAgUZRlqd6CGQYq71tRRbXR92Za8J/R3Yh4Av+TWENiSiEgnlwckYLyP0YZQWVfyNC0dzLaA==}
    dependencies:
      atomic-sleep: 1.0.0

  /source-map-js/1.0.2:
    resolution: {integrity: sha512-R0XvVJ9WusLiqTCEiGCmICCMplcCkIwwR11mOSD9CR5u+IXYdiseeEuXCVAjS54zqwkLcPNnmU4OeJ6tUrWhDw==}
    engines: {node: '>=0.10.0'}
    dev: true

  /source-map-support/0.5.21:
    resolution: {integrity: sha512-uBHU3L3czsIyYXKX88fdrGovxdSCoTGDRZ6SYXtSRxLZUzHg5P/66Ht6uoUlHu9EZod+inXhKo3qQgwXUT/y1w==}
    dependencies:
      buffer-from: 1.1.2
      source-map: 0.6.1
    dev: true

  /source-map/0.5.7:
    resolution: {integrity: sha512-LbrmJOMUSdEVxIKvdcJzQC+nQhe8FUZQTXQy6+I75skNgn3OoQ0DZA8YnFa7gp8tqtL3KPf1kmo0R5DoApeSGQ==}
    engines: {node: '>=0.10.0'}
    dev: false

  /source-map/0.6.1:
    resolution: {integrity: sha512-UjgapumWlbMhkBgzT7Ykc5YXUT46F0iKu8SGXq0bcwP5dz/h0Plj6enJqjz1Zbq2l5WaqYnrVbwWOWMyF3F47g==}
    engines: {node: '>=0.10.0'}
    dev: true

  /sourcemap-codec/1.4.8:
    resolution: {integrity: sha512-9NykojV5Uih4lgo5So5dtw+f0JgJX30KCNI8gwhz2J9A15wD0Ml6tjHKwf6fTSa6fAdVBdZeNOs9eJ71qCk8vA==}
    dev: true

  /space-separated-tokens/1.1.5:
    resolution: {integrity: sha512-q/JSVd1Lptzhf5bkYm4ob4iWPjx0KiRe3sRFBNrVqbJkFaBm5vbbowy1mymoPNLRa52+oadOhJ+K49wsSeSjTA==}
    dev: true

  /spawn-wrap/2.0.0:
    resolution: {integrity: sha512-EeajNjfN9zMnULLwhZZQU3GWBoFNkbngTUPfaawT4RkMiviTxcX0qfhVbGey39mfctfDHkWtuecgQ8NJcyQWHg==}
    engines: {node: '>=8'}
    dependencies:
      foreground-child: 2.0.0
      is-windows: 1.0.2
      make-dir: 3.1.0
      rimraf: 3.0.2
      signal-exit: 3.0.7
      which: 2.0.2
    dev: true

  /spdx-correct/3.1.1:
    resolution: {integrity: sha512-cOYcUWwhCuHCXi49RhFRCyJEK3iPj1Ziz9DpViV3tbZOwXD49QzIN3MpOLJNxh2qwq2lJJZaKMVw9qNi4jTC0w==}
    dependencies:
      spdx-expression-parse: 3.0.1
      spdx-license-ids: 3.0.12
    dev: true

  /spdx-exceptions/2.3.0:
    resolution: {integrity: sha512-/tTrYOC7PPI1nUAgx34hUpqXuyJG+DTHJTnIULG4rDygi4xu/tfgmq1e1cIRwRzwZgo4NLySi+ricLkZkw4i5A==}
    dev: true

  /spdx-expression-parse/3.0.1:
    resolution: {integrity: sha512-cbqHunsQWnJNE6KhVSMsMeH5H/L9EpymbzqTQ3uLwNCLZ1Q481oWaofqH7nO6V07xlXwY6PhQdQ2IedWx/ZK4Q==}
    dependencies:
      spdx-exceptions: 2.3.0
      spdx-license-ids: 3.0.12
    dev: true

  /spdx-license-ids/3.0.12:
    resolution: {integrity: sha512-rr+VVSXtRhO4OHbXUiAF7xW3Bo9DuuF6C5jH+q/x15j2jniycgKbxU09Hr0WqlSLUs4i4ltHGXqTe7VHclYWyA==}
    dev: true

  /split-on-first/1.1.0:
    resolution: {integrity: sha512-43ZssAJaMusuKWL8sKUBQXHWOpq8d6CfN/u1p4gUzfJkM05C8rxTmYrkIPTXapZpORA6LkkzcUulJ8FqA7Uudw==}
    engines: {node: '>=6'}
    dev: false

  /split2/4.1.0:
    resolution: {integrity: sha512-VBiJxFkxiXRlUIeyMQi8s4hgvKCSjtknJv/LVYbrgALPwf5zSKmEwV9Lst25AkvMDnvxODugjdl6KZgwKM1WYQ==}
    engines: {node: '>= 10.x'}

  /sprintf-js/1.0.3:
    resolution: {integrity: sha512-D9cPgkvLlV3t3IzL0D0YLvGA9Ahk4PcvVwUbN0dSGr1aP0Nrt4AEnTUbuGvquEC0mA64Gqt1fzirlRs5ibXx8g==}

  /sqlite3/5.1.2:
    resolution: {integrity: sha512-D0Reg6pRWAFXFUnZKsszCI67tthFD8fGPewRddDCX6w4cYwz3MbvuwRICbL+YQjBAh9zbw+lJ/V9oC8nG5j6eg==}
    requiresBuild: true
    peerDependenciesMeta:
      node-gyp:
        optional: true
    dependencies:
      '@mapbox/node-pre-gyp': 1.0.10
      node-addon-api: 4.3.0
      tar: 6.1.12
    optionalDependencies:
      node-gyp: 8.4.1
    transitivePeerDependencies:
      - bluebird
      - encoding
      - supports-color

  /sqlstring/2.3.3:
    resolution: {integrity: sha512-qC9iz2FlN7DQl3+wjwn3802RTyjCx7sDvfQEXchwa6CWOx07/WVfh91gBmQ9fahw8snwGEWU3xGzOt4tFyHLxg==}
    engines: {node: '>= 0.6'}
    dev: false

  /ssri/8.0.1:
    resolution: {integrity: sha512-97qShzy1AiyxvPNIkLWoGua7xoQzzPjQ0HAH4B0rWKo7SZ6USuPcrUiAFrws0UH8RrbWmgq3LMTObhPIHbbBeQ==}
    engines: {node: '>= 8'}
    dependencies:
      minipass: 3.3.4
    optional: true

  /stack-utils/2.0.5:
    resolution: {integrity: sha512-xrQcmYhOsn/1kX+Vraq+7j4oE2j/6BFscZ0etmYg81xuM8Gq0022Pxb8+IqgOFUIaxHs0KaSb7T1+OegiNrNFA==}
    engines: {node: '>=10'}
    dependencies:
      escape-string-regexp: 2.0.0
    dev: true

  /stackback/0.0.2:
    resolution: {integrity: sha512-1XMJE5fQo1jGH6Y/7ebnwPOBEkIEnT4QF32d5R1+VXdXveM0IBMJt8zfaxX1P3QhVwrYe+576+jkANtSS2mBbw==}
    dev: true

  /standard-as-callback/2.1.0:
    resolution: {integrity: sha512-qoRRSyROncaz1z0mvYqIE4lCd9p2R90i6GxW3uZv5ucSu8tU7B5HXUP1gG8pVZsYNVaXjk8ClXHPttLyxAL48A==}

  /standard-engine/15.0.0:
    resolution: {integrity: sha512-4xwUhJNo1g/L2cleysUqUv7/btn7GEbYJvmgKrQ2vd/8pkTmN8cpqAZg+BT8Z1hNeEH787iWUdOpL8fmApLtxA==}
    engines: {node: ^12.22.0 || ^14.17.0 || >=16.0.0}
    dependencies:
      get-stdin: 8.0.0
      minimist: 1.2.7
      pkg-conf: 3.1.0
      xdg-basedir: 4.0.0
    dev: true

  /standard-json/1.1.0:
    resolution: {integrity: sha512-nkonX+n5g3pyVBvJZmvRlFtT/7JyLbNh4CtrYC3Qfxihgs8PKX52f6ONKQXORStuBWJ5PI83EUrNXme7LKfiTQ==}
    hasBin: true
    dependencies:
      concat-stream: 2.0.0
    dev: true

  /standard/17.0.0:
    resolution: {integrity: sha512-GlCM9nzbLUkr+TYR5I2WQoIah4wHA2lMauqbyPLV/oI5gJxqhHzhjl9EG2N0lr/nRqI3KCbCvm/W3smxvLaChA==}
    engines: {node: ^12.22.0 || ^14.17.0 || >=16.0.0}
    hasBin: true
    dependencies:
      eslint: 8.27.0
      eslint-config-standard: 17.0.0_cyo7mwdgoypgk7zxnkwskmm2fq
      eslint-config-standard-jsx: 11.0.0_crua5zzh5wtgko3a7bkv6w5n7m
      eslint-plugin-import: 2.26.0_eslint@8.27.0
      eslint-plugin-n: 15.5.0_eslint@8.27.0
      eslint-plugin-promise: 6.1.1_eslint@8.27.0
      eslint-plugin-react: 7.31.10_eslint@8.27.0
      standard-engine: 15.0.0
    transitivePeerDependencies:
      - '@typescript-eslint/parser'
      - eslint-import-resolver-typescript
      - eslint-import-resolver-webpack
      - supports-color
    dev: true

  /statuses/2.0.1:
    resolution: {integrity: sha512-RwNA9Z/7PrK06rYLIzFMlaF+l73iwpzsqRIFgbMLbTcLD6cOao82TaWefPXQvB2fOC4AjuYSEndS7N/mTCbkdQ==}
    engines: {node: '>= 0.8'}

  /steed/1.1.3:
    resolution: {integrity: sha512-EUkci0FAUiE4IvGTSKcDJIQ/eRUP2JJb56+fvZ4sdnguLTqIdKjSxUe138poW8mkvKWXW2sFPrgTsxqoISnmoA==}
    dependencies:
      fastfall: 1.5.1
      fastparallel: 2.4.1
      fastq: 1.13.0
      fastseries: 1.7.2
      reusify: 1.0.4
    dev: false

  /streamsearch/1.1.0:
    resolution: {integrity: sha512-Mcc5wHehp9aXz1ax6bZUyY5afg9u2rv5cqQI3mRrYkGC8rW2hM02jWuwjtL++LS5qinSyhj2QfLyNsuc+VsExg==}
    engines: {node: '>=10.0.0'}

  /strict-uri-encode/2.0.0:
    resolution: {integrity: sha512-QwiXZgpRcKkhTj2Scnn++4PKtWsH0kpzZ62L2R6c/LUVYv7hVnZqcg2+sMuT6R7Jusu1vviK/MFsu6kNJfWlEQ==}
    engines: {node: '>=4'}
    dev: false

  /string-similarity/4.0.4:
    resolution: {integrity: sha512-/q/8Q4Bl4ZKAPjj8WerIBJWALKkaPRfrvhfF8k/B23i4nzrlRj2/go1m90In7nG/3XDSbOo0+pu6RvCTM9RGMQ==}

  /string-width/4.2.3:
    resolution: {integrity: sha512-wKyQRQpjJ0sIp62ErSZdGsjMJWsap5oRNihHhu6G7JVO/9jIB6UyevL+tXuOqrng8j/cxKTWyWUwvSTriiZz/g==}
    engines: {node: '>=8'}
    dependencies:
      emoji-regex: 8.0.0
      is-fullwidth-code-point: 3.0.0
      strip-ansi: 6.0.1

  /string.prototype.matchall/4.0.7:
    resolution: {integrity: sha512-f48okCX7JiwVi1NXCVWcFnZgADDC/n2vePlQ/KUCNqCikLLilQvwjMO8+BHVKvgzH0JB0J9LEPgxOGT02RoETg==}
    dependencies:
      call-bind: 1.0.2
      define-properties: 1.1.4
      es-abstract: 1.20.4
      get-intrinsic: 1.1.3
      has-symbols: 1.0.3
      internal-slot: 1.0.3
      regexp.prototype.flags: 1.4.3
      side-channel: 1.0.4
    dev: true

  /string.prototype.trim/1.2.6:
    resolution: {integrity: sha512-8lMR2m+U0VJTPp6JjvJTtGyc4FIGq9CdRt7O9p6T0e6K4vjU+OP+SQJpbe/SBmRcCUIvNUnjsbmY6lnMp8MhsQ==}
    engines: {node: '>= 0.4'}
    dependencies:
      call-bind: 1.0.2
      define-properties: 1.1.4
      es-abstract: 1.20.4
    dev: false

  /string.prototype.trimend/1.0.5:
    resolution: {integrity: sha512-I7RGvmjV4pJ7O3kdf+LXFpVfdNOxtCW/2C8f6jNiW4+PQchwxkCDzlk1/7p+Wl4bqFIZeF47qAHXLuHHWKAxog==}
    dependencies:
      call-bind: 1.0.2
      define-properties: 1.1.4
      es-abstract: 1.20.4

  /string.prototype.trimstart/1.0.5:
    resolution: {integrity: sha512-THx16TJCGlsN0o6dl2o6ncWUsdgnLRSA23rRE5pyGBw/mLr3Ej/R2LaqCtgP8VNMGZsvMWnf9ooZPyY2bHvUFg==}
    dependencies:
      call-bind: 1.0.2
      define-properties: 1.1.4
      es-abstract: 1.20.4

  /string_decoder/1.1.1:
    resolution: {integrity: sha512-n/ShnvDi6FHbbVfviro+WojiFzv+s8MPMHBczVePfUpDJLwoLT0ht1l4YwBCbi8pJAveEEdnkHyPyTP/mzRfwg==}
    dependencies:
      safe-buffer: 5.1.2
    dev: true

  /string_decoder/1.3.0:
    resolution: {integrity: sha512-hkRX8U1WjJFd8LsDJ2yQ/wWWxaopEsABU1XfkM8A+j0+85JAGppt16cr1Whg6KIbb4okU6Mql6BOj+uup/wKeA==}
    dependencies:
      safe-buffer: 5.2.1

  /strip-ansi/6.0.1:
    resolution: {integrity: sha512-Y38VPSHcqkFrCpFnQ9vuSXmquuv5oXOKpGeT6aGrr3o3Gc9AlVa6JBfUSOCnbxGGZF+/0ooI7KrPuUSztUdU5A==}
    engines: {node: '>=8'}
    dependencies:
      ansi-regex: 5.0.1

  /strip-ansi/7.0.1:
    resolution: {integrity: sha512-cXNxvT8dFNRVfhVME3JAe98mkXDYN2O1l7jmcwMnOslDeESg1rF/OZMtK0nRAhiari1unG5cD4jG3rapUAkLbw==}
    engines: {node: '>=12'}
    dependencies:
      ansi-regex: 6.0.1
    dev: true

  /strip-bom/3.0.0:
    resolution: {integrity: sha512-vavAMRXOgBVNF6nyEEmL3DBK19iRpDcoIwW+swQ+CbGiu7lju6t+JklA1MHweoWtadgt4ISVUsXLyDq34ddcwA==}
    engines: {node: '>=4'}
    dev: true

  /strip-bom/4.0.0:
    resolution: {integrity: sha512-3xurFv5tEgii33Zi8Jtp55wEIILR9eh34FAW00PZf+JnSsTmV/ioewSgQl97JHvgjoRGwPShsWm+IdrxB35d0w==}
    engines: {node: '>=8'}
    dev: true

  /strip-final-newline/3.0.0:
    resolution: {integrity: sha512-dOESqjYr96iWYylGObzd39EuNTa5VJxyvVAEm5Jnh7KGo75V43Hk1odPQkNDyXNmUR6k+gEiDVXnjB8HJ3crXw==}
    engines: {node: '>=12'}

  /strip-indent/3.0.0:
    resolution: {integrity: sha512-laJTa3Jb+VQpaC6DseHhF7dXVqHTfJPCRDaEbid/drOhgitgYku/letMUqOXFoWV0zIIUbjpdH2t+tYj4bQMRQ==}
    engines: {node: '>=8'}
    dependencies:
      min-indent: 1.0.1
    dev: true

  /strip-json-comments/3.1.1:
    resolution: {integrity: sha512-6fPc+R4ihwqP6N/aIv2f1gMH8lOVtWQHoqC4yK6oSDVVocumAsfCqjkXnqiYMhmMwS/mEHLp7Vehlt3ql6lEig==}
    engines: {node: '>=8'}

  /strip-json-comments/5.0.0:
    resolution: {integrity: sha512-V1LGY4UUo0jgwC+ELQ2BNWfPa17TIuwBLg+j1AA/9RPzKINl1lhxVEu2r+ZTTO8aetIsUzE5Qj6LMSBkoGYKKw==}
    engines: {node: '>=14.16'}
    dev: true

  /strip-literal/0.4.2:
    resolution: {integrity: sha512-pv48ybn4iE1O9RLgCAN0iU4Xv7RlBTiit6DKmMiErbs9x1wH6vXBs45tWc0H5wUIF6TLTrKweqkmYF/iraQKNw==}
    dependencies:
      acorn: 8.8.1
    dev: true

  /style-mod/4.0.0:
    resolution: {integrity: sha512-OPhtyEjyyN9x3nhPsu76f52yUGXiZcgvsrFVtvTkyGRQJ0XK+GPc6ov1z+lRpbeabka+MYEQxOYRnt5nF30aMw==}
    dev: true

  /stylis/4.1.3:
    resolution: {integrity: sha512-GP6WDNWf+o403jrEp9c5jibKavrtLW+/qYGhFxFrG8maXhwTBI7gLLhiBb0o7uFccWN+EOS9aMO6cGHWAO07OA==}
    dev: false

  /supports-color/5.5.0:
    resolution: {integrity: sha512-QjVjwdXIt408MIiAqCX4oUKsgU2EqAGzs2Ppkm4aQYbjm+ZEWEcW4SfFNTr4uMNZma0ey4f5lgLrkB0aX0QMow==}
    engines: {node: '>=4'}
    dependencies:
      has-flag: 3.0.0

  /supports-color/7.2.0:
    resolution: {integrity: sha512-qpCAvRl9stuOHveKsn7HncJRvv501qIacKzQlO/+Lwxc9+0q2wLyv4Dfvt80/DPn2pqOBsJdDiogXGR9+OvwRw==}
    engines: {node: '>=8'}
    dependencies:
      has-flag: 4.0.0
    dev: true

  /supports-hyperlinks/2.3.0:
    resolution: {integrity: sha512-RpsAZlpWcDwOPQA22aCH4J0t7L8JmAvsCxfOSEwm7cQs3LshN36QaTkwd70DnBOXDWGssw2eUoc8CaRWT0XunA==}
    engines: {node: '>=8'}
    dependencies:
      has-flag: 4.0.0
      supports-color: 7.2.0
    dev: true

  /supports-preserve-symlinks-flag/1.0.0:
    resolution: {integrity: sha512-ot0WnXS9fgdkgIcePe6RHNk1WA8+muPa6cSjeR3V8K27q9BB1rTE3R1p7Hv0z1ZyAc8s6Vvv8DIyWf681MAt0w==}
    engines: {node: '>= 0.4'}

  /swagger-client/3.18.5:
    resolution: {integrity: sha512-c0txGDtfQTJnaIBaEKCwtRNcUaaAfj+RXI4QVV9p3WW+AUCQqp4naCjaDNNsOfMkE4ySyhnblbL+jGqAVC7snw==}
    dependencies:
      '@babel/runtime-corejs3': 7.20.1
      cookie: 0.5.0
      cross-fetch: 3.1.5
      deepmerge: 4.2.2
      fast-json-patch: 3.1.1
      form-data-encoder: 1.7.2
      formdata-node: 4.4.1
      is-plain-object: 5.0.0
      js-yaml: 4.1.0
      lodash: 4.17.21
      qs: 6.11.0
      traverse: 0.6.7
      url: 0.11.0
    transitivePeerDependencies:
      - encoding
    dev: true

  /swagger-ui-react/4.13.0_biqbaboplfbrettd7655fr4n2y:
    resolution: {integrity: sha512-SNAByPvnpFKXUnrH6+V2TjVrbilftyVLWK+7K73tBX3uRNAYv0hzNs5Q6xPIekq4iq7xRtuUhVA7Qxn9vK4C+w==}
    peerDependencies:
      react: '>=17.0.0'
      react-dom: '>=17.0.0'
    dependencies:
      '@babel/runtime-corejs3': 7.20.1
      '@braintree/sanitize-url': 6.0.0
      base64-js: 1.5.1
      classnames: 2.3.2
      css.escape: 1.5.1
      deep-extend: 0.6.0
      dompurify: 2.3.3
      ieee754: 1.2.1
      immutable: 3.8.2
      js-file-download: 0.4.12
      js-yaml: 4.1.0
      lodash: 4.17.21
      prop-types: 15.8.1
      randexp: 0.5.3
      randombytes: 2.1.0
      react: 18.2.0
      react-copy-to-clipboard: 5.0.4_react@18.2.0
      react-debounce-input: 3.2.4_react@18.2.0
      react-dom: 18.2.0_react@18.2.0
      react-immutable-proptypes: 2.2.0_immutable@3.8.2
      react-immutable-pure-component: 2.2.2_lqollyv6thcj6icxhf5vjqu2mi
      react-inspector: 5.1.1_react@18.2.0
      react-redux: 7.2.9_biqbaboplfbrettd7655fr4n2y
      react-syntax-highlighter: 15.5.0_react@18.2.0
      redux: 4.2.0
      redux-immutable: 4.0.0_immutable@3.8.2
      remarkable: 2.0.1
      reselect: 4.1.7
      serialize-error: 8.1.0
      sha.js: 2.4.11
      swagger-client: 3.18.5
      url-parse: 1.5.10
      xml: 1.0.1
      xml-but-prettier: 1.0.1
      zenscroll: 4.0.2
    transitivePeerDependencies:
      - encoding
      - react-native
    dev: true

  /sync-request/6.1.0:
    resolution: {integrity: sha512-8fjNkrNlNCrVc/av+Jn+xxqfCjYaBoHqCsDz6mt030UMxJGr+GSfCV1dQt2gRtlL63+VPidwDVLr7V2OcTSdRw==}
    engines: {node: '>=8.0.0'}
    dependencies:
      http-response-object: 3.0.2
      sync-rpc: 1.3.6
      then-request: 6.0.2
    dev: true

  /sync-rpc/1.3.6:
    resolution: {integrity: sha512-J8jTXuZzRlvU7HemDgHi3pGnh/rkoqR/OZSjhTyyZrEkkYQbk7Z33AXp37mkPfPpfdOuj7Ex3H/TJM1z48uPQw==}
    dependencies:
      get-port: 3.2.0
    dev: true

  /tabbable/4.0.0:
    resolution: {integrity: sha512-H1XoH1URcBOa/rZZWxLxHCtOdVUEev+9vo5YdYhC9tCY4wnybX+VQrCYuy9ubkg69fCBxCONJOSLGfw0DWMffQ==}
    dev: true

  /table/6.8.1:
    resolution: {integrity: sha512-Y4X9zqrCftUhMeH2EptSSERdVKt/nEdijTOacGD/97EKjhQ/Qs8RTlEGABSJNNN8lac9kheH+af7yAkEWlgneA==}
    engines: {node: '>=10.0.0'}
    dependencies:
      ajv: 8.11.0
      lodash.truncate: 4.4.2
      slice-ansi: 4.0.0
      string-width: 4.2.3
      strip-ansi: 6.0.1
    dev: false

  /tap-mocha-reporter/5.0.3:
    resolution: {integrity: sha512-6zlGkaV4J+XMRFkN0X+yuw6xHbE9jyCZ3WUKfw4KxMyRGOpYSRuuQTRJyWX88WWuLdVTuFbxzwXhXuS2XE6o0g==}
    engines: {node: '>= 8'}
    hasBin: true
    dependencies:
      color-support: 1.1.3
      debug: 4.3.4
      diff: 4.0.2
      escape-string-regexp: 2.0.0
      glob: 7.2.3
      tap-parser: 11.0.1
      tap-yaml: 1.0.0
      unicode-length: 2.1.0
    transitivePeerDependencies:
      - supports-color
    dev: true

  /tap-parser/11.0.1:
    resolution: {integrity: sha512-5ow0oyFOnXVSALYdidMX94u0GEjIlgc/BPFYLx0yRh9hb8+cFGNJqJzDJlUqbLOwx8+NBrIbxCWkIQi7555c0w==}
    engines: {node: '>= 8'}
    hasBin: true
    dependencies:
      events-to-array: 1.1.2
      minipass: 3.3.4
      tap-yaml: 1.0.0
    dev: true

  /tap-yaml/1.0.0:
    resolution: {integrity: sha512-Rxbx4EnrWkYk0/ztcm5u3/VznbyFJpyXO12dDBHKWiDVxy7O2Qw6MRrwO5H6Ww0U5YhRY/4C/VzWmFPhBQc4qQ==}
    dependencies:
      yaml: 1.10.2
    dev: true

  /tap/16.3.0:
    resolution: {integrity: sha512-J9GffPUAbX6FnWbQ/jj7ktzd9nnDFP1fH44OzidqOmxUfZ1hPLMOvpS99LnDiP0H2mO8GY3kGN5XoY0xIKbNFA==}
    engines: {node: '>=12'}
    hasBin: true
    peerDependencies:
      coveralls: ^3.1.1
      flow-remove-types: '>=2.112.0'
      ts-node: '>=8.5.2'
      typescript: '>=3.7.2'
    peerDependenciesMeta:
      coveralls:
        optional: true
      flow-remove-types:
        optional: true
      ts-node:
        optional: true
      typescript:
        optional: true
    dependencies:
      chokidar: 3.5.3
      findit: 2.0.0
      foreground-child: 2.0.0
      fs-exists-cached: 1.0.0
      glob: 7.2.3
      isexe: 2.0.0
      istanbul-lib-processinfo: 2.0.3
      jackspeak: 1.4.1
      libtap: 1.4.0
      minipass: 3.3.4
      mkdirp: 1.0.4
      nyc: 15.1.0
      opener: 1.5.2
      rimraf: 3.0.2
      signal-exit: 3.0.7
      source-map-support: 0.5.21
      tap-mocha-reporter: 5.0.3
      tap-parser: 11.0.1
      tap-yaml: 1.0.0
      tcompare: 5.0.7
      which: 2.0.2
    transitivePeerDependencies:
      - supports-color
    dev: true
    bundledDependencies:
      - ink
      - treport
      - '@types/react'
      - '@isaacs/import-jsx'
      - react

  /tap/16.3.0_typescript@4.8.4:
    resolution: {integrity: sha512-J9GffPUAbX6FnWbQ/jj7ktzd9nnDFP1fH44OzidqOmxUfZ1hPLMOvpS99LnDiP0H2mO8GY3kGN5XoY0xIKbNFA==}
    engines: {node: '>=12'}
    hasBin: true
    peerDependencies:
      coveralls: ^3.1.1
      flow-remove-types: '>=2.112.0'
      ts-node: '>=8.5.2'
      typescript: '>=3.7.2'
    peerDependenciesMeta:
      coveralls:
        optional: true
      flow-remove-types:
        optional: true
      ts-node:
        optional: true
      typescript:
        optional: true
    dependencies:
      chokidar: 3.5.3
      findit: 2.0.0
      foreground-child: 2.0.0
      fs-exists-cached: 1.0.0
      glob: 7.2.3
      isexe: 2.0.0
      istanbul-lib-processinfo: 2.0.3
      jackspeak: 1.4.1
      libtap: 1.4.0
      minipass: 3.3.4
      mkdirp: 1.0.4
      nyc: 15.1.0
      opener: 1.5.2
      rimraf: 3.0.2
      signal-exit: 3.0.7
      source-map-support: 0.5.21
      tap-mocha-reporter: 5.0.3
      tap-parser: 11.0.1
      tap-yaml: 1.0.0
      tcompare: 5.0.7
      typescript: 4.8.4
      which: 2.0.2
    transitivePeerDependencies:
      - supports-color
    dev: true
    bundledDependencies:
      - ink
      - treport
      - '@types/react'
      - '@isaacs/import-jsx'
      - react

  /tar/6.1.12:
    resolution: {integrity: sha512-jU4TdemS31uABHd+Lt5WEYJuzn+TJTCBLljvIAHZOz6M9Os5pJ4dD+vRFLxPa/n3T0iEFzpi+0x1UfuDZYbRMw==}
    engines: {node: '>=10'}
    dependencies:
      chownr: 2.0.0
      fs-minipass: 2.1.0
      minipass: 3.3.4
      minizlib: 2.1.2
      mkdirp: 1.0.4
      yallist: 4.0.0

  /tcompare/5.0.7:
    resolution: {integrity: sha512-d9iddt6YYGgyxJw5bjsN7UJUO1kGOtjSlNy/4PoGYAjQS5pAT/hzIoLf1bZCw+uUxRmZJh7Yy1aA7xKVRT9B4w==}
    engines: {node: '>=10'}
    dependencies:
      diff: 4.0.2
    dev: true

  /tdigest/0.1.2:
    resolution: {integrity: sha512-+G0LLgjjo9BZX2MfdvPfH+MKLCrxlXSYec5DaPYP1fe6Iyhf0/fSmJ0bFiZ1F8BT6cGXl2LpltQptzjXKWEkKA==}
    dependencies:
      bintrees: 1.0.2
    dev: false

  /test-exclude/6.0.0:
    resolution: {integrity: sha512-cAGWPIyOHU6zlmg88jwm7VRyXnMN7iV68OGAbYDk/Mh/xC/pzVPlQtY6ngoIH/5/tciuhGfvESU8GrHrcxD56w==}
    engines: {node: '>=8'}
    dependencies:
      '@istanbuljs/schema': 0.1.3
      glob: 7.2.3
      minimatch: 3.1.2
    dev: true

  /text-table/0.2.0:
    resolution: {integrity: sha512-N+8UisAXDGk8PFXP4HAzVR9nbfmVJ3zYLAWiTIoqC5v5isinhr+r5uaO8+7r3BMfuNIufIsA7RdpVgacC2cSpw==}
    dev: true

  /then-queue/1.3.0:
    resolution: {integrity: sha512-5p1q2me8gQFl+GBHoFh0M8Y56XUV0Xl44f71X4HAzCZZI92V1BiBhYDAD4qudC04ZxYoaYCFjOrRoPkO/qzEng==}
    dependencies:
      promise: 6.1.0

  /then-request/6.0.2:
    resolution: {integrity: sha512-3ZBiG7JvP3wbDzA9iNY5zJQcHL4jn/0BWtXIkagfz7QgOL/LqjCEOBQuJNZfu0XYnv5JhKh+cDxCPM4ILrqruA==}
    engines: {node: '>=6.0.0'}
    dependencies:
      '@types/concat-stream': 1.6.1
      '@types/form-data': 0.0.33
      '@types/node': 8.10.66
      '@types/qs': 6.9.7
      caseless: 0.12.0
      concat-stream: 1.6.2
      form-data: 2.5.1
      http-basic: 8.1.3
      http-response-object: 3.0.2
      promise: 8.3.0
      qs: 6.11.0
    dev: true

  /thread-stream/2.2.0:
    resolution: {integrity: sha512-rUkv4/fnb4rqy/gGy7VuqK6wE1+1DOCOWy4RMeaV69ZHMP11tQKZvZSip1yTgrKCMZzEMcCL/bKfHvSfDHx+iQ==}
    dependencies:
      real-require: 0.2.0

  /tiny-lru/8.0.2:
    resolution: {integrity: sha512-ApGvZ6vVvTNdsmt676grvCkUCGwzG9IqXma5Z07xJgiC5L7akUMof5U8G2JTI9Rz/ovtVhJBlY6mNhEvtjzOIg==}
    engines: {node: '>=6'}

  /tiny-lru/9.0.3:
    resolution: {integrity: sha512-/i9GruRjXsnDgehxvy6iZ4AFNVxngEFbwzirhdulomMNPGPVV3ECMZOWSw0w4sRMZ9Al9m4jy08GPvRxRUGYlw==}
    engines: {node: '>=6'}

  /tiny-warning/1.0.3:
    resolution: {integrity: sha512-lBN9zLN/oAf68o3zNXYrdCt1kP8WsiGW8Oo2ka41b2IM5JL/S1CTyX1rW0mb/zSuJun0ZUrDxx4sqvYS2FWzPA==}
    dev: true

  /tinybench/2.3.1:
    resolution: {integrity: sha512-hGYWYBMPr7p4g5IarQE7XhlyWveh1EKhy4wUBS1LrHXCKYgvz+4/jCqgmJqZxxldesn05vccrtME2RLLZNW7iA==}
    dev: true

  /tinypool/0.3.0:
    resolution: {integrity: sha512-NX5KeqHOBZU6Bc0xj9Vr5Szbb1j8tUHIeD18s41aDJaPeC5QTdEhK0SpdpUrZlj2nv5cctNcSjaKNanXlfcVEQ==}
    engines: {node: '>=14.0.0'}
    dev: true

  /tinyspy/1.0.2:
    resolution: {integrity: sha512-bSGlgwLBYf7PnUsQ6WOc6SJ3pGOcd+d8AA6EUnLDDM0kWEstC1JIlSZA3UNliDXhd9ABoS7hiRBDCu+XP/sf1Q==}
    engines: {node: '>=14.0.0'}
    dev: true

  /to-fast-properties/2.0.0:
    resolution: {integrity: sha512-/OaKK0xYrs3DmxRYqL/yDc+FxFUVYhDlXMhRmv3z915w2HF1tnN1omB354j8VUGO/hbRzyD6Y3sA7v7GS/ceog==}
    engines: {node: '>=4'}

  /to-fast-properties/3.0.1:
    resolution: {integrity: sha512-/wtNi1tW1F3nf0OL6AqVxGw9Tr1ET70InMhJuVxPwFdGqparF0nQ4UWGLf2DsoI2bFDtthlBnALncZpUzOnsUw==}
    engines: {node: '>=8'}
    dev: false

  /to-regex-range/5.0.1:
    resolution: {integrity: sha512-65P7iz6X5yEr1cwcgvQxbbIw7Uk3gOy5dIdtZ4rDveLqhrdJP+Li/Hx6tyK0NEb+2GCyneCMJiGqrADCSNk8sQ==}
    engines: {node: '>=8.0'}
    dependencies:
      is-number: 7.0.0
    dev: true

  /toggle-selection/1.0.6:
    resolution: {integrity: sha512-BiZS+C1OS8g/q2RRbJmy59xpyghNBqrr6k5L/uKBGRsTfxmu3ffiRnd8mlGPUVayg8pvfi5urfnu8TU7DVOkLQ==}
    dev: true

  /toidentifier/1.0.1:
    resolution: {integrity: sha512-o5sSPKEkg/DIQNmH43V0/uerLrpzVedkUh8tGNvaeXpfpuwjKenlSox/2O/BTlZUtEe+JG7s5YhEz608PlAHRA==}
    engines: {node: '>=0.6'}

  /tr46/0.0.3:
    resolution: {integrity: sha512-N3WMsuqV66lT30CrXNbEjx4GEwlow3v6rr4mCcv6prnfwhS01rkgyFdjPNBYd9br7LpXV1+Emh01fHnq2Gdgrw==}

  /traverse/0.6.7:
    resolution: {integrity: sha512-/y956gpUo9ZNCb99YjxG7OaslxZWHfCHAUUfshwqOXmxUIvqLjVO581BT+gM59+QV9tFe6/CGG53tsA1Y7RSdg==}
    dev: true

  /trim-newlines/3.0.1:
    resolution: {integrity: sha512-c1PTsA3tYrIsLGkJkzHF+w9F2EyxfXGo4UyJc4pFL++FMjnq0HJS69T3M7d//gKrFKwy429bouPescbjecU+Zw==}
    engines: {node: '>=8'}
    dev: true

  /trivial-deferred/1.0.1:
    resolution: {integrity: sha512-dagAKX7vaesNNAwOc9Np9C2mJ+7YopF4lk+jE2JML9ta4kZ91Y6UruJNH65bLRYoUROD8EY+Pmi44qQWwXR7sw==}
    dev: true

  /tsconfig-paths/3.14.1:
    resolution: {integrity: sha512-fxDhWnFSLt3VuTwtvJt5fpwxBHg5AdKWMsgcPOOIilyjymcYVZoCQF8fvFRezCNfblEXmi+PcM1eYHeOAgXCOQ==}
    dependencies:
      '@types/json5': 0.0.29
      json5: 1.0.1
      minimist: 1.2.7
      strip-bom: 3.0.0
    dev: true

  /tsd/0.24.1:
    resolution: {integrity: sha512-sD+s81/2aM4RRhimCDttd4xpBNbUFWnoMSHk/o8kC8Ek23jljeRNWjsxFJmOmYLuLTN9swRt1b6iXfUXTcTiIA==}
    engines: {node: '>=14.16'}
    hasBin: true
    dependencies:
      '@tsd/typescript': 4.8.4
      eslint-formatter-pretty: 4.1.0
      globby: 11.1.0
      meow: 9.0.0
      path-exists: 4.0.0
      read-pkg-up: 7.0.1
    dev: true

  /tslib/2.4.1:
    resolution: {integrity: sha512-tGyy4dAjRIEwI7BzsB0lynWgOpfqjUdq91XXAlIWD2OwKBH7oCl/GZG/HT4BOHrTlPMOASlMQ7veyTqpmRcrNA==}

  /type-check/0.4.0:
    resolution: {integrity: sha512-XleUoc9uwGXqjWwXaUTZAmzMcFZ5858QA2vvx1Ur5xIcixXIP+8LnFDgRplU30us6teqdlskFfu+ae4K79Ooew==}
    engines: {node: '>= 0.8.0'}
    dependencies:
      prelude-ls: 1.2.1
    dev: true

  /type-detect/4.0.8:
    resolution: {integrity: sha512-0fr/mIH1dlO+x7TlcMy+bIDqKPsw/70tVyeHW787goQjhmqaZe10uwLujubK9q9Lg6Fiho1KUKDYz0Z7k7g5/g==}
    engines: {node: '>=4'}
    dev: true

  /type-fest/0.18.1:
    resolution: {integrity: sha512-OIAYXk8+ISY+qTOwkHtKqzAuxchoMiD9Udx+FSGQDuiRR+PJKJHc2NJAXlbhkGwTt/4/nKZxELY1w3ReWOL8mw==}
    engines: {node: '>=10'}
    dev: true

  /type-fest/0.20.2:
    resolution: {integrity: sha512-Ne+eE4r0/iWnpAxD852z3A+N0Bt5RN//NjJwRd2VFHEmrywxf5vsZlh4R6lixl6B+wz/8d+maTSAkN1FIkI3LQ==}
    engines: {node: '>=10'}
    dev: true

  /type-fest/0.21.3:
    resolution: {integrity: sha512-t0rzBq87m3fVcduHDUFhKmyyX+9eo6WQjZvf51Ea/M0Q7+T374Jp1aUiyUl0GKxp8M/OETVHSDvmkyPgvX+X2w==}
    engines: {node: '>=10'}
    dev: true

  /type-fest/0.3.1:
    resolution: {integrity: sha512-cUGJnCdr4STbePCgqNFbpVNCepa+kAVohJs1sLhxzdH+gnEoOd8VhbYa7pD3zZYGiURWM2xzEII3fQcRizDkYQ==}
    engines: {node: '>=6'}
    dev: true

  /type-fest/0.6.0:
    resolution: {integrity: sha512-q+MB8nYR1KDLrgr4G5yemftpMC7/QLqVndBmEEdqzmNj5dcFOO4Oo8qlwZE3ULT3+Zim1F8Kq4cBnikNhlCMlg==}
    engines: {node: '>=8'}
    dev: true

  /type-fest/0.8.1:
    resolution: {integrity: sha512-4dbzIzqvjtgiM5rw1k5rEHtBANKmdudhGyBEajN01fEyhaAIhsoKNy6y7+IN93IfpFtwY9iqi7kD+xwKhQsNJA==}
    engines: {node: '>=8'}
    dev: true

  /typedarray-to-buffer/3.1.5:
    resolution: {integrity: sha512-zdu8XMNEDepKKR+XYOXAVPtWui0ly0NtohUscw+UmaHiAWT8hrV1rr//H6V+0DvJ3OQ19S979M0laLfX8rm82Q==}
    dependencies:
      is-typedarray: 1.0.0
    dev: true

  /typedarray/0.0.6:
    resolution: {integrity: sha512-/aCDEGatGvZ2BIk+HmLf4ifCJFwvKFNb9/JeZPMulfgFracn9QFcAf5GO8B/mweUjSoblS5In0cWhqpfs/5PQA==}
    dev: true

  /typescript/4.8.4:
    resolution: {integrity: sha512-QCh+85mCy+h0IGff8r5XWzOVSbBO+KfeYrMQh7NJ58QujwcE22u+NUSmUxqF+un70P9GXKxa2HCNiTTMJknyjQ==}
    engines: {node: '>=4.2.0'}
    hasBin: true

  /ua-parser-js/1.0.32:
    resolution: {integrity: sha512-dXVsz3M4j+5tTiovFVyVqssXBu5HM47//YSOeZ9fQkdDKkfzv2v3PP1jmH6FUyPW+yCSn7aBVK1fGGKNhowdDA==}
    dev: false

  /uc.micro/1.0.6:
    resolution: {integrity: sha512-8Y75pvTYkLJW2hWQHXxoqRgV7qb9B+9vFEtidML+7koHUFapnVJAZ6cKs+Qjz5Aw3aZWHMC6u0wJE3At+nSGwA==}
    dev: true

  /unbox-primitive/1.0.2:
    resolution: {integrity: sha512-61pPlCD9h51VoreyJ0BReideM3MDKMKnh6+V9L08331ipq6Q8OFXZYiqP6n/tbHx4s5I9uRhcye6BrbkizkBDw==}
    dependencies:
      call-bind: 1.0.2
      has-bigints: 1.0.2
      has-symbols: 1.0.3
      which-boxed-primitive: 1.0.2

  /undici/5.12.0:
    resolution: {integrity: sha512-zMLamCG62PGjd9HHMpo05bSLvvwWOZgGeiWlN/vlqu3+lRo3elxktVGEyLMX+IO7c2eflLjcW74AlkhEZm15mg==}
    engines: {node: '>=12.18'}
    dependencies:
      busboy: 1.6.0

  /unicode-length/2.1.0:
    resolution: {integrity: sha512-4bV582zTV9Q02RXBxSUMiuN/KHo5w4aTojuKTNT96DIKps/SIawFp7cS5Mu25VuY1AioGXrmYyzKZUzh8OqoUw==}
    dependencies:
      punycode: 2.1.1
    dev: true

  /unique-filename/1.1.1:
    resolution: {integrity: sha512-Vmp0jIp2ln35UTXuryvjzkjGdRyf9b2lTXuSYUiPmzRcl3FDtYqAwOnTJkAngD9SWhnoJzDbTKwaOrZ+STtxNQ==}
    dependencies:
      unique-slug: 2.0.2
    optional: true

  /unique-slug/2.0.2:
    resolution: {integrity: sha512-zoWr9ObaxALD3DOPfjPSqxt4fnZiWblxHIgeWqW8x7UqDzEtHEQLzji2cuJYQFCU6KmoJikOYAZlrTHHebjx2w==}
    dependencies:
      imurmurhash: 0.1.4
    optional: true

  /unload/2.2.0:
    resolution: {integrity: sha512-B60uB5TNBLtN6/LsgAf3udH9saB5p7gqJwcFfbOEZ8BcBHnGwCf6G/TGiEqkRAxX7zAFIUtzdrXQSdL3Q/wqNA==}
    dependencies:
      '@babel/runtime': 7.20.1
      detect-node: 2.1.0
    dev: false

  /update-browserslist-db/1.0.10_browserslist@4.21.4:
    resolution: {integrity: sha512-OztqDenkfFkbSG+tRxBeAnCVPckDBcvibKd35yDONx6OU8N7sqgwc7rCbkJ/WcYtVRZ4ba68d6byhC21GFh7sQ==}
    hasBin: true
    peerDependencies:
      browserslist: '>= 4.21.0'
    dependencies:
      browserslist: 4.21.4
      escalade: 3.1.1
      picocolors: 1.0.0

  /uri-js/4.4.1:
    resolution: {integrity: sha512-7rKUyy33Q1yc98pQ1DAmLtwX109F7TIfWlW1Ydo8Wl1ii1SeHieeh0HHfPeL2fMXK6z0s8ecKs9frCuLJvndBg==}
    dependencies:
      punycode: 2.1.1

  /url-parse/1.5.10:
    resolution: {integrity: sha512-WypcfiRhfeUP9vvF0j6rw0J3hrWrw6iZv3+22h6iRMJ/8z1Tj6XfLP4DsUix5MhMPnXpiHDoKyoZ/bdCkwBCiQ==}
    dependencies:
      querystringify: 2.2.0
      requires-port: 1.0.0
    dev: true

  /url/0.11.0:
    resolution: {integrity: sha512-kbailJa29QrtXnxgq+DdCEGlbTeYM2eJUxsz6vjZavrCYPMIFHMKQmSKYAIuUK2i7hgPm28a8piX5NTUtM/LKQ==}
    dependencies:
      punycode: 1.3.2
      querystring: 0.2.0
    dev: true

<<<<<<< HEAD
  /use-callback-ref/1.3.0_react@18.2.0:
=======
  /use-callback-ref/1.3.0_fan5qbzahqtxlm5dzefqlqx5ia:
>>>>>>> 124af50d
    resolution: {integrity: sha512-3FT9PRuRdbB9HfXhEq35u4oZkvpJ5kuYbpqhCfmiZyReuRgpnhDlbr2ZEnnuS0RrJAPn6l23xjFg9kpDM+Ms7w==}
    engines: {node: '>=10'}
    peerDependencies:
      '@types/react': ^16.8.0 || ^17.0.0 || ^18.0.0
      react: ^16.8.0 || ^17.0.0 || ^18.0.0
    peerDependenciesMeta:
      '@types/react':
        optional: true
    dependencies:
<<<<<<< HEAD
=======
      '@types/react': 18.0.25
>>>>>>> 124af50d
      react: 18.2.0
      tslib: 2.4.1
    dev: true

<<<<<<< HEAD
  /use-sidecar/1.1.2_react@18.2.0:
=======
  /use-sidecar/1.1.2_fan5qbzahqtxlm5dzefqlqx5ia:
>>>>>>> 124af50d
    resolution: {integrity: sha512-epTbsLuzZ7lPClpz2TyryBfztm7m+28DlEv2ZCQ3MDr5ssiwyOwGH/e5F9CkfWjJ1t4clvI58yF822/GUkjjhw==}
    engines: {node: '>=10'}
    peerDependencies:
      '@types/react': ^16.9.0 || ^17.0.0 || ^18.0.0
      react: ^16.8.0 || ^17.0.0 || ^18.0.0
    peerDependenciesMeta:
      '@types/react':
        optional: true
    dependencies:
<<<<<<< HEAD
=======
      '@types/react': 18.0.25
>>>>>>> 124af50d
      detect-node-es: 1.1.0
      react: 18.2.0
      tslib: 2.4.1
    dev: true

  /util-deprecate/1.0.2:
    resolution: {integrity: sha512-EPD5q1uXyFxJpCrLnCc1nHnq3gOa6DZBocAIiI2TaSCA7VCJ1UJDMagCzIkXNsUYfD1daK//LTEQ8xiIbrHtcw==}

  /uuid-parse/1.1.0:
    resolution: {integrity: sha512-OdmXxA8rDsQ7YpNVbKSJkNzTw2I+S5WsbMDnCtIWSQaosNAcWtFuI/YK1TjzUI6nbkgiqEyh8gWngfcv8Asd9A==}
    dev: false

  /uuid/8.3.2:
    resolution: {integrity: sha512-+NYs2QeMWy+GWFOEm9xnn6HCDp0l7QBD7ml8zLUmJ+93Q5NF0NocErnwkTkXVFNiX3/fpC6afS8Dhb/gz7R7eg==}
    hasBin: true

  /v8-to-istanbul/9.0.1:
    resolution: {integrity: sha512-74Y4LqY74kLE6IFyIjPtkSTWzUZmj8tdHT9Ii/26dvQ6K9Dl2NbEfj0XgU2sHCtKgt5VupqhlO/5aWuqS+IY1w==}
    engines: {node: '>=10.12.0'}
    dependencies:
      '@jridgewell/trace-mapping': 0.3.17
      '@types/istanbul-lib-coverage': 2.0.4
      convert-source-map: 1.9.0
    dev: true

  /validate-npm-package-license/3.0.4:
    resolution: {integrity: sha512-DpKm2Ui/xN7/HQKCtpZxoRWBhZ9Z0kqtygG8XCgNQ8ZlDnxuQmWhj566j8fN4Cu3/JmbhsDo7fcAJq4s9h27Ew==}
    dependencies:
      spdx-correct: 3.1.1
      spdx-expression-parse: 3.0.1
    dev: true

  /vanilla-picker/2.12.1:
    resolution: {integrity: sha512-2qrEP9VYylKXbyzXKsbu2dferBTvqnlsr29XjHwFE+/MEp0VNj6oEUESLDtKZ7DWzGdSv1x/+ujqFZF+KsO3cg==}
    dependencies:
      '@sphinxxxx/color-conversion': 2.2.2
    dev: true

  /vite/3.2.2:
    resolution: {integrity: sha512-pLrhatFFOWO9kS19bQ658CnRYzv0WLbsPih6R+iFeEEhDOuYgYCX2rztUViMz/uy/V8cLCJvLFeiOK7RJEzHcw==}
    engines: {node: ^14.18.0 || >=16.0.0}
    hasBin: true
    peerDependencies:
      less: '*'
      sass: '*'
      stylus: '*'
      sugarss: '*'
      terser: ^5.4.0
    peerDependenciesMeta:
      less:
        optional: true
      sass:
        optional: true
      stylus:
        optional: true
      sugarss:
        optional: true
      terser:
        optional: true
    dependencies:
      esbuild: 0.15.13
      postcss: 8.4.18
      resolve: 1.22.1
      rollup: 2.79.1
    optionalDependencies:
      fsevents: 2.3.2
    dev: true

  /vitest/0.25.0:
    resolution: {integrity: sha512-CVgBdKSeA27mowKC/C31Tx7ZBjRoyasq/yW7zoqUaCdKaOsjdzRUH5KgSL3eG36DzaaUsbnwWPUbAOtFz5k6tQ==}
    engines: {node: '>=v14.16.0'}
    hasBin: true
    peerDependencies:
      '@edge-runtime/vm': '*'
      '@vitest/browser': '*'
      '@vitest/ui': '*'
      happy-dom: '*'
      jsdom: '*'
    peerDependenciesMeta:
      '@edge-runtime/vm':
        optional: true
      '@vitest/browser':
        optional: true
      '@vitest/ui':
        optional: true
      happy-dom:
        optional: true
      jsdom:
        optional: true
    dependencies:
      '@types/chai': 4.3.3
      '@types/chai-subset': 1.3.3
      '@types/node': 18.11.9
      acorn: 8.8.1
      acorn-walk: 8.2.0
      chai: 4.3.6
      debug: 4.3.4
      local-pkg: 0.4.2
      source-map: 0.6.1
      strip-literal: 0.4.2
      tinybench: 2.3.1
      tinypool: 0.3.0
      tinyspy: 1.0.2
      vite: 3.2.2
    transitivePeerDependencies:
      - less
      - sass
      - stylus
      - sugarss
      - supports-color
      - terser
    dev: true

  /vitest/0.25.0_happy-dom@7.6.6:
    resolution: {integrity: sha512-CVgBdKSeA27mowKC/C31Tx7ZBjRoyasq/yW7zoqUaCdKaOsjdzRUH5KgSL3eG36DzaaUsbnwWPUbAOtFz5k6tQ==}
    engines: {node: '>=v14.16.0'}
    hasBin: true
    peerDependencies:
      '@edge-runtime/vm': '*'
      '@vitest/browser': '*'
      '@vitest/ui': '*'
      happy-dom: '*'
      jsdom: '*'
    peerDependenciesMeta:
      '@edge-runtime/vm':
        optional: true
      '@vitest/browser':
        optional: true
      '@vitest/ui':
        optional: true
      happy-dom:
        optional: true
      jsdom:
        optional: true
    dependencies:
      '@types/chai': 4.3.3
      '@types/chai-subset': 1.3.3
      '@types/node': 18.11.9
      acorn: 8.8.1
      acorn-walk: 8.2.0
      chai: 4.3.6
      debug: 4.3.4
      happy-dom: 7.6.6
      local-pkg: 0.4.2
      source-map: 0.6.1
      strip-literal: 0.4.2
      tinybench: 2.3.1
      tinypool: 0.3.0
      tinyspy: 1.0.2
      vite: 3.2.2
    transitivePeerDependencies:
      - less
      - sass
      - stylus
      - sugarss
      - supports-color
      - terser
    dev: true

  /vscode-languageserver-types/3.17.2:
    resolution: {integrity: sha512-zHhCWatviizPIq9B7Vh9uvrH6x3sK8itC84HkamnBWoDFJtzBf7SWlpLCZUit72b3os45h6RWQNC9xHRDF8dRA==}
    dev: true

  /w3c-keyname/2.2.6:
    resolution: {integrity: sha512-f+fciywl1SJEniZHD6H+kUO8gOnwIr7f4ijKA6+ZvJFjeGi1r4PDLl53Ayud9O/rk64RqgoQine0feoeOU0kXg==}
    dev: true

  /warning/4.0.3:
    resolution: {integrity: sha512-rpJyN222KWIvHJ/F53XSZv0Zl/accqHR8et1kpaMTD/fLCRxtV8iX8czMzY7sVZupTI3zcUTg8eycS2kNF9l6w==}
    dependencies:
      loose-envify: 1.4.0
    dev: false

  /web-streams-polyfill/4.0.0-beta.3:
    resolution: {integrity: sha512-QW95TCTaHmsYfHDybGMwO5IJIM93I/6vTRk+daHTWFPhwh+C8Cg7j7XyKrwrj8Ib6vYXe0ocYNrmzY4xAAN6ug==}
    engines: {node: '>= 14'}
    dev: true

  /webidl-conversions/3.0.1:
    resolution: {integrity: sha512-2JAn3z8AR6rjK8Sm8orRC0h/bcl/DqL7tRPdGZ4I1CjdF+EaMLmYxBHyXuKL849eucPFhvBoxMsflfOb8kxaeQ==}

  /webidl-conversions/7.0.0:
    resolution: {integrity: sha512-VwddBukDzu71offAQR975unBIGqfKZpM+8ZX6ySk8nYhVoo5CYaZyzt3YBvYtRtO+aoGlqxPg/B87NGVZ/fu6g==}
    engines: {node: '>=12'}
    dev: true

  /whatwg-encoding/2.0.0:
    resolution: {integrity: sha512-p41ogyeMUrw3jWclHWTQg1k05DSVXPLcVxRTYsXUk+ZooOCZLcoYgPZ/HL/D/N+uQPOtcp1me1WhBEaX02mhWg==}
    engines: {node: '>=12'}
    dependencies:
      iconv-lite: 0.6.3
    dev: true

  /whatwg-fetch/3.6.2:
    resolution: {integrity: sha512-bJlen0FcuU/0EMLrdbJ7zOnW6ITZLrZMIarMUVmdKtsGvZna8vxKYaexICWPfZ8qwf9fzNq+UEIZrnSaApt6RA==}
    dev: true

  /whatwg-mimetype/3.0.0:
    resolution: {integrity: sha512-nt+N2dzIutVRxARx1nghPKGv1xHikU7HKdfafKkLNLindmPU/ch3U31NOCGGA/dmPcmb1VlofO0vnKAcsm0o/Q==}
    engines: {node: '>=12'}
    dev: true

  /whatwg-url/5.0.0:
    resolution: {integrity: sha512-saE57nupxk6v3HY35+jzBwYa0rKSy0XR8JSxZPwgLr7ys0IBzhGviA1/TUGJLmSVqs8pb9AnvICXEuOHLprYTw==}
    dependencies:
      tr46: 0.0.3
      webidl-conversions: 3.0.1

  /which-boxed-primitive/1.0.2:
    resolution: {integrity: sha512-bwZdv0AKLpplFY2KZRX6TvyuN7ojjr7lwkg6ml0roIy9YeuSr7JS372qlNW18UQYzgYK9ziGcerWqZOmEn9VNg==}
    dependencies:
      is-bigint: 1.0.4
      is-boolean-object: 1.1.2
      is-number-object: 1.0.7
      is-string: 1.0.7
      is-symbol: 1.0.4

  /which-module/2.0.0:
    resolution: {integrity: sha512-B+enWhmw6cjfVC7kS8Pj9pCrKSc5txArRyaYGe088shv/FGWH+0Rjx/xPgtsWfsUtS27FkP697E4DDhgrgoc0Q==}
    dev: true

  /which/2.0.2:
    resolution: {integrity: sha512-BLI3Tl1TW3Pvl70l3yq3Y64i+awpwXqsGBYWkkqMtnbXgrMD+yj7rhW0kuEDxzJaYXGjEW5ogapKNMEKNMjibA==}
    engines: {node: '>= 8'}
    hasBin: true
    dependencies:
      isexe: 2.0.0

  /why-is-node-running/2.2.2:
    resolution: {integrity: sha512-6tSwToZxTOcotxHeA+qGCq1mVzKR3CwcJGmVcY+QE8SHy6TnpFnh8PAvPNHYr7EcuVeG0QSMxtYCuO1ta/G/oA==}
    engines: {node: '>=8'}
    hasBin: true
    dependencies:
      siginfo: 2.0.0
      stackback: 0.0.2
    dev: true

  /wide-align/1.1.5:
    resolution: {integrity: sha512-eDMORYaPNZ4sQIuuYPDHdQvf4gyCF9rEEV/yPxGfwPkRodwEgiMUUXTx/dex+Me0wxx53S+NgUHaP7y3MGlDmg==}
    dependencies:
      string-width: 4.2.3

  /word-wrap/1.2.3:
    resolution: {integrity: sha512-Hz/mrNwitNRh/HUAtM/VT/5VH+ygD6DV7mYKZAtHOrbs8U7lvPS6xf7EJKMF0uW1KJCl0H701g3ZGus+muE5vQ==}
    engines: {node: '>=0.10.0'}
    dev: true

  /wrap-ansi/6.2.0:
    resolution: {integrity: sha512-r6lPcBGxZXlIcymEu7InxDMhdW0KDxpLgoFLcguasxCaJ/SOIZwINatK9KY/tf+ZrlywOKU0UDj3ATXUBfxJXA==}
    engines: {node: '>=8'}
    dependencies:
      ansi-styles: 4.3.0
      string-width: 4.2.3
      strip-ansi: 6.0.1
    dev: true

  /wrap-ansi/7.0.0:
    resolution: {integrity: sha512-YVGIj2kamLSTxw6NsZjoBxfSwsn0ycdesmc4p+Q21c5zPuZ1pl+NfxVdxPtdHvmNVOQ6XSYG4AUtyt/Fi7D16Q==}
    engines: {node: '>=10'}
    dependencies:
      ansi-styles: 4.3.0
      string-width: 4.2.3
      strip-ansi: 6.0.1
    dev: true

  /wrappy/1.0.2:
    resolution: {integrity: sha512-l4Sp/DRseor9wL6EvV2+TuQn63dMkPjZ/sp9XkghTEbV9KlPS1xUsZ3u7/IQO4wxtcFB4bgpQPRcR3QCvezPcQ==}

  /write-file-atomic/3.0.3:
    resolution: {integrity: sha512-AvHcyZ5JnSfq3ioSyjrBkH9yW4m7Ayk8/9My/DD9onKeu/94fwrMocemO2QAJFAlnnDN+ZDS+ZjAR5ua1/PV/Q==}
    dependencies:
      imurmurhash: 0.1.4
      is-typedarray: 1.0.0
      signal-exit: 3.0.7
      typedarray-to-buffer: 3.1.5
    dev: true

  /ws/8.11.0:
    resolution: {integrity: sha512-HPG3wQd9sNQoT9xHyNCXoDUa+Xw/VevmY9FoHyQ+g+rrMn4j6FB4np7Z0OhdTgjx6MgQLK7jwSy1YecU1+4Asg==}
    engines: {node: '>=10.0.0'}
    peerDependencies:
      bufferutil: ^4.0.1
      utf-8-validate: ^5.0.2
    peerDependenciesMeta:
      bufferutil:
        optional: true
      utf-8-validate:
        optional: true

  /xdg-basedir/4.0.0:
    resolution: {integrity: sha512-PSNhEJDejZYV7h50BohL09Er9VaIefr2LMAf3OEmpCkjOi34eYyQYAXUTjEQtZJTKcF0E2UKTh+osDLsgNim9Q==}
    engines: {node: '>=8'}
    dev: true

  /xml-but-prettier/1.0.1:
    resolution: {integrity: sha512-C2CJaadHrZTqESlH03WOyw0oZTtoy2uEg6dSDF6YRg+9GnYNub53RRemLpnvtbHDFelxMx4LajiFsYeR6XJHgQ==}
    dependencies:
      repeat-string: 1.6.1
    dev: true

  /xml/1.0.1:
    resolution: {integrity: sha512-huCv9IH9Tcf95zuYCsQraZtWnJvBtLVE0QHMOs8bWyZAFZNDcYjsPq1nEx8jKA9y+Beo9v+7OBPRisQTjinQMw==}
    dev: true

  /xtend/4.0.2:
    resolution: {integrity: sha512-LKYU1iAXJXUgAXn9URjiu+MWhyUXHsvfp7mcuYm9dSUKK0/CjtrUwFAxD82/mCWbtLsGjFIad0wIsod4zrTAEQ==}
    engines: {node: '>=0.4'}

  /y18n/4.0.3:
    resolution: {integrity: sha512-JKhqTOwSrqNA1NY5lSztJ1GrBiUodLMmIZuLiDaMRJ+itFd+ABVE8XBjOvIWL+rSqNDC74LCSFmlb/U4UZ4hJQ==}
    dev: true

  /y18n/5.0.8:
    resolution: {integrity: sha512-0pfFzegeDWJHJIAmTLRP2DwHjdF5s7jo9tuztdQxAhINCdvS+3nGINqPd00AphqJR/0LhANUS6/+7SCb98YOfA==}
    engines: {node: '>=10'}
    dev: true

  /yallist/2.1.2:
    resolution: {integrity: sha512-ncTzHV7NvsQZkYe1DW7cbDLm0YpzHmZF5r/iyP3ZnQtMiJ+pjzisCiMNI+Sj+xQF5pXhSHxSB3uDbsBTzY/c2A==}
    dev: false

  /yallist/4.0.0:
    resolution: {integrity: sha512-3wdGidZyq5PB084XLES5TpOSRA3wjXAlIWMhum2kRcv/41Sn2emQ0dycQW4uZXLejwKvg6EsvbdlVL+FYEct7A==}

  /yaml/1.10.2:
    resolution: {integrity: sha512-r3vXyErRCYJ7wg28yvBY5VSoAF8ZvlcW9/BwUzEtUsjvX/DKs24dIkuwjtuprwJJHsbyUbLApepYTR1BN4uHrg==}
    engines: {node: '>= 6'}

  /yaml/2.1.1:
    resolution: {integrity: sha512-o96x3OPo8GjWeSLF+wOAbrPfhFOGY0W00GNaxCDv+9hkcDJEnev1yh8S7pgHF0ik6zc8sQLuL8hjHjJULZp8bw==}
    engines: {node: '>= 14'}
    dev: true

  /yaml/2.1.3:
    resolution: {integrity: sha512-AacA8nRULjKMX2DvWvOAdBZMOfQlypSFkjcOcu9FalllIDJ1kvlREzcdIZmidQUqqeMv7jorHjq2HlLv/+c2lg==}
    engines: {node: '>= 14'}

  /yargs-parser/18.1.3:
    resolution: {integrity: sha512-o50j0JeToy/4K6OZcaQmW6lyXXKhq7csREXcDwk2omFPJEwUNOVtJKvmDr9EI1fAJZUyZcRF7kxGBWmRXudrCQ==}
    engines: {node: '>=6'}
    dependencies:
      camelcase: 5.3.1
      decamelize: 1.2.0
    dev: true

  /yargs-parser/20.2.9:
    resolution: {integrity: sha512-y11nGElTIV+CT3Zv9t7VKl+Q3hTQoT9a1Qzezhhl6Rp21gJ/IVTW7Z3y9EWXhuUBC2Shnf+DX0antecpAwSP8w==}
    engines: {node: '>=10'}
    dev: true

  /yargs/15.4.1:
    resolution: {integrity: sha512-aePbxDmcYW++PaqBsJ+HYUFwCdv4LVvdnhBy78E57PIor8/OVvhMrADFFEDh8DHDFRv/O9i3lPhsENjO7QX0+A==}
    engines: {node: '>=8'}
    dependencies:
      cliui: 6.0.0
      decamelize: 1.2.0
      find-up: 4.1.0
      get-caller-file: 2.0.5
      require-directory: 2.1.1
      require-main-filename: 2.0.0
      set-blocking: 2.0.0
      string-width: 4.2.3
      which-module: 2.0.0
      y18n: 4.0.3
      yargs-parser: 18.1.3
    dev: true

  /yargs/16.2.0:
    resolution: {integrity: sha512-D1mvvtDG0L5ft/jGWkLpG1+m0eQxOfaBvTNELraWj22wSVUMWxZUvYgJYcKh6jGGIkJFhH4IZPQhR4TKpc8mBw==}
    engines: {node: '>=10'}
    dependencies:
      cliui: 7.0.4
      escalade: 3.1.1
      get-caller-file: 2.0.5
      require-directory: 2.1.1
      string-width: 4.2.3
      y18n: 5.0.8
      yargs-parser: 20.2.9
    dev: true

  /yocto-queue/0.1.0:
    resolution: {integrity: sha512-rVksvsnNCdJ/ohGc6xgPwyN8eheCxsiLM8mxuE/t/mOVqJewPuO1miLpTHQiRgTKCLexL4MeAFVagts7HmNZ2Q==}
    engines: {node: '>=10'}

  /zenscroll/4.0.2:
    resolution: {integrity: sha512-jEA1znR7b4C/NnaycInCU6h/d15ZzCd1jmsruqOKnZP6WXQSMH3W2GL+OXbkruslU4h+Tzuos0HdswzRUk/Vgg==}
    dev: true<|MERGE_RESOLUTION|>--- conflicted
+++ resolved
@@ -238,7 +238,7 @@
       standard: 17.0.0
       tap: 16.3.0
       why-is-node-running: 2.2.2
-      ws: 8.11.0
+      ws: 8.10.0
 
   packages/db-core:
     specifiers:
@@ -303,17 +303,9 @@
     devDependencies:
       '@graphiql/toolkit': 0.8.0_graphql@16.6.0
       '@playwright/test': 1.27.1
-<<<<<<< HEAD
       '@vitejs/plugin-react': 2.2.0_vite@3.2.2
       bulma: 0.9.4
       graphiql: 2.0.13_tzcj7wyg7rp7mghrqu75lokvou
-=======
-      '@types/react': 18.0.25
-      '@types/react-dom': 18.0.8
-      '@vitejs/plugin-react': 2.2.0_vite@3.2.2
-      bulma: 0.9.4
-      graphiql: 2.0.13_yewmqbb5aeictmbtanzutcp6ly
->>>>>>> 124af50d
       happy-dom: 7.6.6
       history: 5.3.0
       json-format-highlight: 1.0.4
@@ -492,7 +484,7 @@
       standard: 17.0.0
       tap: 16.3.0
       tsd: 0.24.1
-      ws: 8.11.0
+      ws: 8.10.0
 
   packages/sql-json-schema-mapper:
     specifiers:
@@ -667,30 +659,18 @@
     dependencies:
       '@babel/template': 7.18.10
       '@babel/types': 7.20.2
-<<<<<<< HEAD
-=======
-    dev: true
->>>>>>> 124af50d
 
   /@babel/helper-hoist-variables/7.18.6:
     resolution: {integrity: sha512-UlJQPkFqFULIcyW5sbzgbkxn2FKRgwWiRexcuaR8RNJRy8+LLveqPjwZV/bwrLZCN0eUHD/x8D0heK1ozuoo6Q==}
     engines: {node: '>=6.9.0'}
     dependencies:
       '@babel/types': 7.20.2
-<<<<<<< HEAD
-=======
-    dev: true
->>>>>>> 124af50d
 
   /@babel/helper-module-imports/7.18.6:
     resolution: {integrity: sha512-0NFvs3VkuSYbFi1x2Vd6tKrywq+z/cLeYC/RJNFrIX/30Bf5aiGYbtvGXolEktzJH8o5E5KJ3tT+nkxuuZFVlA==}
     engines: {node: '>=6.9.0'}
     dependencies:
       '@babel/types': 7.20.2
-<<<<<<< HEAD
-=======
-    dev: true
->>>>>>> 124af50d
 
   /@babel/helper-module-transforms/7.20.2:
     resolution: {integrity: sha512-zvBKyJXRbmK07XhMuujYoJ48B5yvvmM6+wcpv6Ivj4Yg6qO7NOZOSnvZN9CRl1zz1Z4cKf8YejmCMh8clOoOeA==}
@@ -716,20 +696,12 @@
     engines: {node: '>=6.9.0'}
     dependencies:
       '@babel/types': 7.20.2
-<<<<<<< HEAD
-=======
-    dev: true
->>>>>>> 124af50d
 
   /@babel/helper-split-export-declaration/7.18.6:
     resolution: {integrity: sha512-bde1etTx6ZyTmobl9LLMMQsaizFVZrquTEHOqKeQESMKo4PlObf+8+JA25ZsIpZhT/WEd39+vOdLXAFG/nELpA==}
     engines: {node: '>=6.9.0'}
     dependencies:
       '@babel/types': 7.20.2
-<<<<<<< HEAD
-=======
-    dev: true
->>>>>>> 124af50d
 
   /@babel/helper-string-parser/7.19.4:
     resolution: {integrity: sha512-nHtDoQcuqFmwYNYPz3Rah5ph2p8PFeFCsZk9A/48dPc/rGocJ5J3hAAZ7pb76VWX3fZKu+uEr/FhH5jLx7umrw==}
@@ -767,10 +739,6 @@
     hasBin: true
     dependencies:
       '@babel/types': 7.20.2
-<<<<<<< HEAD
-=======
-    dev: true
->>>>>>> 124af50d
 
   /@babel/plugin-syntax-jsx/7.18.6_@babel+core@7.20.2:
     resolution: {integrity: sha512-6mmljtAedFGTWu2p/8WIORGwy+61PLgOMPOdazc7YoJ9ZCWUyFy3A6CpPkRKLKD1ToAesxX8KGEViAiLo9N+7Q==}
@@ -780,10 +748,6 @@
     dependencies:
       '@babel/core': 7.20.2
       '@babel/helper-plugin-utils': 7.20.2
-<<<<<<< HEAD
-=======
-    dev: true
->>>>>>> 124af50d
 
   /@babel/plugin-transform-react-jsx-development/7.18.6_@babel+core@7.20.2:
     resolution: {integrity: sha512-SA6HEjwYFKF7WDjWcMcMGUimmw/nhNRDWxr+KaLSCrkD/LMDBvWRmHAYgE1HDeF8KUuI8OAu+RT6EOtKxSW2qA==}
@@ -850,10 +814,6 @@
       '@babel/code-frame': 7.18.6
       '@babel/parser': 7.20.2
       '@babel/types': 7.20.2
-<<<<<<< HEAD
-=======
-    dev: true
->>>>>>> 124af50d
 
   /@babel/traverse/7.20.1:
     resolution: {integrity: sha512-d3tN8fkVJwFLkHkBN479SOsw4DMZnz8cdbL/gvuDuzy3TS6Nfw80HuQqhw1pITbIruHyh7d1fMA47kWzmcUEGA==}
@@ -1177,7 +1137,7 @@
     dependencies:
       ajv: 6.12.6
       debug: 4.3.4
-      espree: 9.4.1
+      espree: 9.4.0
       globals: 13.17.0
       ignore: 5.2.0
       import-fresh: 3.3.0
@@ -1321,7 +1281,7 @@
     resolution: {integrity: sha512-8lvB/E6p/o3MlmHzM2NJ19ixteI6Ckw0xOebLfoHoORPmpvCWqSp8+HLz4Gc6HrChH4vM9VcSWAK8jYuTT08hQ==}
     dependencies:
       fastify-plugin: 4.3.0
-      ws: 8.11.0
+      ws: 8.10.0
     transitivePeerDependencies:
       - bufferutil
       - utf-8-validate
@@ -1330,11 +1290,7 @@
     resolution: {integrity: sha512-k2Ty1JcVojjJFwrg/ThKi2ujJ7XNLYaFGNB/bWT9wGR+oSMJHMa5w+CUq6p/pVrKeNNgA7pCqEcjSnHVoqJQFw==}
     optional: true
 
-<<<<<<< HEAD
   /@graphiql/react/0.13.7_tzcj7wyg7rp7mghrqu75lokvou:
-=======
-  /@graphiql/react/0.13.7_yewmqbb5aeictmbtanzutcp6ly:
->>>>>>> 124af50d
     resolution: {integrity: sha512-mI+6mXd9AJFDJy39VuZGxCiVLvmBe2XoNidbN3lXgTLe689RZKifPaUw41USitQOu20sASoYDfzJ8i98G4urow==}
     peerDependencies:
       graphql: ^15.5.0 || ^16.0.0
@@ -1343,11 +1299,7 @@
     dependencies:
       '@graphiql/toolkit': 0.8.0_graphql@16.6.0
       '@reach/combobox': 0.17.0_biqbaboplfbrettd7655fr4n2y
-<<<<<<< HEAD
       '@reach/dialog': 0.17.0_biqbaboplfbrettd7655fr4n2y
-=======
-      '@reach/dialog': 0.17.0_2zx2umvpluuhvlq44va5bta2da
->>>>>>> 124af50d
       '@reach/listbox': 0.17.0_biqbaboplfbrettd7655fr4n2y
       '@reach/menu-button': 0.17.0_pumtretovylab5lwhztzjp2kuy
       '@reach/tooltip': 0.17.0_biqbaboplfbrettd7655fr4n2y
@@ -1862,11 +1814,7 @@
       tslib: 2.4.1
     dev: true
 
-<<<<<<< HEAD
   /@reach/dialog/0.17.0_biqbaboplfbrettd7655fr4n2y:
-=======
-  /@reach/dialog/0.17.0_2zx2umvpluuhvlq44va5bta2da:
->>>>>>> 124af50d
     resolution: {integrity: sha512-AnfKXugqDTGbeG3c8xDcrQDE4h9b/vnc27Sa118oQSquz52fneUeX9MeFb5ZEiBJK8T5NJpv7QUTBIKnFCAH5A==}
     peerDependencies:
       react: ^16.8.0 || 17.x
@@ -1877,13 +1825,8 @@
       prop-types: 15.8.1
       react: 18.2.0
       react-dom: 18.2.0_react@18.2.0
-<<<<<<< HEAD
       react-focus-lock: 2.9.1_react@18.2.0
       react-remove-scroll: 2.5.5_react@18.2.0
-=======
-      react-focus-lock: 2.9.1_fan5qbzahqtxlm5dzefqlqx5ia
-      react-remove-scroll: 2.5.5_fan5qbzahqtxlm5dzefqlqx5ia
->>>>>>> 124af50d
       tslib: 2.4.1
     transitivePeerDependencies:
       - '@types/react'
@@ -2158,11 +2101,7 @@
     resolution: {integrity: sha512-aBTIWg1emtu95bLTLx0cpkxwGW3ueZv71nE2YFBpL8k/z5czEW8yYpOo8Dp+UUAFAtKwNaOsh/ioSeQnWlZcfw==}
     dependencies:
       '@types/react': 18.0.25
-<<<<<<< HEAD
-    dev: false
-=======
-    dev: true
->>>>>>> 124af50d
+    dev: false
 
   /@types/react-redux/7.1.24:
     resolution: {integrity: sha512-7FkurKcS1k0FHZEtdbbgN8Oc6b+stGSfZYjQGicofJ0j4U0qIn/jaSvnP2pLwZKiai3/17xqqxkkrxTgN8UNbQ==}
@@ -2173,15 +2112,12 @@
       redux: 4.2.0
     dev: true
 
-<<<<<<< HEAD
   /@types/react-transition-group/4.4.5:
     resolution: {integrity: sha512-juKD/eiSM3/xZYzjuzH6ZwpP+/lejltmiS3QEzV/vmb/Q8+HfDmxu+Baga8UEMGBqV88Nbg4l2hY/K2DkyaLLA==}
     dependencies:
       '@types/react': 18.0.25
     dev: false
 
-=======
->>>>>>> 124af50d
   /@types/react/18.0.25:
     resolution: {integrity: sha512-xD6c0KDT4m7n9uD4ZHi02lzskaiqcBxf4zi+tXZY98a04wvc0hi/TcCPC2FOESZi51Nd7tlUeOJY8RofL799/g==}
     dependencies:
@@ -2774,7 +2710,7 @@
       check-error: 1.0.2
       deep-eql: 3.0.1
       get-func-name: 2.0.0
-      loupe: 2.3.5
+      loupe: 2.3.4
       pathval: 1.1.1
       type-detect: 4.0.8
     dev: true
@@ -3613,17 +3549,17 @@
     resolution: {integrity: sha512-TtpcNJ3XAzx3Gq8sWRzJaVajRs0uVxA2YAkdb1jm2YkPz4G6egUFAyA3n5vtEIZefPk5Wa4UXbKuS5fKkJWdgA==}
     engines: {node: '>=10'}
 
-  /eslint-config-standard-jsx/11.0.0_crua5zzh5wtgko3a7bkv6w5n7m:
+  /eslint-config-standard-jsx/11.0.0_e4r3wzeohvcubmomwwpsnobksu:
     resolution: {integrity: sha512-+1EV/R0JxEK1L0NGolAr8Iktm3Rgotx3BKwgaX+eAuSX8D952LULKtjgZD3F+e6SvibONnhLwoTi9DPxN5LvvQ==}
     peerDependencies:
       eslint: ^8.8.0
       eslint-plugin-react: ^7.28.0
     dependencies:
-      eslint: 8.27.0
-      eslint-plugin-react: 7.31.10_eslint@8.27.0
-    dev: true
-
-  /eslint-config-standard/17.0.0_cyo7mwdgoypgk7zxnkwskmm2fq:
+      eslint: 8.26.0
+      eslint-plugin-react: 7.31.10_eslint@8.26.0
+    dev: true
+
+  /eslint-config-standard/17.0.0_pxgizx7scytnzv6tfhdgsab7u4:
     resolution: {integrity: sha512-/2ks1GKyqSOkH7JFvXJicu0iMpoojkwB+f5Du/1SC0PtBL+s8v30k9njRZ21pm2drKYm2342jFnGWzttxPmZVg==}
     peerDependencies:
       eslint: ^8.0.1
@@ -3631,10 +3567,10 @@
       eslint-plugin-n: ^15.0.0
       eslint-plugin-promise: ^6.0.0
     dependencies:
-      eslint: 8.27.0
-      eslint-plugin-import: 2.26.0_eslint@8.27.0
-      eslint-plugin-n: 15.5.0_eslint@8.27.0
-      eslint-plugin-promise: 6.1.1_eslint@8.27.0
+      eslint: 8.26.0
+      eslint-plugin-import: 2.26.0_eslint@8.26.0
+      eslint-plugin-n: 15.4.0_eslint@8.26.0
+      eslint-plugin-promise: 6.1.1_eslint@8.26.0
     dev: true
 
   /eslint-formatter-pretty/4.1.0:
@@ -3660,7 +3596,7 @@
       - supports-color
     dev: true
 
-  /eslint-module-utils/2.7.4_hzyee272oejuypf7pxzdrrmskq:
+  /eslint-module-utils/2.7.4_hlaciezb73cmunfvgdjxsiv7zy:
     resolution: {integrity: sha512-j4GT+rqzCoRKHwURX7pddtIPGySnX9Si/cgMI5ztrcqOPtk5dDEeZ34CQVPphnqkJytlc97Vuk05Um2mJ3gEQA==}
     engines: {node: '>=4'}
     peerDependencies:
@@ -3682,24 +3618,24 @@
         optional: true
     dependencies:
       debug: 3.2.7
-      eslint: 8.27.0
+      eslint: 8.26.0
       eslint-import-resolver-node: 0.3.6
     transitivePeerDependencies:
       - supports-color
     dev: true
 
-  /eslint-plugin-es/4.1.0_eslint@8.27.0:
+  /eslint-plugin-es/4.1.0_eslint@8.26.0:
     resolution: {integrity: sha512-GILhQTnjYE2WorX5Jyi5i4dz5ALWxBIdQECVQavL6s7cI76IZTDWleTHkxz/QT3kvcs2QlGHvKLYsSlPOlPXnQ==}
     engines: {node: '>=8.10.0'}
     peerDependencies:
       eslint: '>=4.19.1'
     dependencies:
-      eslint: 8.27.0
+      eslint: 8.26.0
       eslint-utils: 2.1.0
       regexpp: 3.2.0
     dev: true
 
-  /eslint-plugin-import/2.26.0_eslint@8.27.0:
+  /eslint-plugin-import/2.26.0_eslint@8.26.0:
     resolution: {integrity: sha512-hYfi3FXaM8WPLf4S1cikh/r4IxnO6zrhZbEGz2b660EJRbuxgpDS5gkCuYgGWg2xxh2rBuIr4Pvhve/7c31koA==}
     engines: {node: '>=4'}
     peerDependencies:
@@ -3713,9 +3649,9 @@
       array.prototype.flat: 1.3.1
       debug: 2.6.9
       doctrine: 2.1.0
-      eslint: 8.27.0
+      eslint: 8.26.0
       eslint-import-resolver-node: 0.3.6
-      eslint-module-utils: 2.7.4_hzyee272oejuypf7pxzdrrmskq
+      eslint-module-utils: 2.7.4_hlaciezb73cmunfvgdjxsiv7zy
       has: 1.0.3
       is-core-module: 2.11.0
       is-glob: 4.0.3
@@ -3729,16 +3665,16 @@
       - supports-color
     dev: true
 
-  /eslint-plugin-n/15.5.0_eslint@8.27.0:
-    resolution: {integrity: sha512-VCqQiZDpdm1Q9grnvy+XsENZoXDgTLqPHRQwgl9qFNNgTKR4YEnQOMN0pFB/9TbmrQ88jdeTnqTcNwRvjqMOtg==}
+  /eslint-plugin-n/15.4.0_eslint@8.26.0:
+    resolution: {integrity: sha512-MkoKy9/lfd52TAXK4fkABgCp0aglk82Q3viy2UOWIEpTVE/Cem5P/UAxMBA4vSw7Gy+2egPqImE9euitLGp5aw==}
     engines: {node: '>=12.22.0'}
     peerDependencies:
       eslint: '>=7.0.0'
     dependencies:
       builtins: 5.0.1
-      eslint: 8.27.0
-      eslint-plugin-es: 4.1.0_eslint@8.27.0
-      eslint-utils: 3.0.0_eslint@8.27.0
+      eslint: 8.26.0
+      eslint-plugin-es: 4.1.0_eslint@8.26.0
+      eslint-utils: 3.0.0_eslint@8.26.0
       ignore: 5.2.0
       is-core-module: 2.11.0
       minimatch: 3.1.2
@@ -3746,16 +3682,16 @@
       semver: 7.3.8
     dev: true
 
-  /eslint-plugin-promise/6.1.1_eslint@8.27.0:
+  /eslint-plugin-promise/6.1.1_eslint@8.26.0:
     resolution: {integrity: sha512-tjqWDwVZQo7UIPMeDReOpUgHCmCiH+ePnVT+5zVapL0uuHnegBUs2smM13CzOs2Xb5+MHMRFTs9v24yjba4Oig==}
     engines: {node: ^12.22.0 || ^14.17.0 || >=16.0.0}
     peerDependencies:
       eslint: ^7.0.0 || ^8.0.0
     dependencies:
-      eslint: 8.27.0
-    dev: true
-
-  /eslint-plugin-react/7.31.10_eslint@8.27.0:
+      eslint: 8.26.0
+    dev: true
+
+  /eslint-plugin-react/7.31.10_eslint@8.26.0:
     resolution: {integrity: sha512-e4N/nc6AAlg4UKW/mXeYWd3R++qUano5/o+t+wnWxIf+bLsOaH3a4q74kX3nDjYym3VBN4HyO9nEn1GcAqgQOA==}
     engines: {node: '>=4'}
     peerDependencies:
@@ -3764,12 +3700,12 @@
       array-includes: 3.1.5
       array.prototype.flatmap: 1.3.1
       doctrine: 2.1.0
-      eslint: 8.27.0
+      eslint: 8.26.0
       estraverse: 5.3.0
       jsx-ast-utils: 3.3.3
       minimatch: 3.1.2
-      object.entries: 1.1.6
-      object.fromentries: 2.0.6
+      object.entries: 1.1.5
+      object.fromentries: 2.0.5
       object.hasown: 1.1.1
       object.values: 1.1.5
       prop-types: 15.8.1
@@ -3797,13 +3733,13 @@
       eslint-visitor-keys: 1.3.0
     dev: true
 
-  /eslint-utils/3.0.0_eslint@8.27.0:
+  /eslint-utils/3.0.0_eslint@8.26.0:
     resolution: {integrity: sha512-uuQC43IGctw68pJA1RgbQS8/NP7rch6Cwd4j3ZBtgo4/8Flj4eGE7ZYSZRN3iq5pVUv6GPdW5Z1RFleo84uLDA==}
     engines: {node: ^10.0.0 || ^12.0.0 || >= 14.0.0}
     peerDependencies:
       eslint: '>=5'
     dependencies:
-      eslint: 8.27.0
+      eslint: 8.26.0
       eslint-visitor-keys: 2.1.0
     dev: true
 
@@ -3822,8 +3758,8 @@
     engines: {node: ^12.22.0 || ^14.17.0 || >=16.0.0}
     dev: true
 
-  /eslint/8.27.0:
-    resolution: {integrity: sha512-0y1bfG2ho7mty+SiILVf9PfuRA49ek4Nc60Wmmu62QlobNR+CeXa4xXIJgcuwSQgZiWaPH+5BDsctpIW0PR/wQ==}
+  /eslint/8.26.0:
+    resolution: {integrity: sha512-kzJkpaw1Bfwheq4VXUezFriD1GxszX6dUekM7Z3aC2o4hju+tsR/XyTC3RcoSD7jmy9VkPU3+N6YjVU2e96Oyg==}
     engines: {node: ^12.22.0 || ^14.17.0 || >=16.0.0}
     hasBin: true
     dependencies:
@@ -3838,9 +3774,9 @@
       doctrine: 3.0.0
       escape-string-regexp: 4.0.0
       eslint-scope: 7.1.1
-      eslint-utils: 3.0.0_eslint@8.27.0
+      eslint-utils: 3.0.0_eslint@8.26.0
       eslint-visitor-keys: 3.3.0
-      espree: 9.4.1
+      espree: 9.4.0
       esquery: 1.4.0
       esutils: 2.0.3
       fast-deep-equal: 3.1.3
@@ -3870,8 +3806,8 @@
       - supports-color
     dev: true
 
-  /espree/9.4.1:
-    resolution: {integrity: sha512-XwctdmTO6SIvCzd9810yyNzIrOrqNYV9Koizx4C/mRhf9uq0o4yHoCEU/670pOxOL/MSraektvSAji79kX90Vg==}
+  /espree/9.4.0:
+    resolution: {integrity: sha512-DQmnRpLj7f6TgN/NYb0MTzJXL+vJF9h3pHy4JhCIs3zwcgez8xmGg3sXHcEO97BrmO2OSvCwMdfdlyl+E9KjOw==}
     engines: {node: ^12.22.0 || ^14.17.0 || >=16.0.0}
     dependencies:
       acorn: 8.8.1
@@ -4472,22 +4408,14 @@
     resolution: {integrity: sha512-bzh50DW9kTPM00T8y4o8vQg89Di9oLJVLW/KaOGIXJWP/iqCN6WKYkbNOF04vFLJhwcpYUh9ydh/+5vpOqV4YQ==}
     dev: true
 
-<<<<<<< HEAD
   /graphiql/2.0.13_tzcj7wyg7rp7mghrqu75lokvou:
-=======
-  /graphiql/2.0.13_yewmqbb5aeictmbtanzutcp6ly:
->>>>>>> 124af50d
     resolution: {integrity: sha512-hfqcd40aO2V44Z/rey6lGXYnEsbwseeokeeZGQbFfSImciGtyP0SS8MyE5s5yno6z/M0ymJccpaNaUlC6imSwA==}
     peerDependencies:
       graphql: ^15.5.0 || ^16.0.0
       react: ^16.8.0 || ^17.0.0 || ^18.0.0
       react-dom: ^16.8.0 || ^17.0.0 || ^18.0.0
     dependencies:
-<<<<<<< HEAD
       '@graphiql/react': 0.13.7_tzcj7wyg7rp7mghrqu75lokvou
-=======
-      '@graphiql/react': 0.13.7_yewmqbb5aeictmbtanzutcp6ly
->>>>>>> 124af50d
       '@graphiql/toolkit': 0.8.0_graphql@16.6.0
       entities: 2.2.0
       graphql: 16.6.0
@@ -5444,8 +5372,8 @@
     dependencies:
       js-tokens: 4.0.0
 
-  /loupe/2.3.5:
-    resolution: {integrity: sha512-KNGVjhsXDxvY/cYE8GNi7SBaJSfJIT+/+/8GlprqBXpoU6cSR7/RT7OBJOsoYtyxq0L3q6oIcO8tX7dbEEXr3A==}
+  /loupe/2.3.4:
+    resolution: {integrity: sha512-OvKfgCC2Ndby6aSTREl5aCCPTNIzlDfQZvZxNUrBrihDhL3xcrYegTblhmEiCrg2kKQz4XsFIaemE5BF4ybSaQ==}
     dependencies:
       get-func-name: 2.0.0
     dev: true
@@ -5623,7 +5551,7 @@
       single-user-cache: 0.6.0
       tiny-lru: 8.0.2
       undici: 5.12.0
-      ws: 8.11.0
+      ws: 8.10.0
     transitivePeerDependencies:
       - bufferutil
       - supports-color
@@ -6049,16 +5977,16 @@
       has-symbols: 1.0.3
       object-keys: 1.1.1
 
-  /object.entries/1.1.6:
-    resolution: {integrity: sha512-leTPzo4Zvg3pmbQ3rDK69Rl8GQvIqMWubrkxONG9/ojtFE2rD9fjMKfSI5BxW3osRH1m6VdzmqK8oAY9aT4x5w==}
+  /object.entries/1.1.5:
+    resolution: {integrity: sha512-TyxmjUoZggd4OrrU1W66FMDG6CuqJxsFvymeyXI51+vQLN67zYfZseptRge703kKQdo4uccgAKebXFcRCzk4+g==}
     engines: {node: '>= 0.4'}
     dependencies:
       call-bind: 1.0.2
       define-properties: 1.1.4
       es-abstract: 1.20.4
 
-  /object.fromentries/2.0.6:
-    resolution: {integrity: sha512-VciD13dswC4j1Xt5394WR4MzmAQmlgN72phd/riNp9vtD7tp4QQWJ0R4wvclXcafgcYK8veHRed2W6XeGBvcfg==}
+  /object.fromentries/2.0.5:
+    resolution: {integrity: sha512-CAyG5mWQRRiBU57Re4FKoTBjXfDoNwdFVH2Y1tS9PqCsfUTymAohOkEMSG3aRNKmv4lV3O7p1et7c187q6bynw==}
     engines: {node: '>= 0.4'}
     dependencies:
       call-bind: 1.0.2
@@ -6811,7 +6739,6 @@
       react: 18.2.0
       scheduler: 0.23.0
 
-<<<<<<< HEAD
   /react-dropzone/12.1.0_react@18.2.0:
     resolution: {integrity: sha512-iBYHA1rbopIvtzokEX4QubO6qk5IF/x3BtKGu74rF2JkQDXnwC4uO/lHKpaw4PJIV6iIAYOlwLv2FpiGyqHNog==}
     engines: {node: '>= 10.13'}
@@ -6835,9 +6762,6 @@
     dev: false
 
   /react-focus-lock/2.9.1_react@18.2.0:
-=======
-  /react-focus-lock/2.9.1_fan5qbzahqtxlm5dzefqlqx5ia:
->>>>>>> 124af50d
     resolution: {integrity: sha512-pSWOQrUmiKLkffPO6BpMXN7SNKXMsuOakl652IBuALAu1esk+IcpJyM+ALcYzPTTFz1rD0R54aB9A4HuP5t1Wg==}
     peerDependencies:
       '@types/react': ^16.8.0 || ^17.0.0 || ^18.0.0
@@ -6847,21 +6771,12 @@
         optional: true
     dependencies:
       '@babel/runtime': 7.20.1
-<<<<<<< HEAD
-=======
-      '@types/react': 18.0.25
->>>>>>> 124af50d
       focus-lock: 0.11.3
       prop-types: 15.8.1
       react: 18.2.0
       react-clientside-effect: 1.2.6_react@18.2.0
-<<<<<<< HEAD
       use-callback-ref: 1.3.0_react@18.2.0
       use-sidecar: 1.1.2_react@18.2.0
-=======
-      use-callback-ref: 1.3.0_fan5qbzahqtxlm5dzefqlqx5ia
-      use-sidecar: 1.1.2_fan5qbzahqtxlm5dzefqlqx5ia
->>>>>>> 124af50d
     dev: true
 
   /react-hook-form/7.39.1_react@18.2.0:
@@ -6974,11 +6889,7 @@
     engines: {node: '>=0.10.0'}
     dev: true
 
-<<<<<<< HEAD
   /react-remove-scroll-bar/2.3.4_react@18.2.0:
-=======
-  /react-remove-scroll-bar/2.3.4_fan5qbzahqtxlm5dzefqlqx5ia:
->>>>>>> 124af50d
     resolution: {integrity: sha512-63C4YQBUt0m6ALadE9XV56hV8BgJWDmmTPY758iIJjfQKt2nYwoUrPk0LXRXcB/yIj82T1/Ixfdpdk68LwIB0A==}
     engines: {node: '>=10'}
     peerDependencies:
@@ -6988,22 +6899,12 @@
       '@types/react':
         optional: true
     dependencies:
-<<<<<<< HEAD
       react: 18.2.0
       react-style-singleton: 2.2.1_react@18.2.0
       tslib: 2.4.1
     dev: true
 
   /react-remove-scroll/2.5.5_react@18.2.0:
-=======
-      '@types/react': 18.0.25
-      react: 18.2.0
-      react-style-singleton: 2.2.1_fan5qbzahqtxlm5dzefqlqx5ia
-      tslib: 2.4.1
-    dev: true
-
-  /react-remove-scroll/2.5.5_fan5qbzahqtxlm5dzefqlqx5ia:
->>>>>>> 124af50d
     resolution: {integrity: sha512-ImKhrzJJsyXJfBZ4bzu8Bwpka14c/fQt0k+cyFp/PBhTfyDnU5hjOtM4AG/0AMyy8oKzOTR0lDgJIM7pYXI0kw==}
     engines: {node: '>=10'}
     peerDependencies:
@@ -7013,22 +6914,12 @@
       '@types/react':
         optional: true
     dependencies:
-<<<<<<< HEAD
       react: 18.2.0
       react-remove-scroll-bar: 2.3.4_react@18.2.0
       react-style-singleton: 2.2.1_react@18.2.0
       tslib: 2.4.1
       use-callback-ref: 1.3.0_react@18.2.0
       use-sidecar: 1.1.2_react@18.2.0
-=======
-      '@types/react': 18.0.25
-      react: 18.2.0
-      react-remove-scroll-bar: 2.3.4_fan5qbzahqtxlm5dzefqlqx5ia
-      react-style-singleton: 2.2.1_fan5qbzahqtxlm5dzefqlqx5ia
-      tslib: 2.4.1
-      use-callback-ref: 1.3.0_fan5qbzahqtxlm5dzefqlqx5ia
-      use-sidecar: 1.1.2_fan5qbzahqtxlm5dzefqlqx5ia
->>>>>>> 124af50d
     dev: true
 
   /react-router-dom/6.4.3_biqbaboplfbrettd7655fr4n2y:
@@ -7062,11 +6953,7 @@
       react-is: 18.2.0
     dev: true
 
-<<<<<<< HEAD
   /react-style-singleton/2.2.1_react@18.2.0:
-=======
-  /react-style-singleton/2.2.1_fan5qbzahqtxlm5dzefqlqx5ia:
->>>>>>> 124af50d
     resolution: {integrity: sha512-ZWj0fHEMyWkHzKYUr2Bs/4zU6XLmq9HsgBURm7g5pAVfyn49DgUiNgY2d4lXRlYSiCif9YBGpQleewkcqddc7g==}
     engines: {node: '>=10'}
     peerDependencies:
@@ -7076,10 +6963,6 @@
       '@types/react':
         optional: true
     dependencies:
-<<<<<<< HEAD
-=======
-      '@types/react': 18.0.25
->>>>>>> 124af50d
       get-nonce: 1.0.1
       invariant: 2.2.4
       react: 18.2.0
@@ -7697,13 +7580,13 @@
     engines: {node: ^12.22.0 || ^14.17.0 || >=16.0.0}
     hasBin: true
     dependencies:
-      eslint: 8.27.0
-      eslint-config-standard: 17.0.0_cyo7mwdgoypgk7zxnkwskmm2fq
-      eslint-config-standard-jsx: 11.0.0_crua5zzh5wtgko3a7bkv6w5n7m
-      eslint-plugin-import: 2.26.0_eslint@8.27.0
-      eslint-plugin-n: 15.5.0_eslint@8.27.0
-      eslint-plugin-promise: 6.1.1_eslint@8.27.0
-      eslint-plugin-react: 7.31.10_eslint@8.27.0
+      eslint: 8.26.0
+      eslint-config-standard: 17.0.0_pxgizx7scytnzv6tfhdgsab7u4
+      eslint-config-standard-jsx: 11.0.0_e4r3wzeohvcubmomwwpsnobksu
+      eslint-plugin-import: 2.26.0_eslint@8.26.0
+      eslint-plugin-n: 15.4.0_eslint@8.26.0
+      eslint-plugin-promise: 6.1.1_eslint@8.26.0
+      eslint-plugin-react: 7.31.10_eslint@8.26.0
       standard-engine: 15.0.0
     transitivePeerDependencies:
       - '@typescript-eslint/parser'
@@ -8393,11 +8276,7 @@
       querystring: 0.2.0
     dev: true
 
-<<<<<<< HEAD
   /use-callback-ref/1.3.0_react@18.2.0:
-=======
-  /use-callback-ref/1.3.0_fan5qbzahqtxlm5dzefqlqx5ia:
->>>>>>> 124af50d
     resolution: {integrity: sha512-3FT9PRuRdbB9HfXhEq35u4oZkvpJ5kuYbpqhCfmiZyReuRgpnhDlbr2ZEnnuS0RrJAPn6l23xjFg9kpDM+Ms7w==}
     engines: {node: '>=10'}
     peerDependencies:
@@ -8407,19 +8286,11 @@
       '@types/react':
         optional: true
     dependencies:
-<<<<<<< HEAD
-=======
-      '@types/react': 18.0.25
->>>>>>> 124af50d
       react: 18.2.0
       tslib: 2.4.1
     dev: true
 
-<<<<<<< HEAD
   /use-sidecar/1.1.2_react@18.2.0:
-=======
-  /use-sidecar/1.1.2_fan5qbzahqtxlm5dzefqlqx5ia:
->>>>>>> 124af50d
     resolution: {integrity: sha512-epTbsLuzZ7lPClpz2TyryBfztm7m+28DlEv2ZCQ3MDr5ssiwyOwGH/e5F9CkfWjJ1t4clvI58yF822/GUkjjhw==}
     engines: {node: '>=10'}
     peerDependencies:
@@ -8429,10 +8300,6 @@
       '@types/react':
         optional: true
     dependencies:
-<<<<<<< HEAD
-=======
-      '@types/react': 18.0.25
->>>>>>> 124af50d
       detect-node-es: 1.1.0
       react: 18.2.0
       tslib: 2.4.1
@@ -8710,8 +8577,8 @@
       typedarray-to-buffer: 3.1.5
     dev: true
 
-  /ws/8.11.0:
-    resolution: {integrity: sha512-HPG3wQd9sNQoT9xHyNCXoDUa+Xw/VevmY9FoHyQ+g+rrMn4j6FB4np7Z0OhdTgjx6MgQLK7jwSy1YecU1+4Asg==}
+  /ws/8.10.0:
+    resolution: {integrity: sha512-+s49uSmZpvtAsd2h37vIPy1RBusaLawVe8of+GyEPsaJTCMpj/2v8NpeK1SHXjBlQ95lQTmQofOJnFiLoaN3yw==}
     engines: {node: '>=10.0.0'}
     peerDependencies:
       bufferutil: ^4.0.1
