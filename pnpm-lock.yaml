--- conflicted
+++ resolved
@@ -221,12 +221,8 @@
       '@platformatic/sql-json-schema-mapper': link:../sql-json-schema-mapper
       '@platformatic/utils': link:../utils
       close-with-grace: 1.1.0
-<<<<<<< HEAD
       commist: 3.2.0
-=======
-      commist: 3.1.2
       create-platformatic: link:../create-platformatic
->>>>>>> 64a8e638
       desm: 1.3.0
       dtsgenerator: 3.16.1
       env-schema: 5.2.0
