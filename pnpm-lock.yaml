lockfileVersion: '9.0'

settings:
  autoInstallPeers: true
  excludeLinksFromLockfile: false

importers:

  .:
    devDependencies:
      '@fastify/pre-commit':
        specifier: ^2.1.0
        version: 2.1.0
      desm:
        specifier: ^1.3.1
        version: 1.3.1
      markdownlint-cli2:
        specifier: ^0.13.0
        version: 0.13.0

  packages/authenticate:
    dependencies:
      '@fastify/error':
        specifier: ^3.4.1
        version: 3.4.1
      '@platformatic/config':
        specifier: workspace:*
        version: link:../config
      colorette:
        specifier: ^2.0.20
        version: 2.0.20
      commist:
        specifier: ^3.2.0
        version: 3.2.0
      es-main:
        specifier: ^1.3.0
        version: 1.3.0
      minimist:
        specifier: ^1.2.8
        version: 1.2.8
      open:
        specifier: ^8.4.2
        version: 8.4.2
      ws:
        specifier: ^8.16.0
        version: 8.18.0
    devDependencies:
      '@fastify/websocket':
        specifier: ^10.0.0
        version: 10.0.1
      borp:
        specifier: ^0.16.0
        version: 0.16.0
      c8:
        specifier: ^10.0.0
        version: 10.1.2
      fastify:
        specifier: ^4.26.2
        version: 4.28.1
      snazzy:
        specifier: ^9.0.0
        version: 9.0.0
      standard:
        specifier: ^17.1.0
        version: 17.1.0(@typescript-eslint/parser@5.62.0(eslint@8.57.0)(typescript@5.5.3))
      undici:
        specifier: ^6.9.0
        version: 6.19.2

  packages/bus:
    dependencies:
      '@fastify/error':
        specifier: ^3.4.1
        version: 3.4.1
    devDependencies:
      '@matteo.collina/tspl':
        specifier: ^0.1.1
        version: 0.1.1
      borp:
        specifier: ^0.16.0
        version: 0.16.0
      c8:
        specifier: ^10.0.0
        version: 10.1.2
      snazzy:
        specifier: ^9.0.0
        version: 9.0.0
      standard:
        specifier: ^17.1.0
        version: 17.1.0(@typescript-eslint/parser@5.62.0(eslint@8.57.0)(typescript@5.5.3))
      tsd:
        specifier: ^0.31.0
        version: 0.31.1
      typescript:
        specifier: ^5.4.2
        version: 5.5.3

  packages/cli:
    dependencies:
      '@fastify/error':
        specifier: ^3.4.1
        version: 3.4.1
      '@platformatic/authenticate':
        specifier: workspace:*
        version: link:../authenticate
      '@platformatic/client-cli':
        specifier: workspace:*
        version: link:../client-cli
      '@platformatic/composer':
        specifier: workspace:*
        version: link:../composer
      '@platformatic/config':
        specifier: workspace:*
        version: link:../config
      '@platformatic/control':
        specifier: workspace:*
        version: link:../control
      '@platformatic/db':
        specifier: workspace:*
        version: link:../db
      '@platformatic/frontend-template':
        specifier: workspace:*
        version: link:../frontend-template
      '@platformatic/runtime':
        specifier: workspace:*
        version: link:../runtime
      '@platformatic/service':
        specifier: workspace:*
        version: link:../service
      '@platformatic/utils':
        specifier: workspace:*
        version: link:../utils
      colorette:
        specifier: ^2.0.20
        version: 2.0.20
      commist:
        specifier: ^3.2.0
        version: 3.2.0
      create-platformatic:
        specifier: workspace:*
        version: link:../create-platformatic
      desm:
        specifier: ^1.3.1
        version: 1.3.1
      dotenv:
        specifier: ^16.4.5
        version: 16.4.5
      execa:
        specifier: ^8.0.1
        version: 8.0.1
      fast-json-stringify:
        specifier: ^5.14.1
        version: 5.16.1
      graphql:
        specifier: ^16.8.1
        version: 16.9.0
      help-me:
        specifier: ^5.0.0
        version: 5.0.0
      inquirer:
        specifier: ^9.2.16
        version: 9.3.5
      minimist:
        specifier: ^1.2.8
        version: 1.2.8
      pino:
        specifier: ^8.19.0
        version: 8.21.0
      pino-pretty:
        specifier: ^11.0.0
        version: 11.2.1
      undici:
        specifier: ^6.9.0
        version: 6.19.2
    devDependencies:
      borp:
        specifier: ^0.16.0
        version: 0.16.0
      c8:
        specifier: ^10.0.0
        version: 10.1.2
      fastify:
        specifier: ^4.26.2
        version: 4.28.1
      license-checker:
        specifier: ^25.0.1
        version: 25.0.1
      mkdirp:
        specifier: ^2.1.6
        version: 2.1.6
      snazzy:
        specifier: ^9.0.0
        version: 9.0.0
      split2:
        specifier: ^4.2.0
        version: 4.2.0
      standard:
        specifier: ^17.1.0
        version: 17.1.0(@typescript-eslint/parser@5.62.0(eslint@8.57.0)(typescript@5.5.3))

  packages/client:
    dependencies:
      '@apidevtools/json-schema-ref-parser':
        specifier: ^11.5.4
        version: 11.6.4
      '@fastify/error':
        specifier: ^3.4.1
        version: 3.4.1
      abstract-logging:
        specifier: ^2.0.1
        version: 2.0.1
      ajv:
        specifier: ^8.12.0
        version: 8.17.1
      camelcase:
        specifier: ^6.3.0
        version: 6.3.0
      desm:
        specifier: ^1.3.1
        version: 1.3.1
      jsonpointer:
        specifier: ^5.0.1
        version: 5.0.1
      undici:
        specifier: ^6.9.0
        version: 6.19.2
    devDependencies:
      '@platformatic/telemetry':
        specifier: workspace:*
        version: link:../telemetry
      borp:
        specifier: ^0.16.0
        version: 0.16.0
      c8:
        specifier: ^10.0.0
        version: 10.1.2
      execa:
        specifier: ^8.0.1
        version: 8.0.1
      fastify:
        specifier: ^4.26.2
        version: 4.28.1
      snazzy:
        specifier: ^9.0.0
        version: 9.0.0
      split2:
        specifier: ^4.2.0
        version: 4.2.0
      standard:
        specifier: ^17.1.0
        version: 17.1.0(@typescript-eslint/parser@5.62.0(eslint@8.57.0)(typescript@5.5.3))
      tsd:
        specifier: ^0.31.0
        version: 0.31.1
      typescript:
        specifier: ^5.4.2
        version: 5.5.3

  packages/client-cli:
    dependencies:
      '@fastify/error':
        specifier: ^3.4.1
        version: 3.4.1
      '@platformatic/client':
        specifier: workspace:*
        version: link:../client
      '@platformatic/config':
        specifier: workspace:*
        version: link:../config
      abstract-logging:
        specifier: ^2.0.1
        version: 2.0.1
      camelcase:
        specifier: ~6.3.0
        version: 6.3.0
      code-block-writer:
        specifier: ^13.0.1
        version: 13.0.1
      desm:
        specifier: ^1.3.1
        version: 1.3.1
      es-main:
        specifier: ^1.3.0
        version: 1.3.0
      find-up:
        specifier: ^7.0.0
        version: 7.0.0
      graphql:
        specifier: ^16.8.1
        version: 16.9.0
      help-me:
        specifier: ^5.0.0
        version: 5.0.0
      jsonpointer:
        specifier: ^5.0.1
        version: 5.0.1
      minimist:
        specifier: ^1.2.8
        version: 1.2.8
      pino:
        specifier: ^8.19.0
        version: 8.21.0
      pino-pretty:
        specifier: ^11.0.0
        version: 11.2.1
      undici:
        specifier: ^6.9.0
        version: 6.19.2
      yaml:
        specifier: ^2.4.1
        version: 2.4.5
    devDependencies:
      '@matteo.collina/tspl':
        specifier: ^0.1.1
        version: 0.1.1
      '@platformatic/db':
        specifier: workspace:*
        version: link:../db
      '@platformatic/runtime':
        specifier: workspace:*
        version: link:../runtime
      '@platformatic/service':
        specifier: workspace:*
        version: link:../service
      '@platformatic/utils':
        specifier: workspace:*
        version: link:../utils
      borp:
        specifier: ^0.16.0
        version: 0.16.0
      dotenv:
        specifier: ^16.4.5
        version: 16.4.5
      execa:
        specifier: ^8.0.1
        version: 8.0.1
      fastify:
        specifier: ^4.26.2
        version: 4.28.1
      fastify-tsconfig:
        specifier: ^2.0.0
        version: 2.0.0
      fs-extra:
        specifier: ^11.2.0
        version: 11.2.0
      snazzy:
        specifier: ^9.0.0
        version: 9.0.0
      split2:
        specifier: ^4.2.0
        version: 4.2.0
      standard:
        specifier: ^17.1.0
        version: 17.1.0(@typescript-eslint/parser@5.62.0(eslint@8.57.0)(typescript@5.5.3))
      tsd:
        specifier: ^0.31.0
        version: 0.31.1
      typescript:
        specifier: ^5.4.2
        version: 5.5.3
      why-is-node-running:
        specifier: ^2.2.2
        version: 2.3.0

  packages/composer:
    dependencies:
      '@fastify/error':
        specifier: ^3.4.1
        version: 3.4.1
      '@fastify/http-proxy':
        specifier: ^9.4.0
        version: 9.5.0
      '@fastify/reply-from':
        specifier: ^9.7.0
        version: 9.8.0
      '@fastify/static':
        specifier: ^7.0.1
        version: 7.0.4
      '@fastify/swagger':
        specifier: ^8.14.0
        version: 8.14.0
      '@platformatic/config':
        specifier: workspace:*
        version: link:../config
      '@platformatic/generators':
        specifier: workspace:*
        version: link:../generators
      '@platformatic/graphql-composer':
        specifier: ^0.7.0
        version: 0.7.0
      '@platformatic/scalar-theme':
        specifier: workspace:*
        version: link:../scalar-theme
      '@platformatic/service':
        specifier: workspace:*
        version: link:../service
      '@platformatic/telemetry':
        specifier: workspace:*
        version: link:../telemetry
      '@platformatic/utils':
        specifier: workspace:^
        version: link:../utils
      '@scalar/fastify-api-reference':
        specifier: ^1.19.5
        version: 1.24.48
      ajv:
        specifier: ^8.12.0
        version: 8.17.1
      commist:
        specifier: ^3.2.0
        version: 3.2.0
      console-table-printer:
        specifier: ^2.12.0
        version: 2.12.1
      desm:
        specifier: ^1.3.1
        version: 1.3.1
      es-main:
        specifier: ^1.3.0
        version: 1.3.0
      execa:
        specifier: ^8.0.1
        version: 8.0.1
      fast-deep-equal:
        specifier: ^3.1.3
        version: 3.1.3
      fastify:
        specifier: ^4.26.2
        version: 4.28.1
      fastify-openapi-glue:
        specifier: ^4.6.0
        version: 4.6.1
      fastify-plugin:
        specifier: ^4.5.1
        version: 4.5.1
      graphql:
        specifier: ^16.8.1
        version: 16.9.0
      help-me:
        specifier: ^5.0.0
        version: 5.0.0
      json-schema-traverse:
        specifier: ^1.0.0
        version: 1.0.0
      mercurius:
        specifier: ^14.0.0
        version: 14.1.0(graphql@16.9.0)
      minimist:
        specifier: ^1.2.8
        version: 1.2.8
      my-ua-parser:
        specifier: ^2.0.2
        version: 2.0.3
      ora:
        specifier: ^6.3.1
        version: 6.3.1
      pino:
        specifier: ^8.19.0
        version: 8.21.0
      pino-pretty:
        specifier: ^11.0.0
        version: 11.2.1
      rfdc:
        specifier: ^1.3.1
        version: 1.4.1
      undici:
        specifier: ^6.9.0
        version: 6.19.2
    devDependencies:
      '@platformatic/client':
        specifier: workspace:*
        version: link:../client
      '@platformatic/db':
        specifier: workspace:*
        version: link:../db
      borp:
        specifier: ^0.16.0
        version: 0.16.0
      c8:
        specifier: ^10.0.0
        version: 10.1.2
      dedent:
        specifier: ^1.5.1
        version: 1.5.3
      json-schema-to-typescript:
        specifier: ^14.0.0
        version: 14.1.0
      openapi-schema-validator:
        specifier: ^12.1.3
        version: 12.1.3
      single-user-cache:
        specifier: ^1.0.1
        version: 1.0.1
      snazzy:
        specifier: ^9.0.0
        version: 9.0.0
      split2:
        specifier: ^4.2.0
        version: 4.2.0
      standard:
        specifier: ^17.1.0
        version: 17.1.0(@typescript-eslint/parser@5.62.0(eslint@8.57.0)(typescript@5.5.3))
      tsd:
        specifier: ^0.31.0
        version: 0.31.1

  packages/config:
    dependencies:
      '@fastify/deepmerge':
        specifier: ^1.3.0
        version: 1.3.0
      '@fastify/error':
        specifier: ^3.4.1
        version: 3.4.1
      '@platformatic/utils':
        specifier: workspace:*
        version: link:../utils
      abstract-logging:
        specifier: ^2.0.1
        version: 2.0.1
      ajv:
        specifier: ^8.12.0
        version: 8.17.1
      dotenv:
        specifier: ^16.4.5
        version: 16.4.5
      jsonpath:
        specifier: ^1.1.1
        version: 1.1.1
      minimist:
        specifier: ^1.2.8
        version: 1.2.8
      pupa:
        specifier: ^3.1.0
        version: 3.1.0
      semver:
        specifier: ^7.6.0
        version: 7.6.3
      undici:
        specifier: ^6.9.0
        version: 6.19.2
    devDependencies:
      '@iarna/toml':
        specifier: ^2.2.5
        version: 2.2.5
      '@matteo.collina/tspl':
        specifier: ^0.1.1
        version: 0.1.1
      borp:
        specifier: ^0.16.0
        version: 0.16.0
      c8:
        specifier: ^10.0.0
        version: 10.1.2
      fastify:
        specifier: ^4.26.2
        version: 4.28.1
      json5:
        specifier: ^2.2.3
        version: 2.2.3
      pino:
        specifier: ^8.17.2
        version: 8.21.0
      pino-test:
        specifier: ^1.0.1
        version: 1.0.1
      snazzy:
        specifier: ^9.0.0
        version: 9.0.0
      standard:
        specifier: ^17.1.0
        version: 17.1.0(@typescript-eslint/parser@5.62.0(eslint@8.57.0)(typescript@5.5.3))
      yaml:
        specifier: ^2.4.1
        version: 2.4.5

  packages/control:
    dependencies:
      '@fastify/error':
        specifier: ^3.4.1
        version: 3.4.1
      commist:
        specifier: ^3.2.0
        version: 3.2.0
      help-me:
        specifier: ^5.0.0
        version: 5.0.0
      pino:
        specifier: ^8.19.0
        version: 8.21.0
      pino-pretty:
        specifier: ^11.0.0
        version: 11.2.1
      table:
        specifier: ^6.8.1
        version: 6.8.2
      undici:
        specifier: ^6.9.0
        version: 6.19.2
      ws:
        specifier: ^8.16.0
        version: 8.18.0
    devDependencies:
      '@platformatic/runtime':
        specifier: workspace:*
        version: link:../runtime
      borp:
        specifier: ^0.16.0
        version: 0.16.0
      desm:
        specifier: ^1.3.1
        version: 1.3.1
      execa:
        specifier: ^8.0.1
        version: 8.0.1
      snazzy:
        specifier: ^9.0.0
        version: 9.0.0
      split2:
        specifier: ^4.2.0
        version: 4.2.0
      standard:
        specifier: ^17.1.0
        version: 17.1.0(@typescript-eslint/parser@5.62.0(eslint@8.57.0)(typescript@5.5.3))
      tsd:
        specifier: ^0.31.0
        version: 0.31.1

  packages/create-platformatic:
    dependencies:
      '@platformatic/authenticate':
        specifier: workspace:*
        version: link:../authenticate
      '@platformatic/config':
        specifier: workspace:*
        version: link:../config
      '@platformatic/generators':
        specifier: workspace:*
        version: link:../generators
      '@platformatic/utils':
        specifier: workspace:*
        version: link:../utils
      '@types/node':
        specifier: ^20.11.28
        version: 20.14.11
      boring-name-generator:
        specifier: ^1.0.3
        version: 1.0.3
      chalk:
        specifier: ^5.3.0
        version: 5.3.0
      columnify:
        specifier: ^1.6.0
        version: 1.6.0
      commist:
        specifier: ^3.2.0
        version: 3.2.0
      desm:
        specifier: ^1.3.1
        version: 1.3.1
      es-main:
        specifier: ^1.3.0
        version: 1.3.0
      execa:
        specifier: ^8.0.1
        version: 8.0.1
      help-me:
        specifier: ^5.0.0
        version: 5.0.0
      inquirer:
        specifier: ^9.2.16
        version: 9.3.5
      log-update:
        specifier: ^6.0.0
        version: 6.0.0
      minimist:
        specifier: ^1.2.8
        version: 1.2.8
      ora:
        specifier: ^6.3.1
        version: 6.3.1
      pino:
        specifier: ^8.19.0
        version: 8.21.0
      pino-pretty:
        specifier: ^11.0.0
        version: 11.2.1
      resolve:
        specifier: ^1.22.8
        version: 1.22.8
      semver:
        specifier: ^7.6.0
        version: 7.6.3
      strip-ansi:
        specifier: ^7.1.0
        version: 7.1.0
      undici:
        specifier: ^6.9.0
        version: 6.19.2
      which:
        specifier: ^3.0.1
        version: 3.0.1
    devDependencies:
      '@platformatic/composer':
        specifier: workspace:*
        version: link:../composer
      '@platformatic/db':
        specifier: workspace:*
        version: link:../db
      '@platformatic/runtime':
        specifier: workspace:*
        version: link:../runtime
      '@platformatic/service':
        specifier: workspace:*
        version: link:../service
      ajv:
        specifier: ^8.12.0
        version: 8.17.1
      borp:
        specifier: ^0.16.0
        version: 0.16.0
      c8:
        specifier: ^10.0.0
        version: 10.1.2
      cross-env:
        specifier: ^7.0.3
        version: 7.0.3
      dotenv:
        specifier: ^16.4.5
        version: 16.4.5
      esmock:
        specifier: ^2.6.4
        version: 2.6.7
      fastify:
        specifier: ^4.26.2
        version: 4.28.1
      snazzy:
        specifier: ^9.0.0
        version: 9.0.0
      standard:
        specifier: ^17.1.0
        version: 17.1.0(@typescript-eslint/parser@5.62.0(eslint@8.57.0)(typescript@5.5.3))
      typescript:
        specifier: ~5.5.0
        version: 5.5.3
      yaml:
        specifier: ^2.4.1
        version: 2.4.5

  packages/db:
    dependencies:
      '@fastify/accepts':
        specifier: ^4.3.0
        version: 4.3.0
      '@fastify/basic-auth':
        specifier: ^5.1.1
        version: 5.1.1
      '@fastify/cors':
        specifier: ^9.0.1
        version: 9.0.1
      '@fastify/deepmerge':
        specifier: ^1.3.0
        version: 1.3.0
      '@fastify/error':
        specifier: ^3.4.1
        version: 3.4.1
      '@fastify/static':
        specifier: ^7.0.1
        version: 7.0.4
      '@fastify/swagger':
        specifier: ^8.14.0
        version: 8.14.0
      '@platformatic/config':
        specifier: workspace:*
        version: link:../config
      '@platformatic/db-authorization':
        specifier: workspace:*
        version: link:../db-authorization
      '@platformatic/db-core':
        specifier: workspace:*
        version: link:../db-core
      '@platformatic/generators':
        specifier: workspace:*
        version: link:../generators
      '@platformatic/service':
        specifier: workspace:*
        version: link:../service
      '@platformatic/sql-events':
        specifier: workspace:*
        version: link:../sql-events
      '@platformatic/sql-graphql':
        specifier: workspace:*
        version: link:../sql-graphql
      '@platformatic/sql-json-schema-mapper':
        specifier: workspace:*
        version: link:../sql-json-schema-mapper
      '@platformatic/sql-mapper':
        specifier: workspace:*
        version: link:../sql-mapper
      '@platformatic/sql-openapi':
        specifier: workspace:*
        version: link:../sql-openapi
      '@platformatic/telemetry':
        specifier: workspace:*
        version: link:../telemetry
      '@platformatic/utils':
        specifier: workspace:*
        version: link:../utils
      camelcase:
        specifier: ^6.3.0
        version: 6.3.0
      close-with-grace:
        specifier: ^1.3.0
        version: 1.3.0
      code-block-writer:
        specifier: ^13.0.1
        version: 13.0.1
      commist:
        specifier: ^3.2.0
        version: 3.2.0
      console-table-printer:
        specifier: ^2.12.0
        version: 2.12.1
      desm:
        specifier: ^1.3.1
        version: 1.3.1
      env-schema:
        specifier: ^5.2.1
        version: 5.2.1
      es-main:
        specifier: ^1.3.0
        version: 1.3.0
      execa:
        specifier: ^8.0.1
        version: 8.0.1
      fastify:
        specifier: ^4.26.2
        version: 4.28.1
      fastify-metrics:
        specifier: ^11.0.0
        version: 11.0.0(fastify@4.28.1)
      fastify-plugin:
        specifier: ^4.5.1
        version: 4.5.1
      fastify-print-routes:
        specifier: ^3.1.1
        version: 3.2.0
      graphql:
        specifier: ^16.8.1
        version: 16.9.0
      help-me:
        specifier: ^5.0.0
        version: 5.0.0
      minimist:
        specifier: ^1.2.8
        version: 1.2.8
      my-ua-parser:
        specifier: ^2.0.2
        version: 2.0.3
      ora:
        specifier: ^6.3.1
        version: 6.3.1
      pino:
        specifier: ^8.19.0
        version: 8.21.0
      pino-pretty:
        specifier: ^11.0.0
        version: 11.2.1
      postgrator:
        specifier: ^7.2.0
        version: 7.2.0
      rfdc:
        specifier: ^1.3.1
        version: 1.4.1
      rimraf:
        specifier: ^4.4.1
        version: 4.4.1
      semgrator:
        specifier: ^0.3.0
        version: 0.3.0
    devDependencies:
      '@databases/pg':
        specifier: ^5.5.0
        version: 5.5.0(typescript@5.5.3)
      '@databases/sql':
        specifier: ^3.3.0
        version: 3.3.0
      ajv:
        specifier: ^8.12.0
        version: 8.17.1
      bindings:
        specifier: ^1.5.0
        version: 1.5.0
      borp:
        specifier: ^0.16.0
        version: 0.16.0
      c8:
        specifier: ^10.0.0
        version: 10.1.2
      json-schema-to-typescript:
        specifier: ^14.0.0
        version: 14.1.0
      mercurius:
        specifier: ^14.0.0
        version: 14.1.0(graphql@16.9.0)
      openapi-types:
        specifier: ^12.1.3
        version: 12.1.3
      snazzy:
        specifier: ^9.0.0
        version: 9.0.0
      split2:
        specifier: ^4.2.0
        version: 4.2.0
      standard:
        specifier: ^17.1.0
        version: 17.1.0(@typescript-eslint/parser@5.62.0(eslint@8.57.0)(typescript@5.5.3))
      strip-ansi:
        specifier: ^7.1.0
        version: 7.1.0
      ts-standard:
        specifier: ^12.0.2
        version: 12.0.2(typescript@5.5.3)
      tsd:
        specifier: ^0.31.0
        version: 0.31.1
      typescript:
        specifier: ^5.4.2
        version: 5.5.3
      undici:
        specifier: ^6.9.0
        version: 6.19.2
      vscode-json-languageservice:
        specifier: ^5.3.9
        version: 5.4.0
      why-is-node-running:
        specifier: ^2.2.2
        version: 2.3.0
      yaml:
        specifier: ^2.4.1
        version: 2.4.5

  packages/db-authorization:
    dependencies:
      '@fastify/error':
        specifier: ^3.4.1
        version: 3.4.1
      '@fastify/jwt':
        specifier: ^8.0.0
        version: 8.0.1
      fastify-plugin:
        specifier: ^4.5.1
        version: 4.5.1
      fastify-user:
        specifier: ^0.3.3
        version: 0.3.3
      get-jwks:
        specifier: ^9.0.1
        version: 9.0.2
      leven:
        specifier: ~3.1.0
        version: 3.1.0
      undici:
        specifier: ^6.9.0
        version: 6.19.2
    devDependencies:
      '@fastify/cookie':
        specifier: ^8.3.0
        version: 8.3.0
      '@fastify/session':
        specifier: ^10.7.0
        version: 10.9.0
      '@matteo.collina/tspl':
        specifier: ^0.1.1
        version: 0.1.1
      '@platformatic/db-core':
        specifier: workspace:*
        version: link:../db-core
      '@platformatic/sql-mapper':
        specifier: workspace:*
        version: link:../sql-mapper
      borp:
        specifier: ^0.16.0
        version: 0.16.0
      fast-jwt:
        specifier: ^4.0.0
        version: 4.0.2
      fastify:
        specifier: ^4.26.2
        version: 4.28.1
      snazzy:
        specifier: ^9.0.0
        version: 9.0.0
      standard:
        specifier: ^17.1.0
        version: 17.1.0(@typescript-eslint/parser@5.62.0(eslint@8.57.0)(typescript@5.5.3))
      tsd:
        specifier: ^0.31.0
        version: 0.31.1
      why-is-node-running:
        specifier: ^2.2.2
        version: 2.3.0
      ws:
        specifier: ^8.16.0
        version: 8.18.0

  packages/db-core:
    dependencies:
      '@platformatic/sql-events':
        specifier: workspace:*
        version: link:../sql-events
      '@platformatic/sql-graphql':
        specifier: workspace:*
        version: link:../sql-graphql
      '@platformatic/sql-mapper':
        specifier: workspace:*
        version: link:../sql-mapper
      '@platformatic/sql-openapi':
        specifier: workspace:*
        version: link:../sql-openapi
      fastify-plugin:
        specifier: ^4.5.1
        version: 4.5.1
    devDependencies:
      borp:
        specifier: ^0.16.0
        version: 0.16.0
      fastify:
        specifier: ^4.26.2
        version: 4.28.1
      snazzy:
        specifier: ^9.0.0
        version: 9.0.0
      standard:
        specifier: ^17.1.0
        version: 17.1.0(@typescript-eslint/parser@5.62.0(eslint@8.57.0)(typescript@5.5.3))
      why-is-node-running:
        specifier: ^2.2.2
        version: 2.3.0

  packages/frontend-template:
    dependencies:
      '@platformatic/client':
        specifier: workspace:*
        version: link:../client
      '@platformatic/db':
        specifier: workspace:*
        version: link:../db
      camelcase:
        specifier: ^8.0.0
        version: 8.0.0
      code-block-writer:
        specifier: ^13.0.1
        version: 13.0.1
      desm:
        specifier: ^1.3.1
        version: 1.3.1
      es-main:
        specifier: ^1.3.0
        version: 1.3.0
      execa:
        specifier: ^8.0.1
        version: 8.0.1
      help-me:
        specifier: ^5.0.0
        version: 5.0.0
      jsonpointer:
        specifier: ^5.0.1
        version: 5.0.1
      minimist:
        specifier: ^1.2.8
        version: 1.2.8
      undici:
        specifier: ^6.9.0
        version: 6.19.2
    devDependencies:
      '@playwright/test':
        specifier: ^1.42.1
        version: 1.45.2
      '@types/react':
        specifier: ^18.2.66
        version: 18.3.3
      '@types/react-dom':
        specifier: ^18.2.22
        version: 18.3.0
      '@vitejs/plugin-react':
        specifier: ^3.1.0
        version: 3.1.0(vite@5.3.4(@types/node@20.14.11))
      react:
        specifier: ^18.2.0
        version: 18.3.1
      react-dom:
        specifier: ^18.2.0
        version: 18.3.1(react@18.3.1)
      snazzy:
        specifier: ^9.0.0
        version: 9.0.0
      standard:
        specifier: ^17.1.0
        version: 17.1.0(@typescript-eslint/parser@5.62.0(eslint@8.57.0)(typescript@5.5.3))
      typescript:
        specifier: ^5.4.2
        version: 5.5.3
      vite:
        specifier: ^5.1.6
        version: 5.3.4(@types/node@20.14.11)

  packages/generate-errors-doc:
    devDependencies:
      '@platformatic/authenticate':
        specifier: workspace:*
        version: link:../authenticate
      '@platformatic/client':
        specifier: workspace:*
        version: link:../client
      '@platformatic/client-cli':
        specifier: workspace:*
        version: link:../client-cli
      '@platformatic/composer':
        specifier: workspace:*
        version: link:../composer
      '@platformatic/config':
        specifier: workspace:*
        version: link:../config
      '@platformatic/db':
        specifier: workspace:*
        version: link:../db
      '@platformatic/db-authorization':
        specifier: workspace:*
        version: link:../db-authorization
      '@platformatic/db-core':
        specifier: workspace:*
        version: link:../db-core
      '@platformatic/runtime':
        specifier: workspace:*
        version: link:../runtime
      '@platformatic/service':
        specifier: workspace:*
        version: link:../service
      '@platformatic/sql-events':
        specifier: workspace:*
        version: link:../sql-events
      '@platformatic/sql-graphql':
        specifier: workspace:*
        version: link:../sql-graphql
      '@platformatic/sql-json-schema-mapper':
        specifier: workspace:*
        version: link:../sql-json-schema-mapper
      '@platformatic/sql-mapper':
        specifier: workspace:*
        version: link:../sql-mapper
      '@platformatic/sql-openapi':
        specifier: workspace:*
        version: link:../sql-openapi
      '@platformatic/telemetry':
        specifier: workspace:*
        version: link:../telemetry
      '@platformatic/utils':
        specifier: workspace:*
        version: link:../utils
      platformatic:
        specifier: workspace:*
        version: link:../cli
      snazzy:
        specifier: ^9.0.0
        version: 9.0.0
      standard:
        specifier: ^17.1.0
        version: 17.1.0(@typescript-eslint/parser@5.62.0(eslint@8.57.0)(typescript@5.5.3))

  packages/generators:
    dependencies:
      '@fastify/error':
        specifier: ^3.4.1
        version: 3.4.1
      boring-name-generator:
        specifier: ^1.0.3
        version: 1.0.3
      change-case-all:
        specifier: ^2.1.0
        version: 2.1.0
      fastify:
        specifier: ^4.26.2
        version: 4.28.1
      pino:
        specifier: ^8.19.0
        version: 8.21.0
      undici:
        specifier: ^6.9.0
        version: 6.19.2
    devDependencies:
      '@types/inquirer':
        specifier: ^9.0.7
        version: 9.0.7
      borp:
        specifier: ^0.16.0
        version: 0.16.0
      c8:
        specifier: ^10.0.0
        version: 10.1.2
      snazzy:
        specifier: ^9.0.0
        version: 9.0.0
      standard:
        specifier: ^17.1.0
        version: 17.1.0(@typescript-eslint/parser@5.62.0(eslint@8.57.0)(typescript@5.5.3))
      tsd:
        specifier: ^0.31.0
        version: 0.31.1
      typescript:
        specifier: ^5.4.2
        version: 5.5.3

  packages/runtime:
    dependencies:
      '@fastify/error':
        specifier: ^3.4.1
        version: 3.4.1
      '@fastify/websocket':
        specifier: ^10.0.0
        version: 10.0.1
      '@hapi/topo':
        specifier: ^6.0.2
        version: 6.0.2
      '@platformatic/bus':
        specifier: workspace:*
        version: link:../bus
      '@platformatic/composer':
        specifier: workspace:*
        version: link:../composer
      '@platformatic/config':
        specifier: workspace:*
        version: link:../config
      '@platformatic/db':
        specifier: workspace:*
        version: link:../db
      '@platformatic/generators':
        specifier: workspace:*
        version: link:../generators
      '@platformatic/service':
        specifier: workspace:*
        version: link:../service
      '@platformatic/telemetry':
        specifier: workspace:*
        version: link:../telemetry
      '@platformatic/utils':
        specifier: workspace:*
        version: link:../utils
      boring-name-generator:
        specifier: ^1.0.3
        version: 1.0.3
      change-case-all:
        specifier: ^2.1.0
        version: 2.1.0
      close-with-grace:
        specifier: ^1.3.0
        version: 1.3.0
      commist:
        specifier: ^3.2.0
        version: 3.2.0
      debounce:
        specifier: ^2.0.0
        version: 2.1.0
      desm:
        specifier: ^1.3.1
        version: 1.3.1
      dotenv-tool:
        specifier: ^0.1.1
        version: 0.1.1
      es-main:
        specifier: ^1.3.0
        version: 1.3.0
      fastest-levenshtein:
        specifier: ^1.0.16
        version: 1.0.16
      fastify:
        specifier: ^4.26.2
        version: 4.28.1
      fastify-undici-dispatcher:
        specifier: ^0.6.0
        version: 0.6.0
      graphql:
        specifier: ^16.8.1
        version: 16.9.0
      help-me:
        specifier: ^5.0.0
        version: 5.0.0
      minimist:
        specifier: ^1.2.8
        version: 1.2.8
      pino:
        specifier: ^8.19.0
        version: 8.21.0
      pino-pretty:
        specifier: ^11.0.0
        version: 11.2.1
      pino-roll:
        specifier: ^1.0.0
        version: 1.1.0
      semgrator:
        specifier: ^0.3.0
        version: 0.3.0
      tail-file-stream:
        specifier: ^0.1.0
        version: 0.1.0
      undici:
        specifier: ^6.9.0
        version: 6.19.2
      why-is-node-running:
        specifier: ^2.2.2
        version: 2.3.0
      ws:
        specifier: ^8.16.0
        version: 8.18.0
    devDependencies:
      '@fastify/express':
        specifier: ^3.0.0
        version: 3.0.0
      '@fastify/formbody':
        specifier: ^7.4.0
        version: 7.4.0
      '@matteo.collina/tspl':
        specifier: ^0.1.1
        version: 0.1.1
      '@platformatic/sql-graphql':
        specifier: workspace:*
        version: link:../sql-graphql
      '@platformatic/sql-mapper':
        specifier: workspace:*
        version: link:../sql-mapper
      borp:
        specifier: ^0.16.0
        version: 0.16.0
      c8:
        specifier: ^10.0.0
        version: 10.1.2
      execa:
        specifier: ^8.0.1
        version: 8.0.1
      express:
        specifier: ^4.18.3
        version: 4.19.2
      fast-jwt:
        specifier: ^4.0.0
        version: 4.0.2
      get-port:
        specifier: ^7.1.0
        version: 7.1.0
      pino-abstract-transport:
        specifier: ^1.1.0
        version: 1.2.0
      snazzy:
        specifier: ^9.0.0
        version: 9.0.0
      split2:
        specifier: ^4.2.0
        version: 4.2.0
      standard:
        specifier: ^17.1.0
        version: 17.1.0(@typescript-eslint/parser@5.62.0(eslint@8.57.0)(typescript@5.5.3))
      tsd:
        specifier: ^0.31.0
        version: 0.31.1
      typescript:
        specifier: ^5.4.2
        version: 5.5.3
      undici-oidc-interceptor:
        specifier: ^0.5.0
        version: 0.5.0

  packages/scalar-theme: {}

  packages/service:
    dependencies:
      '@fastify/accepts':
        specifier: ^4.3.0
        version: 4.3.0
      '@fastify/autoload':
        specifier: ^5.8.0
        version: 5.10.0
      '@fastify/basic-auth':
        specifier: ^5.1.1
        version: 5.1.1
      '@fastify/cors':
        specifier: ^9.0.1
        version: 9.0.1
      '@fastify/deepmerge':
        specifier: ^1.3.0
        version: 1.3.0
      '@fastify/error':
        specifier: ^3.4.1
        version: 3.4.1
      '@fastify/restartable':
        specifier: ^2.3.1
        version: 2.3.1
      '@fastify/static':
        specifier: ^7.0.1
        version: 7.0.4
      '@fastify/swagger':
        specifier: ^8.14.0
        version: 8.14.0
      '@fastify/under-pressure':
        specifier: ^8.3.0
        version: 8.5.1
      '@mercuriusjs/federation':
        specifier: ^3.0.0
        version: 3.0.0
      '@platformatic/authenticate':
        specifier: workspace:*
        version: link:../authenticate
      '@platformatic/bus':
        specifier: workspace:*
        version: link:../bus
      '@platformatic/client':
        specifier: workspace:*
        version: link:../client
      '@platformatic/config':
        specifier: workspace:*
        version: link:../config
      '@platformatic/generators':
        specifier: workspace:*
        version: link:../generators
      '@platformatic/scalar-theme':
        specifier: workspace:*
        version: link:../scalar-theme
      '@platformatic/telemetry':
        specifier: workspace:*
        version: link:../telemetry
      '@platformatic/utils':
        specifier: workspace:*
        version: link:../utils
      '@scalar/fastify-api-reference':
        specifier: ^1.19.5
        version: 1.24.48
      '@types/ws':
        specifier: ^8.5.10
        version: 8.5.11
      ajv:
        specifier: ^8.12.0
        version: 8.17.1
      cli-progress:
        specifier: ^3.12.0
        version: 3.12.0
      close-with-grace:
        specifier: ^1.3.0
        version: 1.3.0
      code-block-writer:
        specifier: ^13.0.1
        version: 13.0.1
      colorette:
        specifier: ^2.0.20
        version: 2.0.20
      commist:
        specifier: ^3.2.0
        version: 3.2.0
      console-table-printer:
        specifier: ^2.12.0
        version: 2.12.1
      desm:
        specifier: ^1.3.1
        version: 1.3.1
      env-schema:
        specifier: ^5.2.1
        version: 5.2.1
      es-main:
        specifier: ^1.3.0
        version: 1.3.0
      execa:
        specifier: ^8.0.1
        version: 8.0.1
      fastify:
        specifier: ^4.28.1
        version: 4.28.1
      fastify-metrics:
        specifier: ^11.0.0
        version: 11.0.0(fastify@4.28.1)
      fastify-openapi-glue:
        specifier: ^4.4.3
        version: 4.6.1
      fastify-plugin:
        specifier: ^4.5.1
        version: 4.5.1
      graphql:
        specifier: ^16.8.1
        version: 16.9.0
      help-me:
        specifier: ^5.0.0
        version: 5.0.0
      mercurius:
        specifier: ^14.0.0
        version: 14.1.0(graphql@16.9.0)
      minimist:
        specifier: ^1.2.8
        version: 1.2.8
      my-ua-parser:
        specifier: ^2.0.2
        version: 2.0.3
      ora:
        specifier: ^6.3.1
        version: 6.3.1
      pino:
        specifier: ^8.19.0
        version: 8.21.0
      pino-pretty:
        specifier: ^11.0.0
        version: 11.2.1
      prom-client:
        specifier: ^15.1.2
        version: 15.1.3
      rfdc:
        specifier: ^1.3.1
        version: 1.4.1
      semgrator:
        specifier: ^0.3.0
        version: 0.3.0
      undici:
        specifier: ^6.9.0
        version: 6.19.2
    devDependencies:
      '@fastify/aws-lambda':
        specifier: ^4.0.0
        version: 4.1.0
      '@fastify/compress':
        specifier: ^7.0.0
        version: 7.0.3
      bindings:
        specifier: ^1.5.0
        version: 1.5.0
      borp:
        specifier: ^0.16.0
        version: 0.16.0
      json-schema-to-typescript:
        specifier: ^14.0.0
        version: 14.1.0
      openapi-types:
        specifier: ^12.1.3
        version: 12.1.3
      pino-abstract-transport:
        specifier: ^1.1.0
        version: 1.2.0
      self-cert:
        specifier: ^2.0.0
        version: 2.0.0
      snazzy:
        specifier: ^9.0.0
        version: 9.0.0
      split2:
        specifier: ^4.2.0
        version: 4.2.0
      standard:
        specifier: ^17.1.0
        version: 17.1.0(@typescript-eslint/parser@5.62.0(eslint@8.57.0)(typescript@5.5.3))
      strip-ansi:
        specifier: ^7.1.0
        version: 7.1.0
      ts-standard:
        specifier: ^12.0.2
        version: 12.0.2(typescript@5.5.3)
      tsd:
        specifier: ^0.31.0
        version: 0.31.1
      typescript:
        specifier: ^5.4.2
        version: 5.5.3
      vscode-json-languageservice:
        specifier: ^5.3.9
        version: 5.4.0
      why-is-node-running:
        specifier: ^2.2.2
        version: 2.3.0
      yaml:
        specifier: ^2.4.1
        version: 2.4.5

  packages/sql-events:
    dependencies:
      '@fastify/error':
        specifier: ^3.4.1
        version: 3.4.1
      camelcase:
        specifier: ^6.3.0
        version: 6.3.0
      fastify-plugin:
        specifier: ^4.5.1
        version: 4.5.1
      mqemitter:
        specifier: ^5.0.0
        version: 5.0.0
      mqemitter-redis:
        specifier: ^5.0.0
        version: 5.1.0
    devDependencies:
      '@matteo.collina/tspl':
        specifier: ^0.1.1
        version: 0.1.1
      '@platformatic/sql-mapper':
        specifier: workspace:*
        version: link:../sql-mapper
      borp:
        specifier: ^0.16.0
        version: 0.16.0
      fastify:
        specifier: ^4.26.2
        version: 4.28.1
      ioredis:
        specifier: ^5.3.2
        version: 5.4.1
      snazzy:
        specifier: ^9.0.0
        version: 9.0.0
      standard:
        specifier: ^17.1.0
        version: 17.1.0(@typescript-eslint/parser@5.62.0(eslint@8.57.0)(typescript@5.5.3))
      tsd:
        specifier: ^0.31.0
        version: 0.31.1

  packages/sql-graphql:
    dependencies:
      '@fastify/error':
        specifier: ^3.4.1
        version: 3.4.1
      '@mercuriusjs/federation':
        specifier: ^3.0.0
        version: 3.0.0
      '@platformatic/utils':
        specifier: workspace:*
        version: link:../utils
      camelcase:
        specifier: ^6.3.0
        version: 6.3.0
      fastify-plugin:
        specifier: ^4.5.1
        version: 4.5.1
      graphql:
        specifier: ^16.8.1
        version: 16.9.0
      graphql-scalars:
        specifier: ^1.22.5
        version: 1.23.0(graphql@16.9.0)
      graphql-type-json:
        specifier: ^0.3.2
        version: 0.3.2(graphql@16.9.0)
      inflected:
        specifier: ^2.1.0
        version: 2.1.0
      mercurius:
        specifier: ^14.0.0
        version: 14.1.0(graphql@16.9.0)
    devDependencies:
      '@matteo.collina/snap':
        specifier: ^0.3.0
        version: 0.3.0
      '@matteo.collina/tspl':
        specifier: ^0.1.1
        version: 0.1.1
      '@mercuriusjs/gateway':
        specifier: ^3.0.0
        version: 3.0.1
      '@platformatic/sql-events':
        specifier: workspace:*
        version: link:../sql-events
      '@platformatic/sql-mapper':
        specifier: workspace:*
        version: link:../sql-mapper
      '@platformatic/telemetry':
        specifier: workspace:*
        version: link:../telemetry
      borp:
        specifier: ^0.16.0
        version: 0.16.0
      fastify:
        specifier: ^4.26.2
        version: 4.28.1
      snazzy:
        specifier: ^9.0.0
        version: 9.0.0
      standard:
        specifier: ^17.1.0
        version: 17.1.0(@typescript-eslint/parser@5.62.0(eslint@8.57.0)(typescript@5.5.3))
      tsd:
        specifier: ^0.31.0
        version: 0.31.1
      why-is-node-running:
        specifier: ^2.2.2
        version: 2.3.0
      ws:
        specifier: ^8.16.0
        version: 8.18.0

  packages/sql-json-schema-mapper:
    dependencies:
      code-block-writer:
        specifier: ^13.0.1
        version: 13.0.1
      safe-identifier:
        specifier: ^0.4.2
        version: 0.4.2
    devDependencies:
      '@platformatic/sql-mapper':
        specifier: workspace:*
        version: link:../sql-mapper
      borp:
        specifier: ^0.16.0
        version: 0.16.0
      dtsgenerator:
        specifier: ^3.19.1
        version: 3.19.2
      fastify:
        specifier: ^4.26.2
        version: 4.28.1
      snazzy:
        specifier: ^9.0.0
        version: 9.0.0
      standard:
        specifier: ^17.1.0
        version: 17.1.0(@typescript-eslint/parser@5.62.0(eslint@8.57.0)(typescript@5.5.3))
      why-is-node-running:
        specifier: ^2.2.2
        version: 2.3.0

  packages/sql-mapper:
    dependencies:
      '@databases/mysql':
        specifier: ^6.0.0
        version: 6.0.0(typescript@5.5.3)
      '@databases/pg':
        specifier: ^5.5.0
        version: 5.5.0(typescript@5.5.3)
      '@databases/sql':
        specifier: ^3.3.0
        version: 3.3.0
      '@fastify/error':
        specifier: ^3.4.1
        version: 3.4.1
      '@hapi/topo':
        specifier: ^6.0.2
        version: 6.0.2
      '@matteo.collina/sqlite-pool':
        specifier: ^0.4.0
        version: 0.4.0
      '@platformatic/utils':
        specifier: workspace:*
        version: link:../utils
      async-cache-dedupe:
        specifier: ^2.1.0
        version: 2.2.0
      camelcase:
        specifier: ^6.3.0
        version: 6.3.0
      fastify-plugin:
        specifier: ^4.5.1
        version: 4.5.1
      inflected:
        specifier: ^2.1.0
        version: 2.1.0
    devDependencies:
      '@matteo.collina/tspl':
        specifier: ^0.1.1
        version: 0.1.1
      borp:
        specifier: ^0.16.0
        version: 0.16.0
      fastify:
        specifier: ^4.26.2
        version: 4.28.1
      snazzy:
        specifier: ^9.0.0
        version: 9.0.0
      standard:
        specifier: ^17.1.0
        version: 17.1.0(@typescript-eslint/parser@5.62.0(eslint@8.57.0)(typescript@5.5.3))
      tsd:
        specifier: ^0.31.0
        version: 0.31.1

  packages/sql-openapi:
    dependencies:
      '@fastify/deepmerge':
        specifier: ^1.3.0
        version: 1.3.0
      '@fastify/error':
        specifier: ^3.4.1
        version: 3.4.1
      '@fastify/swagger':
        specifier: ^8.14.0
        version: 8.14.0
      '@platformatic/scalar-theme':
        specifier: workspace:*
        version: link:../scalar-theme
      '@platformatic/sql-json-schema-mapper':
        specifier: workspace:*
        version: link:../sql-json-schema-mapper
      '@platformatic/utils':
        specifier: workspace:*
        version: link:../utils
      '@scalar/fastify-api-reference':
        specifier: ^1.19.5
        version: 1.24.48
      camelcase:
        specifier: ^6.3.0
        version: 6.3.0
      fastify-plugin:
        specifier: ^4.5.1
        version: 4.5.1
      inflected:
        specifier: ^2.1.0
        version: 2.1.0
    devDependencies:
      '@matteo.collina/snap':
        specifier: ^0.3.0
        version: 0.3.0
      '@matteo.collina/tspl':
        specifier: ^0.1.1
        version: 0.1.1
      '@platformatic/sql-mapper':
        specifier: workspace:*
        version: link:../sql-mapper
      borp:
        specifier: ^0.16.0
        version: 0.16.0
      fastify:
        specifier: ^4.26.2
        version: 4.28.1
      mercurius:
        specifier: ^14.0.0
        version: 14.1.0(graphql@16.9.0)
      openapi-types:
        specifier: ^12.1.3
        version: 12.1.3
      snazzy:
        specifier: ^9.0.0
        version: 9.0.0
      standard:
        specifier: ^17.1.0
        version: 17.1.0(@typescript-eslint/parser@5.62.0(eslint@8.57.0)(typescript@5.5.3))
      tsd:
        specifier: ^0.31.0
        version: 0.31.1
      why-is-node-running:
        specifier: ^2.2.2
        version: 2.3.0
      yaml:
        specifier: ^2.4.1
        version: 2.4.5

  packages/swagger-ui-theme: {}

  packages/telemetry:
    dependencies:
      '@fastify/swagger':
        specifier: ^8.14.0
        version: 8.14.0
      '@opentelemetry/api':
        specifier: ^1.8.0
        version: 1.9.0
      '@opentelemetry/core':
        specifier: ^1.22.0
        version: 1.25.1(@opentelemetry/api@1.9.0)
      '@opentelemetry/exporter-trace-otlp-proto':
        specifier: ^0.52.0
        version: 0.52.1(@opentelemetry/api@1.9.0)
      '@opentelemetry/exporter-zipkin':
        specifier: ^1.22.0
        version: 1.25.1(@opentelemetry/api@1.9.0)
      '@opentelemetry/resources':
        specifier: ^1.22.0
        version: 1.25.1(@opentelemetry/api@1.9.0)
      '@opentelemetry/sdk-trace-base':
        specifier: ^1.22.0
        version: 1.25.1(@opentelemetry/api@1.9.0)
      '@opentelemetry/semantic-conventions':
        specifier: ^1.22.0
        version: 1.25.1
      fast-uri:
        specifier: ^2.3.0
        version: 2.4.0
      fastify-plugin:
        specifier: ^4.5.1
        version: 4.5.1
    devDependencies:
      borp:
        specifier: ^0.16.0
        version: 0.16.0
      fastify:
        specifier: ^4.26.2
        version: 4.28.1
      snazzy:
        specifier: ^9.0.0
        version: 9.0.0
      standard:
        specifier: ^17.1.0
        version: 17.1.0(@typescript-eslint/parser@5.62.0(eslint@8.57.0)(typescript@5.5.3))

  packages/utils:
    dependencies:
      '@fastify/deepmerge':
        specifier: ^1.3.0
        version: 1.3.0
      '@fastify/error':
        specifier: ^3.4.1
        version: 3.4.1
      leven:
        specifier: ~3.1.0
        version: 3.1.0
      minimatch:
        specifier: ^8.0.4
        version: 8.0.4
      undici:
        specifier: ^6.9.0
        version: 6.19.2
    devDependencies:
      '@matteo.collina/tspl':
        specifier: ^0.1.1
        version: 0.1.1
      borp:
        specifier: ^0.16.0
        version: 0.16.0
      fastify:
        specifier: ^4.26.2
        version: 4.28.1
      snazzy:
        specifier: ^9.0.0
        version: 9.0.0
      standard:
        specifier: ^17.1.0
        version: 17.1.0(@typescript-eslint/parser@5.62.0(eslint@8.57.0)(typescript@5.5.3))

packages:

  '@actions/core@1.10.1':
    resolution: {integrity: sha512-3lBR9EDAY+iYIpTnTIXmWcNbX3T2kCkAEQGIQx4NVQ0575nk2k3GRZDTPQG+vVtS2izSLmINlxXf0uLtnrTP+g==}

  '@actions/http-client@2.2.1':
    resolution: {integrity: sha512-KhC/cZsq7f8I4LfZSJKgCvEwfkE8o1538VoBeoGzokVLLnbFDEAdFD3UhoMklxo2un9NJVBdANOresx7vTHlHw==}

  '@ampproject/remapping@2.3.0':
    resolution: {integrity: sha512-30iZtAPgz+LTIYoeivqYo853f02jBYSd5uGnGpkFV0M3xOt9aN73erkgYAmZU43x4VfqcnLxW9Kpg3R5LC4YYw==}
    engines: {node: '>=6.0.0'}

  '@apidevtools/json-schema-ref-parser@11.6.4':
    resolution: {integrity: sha512-9K6xOqeevacvweLGik6LnZCb1fBtCOSIWQs8d096XGeqoLKC33UVMGz9+77Gw44KvbH4pKcQPWo4ZpxkXYj05w==}
    engines: {node: '>= 16'}

  '@babel/code-frame@7.24.7':
    resolution: {integrity: sha512-BcYH1CVJBO9tvyIZ2jVeXgSIMvGZ2FDRvDdOIVQyuklNKSsx+eppDEBq/g47Ayw+RqNFE+URvOShmf+f/qwAlA==}
    engines: {node: '>=6.9.0'}

  '@babel/compat-data@7.24.8':
    resolution: {integrity: sha512-c4IM7OTg6k1Q+AJ153e2mc2QVTezTwnb4VzquwcyiEzGnW0Kedv4do/TrkU98qPeC5LNiMt/QXwIjzYXLBpyZg==}
    engines: {node: '>=6.9.0'}

  '@babel/core@7.24.8':
    resolution: {integrity: sha512-6AWcmZC/MZCO0yKys4uhg5NlxL0ESF3K6IAaoQ+xSXvPyPyxNWRafP+GDbI88Oh68O7QkJgmEtedWPM9U0pZNg==}
    engines: {node: '>=6.9.0'}

  '@babel/generator@7.24.8':
    resolution: {integrity: sha512-47DG+6F5SzOi0uEvK4wMShmn5yY0mVjVJoWTphdY2B4Rx9wHgjK7Yhtr0ru6nE+sn0v38mzrWOlah0p/YlHHOQ==}
    engines: {node: '>=6.9.0'}

  '@babel/helper-compilation-targets@7.24.8':
    resolution: {integrity: sha512-oU+UoqCHdp+nWVDkpldqIQL/i/bvAv53tRqLG/s+cOXxe66zOYLU7ar/Xs3LdmBihrUMEUhwu6dMZwbNOYDwvw==}
    engines: {node: '>=6.9.0'}

  '@babel/helper-environment-visitor@7.24.7':
    resolution: {integrity: sha512-DoiN84+4Gnd0ncbBOM9AZENV4a5ZiL39HYMyZJGZ/AZEykHYdJw0wW3kdcsh9/Kn+BRXHLkkklZ51ecPKmI1CQ==}
    engines: {node: '>=6.9.0'}

  '@babel/helper-function-name@7.24.7':
    resolution: {integrity: sha512-FyoJTsj/PEUWu1/TYRiXTIHc8lbw+TDYkZuoE43opPS5TrI7MyONBE1oNvfguEXAD9yhQRrVBnXdXzSLQl9XnA==}
    engines: {node: '>=6.9.0'}

  '@babel/helper-hoist-variables@7.24.7':
    resolution: {integrity: sha512-MJJwhkoGy5c4ehfoRyrJ/owKeMl19U54h27YYftT0o2teQ3FJ3nQUf/I3LlJsX4l3qlw7WRXUmiyajvHXoTubQ==}
    engines: {node: '>=6.9.0'}

  '@babel/helper-module-imports@7.24.7':
    resolution: {integrity: sha512-8AyH3C+74cgCVVXow/myrynrAGv+nTVg5vKu2nZph9x7RcRwzmh0VFallJuFTZ9mx6u4eSdXZfcOzSqTUm0HCA==}
    engines: {node: '>=6.9.0'}

  '@babel/helper-module-transforms@7.24.8':
    resolution: {integrity: sha512-m4vWKVqvkVAWLXfHCCfff2luJj86U+J0/x+0N3ArG/tP0Fq7zky2dYwMbtPmkc/oulkkbjdL3uWzuoBwQ8R00Q==}
    engines: {node: '>=6.9.0'}
    peerDependencies:
      '@babel/core': ^7.0.0

  '@babel/helper-plugin-utils@7.24.8':
    resolution: {integrity: sha512-FFWx5142D8h2Mgr/iPVGH5G7w6jDn4jUSpZTyDnQO0Yn7Ks2Kuz6Pci8H6MPCoUJegd/UZQ3tAvfLCxQSnWWwg==}
    engines: {node: '>=6.9.0'}

  '@babel/helper-simple-access@7.24.7':
    resolution: {integrity: sha512-zBAIvbCMh5Ts+b86r/CjU+4XGYIs+R1j951gxI3KmmxBMhCg4oQMsv6ZXQ64XOm/cvzfU1FmoCyt6+owc5QMYg==}
    engines: {node: '>=6.9.0'}

  '@babel/helper-split-export-declaration@7.24.7':
    resolution: {integrity: sha512-oy5V7pD+UvfkEATUKvIjvIAH/xCzfsFVw7ygW2SI6NClZzquT+mwdTfgfdbUiceh6iQO0CHtCPsyze/MZ2YbAA==}
    engines: {node: '>=6.9.0'}

  '@babel/helper-string-parser@7.24.8':
    resolution: {integrity: sha512-pO9KhhRcuUyGnJWwyEgnRJTSIZHiT+vMD0kPeD+so0l7mxkMT19g3pjY9GTnHySck/hDzq+dtW/4VgnMkippsQ==}
    engines: {node: '>=6.9.0'}

  '@babel/helper-validator-identifier@7.24.7':
    resolution: {integrity: sha512-rR+PBcQ1SMQDDyF6X0wxtG8QyLCgUB0eRAGguqRLfkCA87l7yAP7ehq8SNj96OOGTO8OBV70KhuFYcIkHXOg0w==}
    engines: {node: '>=6.9.0'}

  '@babel/helper-validator-option@7.24.8':
    resolution: {integrity: sha512-xb8t9tD1MHLungh/AIoWYN+gVHaB9kwlu8gffXGSt3FFEIT7RjS+xWbc2vUD1UTZdIpKj/ab3rdqJ7ufngyi2Q==}
    engines: {node: '>=6.9.0'}

  '@babel/helpers@7.24.8':
    resolution: {integrity: sha512-gV2265Nkcz7weJJfvDoAEVzC1e2OTDpkGbEsebse8koXUJUXPsCMi7sRo/+SPMuMZ9MtUPnGwITTnQnU5YjyaQ==}
    engines: {node: '>=6.9.0'}

  '@babel/highlight@7.24.7':
    resolution: {integrity: sha512-EStJpq4OuY8xYfhGVXngigBJRWxftKX9ksiGDnmlY3o7B/V7KIAc9X4oiK87uPJSc/vs5L869bem5fhZa8caZw==}
    engines: {node: '>=6.9.0'}

  '@babel/parser@7.24.8':
    resolution: {integrity: sha512-WzfbgXOkGzZiXXCqk43kKwZjzwx4oulxZi3nq2TYL9mOjQv6kYwul9mz6ID36njuL7Xkp6nJEfok848Zj10j/w==}
    engines: {node: '>=6.0.0'}
    hasBin: true

  '@babel/plugin-transform-react-jsx-self@7.24.7':
    resolution: {integrity: sha512-fOPQYbGSgH0HUp4UJO4sMBFjY6DuWq+2i8rixyUMb3CdGixs/gccURvYOAhajBdKDoGajFr3mUq5rH3phtkGzw==}
    engines: {node: '>=6.9.0'}
    peerDependencies:
      '@babel/core': ^7.0.0-0

  '@babel/plugin-transform-react-jsx-source@7.24.7':
    resolution: {integrity: sha512-J2z+MWzZHVOemyLweMqngXrgGC42jQ//R0KdxqkIz/OrbVIIlhFI3WigZ5fO+nwFvBlncr4MGapd8vTyc7RPNQ==}
    engines: {node: '>=6.9.0'}
    peerDependencies:
      '@babel/core': ^7.0.0-0

  '@babel/template@7.24.7':
    resolution: {integrity: sha512-jYqfPrU9JTF0PmPy1tLYHW4Mp4KlgxJD9l2nP9fD6yT/ICi554DmrWBAEYpIelzjHf1msDP3PxJIRt/nFNfBig==}
    engines: {node: '>=6.9.0'}

  '@babel/traverse@7.24.8':
    resolution: {integrity: sha512-t0P1xxAPzEDcEPmjprAQq19NWum4K0EQPjMwZQZbHt+GiZqvjCHjj755Weq1YRPVzBI+3zSfvScfpnuIecVFJQ==}
    engines: {node: '>=6.9.0'}

  '@babel/types@7.24.8':
    resolution: {integrity: sha512-SkSBEHwwJRU52QEVZBmMBnE5Ux2/6WU1grdYyOhpbCNxbmJrDuDCphBzKZSO3taf0zztp+qkWlymE5tVL5l0TA==}
    engines: {node: '>=6.9.0'}

  '@bcoe/v8-coverage@0.2.3':
    resolution: {integrity: sha512-0hYQ8SB4Db5zvZB4axdMHGwEaQjkZzFjQiN9LVYvIFB2nSUHW9tYpxWriPrWDASIxiaXax83REcLxuSdnGPZtw==}

  '@databases/connection-pool@1.1.0':
    resolution: {integrity: sha512-/12/SNgl0V77mJTo5SX3yGPz4c9XGQwAlCfA0vlfs/0HcaErNpYXpmhj0StET07w6TmTJTnaUgX2EPcQK9ez5A==}

  '@databases/escape-identifier@1.0.3':
    resolution: {integrity: sha512-Su36iSVzaHxpVdISVMViUX/32sLvzxVgjZpYhzhotxZUuLo11GVWsiHwqkvUZijTLUxcDmUqEwGJO3O/soLuZA==}

  '@databases/lock@2.1.0':
    resolution: {integrity: sha512-ReWnFE5qeCuO2SA5h5fDh/hE/vMolA+Epe6xkAQP1FL2nhnsTCYwN2JACk/kWctR4OQoh0njBjPZ0yfIptclcA==}

  '@databases/mysql-config@3.2.0':
    resolution: {integrity: sha512-rvASYvrhgQy4MXyrqFijvzQIMNDetOyRP3w2OCIH3PfGb+qnp8cbs8CD3EJekx7TZmhnD2IiOEk78rFqfV02hA==}

  '@databases/mysql@6.0.0':
    resolution: {integrity: sha512-pfPZYjbW70Sftq4qYdZd3yo9LuXwDoN8A1YQfzzq/QplUMyhpGUdq5De1AiXKFy3DSBGQWpt3QO0WwICTEPuSw==}

  '@databases/pg-config@3.2.0':
    resolution: {integrity: sha512-hoPAK/F8gLcLgEJ8mLSnNvRlKqShwx5+GglDHIIfQhKF+Zz6M6QceiOefckS4WSjA0x2HClPvpercnXp9i24ag==}

  '@databases/pg-connection-string@1.0.0':
    resolution: {integrity: sha512-8czOF9jlv7PlS7BPjnL82ynpDs1t8cu+C2jvdtMr37e8daPKMS7n1KfNE9xtr2Gq4QYKjynep097eYa5yIwcLA==}

  '@databases/pg-data-type-id@3.0.0':
    resolution: {integrity: sha512-VqW1csN8pRsWJxjPsGIC9FQ8wyenfmGv0P//BaeDMAu/giM3IXKxKM8fkScUSQ00uqFK/L1iHS5g6dgodF3XzA==}

  '@databases/pg-errors@1.0.0':
    resolution: {integrity: sha512-Yz3exbptZwOn4ZD/MSwY6z++XVyOFsMh5DERvSw3awRwJFnfdaqdeiIxxX0MVjM6KPihF0xxp8lPO7vTc5ydpw==}

  '@databases/pg@5.5.0':
    resolution: {integrity: sha512-WIojK9AYIlNi5YRfc5YUOow3PQ82ClmwT9HG3nEsKLUERYieoVmHMYDQLS0ry6FjgJx+2yFs7LCw4kZpWu1TBw==}

  '@databases/push-to-async-iterable@3.0.0':
    resolution: {integrity: sha512-xwu/yNgINdMU+fn6UwFsxh+pa6UrVPafY+0qm0RK0/nKyjllfDqSbwK4gSmdmLEwPYxKwch9CAE3P8NxN1hPSg==}

  '@databases/queue@1.0.1':
    resolution: {integrity: sha512-dqRU+/aQ4lhFzjPIkIhjB0+UEKMb76FoBgHOJUTcEblgatr/IhdhHliT3VVwcImXh35Mz297PAXE4yFM4eYWUQ==}

  '@databases/shared@3.1.0':
    resolution: {integrity: sha512-bO1DIYAYDiWOCqVPvBio1JqZQYh4dph2M1av2w/REeFT6WBd64mTrOFlcxKV0CUAYT0UiJsDfPqEfw0/APRzWg==}

  '@databases/split-sql-query@1.0.4':
    resolution: {integrity: sha512-lDqDQvH34NNjLs0knaDvL6HKgPtishQlDYHfOkvbAd5VQOEhcDvvmG2zbBuFvS2HQAz5NsyLj5erGaxibkxhvQ==}
    peerDependencies:
      '@databases/sql': '*'

  '@databases/sql@3.3.0':
    resolution: {integrity: sha512-vj9huEy4mjJ48GS1Z8yvtMm4BYAnFYACUds25ym6Gd/gsnngkJ17fo62a6mmbNNwCBS/8467PmZR01Zs/06TjA==}

  '@databases/sqlite-sync@2.0.0':
    resolution: {integrity: sha512-nJiaos1U+SbokNFzNkZS7qb7KnKHW/JfcF9gKJGJbsC57BzY/Jx5FxhsW/wW2WMKAoKTietVwmTKZ28GymfYQw==}

  '@databases/validate-unicode@1.0.0':
    resolution: {integrity: sha512-dLKqxGcymeVwEb/6c44KjOnzaAafFf0Wxa8xcfEjx/qOl3rdijsKYBAtIGhtVtOlpPf/PFKfgTuFurSPn/3B/g==}

  '@esbuild/aix-ppc64@0.21.5':
    resolution: {integrity: sha512-1SDgH6ZSPTlggy1yI6+Dbkiz8xzpHJEVAlF/AM1tHPLsf5STom9rwtjE4hKAF20FfXXNTFqEYXyJNWh1GiZedQ==}
    engines: {node: '>=12'}
    cpu: [ppc64]
    os: [aix]

  '@esbuild/android-arm64@0.21.5':
    resolution: {integrity: sha512-c0uX9VAUBQ7dTDCjq+wdyGLowMdtR/GoC2U5IYk/7D1H1JYC0qseD7+11iMP2mRLN9RcCMRcjC4YMclCzGwS/A==}
    engines: {node: '>=12'}
    cpu: [arm64]
    os: [android]

  '@esbuild/android-arm@0.21.5':
    resolution: {integrity: sha512-vCPvzSjpPHEi1siZdlvAlsPxXl7WbOVUBBAowWug4rJHb68Ox8KualB+1ocNvT5fjv6wpkX6o/iEpbDrf68zcg==}
    engines: {node: '>=12'}
    cpu: [arm]
    os: [android]

  '@esbuild/android-x64@0.21.5':
    resolution: {integrity: sha512-D7aPRUUNHRBwHxzxRvp856rjUHRFW1SdQATKXH2hqA0kAZb1hKmi02OpYRacl0TxIGz/ZmXWlbZgjwWYaCakTA==}
    engines: {node: '>=12'}
    cpu: [x64]
    os: [android]

  '@esbuild/darwin-arm64@0.21.5':
    resolution: {integrity: sha512-DwqXqZyuk5AiWWf3UfLiRDJ5EDd49zg6O9wclZ7kUMv2WRFr4HKjXp/5t8JZ11QbQfUS6/cRCKGwYhtNAY88kQ==}
    engines: {node: '>=12'}
    cpu: [arm64]
    os: [darwin]

  '@esbuild/darwin-x64@0.21.5':
    resolution: {integrity: sha512-se/JjF8NlmKVG4kNIuyWMV/22ZaerB+qaSi5MdrXtd6R08kvs2qCN4C09miupktDitvh8jRFflwGFBQcxZRjbw==}
    engines: {node: '>=12'}
    cpu: [x64]
    os: [darwin]

  '@esbuild/freebsd-arm64@0.21.5':
    resolution: {integrity: sha512-5JcRxxRDUJLX8JXp/wcBCy3pENnCgBR9bN6JsY4OmhfUtIHe3ZW0mawA7+RDAcMLrMIZaf03NlQiX9DGyB8h4g==}
    engines: {node: '>=12'}
    cpu: [arm64]
    os: [freebsd]

  '@esbuild/freebsd-x64@0.21.5':
    resolution: {integrity: sha512-J95kNBj1zkbMXtHVH29bBriQygMXqoVQOQYA+ISs0/2l3T9/kj42ow2mpqerRBxDJnmkUDCaQT/dfNXWX/ZZCQ==}
    engines: {node: '>=12'}
    cpu: [x64]
    os: [freebsd]

  '@esbuild/linux-arm64@0.21.5':
    resolution: {integrity: sha512-ibKvmyYzKsBeX8d8I7MH/TMfWDXBF3db4qM6sy+7re0YXya+K1cem3on9XgdT2EQGMu4hQyZhan7TeQ8XkGp4Q==}
    engines: {node: '>=12'}
    cpu: [arm64]
    os: [linux]

  '@esbuild/linux-arm@0.21.5':
    resolution: {integrity: sha512-bPb5AHZtbeNGjCKVZ9UGqGwo8EUu4cLq68E95A53KlxAPRmUyYv2D6F0uUI65XisGOL1hBP5mTronbgo+0bFcA==}
    engines: {node: '>=12'}
    cpu: [arm]
    os: [linux]

  '@esbuild/linux-ia32@0.21.5':
    resolution: {integrity: sha512-YvjXDqLRqPDl2dvRODYmmhz4rPeVKYvppfGYKSNGdyZkA01046pLWyRKKI3ax8fbJoK5QbxblURkwK/MWY18Tg==}
    engines: {node: '>=12'}
    cpu: [ia32]
    os: [linux]

  '@esbuild/linux-loong64@0.21.5':
    resolution: {integrity: sha512-uHf1BmMG8qEvzdrzAqg2SIG/02+4/DHB6a9Kbya0XDvwDEKCoC8ZRWI5JJvNdUjtciBGFQ5PuBlpEOXQj+JQSg==}
    engines: {node: '>=12'}
    cpu: [loong64]
    os: [linux]

  '@esbuild/linux-mips64el@0.21.5':
    resolution: {integrity: sha512-IajOmO+KJK23bj52dFSNCMsz1QP1DqM6cwLUv3W1QwyxkyIWecfafnI555fvSGqEKwjMXVLokcV5ygHW5b3Jbg==}
    engines: {node: '>=12'}
    cpu: [mips64el]
    os: [linux]

  '@esbuild/linux-ppc64@0.21.5':
    resolution: {integrity: sha512-1hHV/Z4OEfMwpLO8rp7CvlhBDnjsC3CttJXIhBi+5Aj5r+MBvy4egg7wCbe//hSsT+RvDAG7s81tAvpL2XAE4w==}
    engines: {node: '>=12'}
    cpu: [ppc64]
    os: [linux]

  '@esbuild/linux-riscv64@0.21.5':
    resolution: {integrity: sha512-2HdXDMd9GMgTGrPWnJzP2ALSokE/0O5HhTUvWIbD3YdjME8JwvSCnNGBnTThKGEB91OZhzrJ4qIIxk/SBmyDDA==}
    engines: {node: '>=12'}
    cpu: [riscv64]
    os: [linux]

  '@esbuild/linux-s390x@0.21.5':
    resolution: {integrity: sha512-zus5sxzqBJD3eXxwvjN1yQkRepANgxE9lgOW2qLnmr8ikMTphkjgXu1HR01K4FJg8h1kEEDAqDcZQtbrRnB41A==}
    engines: {node: '>=12'}
    cpu: [s390x]
    os: [linux]

  '@esbuild/linux-x64@0.21.5':
    resolution: {integrity: sha512-1rYdTpyv03iycF1+BhzrzQJCdOuAOtaqHTWJZCWvijKD2N5Xu0TtVC8/+1faWqcP9iBCWOmjmhoH94dH82BxPQ==}
    engines: {node: '>=12'}
    cpu: [x64]
    os: [linux]

  '@esbuild/netbsd-x64@0.21.5':
    resolution: {integrity: sha512-Woi2MXzXjMULccIwMnLciyZH4nCIMpWQAs049KEeMvOcNADVxo0UBIQPfSmxB3CWKedngg7sWZdLvLczpe0tLg==}
    engines: {node: '>=12'}
    cpu: [x64]
    os: [netbsd]

  '@esbuild/openbsd-x64@0.21.5':
    resolution: {integrity: sha512-HLNNw99xsvx12lFBUwoT8EVCsSvRNDVxNpjZ7bPn947b8gJPzeHWyNVhFsaerc0n3TsbOINvRP2byTZ5LKezow==}
    engines: {node: '>=12'}
    cpu: [x64]
    os: [openbsd]

  '@esbuild/sunos-x64@0.21.5':
    resolution: {integrity: sha512-6+gjmFpfy0BHU5Tpptkuh8+uw3mnrvgs+dSPQXQOv3ekbordwnzTVEb4qnIvQcYXq6gzkyTnoZ9dZG+D4garKg==}
    engines: {node: '>=12'}
    cpu: [x64]
    os: [sunos]

  '@esbuild/win32-arm64@0.21.5':
    resolution: {integrity: sha512-Z0gOTd75VvXqyq7nsl93zwahcTROgqvuAcYDUr+vOv8uHhNSKROyU961kgtCD1e95IqPKSQKH7tBTslnS3tA8A==}
    engines: {node: '>=12'}
    cpu: [arm64]
    os: [win32]

  '@esbuild/win32-ia32@0.21.5':
    resolution: {integrity: sha512-SWXFF1CL2RVNMaVs+BBClwtfZSvDgtL//G/smwAc5oVK/UPu2Gu9tIaRgFmYFFKrmg3SyAjSrElf0TiJ1v8fYA==}
    engines: {node: '>=12'}
    cpu: [ia32]
    os: [win32]

  '@esbuild/win32-x64@0.21.5':
    resolution: {integrity: sha512-tQd/1efJuzPC6rCFwEvLtci/xNFcTZknmXs98FYDfGE4wP9ClFV98nyKrzJKVPMhdDnjzLhdUyMX4PsQAPjwIw==}
    engines: {node: '>=12'}
    cpu: [x64]
    os: [win32]

  '@eslint-community/eslint-utils@4.4.0':
    resolution: {integrity: sha512-1/sA4dwrzBAyeUoQ6oxahHKmrZvsnLCg4RfxW3ZFGGmQkSNQPFNLV9CUEFQP1x9EYXHTo5p6xdhZM1Ne9p/AfA==}
    engines: {node: ^12.22.0 || ^14.17.0 || >=16.0.0}
    peerDependencies:
      eslint: ^6.0.0 || ^7.0.0 || >=8.0.0

  '@eslint-community/regexpp@4.11.0':
    resolution: {integrity: sha512-G/M/tIiMrTAxEWRfLfQJMmGNX28IxBg4PBz8XqQhqUHLFI6TL2htpIB1iQCj144V5ee/JaKyT9/WZ0MGZWfA7A==}
    engines: {node: ^12.0.0 || ^14.0.0 || >=16.0.0}

  '@eslint/eslintrc@2.1.4':
    resolution: {integrity: sha512-269Z39MS6wVJtsoUl10L60WdkhJVdPG24Q4eZTH3nnF6lpvSShEK3wQjDX9JRWAUPvPh7COouPpU9IrqaZFvtQ==}
    engines: {node: ^12.22.0 || ^14.17.0 || >=16.0.0}

  '@eslint/js@8.57.0':
    resolution: {integrity: sha512-Ys+3g2TaW7gADOJzPt83SJtCDhMjndcDMFVQ/Tj9iA1BfJzFKD9mAUXT3OenpuPHbI6P/myECxRJrofUsDx/5g==}
    engines: {node: ^12.22.0 || ^14.17.0 || >=16.0.0}

  '@fastify/accept-negotiator@1.1.0':
    resolution: {integrity: sha512-OIHZrb2ImZ7XG85HXOONLcJWGosv7sIvM2ifAPQVhg9Lv7qdmMBNVaai4QTdyuaqbKM5eO6sLSQOYI7wEQeCJQ==}
    engines: {node: '>=14'}

  '@fastify/accepts@4.3.0':
    resolution: {integrity: sha512-QK4FoqXdwwPmaPOLL6NrxsyaXVvdviYVoS6ltHyOLdFlUyREIaMykHQIp+x0aJz9hB3B3n/Ht6QRdvBeGkptGQ==}

  '@fastify/ajv-compiler@3.6.0':
    resolution: {integrity: sha512-LwdXQJjmMD+GwLOkP7TVC68qa+pSSogeWWmznRJ/coyTcfe9qA05AHFSe1eZFwK6q+xVRpChnvFUkf1iYaSZsQ==}

  '@fastify/autoload@5.10.0':
    resolution: {integrity: sha512-4A6s86qMbjcpWHmJL7cErtjIxOPuW8c67DLiuO8HoJQxuK97vaptoUnK5BTOwRg1ntYqfc3tjwerTTo5NQ3fEQ==}

  '@fastify/aws-lambda@4.1.0':
    resolution: {integrity: sha512-293HSdtr4muZZi4UxjrDgddxlLRDbNxT5x/eOX78obMA1Du3tfpuP7WuyfnA4GXaeckj/soJ2jiuD2sM4VIW9Q==}

  '@fastify/basic-auth@5.1.1':
    resolution: {integrity: sha512-L4b7EK5LKZnV6fdH1+rQbjhkKGXjCfiKJ0JkdGHZQPBMHMiXDZF8xbZsCakWGf9c7jDXJicP3FPcIXUPBkuSeQ==}

  '@fastify/busboy@2.1.1':
    resolution: {integrity: sha512-vBZP4NlzfOlerQTnba4aqZoMhE/a9HY7HRqoOPaETQcSQuWEIyZMHGfVu6w9wGtGK5fED5qRs2DteVCjOH60sA==}
    engines: {node: '>=14'}

  '@fastify/compress@7.0.3':
    resolution: {integrity: sha512-xa9fo5/DgK1s0bkS6xrYgNn8HmofO5tJvbCDk8QuXshSgLd2cFZANv1ox/Qv7zswS7JroHwTlCVv/XGTVO98tg==}

  '@fastify/cookie@8.3.0':
    resolution: {integrity: sha512-P9hY9GO11L20TnZ33XN3i0bt+3x0zaT7S0ohAzWO950E9PB2xnNhLYzPFJIGFi5AVN0yr5+/iZhWxeYvR6KCzg==}

  '@fastify/cors@9.0.1':
    resolution: {integrity: sha512-YY9Ho3ovI+QHIL2hW+9X4XqQjXLjJqsU+sMV/xFsxZkE8p3GNnYVFpoOxF7SsP5ZL76gwvbo3V9L+FIekBGU4Q==}

  '@fastify/deepmerge@1.3.0':
    resolution: {integrity: sha512-J8TOSBq3SoZbDhM9+R/u77hP93gz/rajSA+K2kGyijPpORPWUXHUpTaleoj+92As0S9uPRP7Oi8IqMf0u+ro6A==}

  '@fastify/error@3.4.1':
    resolution: {integrity: sha512-wWSvph+29GR783IhmvdwWnN4bUxTD01Vm5Xad4i7i1VuAOItLvbPAb69sb0IQ2N57yprvhNIwAP5B6xfKTmjmQ==}

  '@fastify/express@3.0.0':
    resolution: {integrity: sha512-Ug6aulXCUiHgMyrHVYQqnQbGdsAV0aTad6nZxbOr6w3QjKn1mdQS3Kyzvc+I0xMjZ9yIyMUWHSooHgZ0l7nOng==}

  '@fastify/fast-json-stringify-compiler@4.3.0':
    resolution: {integrity: sha512-aZAXGYo6m22Fk1zZzEUKBvut/CIIQe/BapEORnxiD5Qr0kPHqqI69NtEMCme74h+at72sPhbkb4ZrLd1W3KRLA==}

  '@fastify/formbody@7.4.0':
    resolution: {integrity: sha512-H3C6h1GN56/SMrZS8N2vCT2cZr7mIHzBHzOBa5OPpjfB/D6FzP9mMpE02ZzrFX0ANeh0BAJdoXKOF2e7IbV+Og==}

  '@fastify/http-proxy@9.5.0':
    resolution: {integrity: sha512-1iqIdV10d5k9YtfHq9ylX5zt1NiM50fG+rIX40qt00R694sqWso3ukyTFZVk33SDoSiBW8roB7n11RUVUoN+Ag==}

  '@fastify/jwt@8.0.1':
    resolution: {integrity: sha512-295bd7V6bDCnZOu8MAQgM6r7V1KILB+kdEq1q6nbHfXCnML569n7NSo3WzeLDG6IAqDl+Rhzi1vjxwaNHhRCBA==}

  '@fastify/merge-json-schemas@0.1.1':
    resolution: {integrity: sha512-fERDVz7topgNjtXsJTTW1JKLy0rhuLRcquYqNR9rF7OcVpCa2OVW49ZPDIhaRRCaUuvVxI+N416xUoF76HNSXA==}

  '@fastify/pre-commit@2.1.0':
    resolution: {integrity: sha512-UM1Fv4NJ+SErNJzCaR6LBk+4GE4wYtv+/R4ePY7Utx+0PktLVxHsLYnnJWgOfyHqtKCjSchZrn3H8tOPuhCfYA==}

  '@fastify/reply-from@9.8.0':
    resolution: {integrity: sha512-bPNVaFhEeNI0Lyl6404YZaPFokudCplidE3QoOcr78yOy6H9sYw97p5KPYvY/NJNUHfFtvxOaSAHnK+YSiv/Mg==}

  '@fastify/restartable@2.3.1':
    resolution: {integrity: sha512-xMy17v36cUJwODkMpgTklHXK+GGA6qhR5/L+2mkKaOL9XhgiaBH5n4RP/xsgdKEVVFhPaxpuCmEjAUg1XbZv8Q==}

  '@fastify/send@2.1.0':
    resolution: {integrity: sha512-yNYiY6sDkexoJR0D8IDy3aRP3+L4wdqCpvx5WP+VtEU58sn7USmKynBzDQex5X42Zzvw2gNzzYgP90UfWShLFA==}

  '@fastify/session@10.9.0':
    resolution: {integrity: sha512-u/c42RuAaxCeEuRCAwK2+/SfGqKOd0NSyRzEvDwFBWySQoKUZQyb9OmmJSWJBbOP1OfaU2OsDrjbPbghE1l/YQ==}

  '@fastify/static@7.0.4':
    resolution: {integrity: sha512-p2uKtaf8BMOZWLs6wu+Ihg7bWNBdjNgCwDza4MJtTqg+5ovKmcbgbR9Xs5/smZ1YISfzKOCNYmZV8LaCj+eJ1Q==}

  '@fastify/swagger@8.14.0':
    resolution: {integrity: sha512-sGiznEb3rl6pKGGUZ+JmfI7ct5cwbTQGo+IjewaTvtzfrshnryu4dZwEsjw0YHABpBA+kCz3kpRaHB7qpa67jg==}

  '@fastify/under-pressure@8.5.1':
    resolution: {integrity: sha512-4PRp1Y29yNSqNnMIwL9CyBtNP6rqLnY0JmZ0TMzCYj28k9Lw0nrqI6A2JxNQZd0jzbls/8LN4TcuRW2HEqQVmw==}

  '@fastify/websocket@10.0.1':
    resolution: {integrity: sha512-8/pQIxTPRD8U94aILTeJ+2O3el/r19+Ej5z1O1mXlqplsUH7KzCjAI0sgd5DM/NoPjAi5qLFNIjgM5+9/rGSNw==}

  '@graphql-typed-document-node/core@3.2.0':
    resolution: {integrity: sha512-mB9oAsNCm9aM3/SOv4YtBMqZbYj10R7dkq8byBqxGY/ncFwhf2oQzMV+LCRlWoDSEBJ3COiR1yeDvMtsoOsuFQ==}
    peerDependencies:
      graphql: ^0.8.0 || ^0.9.0 || ^0.10.0 || ^0.11.0 || ^0.12.0 || ^0.13.0 || ^14.0.0 || ^15.0.0 || ^16.0.0 || ^17.0.0

  '@hapi/hoek@11.0.4':
    resolution: {integrity: sha512-PnsP5d4q7289pS2T2EgGz147BFJ2Jpb4yrEdkpz2IhgEUzos1S7HTl7ezWh1yfYzYlj89KzLdCRkqsP6SIryeQ==}

  '@hapi/topo@6.0.2':
    resolution: {integrity: sha512-KR3rD5inZbGMrHmgPxsJ9dbi6zEK+C3ZwUwTa+eMwWLz7oijWUTWD2pMSNNYJAU6Qq+65NkxXjqHr/7LM2Xkqg==}

  '@humanwhocodes/config-array@0.11.14':
    resolution: {integrity: sha512-3T8LkOmg45BV5FICb15QQMsyUSWrQ8AygVfC7ZG32zOalnqrilm018ZVCw0eapXux8FtA33q8PSRSstjee3jSg==}
    engines: {node: '>=10.10.0'}
    deprecated: Use @eslint/config-array instead

  '@humanwhocodes/module-importer@1.0.1':
    resolution: {integrity: sha512-bxveV4V8v5Yb4ncFTT3rPSgZBOpCkjfK0y4oVVVJwIuDVBRMDXrPyXRL988i5ap9m9bnyEEjWfm5WkBmtffLfA==}
    engines: {node: '>=12.22'}

  '@humanwhocodes/object-schema@2.0.3':
    resolution: {integrity: sha512-93zYdMES/c1D69yZiKDBj0V24vqNzB/koF26KPaagAfd3P/4gUlh3Dys5ogAK+Exi9QyzlD8x/08Zt7wIKcDcA==}
    deprecated: Use @eslint/object-schema instead

  '@iarna/toml@2.2.5':
    resolution: {integrity: sha512-trnsAYxU3xnS1gPHPyU961coFyLkh4gAD/0zQ5mymY4yOZ+CYvsPqUbOFSw0aDM4y0tV7tiFxL/1XfXPNC6IPg==}

  '@inquirer/figures@1.0.3':
    resolution: {integrity: sha512-ErXXzENMH5pJt5/ssXV0DfWUZqly8nGzf0UcBV9xTnP+KyffE2mqyxIMBrZ8ijQck2nU0TQm40EQB53YreyWHw==}
    engines: {node: '>=18'}

  '@ioredis/commands@1.2.0':
    resolution: {integrity: sha512-Sx1pU8EM64o2BrqNpEO1CNLtKQwyhuXuqyfH7oGKCk+1a33d2r5saW8zNwm3j6BTExtjrv2BxTgzzkMwts6vGg==}

  '@isaacs/cliui@8.0.2':
    resolution: {integrity: sha512-O8jcjabXaleOG9DQ0+ARXWZBTfnP4WNAqzuiJK7ll44AmxGKv/J2M4TPjxjY3znBCfvBXFzucm1twdyFybFqEA==}
    engines: {node: '>=12'}

  '@istanbuljs/schema@0.1.3':
    resolution: {integrity: sha512-ZXRY4jNvVgSVQ8DL3LTcakaAtXwTVUxE81hslsyD2AtoXW/wVob10HkOJ1X/pAlcI7D+2YoZKg5do8G/w6RYgA==}
    engines: {node: '>=8'}

  '@jest/schemas@29.6.3':
    resolution: {integrity: sha512-mo5j5X+jIZmJQveBKeS/clAueipV7KgiX1vMgCxam1RNYiqE1w62n0/tJJnHtjW8ZHcQco5gY85jA3mi0L+nSA==}
    engines: {node: ^14.15.0 || ^16.10.0 || >=18.0.0}

  '@jridgewell/gen-mapping@0.3.5':
    resolution: {integrity: sha512-IzL8ZoEDIBRWEzlCcRhOaCupYyN5gdIK+Q6fbFdPDg6HqX6jpkItn7DFIpW9LQzXG6Df9sA7+OKnq0qlz/GaQg==}
    engines: {node: '>=6.0.0'}

  '@jridgewell/resolve-uri@3.1.2':
    resolution: {integrity: sha512-bRISgCIjP20/tbWSPWMEi54QVPRZExkuD9lJL+UIxUKtwVJA8wW1Trb1jMs1RFXo1CBTNZ/5hpC9QvmKWdopKw==}
    engines: {node: '>=6.0.0'}

  '@jridgewell/set-array@1.2.1':
    resolution: {integrity: sha512-R8gLRTZeyp03ymzP/6Lil/28tGeGEzhx1q2k703KGWRAI1VdvPIXdG70VJc2pAMw3NA6JKL5hhFu1sJX0Mnn/A==}
    engines: {node: '>=6.0.0'}

  '@jridgewell/sourcemap-codec@1.5.0':
    resolution: {integrity: sha512-gv3ZRaISU3fjPAgNsriBRqGWQL6quFx04YMPW/zD8XMLsU32mhCCbfbO6KZFLjvYpCZ8zyDEgqsgf+PwPaM7GQ==}

  '@jridgewell/trace-mapping@0.3.25':
    resolution: {integrity: sha512-vNk6aEwybGtawWmy/PzwnGDOjCkLWSD2wqvjGGAgOAwCGWySYXfYoxt00IJkTF+8Lb57DwOb3Aa0o9CApepiYQ==}

  '@jsdevtools/ono@7.1.3':
    resolution: {integrity: sha512-4JQNk+3mVzK3xh2rqd6RB4J46qUR19azEHBneZyTZM+c456qOrbbM/5xcR8huNCCcbVt7+UmizG6GuUvPvKUYg==}

  '@lukeed/ms@2.0.2':
    resolution: {integrity: sha512-9I2Zn6+NJLfaGoz9jN3lpwDgAYvfGeNYdbAIjJOqzs4Tpc+VU3Jqq4IofSUBKajiDS8k9fZIg18/z13mpk1bsA==}
    engines: {node: '>=8'}

  '@matteo.collina/snap@0.3.0':
    resolution: {integrity: sha512-CtoSZVegbLSMOoDjy+5TCZFY6juqSpc7P7slP5hx5jTu28ncvouAf1QrBqeLuPimIonU+ekbtkNNOlIl/a6GFw==}

  '@matteo.collina/sqlite-pool@0.4.0':
    resolution: {integrity: sha512-EX3D/MELtga/KIR6peYtTCrB/Qiu+1k4sWnxrzSrU1PDhPxIHw4NsWu6NylWPAGrD/+rDd88HkwqwZvXBIxDaw==}

  '@matteo.collina/tspl@0.1.1':
    resolution: {integrity: sha512-jJFj8RzdExJGmZOVbyMViYkEgpyxqj/2InjRqnmFvYss+cXQEg47dTjADvL+ZGFRsJf6w5mtI5F+cNUBq1MVvA==}

  '@mercuriusjs/federation@3.0.0':
    resolution: {integrity: sha512-GVk6n314p6rs2gfF3OtqsREftyuzYztiAq0XFl7wg/8w6bJMNctzn/nMkBcA8JYl++d52uchzWLD7eo2yQXQTw==}

  '@mercuriusjs/gateway@3.0.1':
    resolution: {integrity: sha512-t/a3U3SQS4bd0iiOzHUaqbnp7VSoHIGICyQFKYsQHPEGO8yhmZGk2zfAvDG5J2dgioPnk2af6BGA+/WZRlAlnw==}

  '@mercuriusjs/subscription-client@1.0.0':
    resolution: {integrity: sha512-hIGqNp6FBdcy7ZkrWNk4mHl/Qodtwvbu9/iRl3zQdNRl4UtlVI7xW/FPU+2AJy0qTB567yrpvtQPwtmQLuYHYg==}
    engines: {node: '>=14.19.3'}
    peerDependencies:
      graphql: ^16.0.0

  '@nodelib/fs.scandir@2.1.5':
    resolution: {integrity: sha512-vq24Bq3ym5HEQm2NKCr3yXDwjc7vTsEThRDnkp2DK9p1uqLR+DHurm/NOTo0KG7HYHU7eppKZj3MyqYuMBf62g==}
    engines: {node: '>= 8'}

  '@nodelib/fs.stat@2.0.5':
    resolution: {integrity: sha512-RkhPPp2zrqDAQA/2jNhnztcPAlv64XdhIp7a7454A5ovI7Bukxgt7MX7udwAu3zg1DcpPU0rz3VV1SeaqvY4+A==}
    engines: {node: '>= 8'}

  '@nodelib/fs.walk@1.2.8':
    resolution: {integrity: sha512-oGB+UxlgWcgQkgwo8GcEGwemoTFt3FIO9ababBmaGwXIoBKZ+GTy0pP185beGg7Llih/NSHSV2XAs1lnznocSg==}
    engines: {node: '>= 8'}

  '@opentelemetry/api-logs@0.52.1':
    resolution: {integrity: sha512-qnSqB2DQ9TPP96dl8cDubDvrUyWc0/sK81xHTK8eSUspzDM3bsewX903qclQFvVhgStjRWdC5bLb3kQqMkfV5A==}
    engines: {node: '>=14'}

  '@opentelemetry/api@1.9.0':
    resolution: {integrity: sha512-3giAOQvZiH5F9bMlMiv8+GSPMeqg0dbaeo58/0SlA9sxSqZhnUtxzX9/2FzyhS9sWQf5S0GJE0AKBrFqjpeYcg==}
    engines: {node: '>=8.0.0'}

  '@opentelemetry/core@1.25.1':
    resolution: {integrity: sha512-GeT/l6rBYWVQ4XArluLVB6WWQ8flHbdb6r2FCHC3smtdOAbrJBIv35tpV/yp9bmYUJf+xmZpu9DRTIeJVhFbEQ==}
    engines: {node: '>=14'}
    peerDependencies:
      '@opentelemetry/api': '>=1.0.0 <1.10.0'

  '@opentelemetry/exporter-trace-otlp-proto@0.52.1':
    resolution: {integrity: sha512-pt6uX0noTQReHXNeEslQv7x311/F1gJzMnp1HD2qgypLRPbXDeMzzeTngRTUaUbP6hqWNtPxuLr4DEoZG+TcEQ==}
    engines: {node: '>=14'}
    peerDependencies:
      '@opentelemetry/api': ^1.0.0

  '@opentelemetry/exporter-zipkin@1.25.1':
    resolution: {integrity: sha512-RmOwSvkimg7ETwJbUOPTMhJm9A9bG1U8s7Zo3ajDh4zM7eYcycQ0dM7FbLD6NXWbI2yj7UY4q8BKinKYBQksyw==}
    engines: {node: '>=14'}
    peerDependencies:
      '@opentelemetry/api': ^1.0.0

  '@opentelemetry/otlp-exporter-base@0.52.1':
    resolution: {integrity: sha512-z175NXOtX5ihdlshtYBe5RpGeBoTXVCKPPLiQlD6FHvpM4Ch+p2B0yWKYSrBfLH24H9zjJiBdTrtD+hLlfnXEQ==}
    engines: {node: '>=14'}
    peerDependencies:
      '@opentelemetry/api': ^1.0.0

  '@opentelemetry/otlp-transformer@0.52.1':
    resolution: {integrity: sha512-I88uCZSZZtVa0XniRqQWKbjAUm73I8tpEy/uJYPPYw5d7BRdVk0RfTBQw8kSUl01oVWEuqxLDa802222MYyWHg==}
    engines: {node: '>=14'}
    peerDependencies:
      '@opentelemetry/api': '>=1.3.0 <1.10.0'

  '@opentelemetry/resources@1.25.1':
    resolution: {integrity: sha512-pkZT+iFYIZsVn6+GzM0kSX+u3MSLCY9md+lIJOoKl/P+gJFfxJte/60Usdp8Ce4rOs8GduUpSPNe1ddGyDT1sQ==}
    engines: {node: '>=14'}
    peerDependencies:
      '@opentelemetry/api': '>=1.0.0 <1.10.0'

  '@opentelemetry/sdk-logs@0.52.1':
    resolution: {integrity: sha512-MBYh+WcPPsN8YpRHRmK1Hsca9pVlyyKd4BxOC4SsgHACnl/bPp4Cri9hWhVm5+2tiQ9Zf4qSc1Jshw9tOLGWQA==}
    engines: {node: '>=14'}
    peerDependencies:
      '@opentelemetry/api': '>=1.4.0 <1.10.0'

  '@opentelemetry/sdk-metrics@1.25.1':
    resolution: {integrity: sha512-9Mb7q5ioFL4E4dDrc4wC/A3NTHDat44v4I3p2pLPSxRvqUbDIQyMVr9uK+EU69+HWhlET1VaSrRzwdckWqY15Q==}
    engines: {node: '>=14'}
    peerDependencies:
      '@opentelemetry/api': '>=1.3.0 <1.10.0'

  '@opentelemetry/sdk-trace-base@1.25.1':
    resolution: {integrity: sha512-C8k4hnEbc5FamuZQ92nTOp8X/diCY56XUTnMiv9UTuJitCzaNNHAVsdm5+HLCdI8SLQsLWIrG38tddMxLVoftw==}
    engines: {node: '>=14'}
    peerDependencies:
      '@opentelemetry/api': '>=1.0.0 <1.10.0'

  '@opentelemetry/semantic-conventions@1.25.1':
    resolution: {integrity: sha512-ZDjMJJQRlyk8A1KZFCc+bCbsyrn1wTwdNt56F7twdfUfnHUZUq77/WfONCj8p72NZOyP7pNTdUWSTYC3GTbuuQ==}
    engines: {node: '>=14'}

  '@pkgjs/parseargs@0.11.0':
    resolution: {integrity: sha512-+1VkjdD0QBLPodGrJUeqarH8VAIvQODIbwh9XpP5Syisf7YoQgsJKPNFoqqLQlu+VQ/tVSshMR6loPMn8U+dPg==}
    engines: {node: '>=14'}

  '@platformatic/graphql-composer@0.7.0':
    resolution: {integrity: sha512-+G5uXDiKSHCKrbLhwWTsa40gOoc5HncEiCAWcH8Hg0yMJWGOET7vHQQv03QsY2HYocgFwaj7O5+F3vTNQ7nrEQ==}

  '@playwright/test@1.45.2':
    resolution: {integrity: sha512-JxG9eq92ET75EbVi3s+4sYbcG7q72ECeZNbdBlaMkGcNbiDQ4cAi8U2QP5oKkOx+1gpaiL1LDStmzCaEM1Z6fQ==}
    engines: {node: '>=18'}
    hasBin: true

  '@protobufjs/aspromise@1.1.2':
    resolution: {integrity: sha512-j+gKExEuLmKwvz3OgROXtrJ2UG2x8Ch2YZUxahh+s1F2HZ+wAceUNLkvy6zKCPVRkU++ZWQrdxsUeQXmcg4uoQ==}

  '@protobufjs/base64@1.1.2':
    resolution: {integrity: sha512-AZkcAA5vnN/v4PDqKyMR5lx7hZttPDgClv83E//FMNhR2TMcLUhfRUBHCmSl0oi9zMgDDqRUJkSxO3wm85+XLg==}

  '@protobufjs/codegen@2.0.4':
    resolution: {integrity: sha512-YyFaikqM5sH0ziFZCN3xDC7zeGaB/d0IUb9CATugHWbd1FRFwWwt4ld4OYMPWu5a3Xe01mGAULCdqhMlPl29Jg==}

  '@protobufjs/eventemitter@1.1.0':
    resolution: {integrity: sha512-j9ednRT81vYJ9OfVuXG6ERSTdEL1xVsNgqpkxMsbIabzSo3goCjDIveeGv5d03om39ML71RdmrGNjG5SReBP/Q==}

  '@protobufjs/fetch@1.1.0':
    resolution: {integrity: sha512-lljVXpqXebpsijW71PZaCYeIcE5on1w5DlQy5WH6GLbFryLUrBD4932W/E2BSpfRJWseIL4v/KPgBFxDOIdKpQ==}

  '@protobufjs/float@1.0.2':
    resolution: {integrity: sha512-Ddb+kVXlXst9d+R9PfTIxh1EdNkgoRe5tOX6t01f1lYWOvJnSPDBlG241QLzcyPdoNTsblLUdujGSE4RzrTZGQ==}

  '@protobufjs/inquire@1.1.0':
    resolution: {integrity: sha512-kdSefcPdruJiFMVSbn801t4vFK7KB/5gd2fYvrxhuJYg8ILrmn9SKSX2tZdV6V+ksulWqS7aXjBcRXl3wHoD9Q==}

  '@protobufjs/path@1.1.2':
    resolution: {integrity: sha512-6JOcJ5Tm08dOHAbdR3GrvP+yUUfkjG5ePsHYczMFLq3ZmMkAD98cDgcT2iA1lJ9NVwFd4tH/iSSoe44YWkltEA==}

  '@protobufjs/pool@1.1.0':
    resolution: {integrity: sha512-0kELaGSIDBKvcgS4zkjz1PeddatrjYcmMWOlAuAPwAeccUrPHdUqo/J6LiymHHEiJT5NrF1UVwxY14f+fy4WQw==}

  '@protobufjs/utf8@1.1.0':
    resolution: {integrity: sha512-Vvn3zZrhQZkkBE8LSuW3em98c0FwgO4nxzv6OdSxPKJIEKY2bGbHn+mhGIPerzI4twdxaP8/0+06HBpwf345Lw==}

  '@reporters/github@1.7.0':
    resolution: {integrity: sha512-5velzo4PWkfTqvZD2Ins5Wg38KSjPsWofS4jKTw61IjL4z2vLFGx2KL2Aqpa7bTOo3NYtc7w0zbyaHsBmZtCxQ==}

  '@rollup/rollup-android-arm-eabi@4.18.1':
    resolution: {integrity: sha512-lncuC4aHicncmbORnx+dUaAgzee9cm/PbIqgWz1PpXuwc+sa1Ct83tnqUDy/GFKleLiN7ZIeytM6KJ4cAn1SxA==}
    cpu: [arm]
    os: [android]

  '@rollup/rollup-android-arm64@4.18.1':
    resolution: {integrity: sha512-F/tkdw0WSs4ojqz5Ovrw5r9odqzFjb5LIgHdHZG65dFI1lWTWRVy32KDJLKRISHgJvqUeUhdIvy43fX41znyDg==}
    cpu: [arm64]
    os: [android]

  '@rollup/rollup-darwin-arm64@4.18.1':
    resolution: {integrity: sha512-vk+ma8iC1ebje/ahpxpnrfVQJibTMyHdWpOGZ3JpQ7Mgn/3QNHmPq7YwjZbIE7km73dH5M1e6MRRsnEBW7v5CQ==}
    cpu: [arm64]
    os: [darwin]

  '@rollup/rollup-darwin-x64@4.18.1':
    resolution: {integrity: sha512-IgpzXKauRe1Tafcej9STjSSuG0Ghu/xGYH+qG6JwsAUxXrnkvNHcq/NL6nz1+jzvWAnQkuAJ4uIwGB48K9OCGA==}
    cpu: [x64]
    os: [darwin]

  '@rollup/rollup-linux-arm-gnueabihf@4.18.1':
    resolution: {integrity: sha512-P9bSiAUnSSM7EmyRK+e5wgpqai86QOSv8BwvkGjLwYuOpaeomiZWifEos517CwbG+aZl1T4clSE1YqqH2JRs+g==}
    cpu: [arm]
    os: [linux]

  '@rollup/rollup-linux-arm-musleabihf@4.18.1':
    resolution: {integrity: sha512-5RnjpACoxtS+aWOI1dURKno11d7krfpGDEn19jI8BuWmSBbUC4ytIADfROM1FZrFhQPSoP+KEa3NlEScznBTyQ==}
    cpu: [arm]
    os: [linux]

  '@rollup/rollup-linux-arm64-gnu@4.18.1':
    resolution: {integrity: sha512-8mwmGD668m8WaGbthrEYZ9CBmPug2QPGWxhJxh/vCgBjro5o96gL04WLlg5BA233OCWLqERy4YUzX3bJGXaJgQ==}
    cpu: [arm64]
    os: [linux]

  '@rollup/rollup-linux-arm64-musl@4.18.1':
    resolution: {integrity: sha512-dJX9u4r4bqInMGOAQoGYdwDP8lQiisWb9et+T84l2WXk41yEej8v2iGKodmdKimT8cTAYt0jFb+UEBxnPkbXEQ==}
    cpu: [arm64]
    os: [linux]

  '@rollup/rollup-linux-powerpc64le-gnu@4.18.1':
    resolution: {integrity: sha512-V72cXdTl4EI0x6FNmho4D502sy7ed+LuVW6Ym8aI6DRQ9hQZdp5sj0a2usYOlqvFBNKQnLQGwmYnujo2HvjCxQ==}
    cpu: [ppc64]
    os: [linux]

  '@rollup/rollup-linux-riscv64-gnu@4.18.1':
    resolution: {integrity: sha512-f+pJih7sxoKmbjghrM2RkWo2WHUW8UbfxIQiWo5yeCaCM0TveMEuAzKJte4QskBp1TIinpnRcxkquY+4WuY/tg==}
    cpu: [riscv64]
    os: [linux]

  '@rollup/rollup-linux-s390x-gnu@4.18.1':
    resolution: {integrity: sha512-qb1hMMT3Fr/Qz1OKovCuUM11MUNLUuHeBC2DPPAWUYYUAOFWaxInaTwTQmc7Fl5La7DShTEpmYwgdt2hG+4TEg==}
    cpu: [s390x]
    os: [linux]

  '@rollup/rollup-linux-x64-gnu@4.18.1':
    resolution: {integrity: sha512-7O5u/p6oKUFYjRbZkL2FLbwsyoJAjyeXHCU3O4ndvzg2OFO2GinFPSJFGbiwFDaCFc+k7gs9CF243PwdPQFh5g==}
    cpu: [x64]
    os: [linux]

  '@rollup/rollup-linux-x64-musl@4.18.1':
    resolution: {integrity: sha512-pDLkYITdYrH/9Cv/Vlj8HppDuLMDUBmgsM0+N+xLtFd18aXgM9Nyqupb/Uw+HeidhfYg2lD6CXvz6CjoVOaKjQ==}
    cpu: [x64]
    os: [linux]

  '@rollup/rollup-win32-arm64-msvc@4.18.1':
    resolution: {integrity: sha512-W2ZNI323O/8pJdBGil1oCauuCzmVd9lDmWBBqxYZcOqWD6aWqJtVBQ1dFrF4dYpZPks6F+xCZHfzG5hYlSHZ6g==}
    cpu: [arm64]
    os: [win32]

  '@rollup/rollup-win32-ia32-msvc@4.18.1':
    resolution: {integrity: sha512-ELfEX1/+eGZYMaCIbK4jqLxO1gyTSOIlZr6pbC4SRYFaSIDVKOnZNMdoZ+ON0mrFDp4+H5MhwNC1H/AhE3zQLg==}
    cpu: [ia32]
    os: [win32]

  '@rollup/rollup-win32-x64-msvc@4.18.1':
    resolution: {integrity: sha512-yjk2MAkQmoaPYCSu35RLJ62+dz358nE83VfTePJRp8CG7aMg25mEJYpXFiD+NcevhX8LxD5OP5tktPXnXN7GDw==}
    cpu: [x64]
    os: [win32]

  '@scalar/fastify-api-reference@1.24.48':
    resolution: {integrity: sha512-7xOvKoMZ9momY2+YDJJzqTvCXFlT97ZsU8E9J290gFhHomBvUErbXafG8+bgk9h92u06HgtbUeQwhE/wHMyrEA==}
    engines: {node: '>=18'}

  '@sec-ant/readable-stream@0.4.1':
    resolution: {integrity: sha512-831qok9r2t8AlxLko40y2ebgSDhenenCatLVeW/uBtnHPyhHOvG0C7TvfgecV+wHzIm5KUICgzmVpWS+IMEAeg==}

  '@seriousme/openapi-schema-validator@2.2.1':
    resolution: {integrity: sha512-I+6l2vZ4qx+RyUo8GNnIbeqbv5ao1enSdNFPJ7x3slIVLU8aSBf228qpo+6iNWbRMK4ktF91jsv5KN7PpaJQtg==}
    hasBin: true

  '@sinclair/typebox@0.27.8':
    resolution: {integrity: sha512-+Fj43pSMwJs4KRrH/938Uf+uAELIgVBmQzg/q1YG10djyfA3TnrU8N8XzqCh/okZdszqBQTZf96idMfE5lnwTA==}

  '@sindresorhus/merge-streams@2.3.0':
    resolution: {integrity: sha512-LtoMMhxAlorcGhmFYI+LhPgbPZCkgP6ra1YL604EeF6U98pLlQ3iWIGMdWSC+vWmPBWBNgmDBAhnAobLROJmwg==}
    engines: {node: '>=18'}

  '@sindresorhus/merge-streams@4.0.0':
    resolution: {integrity: sha512-tlqY9xq5ukxTUZBmoOp+m61cqwQD5pHJtFY3Mn8CA8ps6yghLH/Hw8UPdqg4OLmFW3IFlcXnQNmo/dh8HzXYIQ==}
    engines: {node: '>=18'}

  '@tsd/typescript@5.4.5':
    resolution: {integrity: sha512-saiCxzHRhUrRxQV2JhH580aQUZiKQUXI38FcAcikcfOomAil4G4lxT0RfrrKywoAYP/rqAdYXYmNRLppcd+hQQ==}
    engines: {node: '>=14.17'}

  '@types/better-sqlite3@7.6.11':
    resolution: {integrity: sha512-i8KcD3PgGtGBLl3+mMYA8PdKkButvPyARxA7IQAd6qeslht13qxb1zzO8dRCtE7U3IoJS782zDBAeoKiM695kg==}

  '@types/eslint@7.29.0':
    resolution: {integrity: sha512-VNcvioYDH8/FxaeTKkM4/TiTwt6pBV9E3OfGmvaw8tPl0rrHCJ4Ll15HRT+pMiFAf/MLQvAzC+6RzUMEL9Ceng==}

  '@types/estree@1.0.5':
    resolution: {integrity: sha512-/kYRxGDLWzHOB7q+wtSUQlFrtcdUccpfy+X+9iMBpHK8QLLhx2wIPYuS5DYtR9Wa/YlZAbIovy7qVdB1Aq6Lyw==}

  '@types/inquirer@9.0.7':
    resolution: {integrity: sha512-Q0zyBupO6NxGRZut/JdmqYKOnN95Eg5V8Csg3PGKkP+FnvsUZx1jAyK7fztIszxxMuoBA6E3KXWvdZVXIpx60g==}

  '@types/istanbul-lib-coverage@2.0.6':
    resolution: {integrity: sha512-2QF/t/auWm0lsy8XtKVPG19v3sSOQlJe/YHZgfjb/KBBHOGSV+J2q/S671rcq9uTBrLAXmZpqJiaQbMT+zNU1w==}

  '@types/json-schema@7.0.15':
    resolution: {integrity: sha512-5+fP8P8MFNC+AyZCDxrB2pkZFPGzqQWUzpSeuuVLvm8VMcorNYavBqoFcxK8bQz4Qsbn4oUEEem4wDLfcysGHA==}

  '@types/json5@0.0.29':
    resolution: {integrity: sha512-dRLjCWHYg4oaA77cxO64oO+7JwCwnIzkZPdrrC71jQmQtlhM556pwKo5bUzqvZndkVbeFLIIi+9TC40JNF5hNQ==}

  '@types/lodash@4.17.6':
    resolution: {integrity: sha512-OpXEVoCKSS3lQqjx9GGGOapBeuW5eUboYHRlHP9urXPX25IKZ6AnP5ZRxtVf63iieUbsHxLn8NQ5Nlftc6yzAA==}

  '@types/minimist@1.2.5':
    resolution: {integrity: sha512-hov8bUuiLiyFPGyFPE1lwWhmzYbirOXQNNo40+y3zow8aFVTeyn3VWL0VFFfdNddA8S4Vf0Tc062rzyNr7Paag==}

  '@types/mysql@2.15.26':
    resolution: {integrity: sha512-DSLCOXhkvfS5WNNPbfn2KdICAmk8lLc+/PNvnPnF7gOdMZCxopXduqv0OQ13y/yA/zXTSikZZqVgybUxOEg6YQ==}

  '@types/node@20.14.11':
    resolution: {integrity: sha512-kprQpL8MMeszbz6ojB5/tU8PLN4kesnN8Gjzw349rDlNgsSzg90lAVj3llK99Dh7JON+t9AuscPPFW6mPbTnSA==}

  '@types/normalize-package-data@2.4.4':
    resolution: {integrity: sha512-37i+OaWTh9qeK4LSHPsyRC7NahnGotNuZvjLSgcPzblpHB3rrCJxAOgI5gCdKm7coonsaX1Of0ILiTcnZjbfxA==}

  '@types/prop-types@15.7.12':
    resolution: {integrity: sha512-5zvhXYtRNRluoE/jAp4GVsSduVUzNWKkOZrCDBWYtE7biZywwdC2AcEzg+cSMLFRfVgeAFqpfNabiPjxFddV1Q==}

  '@types/react-dom@18.3.0':
    resolution: {integrity: sha512-EhwApuTmMBmXuFOikhQLIBUn6uFg81SwLMOAUgodJF14SOBOCMdU04gDoYi0WOJJHD144TL32z4yDqCW3dnkQg==}

  '@types/react@18.3.3':
    resolution: {integrity: sha512-hti/R0pS0q1/xx+TsI73XIqk26eBsISZ2R0wUijXIngRK9R/e7Xw/cXVxQK7R5JjW+SV4zGcn5hXjudkN/pLIw==}

  '@types/semver@7.5.8':
    resolution: {integrity: sha512-I8EUhyrgfLrcTkzV3TSsGyl1tSuPrEDzr0yd5m90UgNxQkyDXULk3b6MlQqTCpZpNtWe1K0hzclnZkTcLBe2UQ==}

  '@types/through@0.0.33':
    resolution: {integrity: sha512-HsJ+z3QuETzP3cswwtzt2vEIiHBk/dCcHGhbmG5X3ecnwFD/lPrMpliGXxSCg03L9AhrdwA4Oz/qfspkDW+xGQ==}

  '@types/ws@8.5.11':
    resolution: {integrity: sha512-4+q7P5h3SpJxaBft0Dzpbr6lmMaqh0Jr2tbhJZ/luAwvD7ohSCniYkwz/pLxuT2h0EOa6QADgJj1Ko+TzRfZ+w==}

  '@typescript-eslint/eslint-plugin@5.62.0':
    resolution: {integrity: sha512-TiZzBSJja/LbhNPvk6yc0JrX9XqhQ0hdh6M2svYfsHGejaKFIAGd9MQ+ERIMzLGlN/kZoYIgdxFV0PuljTKXag==}
    engines: {node: ^12.22.0 || ^14.17.0 || >=16.0.0}
    peerDependencies:
      '@typescript-eslint/parser': ^5.0.0
      eslint: ^6.0.0 || ^7.0.0 || ^8.0.0
      typescript: '*'
    peerDependenciesMeta:
      typescript:
        optional: true

  '@typescript-eslint/parser@5.62.0':
    resolution: {integrity: sha512-VlJEV0fOQ7BExOsHYAGrgbEiZoi8D+Bl2+f6V2RrXerRSylnp+ZBHmPvaIa8cz0Ajx7WO7Z5RqfgYg7ED1nRhA==}
    engines: {node: ^12.22.0 || ^14.17.0 || >=16.0.0}
    peerDependencies:
      eslint: ^6.0.0 || ^7.0.0 || ^8.0.0
      typescript: '*'
    peerDependenciesMeta:
      typescript:
        optional: true

  '@typescript-eslint/scope-manager@5.62.0':
    resolution: {integrity: sha512-VXuvVvZeQCQb5Zgf4HAxc04q5j+WrNAtNh9OwCsCgpKqESMTu3tF/jhZ3xG6T4NZwWl65Bg8KuS2uEvhSfLl0w==}
    engines: {node: ^12.22.0 || ^14.17.0 || >=16.0.0}

  '@typescript-eslint/type-utils@5.62.0':
    resolution: {integrity: sha512-xsSQreu+VnfbqQpW5vnCJdq1Z3Q0U31qiWmRhr98ONQmcp/yhiPJFPq8MXiJVLiksmOKSjIldZzkebzHuCGzew==}
    engines: {node: ^12.22.0 || ^14.17.0 || >=16.0.0}
    peerDependencies:
      eslint: '*'
      typescript: '*'
    peerDependenciesMeta:
      typescript:
        optional: true

  '@typescript-eslint/types@5.62.0':
    resolution: {integrity: sha512-87NVngcbVXUahrRTqIK27gD2t5Cu1yuCXxbLcFtCzZGlfyVWWh8mLHkoxzjsB6DDNnvdL+fW8MiwPEJyGJQDgQ==}
    engines: {node: ^12.22.0 || ^14.17.0 || >=16.0.0}

  '@typescript-eslint/typescript-estree@5.62.0':
    resolution: {integrity: sha512-CmcQ6uY7b9y694lKdRB8FEel7JbU/40iSAPomu++SjLMntB+2Leay2LO6i8VnJk58MtE9/nQSFIH6jpyRWyYzA==}
    engines: {node: ^12.22.0 || ^14.17.0 || >=16.0.0}
    peerDependencies:
      typescript: '*'
    peerDependenciesMeta:
      typescript:
        optional: true

  '@typescript-eslint/utils@5.62.0':
    resolution: {integrity: sha512-n8oxjeb5aIbPFEtmQxQYOLI0i9n5ySBEY/ZEHHZqKQSFnxio1rv6dthascc9dLuwrL0RC5mPCxB7vnAVGAYWAQ==}
    engines: {node: ^12.22.0 || ^14.17.0 || >=16.0.0}
    peerDependencies:
      eslint: ^6.0.0 || ^7.0.0 || ^8.0.0

  '@typescript-eslint/visitor-keys@5.62.0':
    resolution: {integrity: sha512-07ny+LHRzQXepkGg6w0mFY41fVUNBrL2Roj/++7V1txKugfjm/Ci/qSND03r2RhlJhJYMcTn9AhhSSqQp0Ysyw==}
    engines: {node: ^12.22.0 || ^14.17.0 || >=16.0.0}

  '@ungap/structured-clone@1.2.0':
    resolution: {integrity: sha512-zuVdFrMJiuCDQUMCzQaD6KL28MjnqqN8XnAqiEq9PNm/hCPTSGfrXCOfwj1ow4LFb/tNymJPwsNbVePc1xFqrQ==}

  '@vitejs/plugin-react@3.1.0':
    resolution: {integrity: sha512-AfgcRL8ZBhAlc3BFdigClmTUMISmmzHn7sB2h9U1odvc5U/MjWXsAaz18b/WoppUTDBzxOJwo2VdClfUcItu9g==}
    engines: {node: ^14.18.0 || >=16.0.0}
    peerDependencies:
      vite: ^4.1.0-beta.0

  '@vscode/l10n@0.0.18':
    resolution: {integrity: sha512-KYSIHVmslkaCDyw013pphY+d7x1qV8IZupYfeIfzNA+nsaWHbn5uPuQRvdRFsa9zFzGeudPuoGoZ1Op4jrJXIQ==}

  abbrev@1.1.1:
    resolution: {integrity: sha512-nne9/IiQ/hzIhY6pdDnbBtz7DjPTKrY00P/zvPSm5pOFkl6xuGrGnXn/VtTNNfNtAfZ9/1RtehkszU9qcTii0Q==}

  abort-controller@3.0.0:
    resolution: {integrity: sha512-h8lQ8tacZYnR3vNQTgibj+tODHI5/+l06Au2Pcriv/Gmet0eaj4TwWH41sO9wnHDiQsEj19q0drzdWdeAHtweg==}
    engines: {node: '>=6.5'}

  abstract-logger@0.2.5:
    resolution: {integrity: sha512-tcSYS736l1i6m5aG0lka/gkhThaR1T2LZArk5wqvk/ZzZfkMZuKlCZJZzqw5qnKqV/+NZxJIlDz1PJ6Ft/zpYA==}

  abstract-logging@2.0.1:
    resolution: {integrity: sha512-2BjRTZxTPvheOvGbBslFSYOUkr+SjPtOnrLP33f+VIWLzezQpZcqVg7ja3L4dBXmzzgwT+a029jRx5PCi3JuiA==}

  accepts@1.3.8:
    resolution: {integrity: sha512-PYAthTa2m2VKxuvSD3DPC/Gy+U+sOA1LAuT8mkmRuvw+NACSaeXEQ+NHcVF7rONl6qcaxV3Uuemwawk+7+SJLw==}
    engines: {node: '>= 0.6'}

  acorn-jsx@5.3.2:
    resolution: {integrity: sha512-rq9s+JNhf0IChjtDXxllJ7g41oZk5SlXtp0LHwyA5cejwn7vKmKp4pPri6YEePv2PU65sAsegbXtIinmDFDXgQ==}
    peerDependencies:
      acorn: ^6.0.0 || ^7.0.0 || ^8.0.0

  acorn@8.12.1:
    resolution: {integrity: sha512-tcpGyI9zbizT9JbV6oYE477V6mTlXvvi0T0G3SNIYE2apm/G5huBa1+K89VGeovbg+jycCrfhl3ADxErOuO6Jg==}
    engines: {node: '>=0.4.0'}
    hasBin: true

  acquerello@2.0.8:
    resolution: {integrity: sha512-+Xm1S7eutT6OzPVuW4jhpS0YlhdnEFVHOZOiVghLGDk7rLoQc1MQmT4jsVkuDCTbqIZy21gnsrTXY9Ya2sQvtw==}
    engines: {node: '>= 18.18.0'}

  agent-base@7.1.1:
    resolution: {integrity: sha512-H0TSyFNDMomMNJQBn8wFV5YC/2eJ+VXECwOadZJT554xP6cODZHPX3H9QMQECxvrgiSOP1pHjy1sMWQVYJOUOA==}
    engines: {node: '>= 14'}

  aggregate-error@3.1.0:
    resolution: {integrity: sha512-4I7Td01quW/RpocfNayFdFVk1qSuoh0E7JrbRJ16nH01HhKFQ88INq9Sd+nd72zqRySlr9BmDA8xlEJ6vJMrYA==}
    engines: {node: '>=8'}

  ajv-draft-04@1.0.0:
    resolution: {integrity: sha512-mv00Te6nmYbRp5DCwclxtt7yV/joXJPGS7nM+97GdxvuttCOfgI3K4U25zboyeX0O+myI8ERluxQe5wljMmVIw==}
    peerDependencies:
      ajv: ^8.5.0
    peerDependenciesMeta:
      ajv:
        optional: true

  ajv-formats@2.1.1:
    resolution: {integrity: sha512-Wx0Kx52hxE7C18hkMEggYlEifqWZtYaRgouJor+WMdPnQyEK13vgEWyVNup7SoeeoLMsr4kf5h6dOW11I15MUA==}
    peerDependencies:
      ajv: ^8.0.0
    peerDependenciesMeta:
      ajv:
        optional: true

  ajv-formats@3.0.1:
    resolution: {integrity: sha512-8iUql50EUR+uUcdRQ3HDqa6EVyo3docL8g5WJ3FNcWmu62IbkGUue/pEyLBW8VGKKucTPgqeks4fIU1DA4yowQ==}
    peerDependencies:
      ajv: ^8.0.0
    peerDependenciesMeta:
      ajv:
        optional: true

  ajv@6.12.6:
    resolution: {integrity: sha512-j3fVLgvTo527anyYyJOGTYJbG+vnnQYvE0m5mmkc1TK+nxAppkCLMIL0aZ4dblVCNoGShhm+kzE4ZUykBoMg4g==}

  ajv@8.17.1:
    resolution: {integrity: sha512-B/gBuNg5SiMTrPkC+A2+cW0RszwxYmn6VYxB/inlBStS5nx6xHIt/ehKRhIMhqusl7a8LjQoZnjCs5vhwxOQ1g==}

  ansi-escapes@4.3.2:
    resolution: {integrity: sha512-gKXj5ALrKWQLsYG9jlTRmR/xKluxHV+Z9QEwNIgCfM1/uwPMCuzVVnh5mwTd+OuBZcwSIMbqssNWRm1lE51QaQ==}
    engines: {node: '>=8'}

  ansi-escapes@6.2.1:
    resolution: {integrity: sha512-4nJ3yixlEthEJ9Rk4vPcdBRkZvQZlYyu8j4/Mqz5sgIkddmEnH2Yj2ZrnP9S3tQOvSNRUIgVNF/1yPpRAGNRig==}
    engines: {node: '>=14.16'}

  ansi-regex@5.0.1:
    resolution: {integrity: sha512-quJQXlTSUGL2LH9SUXo8VwsY4soanhgo6LNSm84E1LBcE8s3O0wpdiRzyR9z/ZZJMlMWv37qOOb9pdJlMUEKFQ==}
    engines: {node: '>=8'}

  ansi-regex@6.0.1:
    resolution: {integrity: sha512-n5M855fKb2SsfMIiFFoVrABHJC8QtHwVx+mHWP3QcEqBHYienj5dHSgjbxtC0WEZXYt4wcD6zrQElDPhFuZgfA==}
    engines: {node: '>=12'}

  ansi-styles@3.2.1:
    resolution: {integrity: sha512-VT0ZI6kZRdTh8YyJw3SMbYm/u+NqfsAxEpWO0Pf9sq8/e94WxxOpPKx9FR1FlyCtOVDNOQ+8ntlqFxiRc+r5qA==}
    engines: {node: '>=4'}

  ansi-styles@4.3.0:
    resolution: {integrity: sha512-zbB9rCJAT1rbjiVDb2hqKFHNYLxgtk8NURxZ3IZwD3F6NtxbXZQCnnSi1Lkx+IDohdPlFp222wVALIheZJQSEg==}
    engines: {node: '>=8'}

  ansi-styles@5.2.0:
    resolution: {integrity: sha512-Cxwpt2SfTzTtXcfOlzGEee8O+c+MmUgGrNiBcXnuWxuFJHe6a5Hz7qwhwe5OgaSYI0IJvkLqWX1ASG+cJOkEiA==}
    engines: {node: '>=10'}

  ansi-styles@6.2.1:
    resolution: {integrity: sha512-bN798gFfQX+viw3R7yrGWRqnrN2oRkEkUjjl4JNn4E8GxxbjtG3FbrEIIY3l8/hrwUwIeCZvi4QuOTP4MErVug==}
    engines: {node: '>=12'}

  argparse@2.0.1:
    resolution: {integrity: sha512-8+9WqebbFzpX9OR+Wa6O29asIogeRMzcGtAINdpMHHyAg10f05aSFVBbcEqGf/PXw1EjAZ+q2/bEBg3DvurK3Q==}

  array-buffer-byte-length@1.0.1:
    resolution: {integrity: sha512-ahC5W1xgou+KTXix4sAO8Ki12Q+jf4i0+tmk3sC+zgcynshkHxzpXdImBehiUYKKKDwvfFiJl1tZt6ewscS1Mg==}
    engines: {node: '>= 0.4'}

  array-find-index@1.0.2:
    resolution: {integrity: sha512-M1HQyIXcBGtVywBt8WVdim+lrNaK7VHp99Qt5pSNziXznKHViIBbXWtfRTpEFpF/c4FdfxNAsCCwPp5phBYJtw==}
    engines: {node: '>=0.10.0'}

  array-flatten@1.1.1:
    resolution: {integrity: sha512-PCVAQswWemu6UdxsDFFX/+gVeYqKAod3D3UVm91jHwynguOwAvYPhx8nNlM++NqRcK6CxxpUafjmhIdKiHibqg==}

  array-includes@3.1.8:
    resolution: {integrity: sha512-itaWrbYbqpGXkGhZPGUulwnhVf5Hpy1xiCFsGqyIGglbBxmG5vSjxQen3/WGOjPpNEv1RtBLKxbmVXm8HpJStQ==}
    engines: {node: '>= 0.4'}

  array-union@2.1.0:
    resolution: {integrity: sha512-HGyxoOTYUyCM6stUe6EJgnd4EoewAI7zMdfqO+kGjnlZmBDz/cR5pf8r/cR4Wq60sL/p0IkcjUEEPwS3GFrIyw==}
    engines: {node: '>=8'}

  array.prototype.findlast@1.2.5:
    resolution: {integrity: sha512-CVvd6FHg1Z3POpBLxO6E6zr+rSKEQ9L6rZHAaY7lLfhKsWYUBBOuMs0e9o24oopj6H+geRCX0YJ+TJLBK2eHyQ==}
    engines: {node: '>= 0.4'}

  array.prototype.findlastindex@1.2.5:
    resolution: {integrity: sha512-zfETvRFA8o7EiNn++N5f/kaCw221hrpGsDmcpndVupkPzEc1Wuf3VgC0qby1BbHs7f5DVYjgtEU2LLh5bqeGfQ==}
    engines: {node: '>= 0.4'}

  array.prototype.flat@1.3.2:
    resolution: {integrity: sha512-djYB+Zx2vLewY8RWlNCUdHjDXs2XOgm602S9E7P/UpHgfeHL00cRiIF+IN/G/aUJ7kGPb6yO/ErDI5V2s8iycA==}
    engines: {node: '>= 0.4'}

  array.prototype.flatmap@1.3.2:
    resolution: {integrity: sha512-Ewyx0c9PmpcsByhSW4r+9zDU7sGjFc86qf/kKtuSCRdhfbk0SNLLkaT5qvcHnRGgc5NP/ly/y+qkXkqONX54CQ==}
    engines: {node: '>= 0.4'}

  array.prototype.toreversed@1.1.2:
    resolution: {integrity: sha512-wwDCoT4Ck4Cz7sLtgUmzR5UV3YF5mFHUlbChCzZBQZ+0m2cl/DH3tKgvphv1nKgFsJ48oCSg6p91q2Vm0I/ZMA==}

  array.prototype.tosorted@1.1.4:
    resolution: {integrity: sha512-p6Fx8B7b7ZhL/gmUsAy0D15WhvDccw3mnGNbZpi3pmeJdxtWsj2jEaI4Y6oo3XiHfzuSgPwKc04MYt6KgvC/wA==}
    engines: {node: '>= 0.4'}

  arraybuffer.prototype.slice@1.0.3:
    resolution: {integrity: sha512-bMxMKAjg13EBSVscxTaYA4mRc5t1UAXa2kXiGTNfZ079HIWXEkKmkgFrh/nJqamaLSrXO5H4WFFkPEaLJWbs3A==}
    engines: {node: '>= 0.4'}

  arrify@1.0.1:
    resolution: {integrity: sha512-3CYzex9M9FGQjCGMGyi6/31c8GJbgb0qGyrx5HWxPd0aCwh4cB2YjMb2Xf9UuoogrMrlO9cTqnB5rI5GHZTcUA==}
    engines: {node: '>=0.10.0'}

  asap@2.0.6:
    resolution: {integrity: sha512-BSHWgDSAiKs50o2Re8ppvp3seVHXSRM44cdSsT9FfNEUUZLOGWVCsiWaRPWM1Znn+mqZ1OfVZ3z3DWEzSp7hRA==}

  asn1.js@5.4.1:
    resolution: {integrity: sha512-+I//4cYPccV8LdmBLiX8CYvf9Sp3vQsrqu2QNXRcrbiWvcx/UdlFiqUJJzxRQxgsZmvhXhn4cSKeSmoFjVdupA==}

  assert-never@1.3.0:
    resolution: {integrity: sha512-9Z3vxQ+berkL/JJo0dK+EY3Lp0s3NtSnP3VCLsh5HDcZPrh0M+KQRK5sWhUeyPPH+/RCxZqOxLMR+YC6vlviEQ==}

  astral-regex@2.0.0:
    resolution: {integrity: sha512-Z7tMw1ytTXt5jqMcOP+OQteU1VuNK9Y02uuJtKQ1Sv69jXQKKg5cibLwGJow8yzZP+eAc18EmLGPal0bp36rvQ==}
    engines: {node: '>=8'}

  async-cache-dedupe@2.2.0:
    resolution: {integrity: sha512-jl4L6dGC+KLB/LIA1iIBiq7eWQ43K7lIcIdwbUUwRmfT209yH8Xm1uPTOxxlNQ7XD6/XHU7xhSr/NgPxlH04MQ==}

  atomic-sleep@1.0.0:
    resolution: {integrity: sha512-kNOjDqAh7px0XWNI+4QbzoiR/nTkHAWNud2uvnJquD1/x5a7EQZMJT0AczqK0Qn67oY/TTQ1LbUKajZpp3I9tQ==}
    engines: {node: '>=8.0.0'}

  available-typed-arrays@1.0.7:
    resolution: {integrity: sha512-wvUjBtSGN7+7SjNpq/9M2Tg350UZD3q62IFZLbRAR1bSMlCo1ZaeW+BJ+D090e4hIIZLBcTDWe4Mh4jvUDajzQ==}
    engines: {node: '>= 0.4'}

  avvio@8.3.2:
    resolution: {integrity: sha512-st8e519GWHa/azv8S87mcJvZs4WsgTBjOw/Ih1CP6u+8SZvcOeAYNG6JbsIrAUUJJ7JfmrnOkR8ipDS+u9SIRQ==}

  balanced-match@1.0.2:
    resolution: {integrity: sha512-3oSeUO0TMV67hN1AmbXsK4yaqU7tjiHlbxRDZOpH0KW9+CeX4bRAaX0Anxt0tx2MrpRpWwQaPwIlISEJhYU5Pw==}

  base64-js@1.5.1:
    resolution: {integrity: sha512-AKpaYlHn8t4SVbOHCy+b5+KKgvR4vrsD8vbvrbiQJps7fKDTkjkDry6ji0rUJjC0kzbNePLwzxq8iypo41qeWA==}

  better-sqlite3@9.6.0:
    resolution: {integrity: sha512-yR5HATnqeYNVnkaUTf4bOP2dJSnyhP4puJN/QPRyx4YkBEEUxib422n2XzPqDEHjQQqazoYoADdAm5vE15+dAQ==}

  bindings@1.5.0:
    resolution: {integrity: sha512-p2q/t/mhvuOj/UeLlV6566GD/guowlr0hHxClI0W9m7MWYkL1F0hLo+0Aexs9HSPCtR1SXQ0TD3MMKrXZajbiQ==}

  bintrees@1.0.2:
    resolution: {integrity: sha512-VOMgTMwjAaUG580SXn3LacVgjurrbMme7ZZNYGSSV7mmtY6QQRh0Eg3pwIcntQ77DErK1L0NxkbetjcoXzVwKw==}

  bl@4.1.0:
    resolution: {integrity: sha512-1W07cM9gS6DcLperZfFSj+bWLtaPGSOHWhPiGzXmvVJbRLdG82sH/Kn8EtW1VqWVA54AKf2h5k5BbnIbwF3h6w==}

  bl@5.1.0:
    resolution: {integrity: sha512-tv1ZJHLfTDnXE6tMHv73YgSJaWR2AFuPwMntBe7XL/GBFHnT0CLnsHMogfk5+GzCDC5ZWarSCYaIGATZt9dNsQ==}

  bn.js@4.12.0:
    resolution: {integrity: sha512-c98Bf3tPniI+scsdk237ku1Dc3ujXQTSgyiPUDEOe7tRkhrqridvh8klBv0HCEso1OLOYcHuCv/cS6DNxKH+ZA==}

  body-parser@1.20.2:
    resolution: {integrity: sha512-ml9pReCu3M61kGlqoTm2umSXTlRTuGTx0bfYj+uIUKKYycG5NtSbeetV3faSU6R7ajOPw0g/J1PvK4qNy7s5bA==}
    engines: {node: '>= 0.8', npm: 1.2.8000 || >= 1.4.16}

  boring-name-generator@1.0.3:
    resolution: {integrity: sha512-1wEo1pNahY9js7Vkp1RQa/VWdWrXYJnVAmsHV3Pw/0YzspjABLw7dcekjukOMTIYWr8ir/aG0GX1eoEkYhpnUg==}
    hasBin: true

  borp@0.16.0:
    resolution: {integrity: sha512-xfHEmkIkYGQXuyHSiymCNuadBZqtl4UPK6oCVHfKwk/FOTuujsZZRGOpUBZlXUy3yMZm4ClncIW9+9d12lZofw==}
    hasBin: true

  brace-expansion@1.1.11:
    resolution: {integrity: sha512-iCuPHDFgrHX7H2vEI/5xpz07zSHB00TpugqhmYtVmMO6518mCuRMoOYFldEBl0g187ufozdaHgWKcYFb61qGiA==}

  brace-expansion@2.0.1:
    resolution: {integrity: sha512-XnAIvQ8eM+kC6aULx6wuQiwVsnzsi9d3WxzV3FpWTGA19F621kwdbsAcFKXgKUHZWsy+mY6iL1sHTxWEFCytDA==}

  braces@3.0.3:
    resolution: {integrity: sha512-yQbXgO/OSZVD2IsiLlro+7Hf6Q18EJrKSEsdoMzKePKXct3gvD8oLcOQdIzGupr5Fj+EDe8gO/lxc1BzfMpxvA==}
    engines: {node: '>=8'}

  brorand@1.1.0:
    resolution: {integrity: sha512-cKV8tMCEpQs4hK/ik71d6LrPOnpkpGBR0wzxqr68g2m/LB2GxVYQroAjMJZRVM1Y4BCjCKc3vAamxSzOY2RP+w==}

  browserslist@4.23.2:
    resolution: {integrity: sha512-qkqSyistMYdxAcw+CzbZwlBy8AGmS/eEWs+sEV5TnLRGDOL+C5M2EnH6tlZyg0YoAxGJAFKh61En9BR941GnHA==}
    engines: {node: ^6 || ^7 || ^8 || ^9 || ^10 || ^11 || ^12 || >=13.7}
    hasBin: true

  buffer-from@1.1.2:
    resolution: {integrity: sha512-E+XQCRwSbaaiChtv6k6Dwgc+bx+Bs6vuKJHHl5kox/BaKbhiXzqQOwK4cO22yElGp2OCmjwVhT3HmxgyPGnJfQ==}

  buffer@5.7.1:
    resolution: {integrity: sha512-EHcyIPBQ4BSGlvjB16k5KgAJ27CIsHY/2JBmCRReo48y9rQ3MaUzWX3KVlBa4U7MyX02HdVj0K7C3WaB3ju7FQ==}

  buffer@6.0.3:
    resolution: {integrity: sha512-FTiCpNxtwiZZHEZbcbTIcZjERVICn9yq/pDFkTl95/AxzD1naBctN7YO68riM/gLSDY7sdrMby8hofADYuuqOA==}

  builtins@5.1.0:
    resolution: {integrity: sha512-SW9lzGTLvWTP1AY8xeAMZimqDrIaSdLQUcVr9DMef51niJ022Ri87SwRRKYm4A6iHfkPaiVUu/Duw2Wc4J7kKg==}

  bytes@3.1.2:
    resolution: {integrity: sha512-/Nf7TyzTx6S3yRJObOAV7956r8cr2+Oj8AC5dt8wSP3BQAoeX58NoHyCU8P8zGkNXStjTSi6fzO6F0pBdcYbEg==}
    engines: {node: '>= 0.8'}

  c8@10.1.2:
    resolution: {integrity: sha512-Qr6rj76eSshu5CgRYvktW0uM0CFY0yi4Fd5D0duDXO6sYinyopmftUiJVuzBQxQcwQLor7JWDVRP+dUfCmzgJw==}
    engines: {node: '>=18'}
    hasBin: true
    peerDependencies:
      monocart-coverage-reports: ^2
    peerDependenciesMeta:
      monocart-coverage-reports:
        optional: true

  call-bind@1.0.7:
    resolution: {integrity: sha512-GHTSNSYICQ7scH7sZ+M2rFopRoLh8t2bLSW6BbgrtLsahOIB5iyAVJf9GjWK3cYTDaMj4XdBpM1cA6pIS0Kv2w==}
    engines: {node: '>= 0.4'}

  callsites@3.1.0:
    resolution: {integrity: sha512-P8BjAsXvZS+VIDUI11hHCQEv74YT67YUi5JJFNWIqL235sBmjX4+qx9Muvls5ivyNENctx46xQLQ3aTuE7ssaQ==}
    engines: {node: '>=6'}

  camelcase-keys@6.2.2:
    resolution: {integrity: sha512-YrwaA0vEKazPBkn0ipTiMpSajYDSe+KjQfrjhcBMxJt/znbvlHd8Pw/Vamaz5EB4Wfhs3SUR3Z9mwRu/P3s3Yg==}
    engines: {node: '>=8'}

  camelcase@5.3.1:
    resolution: {integrity: sha512-L28STB170nwWS63UjtlEOE3dldQApaJXZkOI1uMFfzf3rRuPegHaHesyee+YxQ+W6SvRDQV6UrdOdRiR153wJg==}
    engines: {node: '>=6'}

  camelcase@6.3.0:
    resolution: {integrity: sha512-Gmy6FhYlCY7uOElZUSbxo2UCDH8owEk996gkbrpsgGtrJLM3J7jGxl9Ic7Qwwj4ivOE5AWZWRMecDdF7hqGjFA==}
    engines: {node: '>=10'}

  camelcase@8.0.0:
    resolution: {integrity: sha512-8WB3Jcas3swSvjIeA2yvCJ+Miyz5l1ZmB6HFb9R1317dt9LCQoswg/BGrmAmkWVEszSrrg4RwmO46qIm2OEnSA==}
    engines: {node: '>=16'}

  caniuse-lite@1.0.30001642:
    resolution: {integrity: sha512-3XQ0DoRgLijXJErLSl+bLnJ+Et4KqV1PY6JJBGAFlsNsz31zeAIncyeZfLCabHK/jtSh+671RM9YMldxjUPZtA==}

  chalk@2.4.2:
    resolution: {integrity: sha512-Mti+f9lpJNcwF4tWV8/OrTTtF1gZi+f8FqlyAdouralcFWFQWF2+NgCHShjkCb+IFBLq9buZwE1xckQU4peSuQ==}
    engines: {node: '>=4'}

  chalk@4.1.2:
    resolution: {integrity: sha512-oKnbhFyRIXpUuez8iBMmyEa4nbj4IOQyuhc/wy9kY7/WVPcwIO9VA668Pu8RkO7+0G76SLROeyw9CpQ061i4mA==}
    engines: {node: '>=10'}

  chalk@5.3.0:
    resolution: {integrity: sha512-dLitG79d+GV1Nb/VYcCDFivJeK1hiukt9QjRNVOsUtTy1rR1YJsmpGGTZ3qJos+uw7WmWF4wUwBd9jxjocFC2w==}
    engines: {node: ^12.17.0 || ^14.13 || >=16.0.0}

  change-case-all@2.1.0:
    resolution: {integrity: sha512-v6b0WWWkZUMHVuYk82l+WROgkUm4qEN2w5hKRNWtEOYwWqUGoi8C6xH0l1RLF1EoWqDFK6MFclmN3od6ws3/uw==}

  change-case@5.4.4:
    resolution: {integrity: sha512-HRQyTk2/YPEkt9TnUPbOpr64Uw3KOicFWPVBb+xiHvd6eBx/qPr9xqfBFDT8P2vWsvvz4jbEkfDe71W3VyNu2w==}

  chardet@0.7.0:
    resolution: {integrity: sha512-mT8iDcrh03qDGRRmoA2hmBJnxpllMR+0/0qlzjqZES6NdiWDcZkCNAk4rPFZ9Q85r27unkiNNg8ZOiwZXBHwcA==}

  chownr@1.1.4:
    resolution: {integrity: sha512-jJ0bqzaylmJtVnNgzTeSOs8DPavpbYgEr/b0YL8/2GO3xJEhInFmhKMUnEJQjZumK7KXGFhUy89PrsJWlakBVg==}

  clean-stack@2.2.0:
    resolution: {integrity: sha512-4diC9HaTE+KRAMWhDhrGOECgWZxoevMc5TlkObMqNSsVU62PYzXZ/SMTjzyGAFF1YusgxGcSWTEXBhp0CPwQ1A==}
    engines: {node: '>=6'}

  cli-color@2.0.4:
    resolution: {integrity: sha512-zlnpg0jNcibNrO7GG9IeHH7maWFeCz+Ja1wx/7tZNU5ASSSSZ+/qZciM0/LHCYxSdqv5h2sdbQ/PXYdOuetXvA==}
    engines: {node: '>=0.10'}

  cli-cursor@3.1.0:
    resolution: {integrity: sha512-I/zHAwsKf9FqGoXM4WWRACob9+SNukZTd94DWF57E4toouRulbCxcUh6RKUEOQlYTHJnzkPMySvPNaaSLNfLZw==}
    engines: {node: '>=8'}

  cli-cursor@4.0.0:
    resolution: {integrity: sha512-VGtlMu3x/4DOtIUwEkRezxUZ2lBacNJCHash0N0WeZDBS+7Ux1dm3XWAgWYxLJFMMdOeXMHXorshEFhbMSGelg==}
    engines: {node: ^12.20.0 || ^14.13.1 || >=16.0.0}

  cli-progress@3.12.0:
    resolution: {integrity: sha512-tRkV3HJ1ASwm19THiiLIXLO7Im7wlTuKnvkYaTkyoAPefqjNg7W7DHKUlGRxy9vxDvbyCYQkQozvptuMkGCg8A==}
    engines: {node: '>=4'}

  cli-spinners@2.9.2:
    resolution: {integrity: sha512-ywqV+5MmyL4E7ybXgKys4DugZbX0FC6LnwrhjuykIjnK9k8OQacQ7axGKnjDXWNhns0xot3bZI5h55H8yo9cJg==}
    engines: {node: '>=6'}

  cli-width@4.1.0:
    resolution: {integrity: sha512-ouuZd4/dm2Sw5Gmqy6bGyNNNe1qt9RpmxveLSO7KcgsTnU7RXfsw+/bukWGo1abgBiMAic068rclZsO4IWmmxQ==}
    engines: {node: '>= 12'}

  cliui@8.0.1:
    resolution: {integrity: sha512-BSeNnyus75C4//NQ9gQt1/csTXyo/8Sb+afLAkzAptFuMsod9HFokGNudZpi/oQV73hnVK+sR+5PVRMd+Dr7YQ==}
    engines: {node: '>=12'}

  clone@1.0.4:
    resolution: {integrity: sha512-JQHZ2QMW6l3aH/j6xCqQThY/9OH4D/9ls34cgkUBiEeocRTU04tHfKPBsUK1PqZCUQM7GiA0IIXJSuXHI64Kbg==}
    engines: {node: '>=0.8'}

  close-with-grace@1.3.0:
    resolution: {integrity: sha512-lvm0rmLIR5bNz4CRKW6YvCfn9Wg5Wb9A8PJ3Bb+hjyikgC1RO1W3J4z9rBXQYw97mAte7dNSQI8BmUsxdlXQyw==}

  cluster-key-slot@1.1.2:
    resolution: {integrity: sha512-RMr0FhtfXemyinomL4hrWcYJxmX6deFdCxpJzhDttxgO1+bcCnkk+9drydLVDmAMG7NE6aN/fl4F7ucU/90gAA==}
    engines: {node: '>=0.10.0'}

  code-block-writer@13.0.1:
    resolution: {integrity: sha512-c5or4P6erEA69TxaxTNcHUNcIn+oyxSRTOWV+pSYF+z4epXqNvwvJ70XPGjPNgue83oAFAPBRQYwpAJ/Hpe/Sg==}

  color-convert@1.9.3:
    resolution: {integrity: sha512-QfAUtd+vFdAtFQcC8CCyYt1fYWxSqAiK2cSD6zDB8N3cpsEBAvRxp9zOGg6G/SHHJYAT88/az/IuDGALsNVbGg==}

  color-convert@2.0.1:
    resolution: {integrity: sha512-RRECPsj7iu/xb5oKYcsFHSppFNnsj/52OVTRKb4zP5onXwVF3zVmmToNcOfGC+CRDpfK/U584fMg38ZHCaElKQ==}
    engines: {node: '>=7.0.0'}

  color-name@1.1.3:
    resolution: {integrity: sha512-72fSenhMw2HZMTVHeCA9KCmpEIbzWiQsjN+BHcBbS9vr1mtt+vJjPdksIBNUmKAW8TFUDPJK5SUU3QhE9NEXDw==}

  color-name@1.1.4:
    resolution: {integrity: sha512-dOy+3AuW3a2wNbZHIuMZpTcgjGuLU/uBL/ubcZF9OXbDo8ff4O8yVp5Bf0efS8uEoYo5q4Fx7dY9OgQGXgAsQA==}

  colorette@2.0.20:
    resolution: {integrity: sha512-IfEDxwoWIjkeXL1eXcDiow4UbKjhLdq6/EuSVR9GMN7KVH3r9gQ83e73hsz1Nd1T3ijd5xv1wcWRYO+D6kCI2w==}

  columnify@1.6.0:
    resolution: {integrity: sha512-lomjuFZKfM6MSAnV9aCZC9sc0qGbmZdfygNv+nCpqVkSKdCxCklLtd16O0EILGkImHw9ZpHkAnHaB+8Zxq5W6Q==}
    engines: {node: '>=8.0.0'}

  commander@12.1.0:
    resolution: {integrity: sha512-Vw8qHK3bZM9y/P10u3Vib8o/DdkvA2OtPtZvD871QKjy74Wj1WSKFILMPRPSdUSx5RFK1arlJzEtA4PkFgnbuA==}
    engines: {node: '>=18'}

  commander@2.20.3:
    resolution: {integrity: sha512-GpVkmM8vF2vQUkj2LvZmD35JxeJOLCwJ9cUkugyk2nuhbv3+mJvpLYYt+0+USMxE+oj+ey/lJEnhZw75x/OMcQ==}

  commander@6.2.1:
    resolution: {integrity: sha512-U7VdrJFnJgo4xjrHpTzu0yrHPGImdsmD95ZlgYSEajAn2JKzDhDTPG9kBTefmObL2w/ngeZnilk+OV9CG3d7UA==}
    engines: {node: '>= 6'}

  commist@3.2.0:
    resolution: {integrity: sha512-4PIMoPniho+LqXmpS5d3NuGYncG6XWlkBSVGiWycL22dd42OYdUGil2CWuzklaJoNxyxUSpO4MKIBU94viWNAw==}

  concat-map@0.0.1:
    resolution: {integrity: sha512-/Srv4dswyQNBfohGpz9o6Yb3Gz3SrUDqBH5rTuhGR7ahtlbYKnVxw2bCFMRljaA7EXHaXZ8wsHdodFvbkhKmqg==}

  concat-stream@2.0.0:
    resolution: {integrity: sha512-MWufYdFw53ccGjCA+Ol7XJYpAlW6/prSMzuPOTRnJGcGzuhLn4Scrz7qf6o8bROZ514ltazcIFJZevcfbo0x7A==}
    engines: {'0': node >= 6.0}

  console-table-printer@2.12.1:
    resolution: {integrity: sha512-wKGOQRRvdnd89pCeH96e2Fn4wkbenSP6LMHfjfyNLMbGuHEFbMqQNuxXqd0oXG9caIOQ1FTvc5Uijp9/4jujnQ==}

  content-disposition@0.5.4:
    resolution: {integrity: sha512-FveZTNuGw04cxlAiWbzi6zTAL/lhehaWbTtgluJh4/E95DqMwTmha3KZN1aAWA8cFIhHzMZUvLevkw5Rqk+tSQ==}
    engines: {node: '>= 0.6'}

  content-type@1.0.5:
    resolution: {integrity: sha512-nTjqfcBFEipKdXCv4YDQWCfmcLZKm81ldF0pAopTvyrFGVbcR6P/VAAd5G7N+0tTr8QqiU0tFadD6FK4NtJwOA==}
    engines: {node: '>= 0.6'}

  convert-source-map@2.0.0:
    resolution: {integrity: sha512-Kvp459HrV2FEJ1CAsi1Ku+MY3kasH19TFykTz2xWmMeq6bk2NU3XXvfJ+Q61m0xktWwt+1HSYf3JZsTms3aRJg==}

  cookie-signature@1.0.6:
    resolution: {integrity: sha512-QADzlaHc8icV8I7vbaJXJwod9HWYp8uCqf1xa4OfNu1T7JVxQIrUgOWtHdNDtPiywmFbiS12VjotIXLrKM3orQ==}

  cookie@0.5.0:
    resolution: {integrity: sha512-YZ3GUyn/o8gfKJlnlX7g7xq4gyO6OSuhGPKaaGssGB2qgDUS0gPgtTvoyZLTt9Ab6dC4hfc9dV5arkvc/OCmrw==}
    engines: {node: '>= 0.6'}

  cookie@0.6.0:
    resolution: {integrity: sha512-U71cyTamuh1CRNCfpGY6to28lxvNwPG4Guz/EVjgf3Jmzv0vlDp1atT9eS5dDjMYHucpHbWns6Lwf3BKz6svdw==}
    engines: {node: '>= 0.6'}

  core-util-is@1.0.3:
    resolution: {integrity: sha512-ZQBvi1DcpJ4GDqanjucZ2Hj3wEO5pZDS89BWbkcrvdxksJorwUDDZamX9ldFkp9aw2lmBDLgkObEA4DWNJ9FYQ==}

  cosmiconfig@8.3.6:
    resolution: {integrity: sha512-kcZ6+W5QzcJ3P1Mt+83OUv/oHFqZHIx8DuxG6eZ5RGMERoLqp4BuGjhHLYGK+Kf5XVkQvqBSmAy/nGWN3qDgEA==}
    engines: {node: '>=14'}
    peerDependencies:
      typescript: '>=4.9.5'
    peerDependenciesMeta:
      typescript:
        optional: true

  cross-env@7.0.3:
    resolution: {integrity: sha512-+/HKd6EgcQCJGh2PSjZuUitQBQynKor4wrFbRg4DtAgS1aWO+gU52xpH7M9ScGgXSYmAVS9bIJ8EzuaGw0oNAw==}
    engines: {node: '>=10.14', npm: '>=6', yarn: '>=1'}
    hasBin: true

  cross-fetch@4.0.0:
    resolution: {integrity: sha512-e4a5N8lVvuLgAWgnCrLr2PP0YyDOTHa9H/Rj54dirp61qXnNq46m82bRhNqIA5VccJtWBvPTFRV3TtvHUKPB1g==}

  cross-spawn@7.0.3:
    resolution: {integrity: sha512-iRDPJKUPVEND7dHPO8rkbOnPpyDygcDFtWjpeWNCgy8WP2rXcxXL8TskReQl6OrB2G7+UJrags1q15Fudc7G6w==}
    engines: {node: '>= 8'}

  csstype@3.1.3:
    resolution: {integrity: sha512-M1uQkMl8rQK/szD0LNhtqxIPLpimGm8sOBwU7lLnCpSbTyY3yeU1Vc7l4KT5zT4s/yOxHH5O7tIuuLOCnLADRw==}

  d@1.0.2:
    resolution: {integrity: sha512-MOqHvMWF9/9MX6nza0KgvFH4HpMU0EF5uUDXqX/BtxtU8NfB0QzRtJ8Oe/6SuS4kbhyzVJwjd97EA4PKrzJ8bw==}
    engines: {node: '>=0.12'}

  data-uri-to-buffer@4.0.1:
    resolution: {integrity: sha512-0R9ikRb668HB7QDxT1vkpuUBtqc53YyAwMwGeUFKRojY/NWKvdZ+9UYtRfGmhqNbRkTSVpMbmyhXipFFv2cb/A==}
    engines: {node: '>= 12'}

  data-view-buffer@1.0.1:
    resolution: {integrity: sha512-0lht7OugA5x3iJLOWFhWK/5ehONdprk0ISXqVFn/NFrDu+cuc8iADFrGQz5BnRK7LLU3JmkbXSxaqX+/mXYtUA==}
    engines: {node: '>= 0.4'}

  data-view-byte-length@1.0.1:
    resolution: {integrity: sha512-4J7wRJD3ABAzr8wP+OcIcqq2dlUKp4DVflx++hs5h5ZKydWMI6/D/fAot+yh6g2tHh8fLFTvNOaVN357NvSrOQ==}
    engines: {node: '>= 0.4'}

  data-view-byte-offset@1.0.0:
    resolution: {integrity: sha512-t/Ygsytq+R995EJ5PZlD4Cu56sWa8InXySaViRzw9apusqsOO2bQP+SbYzAhR0pFKoB+43lYy8rWban9JSuXnA==}
    engines: {node: '>= 0.4'}

  dateformat@4.6.3:
    resolution: {integrity: sha512-2P0p0pFGzHS5EMnhdxQi7aJN+iMheud0UhG4dlE1DLAlvL8JHjJJTX/CSm4JXwV0Ka5nGk3zC5mcb5bUQUxxMA==}

  debounce@2.1.0:
    resolution: {integrity: sha512-OkL3+0pPWCqoBc/nhO9u6TIQNTK44fnBnzuVtJAbp13Naxw9R6u21x+8tVTka87AhDZ3htqZ2pSSsZl9fqL2Wg==}
    engines: {node: '>=18'}

  debug@2.6.9:
    resolution: {integrity: sha512-bC7ElrdJaJnPbAP+1EotYvqZsb3ecl5wi6Bfi6BJTUcNowp6cvspg0jXznRTKDjm/E7AdgFBVeAPVMNcKGsHMA==}
    peerDependencies:
      supports-color: '*'
    peerDependenciesMeta:
      supports-color:
        optional: true

  debug@3.2.7:
    resolution: {integrity: sha512-CFjzYYAi4ThfiQvizrFQevTTXHtnCqWfe7x1AhgEscTz6ZbLbfoLRLPugTQyBth6f8ZERVUSyWHFD/7Wu4t1XQ==}
    peerDependencies:
      supports-color: '*'
    peerDependenciesMeta:
      supports-color:
        optional: true

  debug@4.3.5:
    resolution: {integrity: sha512-pt0bNEmneDIvdL1Xsd9oDQ/wrQRkXDT4AUWlNZNPKvW5x/jyO9VFXkJUP07vQ2upmw5PlaITaPKc31jK13V+jg==}
    engines: {node: '>=6.0'}
    peerDependencies:
      supports-color: '*'
    peerDependenciesMeta:
      supports-color:
        optional: true

  debuglog@1.0.1:
    resolution: {integrity: sha512-syBZ+rnAK3EgMsH2aYEOLUW7mZSY9Gb+0wUMCFsZvcmiz+HigA0LOcq/HoQqVuGG+EKykunc7QG2bzrponfaSw==}
    deprecated: Package no longer supported. Contact Support at https://www.npmjs.com/support for more info.

  decamelize-keys@1.1.1:
    resolution: {integrity: sha512-WiPxgEirIV0/eIOMcnFBA3/IJZAZqKnwAwWyvvdi4lsr1WCN22nhdf/3db3DoZcUjTV2SqfzIwNyp6y2xs3nmg==}
    engines: {node: '>=0.10.0'}

  decamelize@1.2.0:
    resolution: {integrity: sha512-z2S+W9X73hAUUki+N+9Za2lBlun89zigOyGrsax+KUQ6wKW4ZoWpEYBkGhQjwAjjDCkWxhY0VKEhk8wzY7F5cA==}
    engines: {node: '>=0.10.0'}

  decompress-response@6.0.0:
    resolution: {integrity: sha512-aW35yZM6Bb/4oJlZncMH2LCoZtJXTRxES17vE3hoRiowU2kWHaJKFkSBDnDR+cm9J+9QhXmREyIfv0pji9ejCQ==}
    engines: {node: '>=10'}

  dedent@1.5.3:
    resolution: {integrity: sha512-NHQtfOOW68WD8lgypbLA5oT+Bt0xXJhiYvoR6SmmNXZfpzOGXwdKWmcwG8N7PwVVWV3eF/68nmD9BaJSsTBhyQ==}
    peerDependencies:
      babel-plugin-macros: ^3.1.0
    peerDependenciesMeta:
      babel-plugin-macros:
        optional: true

  deep-extend@0.6.0:
    resolution: {integrity: sha512-LOHxIOaPYdHlJRtCQfDIVZtfw/ufM8+rVj649RIHzcm/vGwQRXFt6OPqIFWsm2XEMrNIEtWR64sY1LEKD2vAOA==}
    engines: {node: '>=4.0.0'}

  deep-is@0.1.4:
    resolution: {integrity: sha512-oIPzksmTg4/MriiaYGO+okXDT7ztn/w3Eptv/+gSIdMdKsJo0u4CfYNFJPy+4SKMuCqGw2wxnA+URMg3t8a/bQ==}

  defaults@1.0.4:
    resolution: {integrity: sha512-eFuaLoy/Rxalv2kr+lqMlUnrDWV+3j4pljOIJgLIhI058IQfWJ7vXhyEIHu+HtC738klGALYxOKDO0bQP3tg8A==}

  define-data-property@1.1.4:
    resolution: {integrity: sha512-rBMvIzlpA8v6E+SJZoo++HAYqsLrkg7MSfIinMPFhmkorw7X+dOXVJQs+QT69zGkzMyfDnIMN2Wid1+NbL3T+A==}
    engines: {node: '>= 0.4'}

  define-lazy-prop@2.0.0:
    resolution: {integrity: sha512-Ds09qNh8yw3khSjiJjiUInaGX9xlqZDY7JVryGxdxV7NPeuqQfplOpQ66yJFZut3jLa5zOwkXw1g9EI2uKh4Og==}
    engines: {node: '>=8'}

  define-properties@1.2.1:
    resolution: {integrity: sha512-8QmQKqEASLd5nx0U1B1okLElbUuuttJ/AnYmRXbbbGDWh6uS208EjD4Xqq/I9wK7u0v6O08XhTWnt5XtEbR6Dg==}
    engines: {node: '>= 0.4'}

  denque@2.1.0:
    resolution: {integrity: sha512-HVQE3AAb/pxF8fQAoiqpvg9i3evqug3hoiwakOyZAwJm+6vZehbkYXZ0l4JxS+I3QxM97v5aaRNhj8v5oBhekw==}
    engines: {node: '>=0.10'}

  depd@2.0.0:
    resolution: {integrity: sha512-g7nH6P6dyDioJogAAGprGpCtVImJhpPk/roCzdb3fIh61/s/nPsfR6onyMwkCAR/OlC3yBC0lESvUoQEAssIrw==}
    engines: {node: '>= 0.8'}

  desm@1.3.1:
    resolution: {integrity: sha512-vgTAOosB1aHrmzjGnzFCbjvXbk8QAOC/36JxJhcBkeAuUy8QwRFxAWBHemiDpUB3cbrBruFUdzpUS21aocvaWg==}

  destroy@1.2.0:
    resolution: {integrity: sha512-2sJGJTaXIIaR1w4iJSNoN0hnMY7Gpc/n8D4qSCJw8QqFWXf7cuAgnEHxBpweaVcPevC2l3KpjYCx3NypQQgaJg==}
    engines: {node: '>= 0.8', npm: 1.2.8000 || >= 1.4.16}

  detect-libc@2.0.3:
    resolution: {integrity: sha512-bwy0MGW55bG41VqxxypOsdSdGqLwXPI/focwgTYCFMbdUiBAxLg9CFzG08sz2aqzknwiX7Hkl0bQENjg8iLByw==}
    engines: {node: '>=8'}

  dezalgo@1.0.4:
    resolution: {integrity: sha512-rXSP0bf+5n0Qonsb+SVVfNfIsimO4HEtmnIpPHY8Q1UCzKlQrDMfdobr8nJOOsRgWCyMRqeSBQzmWUMq7zvVig==}

  diff-sequences@29.6.3:
    resolution: {integrity: sha512-EjePK1srD3P08o2j4f0ExnylqRs5B9tJjcp9t1krH2qRi8CCdsYfwe9JgSLurFBWwq4uOlipzfk5fHNvwFKr8Q==}
    engines: {node: ^14.15.0 || ^16.10.0 || >=18.0.0}

  dir-glob@3.0.1:
    resolution: {integrity: sha512-WkrWp9GR4KXfKGYzOLmTuGVi1UWFfws377n9cc55/tb6DuqyF6pcQ5AbiHEshaDpY9v6oaSr2XCDidGmMwdzIA==}
    engines: {node: '>=8'}

  discontinuous-range@1.0.0:
    resolution: {integrity: sha512-c68LpLbO+7kP/b1Hr1qs8/BJ09F5khZGTxqxZuhzxpmwJKOgRFHJWIb9/KmqnqHhLdO55aOxFH/EGBvUQbL/RQ==}

  doctrine@2.1.0:
    resolution: {integrity: sha512-35mSku4ZXK0vfCuHEDAwt55dg2jNajHZ1odvF+8SSr82EsZY4QmXfuWso8oEd8zRhVObSN18aM0CjSdoBX7zIw==}
    engines: {node: '>=0.10.0'}

  doctrine@3.0.0:
    resolution: {integrity: sha512-yS+Q5i3hBf7GBkd4KG8a7eBNNWNGLTaEwwYWUijIYM7zrlYDM0BFXHjjPWlWZ1Rg7UaddZeIDmi9jF3HmqiQ2w==}
    engines: {node: '>=6.0.0'}

  dotenv-expand@10.0.0:
    resolution: {integrity: sha512-GopVGCpVS1UKH75VKHGuQFqS1Gusej0z4FyQkPdwjil2gNIv+LNsqBlboOzpJFZKVT95GkCyWJbBSdFEFUWI2A==}
    engines: {node: '>=12'}

  dotenv-tool@0.1.1:
    resolution: {integrity: sha512-72oQ+k8fWjKPCu/WfP+aiCPLtcsyqYLSa2s8ezFmI77jzgtF21bep6yvSj4q2d69o6b24W9BDU857zGuD7bh6w==}

  dotenv@16.4.5:
    resolution: {integrity: sha512-ZmdL2rui+eB2YwhsWzjInR8LldtZHGDoQ1ugH85ppHKwpUHL7j7rN0Ti9NCnGiQbhaZ11FpR+7ao1dNsmduNUg==}
    engines: {node: '>=12'}

  drange@1.1.1:
    resolution: {integrity: sha512-pYxfDYpued//QpnLIm4Avk7rsNtAtQkUES2cwAYSvD/wd2pKD71gN2Ebj3e7klzXwjocvE8c5vx/1fxwpqmSxA==}
    engines: {node: '>=4'}

  dtsgenerator@3.19.2:
    resolution: {integrity: sha512-ehtdeCLaVrSzRO23QLnDQJ13CHZtTOS95RxQc3yGM0FhKimNLvt/JklzAv7JZPb1T09Fkj8lmKQtk32tuz/aXg==}
    engines: {node: '>= 18.0'}
    hasBin: true

  duplexify@3.7.1:
    resolution: {integrity: sha512-07z8uv2wMyS51kKhD1KsdXJg5WQ6t93RneqRxUHnskXVtlYYkLqM0gqStQZ3pj073g687jPCHrqNfCzawLYh5g==}

  duplexify@4.1.3:
    resolution: {integrity: sha512-M3BmBhwJRZsSx38lZyhE53Csddgzl5R7xGJNk7CVddZD6CcmwMCH8J+7AprIrQKH7TonKxaCjcv27Qmf+sQ+oA==}

  eastasianwidth@0.2.0:
    resolution: {integrity: sha512-I88TYZWc9XiYHRQ4/3c5rjjfgkjhLyW2luGIheGERbNQ6OY7yTybanSpDXZa8y7VUP9YmDcYa+eyq4ca7iLqWA==}

  ecdsa-sig-formatter@1.0.11:
    resolution: {integrity: sha512-nagl3RYrbNv6kQkeJIpt6NJZy8twLB/2vtz6yN9Z4vRKHN4/QZJIEbqohALSgwKdnksuY3k5Addp5lg8sVoVcQ==}

  edtf@4.6.0:
    resolution: {integrity: sha512-teU7GwHONv5v9L3PGXlki7d/ISi2HFxXbXSGx0mWh7Lq7ezYmxkmDYVKzBXdhFjhvASEUnDontPvGzIlYASYRA==}

  ee-first@1.1.1:
    resolution: {integrity: sha512-WMwm9LhRUo+WUaRN+vRuETqG89IgZphVSNkdFgeb6sS/E4OrDIN7t48CAewSHXc6C8lefD8KKfr5vY61brQlow==}

  electron-to-chromium@1.4.827:
    resolution: {integrity: sha512-VY+J0e4SFcNfQy19MEoMdaIcZLmDCprqvBtkii1WTCTQHpRvf5N8+3kTYCgL/PcntvwQvmMJWTuDPsq+IlhWKQ==}

  elliptic@6.5.5:
    resolution: {integrity: sha512-7EjbcmUm17NQFu4Pmgmq2olYMj8nwMnpcddByChSUjArp8F5DQWcIcpriwO4ZToLNAJig0yiyjswfyGNje/ixw==}

  emoji-regex@10.3.0:
    resolution: {integrity: sha512-QpLs9D9v9kArv4lfDEgg1X/gN5XLnf/A6l9cs8SPZLRZR3ZkY9+kwIQTxm+fsSej5UMYGE8fdoaZVIBlqG0XTw==}

  emoji-regex@8.0.0:
    resolution: {integrity: sha512-MSjYzcWNOA0ewAHpz0MxpYFvwg6yjy1NG3xteoqz644VCo/RPgnr1/GGt+ic3iJTzQ8Eu3TdM14SawnVUmGE6A==}

  emoji-regex@9.2.2:
    resolution: {integrity: sha512-L18DaJsXSUk2+42pv8mLs5jJT2hqFkFE4j21wOmgbUqsZ2hL72NsUU785g9RXgo3s0ZNgVl42TiHp3ZtOv/Vyg==}

  encodeurl@1.0.2:
    resolution: {integrity: sha512-TPJXq8JqFaVYm2CWmPvnP2Iyo4ZSM7/QKcSmuMLDObfpH5fi7RUGmd/rTDf+rut/saiDiQEeVTNgAmJEdAOx0w==}
    engines: {node: '>= 0.8'}

  end-of-stream@1.4.4:
    resolution: {integrity: sha512-+uw1inIHVPQoaVuHzRyXd21icM+cnt4CzD5rW+NC1wjOUSTOs+Te7FOv7AhN7vS9x/oIyhLP5PR1H+phQAHu5Q==}

  entities@4.5.0:
    resolution: {integrity: sha512-V0hjH4dGPh9Ao5p0MoRY6BVqtwCjhz6vI5LT8AJ55H+4g9/4vbHx1I54fS0XuclLhDHArPQCiMjDxjaL8fPxhw==}
    engines: {node: '>=0.12'}

  env-schema@5.2.1:
    resolution: {integrity: sha512-gWMNrQ3dVHAZcCx7epiFwgXcyfBh4heD/6+OK3bEbke3uL+KqwYA9nUOwzJyRZh1cJOFcwdPuY1n0GKSFlSWAg==}

  error-ex@1.3.2:
    resolution: {integrity: sha512-7dFHNmqeFSEt2ZBsCriorKnn3Z2pj+fd9kmI6QoWw4//DL+icEBfc0U7qJCisqrTsKTjw4fNFy2pW9OqStD84g==}

  es-abstract@1.23.3:
    resolution: {integrity: sha512-e+HfNH61Bj1X9/jLc5v1owaLYuHdeHHSQlkhCBiTK8rBvKaULl/beGMxwrMXjpYrv4pz22BlY570vVePA2ho4A==}
    engines: {node: '>= 0.4'}

  es-define-property@1.0.0:
    resolution: {integrity: sha512-jxayLKShrEqqzJ0eumQbVhTYQM27CfT1T35+gCgDFoL82JLsXqTJ76zv6A0YLOgEnLUMvLzsDsGIrl8NFpT2gQ==}
    engines: {node: '>= 0.4'}

  es-errors@1.3.0:
    resolution: {integrity: sha512-Zf5H2Kxt2xjTvbJvP2ZWLEICxA6j+hAmMzIlypy4xcBg1vKVnx89Wy0GbS+kf5cwCVFFzdCFh2XSCFNULS6csw==}
    engines: {node: '>= 0.4'}

  es-iterator-helpers@1.0.19:
    resolution: {integrity: sha512-zoMwbCcH5hwUkKJkT8kDIBZSz9I6mVG//+lDCinLCGov4+r7NIy0ld8o03M0cJxl2spVf6ESYVS6/gpIfq1FFw==}
    engines: {node: '>= 0.4'}

  es-main@1.3.0:
    resolution: {integrity: sha512-AzORKdz1Zt97TzbYQnIrI3ZiibWpRXUfpo/w0xOJ20GpNYd2bd3MU9m31zS/aJ1TJl6JfLTok83Y8HjNunYT0A==}

  es-object-atoms@1.0.0:
    resolution: {integrity: sha512-MZ4iQ6JwHOBQjahnjwaC1ZtIBH+2ohjamzAO3oaHcXYup7qxjF2fixyH+Q71voWHeOkI2q/TnJao/KfXYIZWbw==}
    engines: {node: '>= 0.4'}

  es-set-tostringtag@2.0.3:
    resolution: {integrity: sha512-3T8uNMC3OQTHkFUsFq8r/BwAXLHvU/9O9mE0fBc/MY5iq/8H7ncvO947LmYA6ldWw9Uh8Yhf25zu6n7nML5QWQ==}
    engines: {node: '>= 0.4'}

  es-shim-unscopables@1.0.2:
    resolution: {integrity: sha512-J3yBRXCzDu4ULnQwxyToo/OjdMx6akgVC7K6few0a7F/0wLtmKKN7I73AH5T2836UuXRqN7Qg+IIUw/+YJksRw==}

  es-to-primitive@1.2.1:
    resolution: {integrity: sha512-QCOllgZJtaUo9miYBcLChTUaHNjJF3PYs1VidD7AwiEj1kYxKeQTctLAezAOH5ZKRH0g2IgPn6KwB4IT8iRpvA==}
    engines: {node: '>= 0.4'}

  es5-ext@0.10.64:
    resolution: {integrity: sha512-p2snDhiLaXe6dahss1LddxqEm+SkuDvV8dnIQG0MWjyHpcMNfXKPE+/Cc0y+PhxJX3A4xGNeFCj5oc0BUh6deg==}
    engines: {node: '>=0.10'}

  es6-iterator@2.0.3:
    resolution: {integrity: sha512-zw4SRzoUkd+cl+ZoE15A9o1oQd920Bb0iOJMQkQhl3jNc03YqVjAhG7scf9C5KWRU/R13Orf588uCC6525o02g==}

  es6-symbol@3.1.4:
    resolution: {integrity: sha512-U9bFFjX8tFiATgtkJ1zg25+KviIXpgRvRHS8sau3GfhVzThRQrOeksPeT0BWW2MNZs1OEWJ1DPXOQMn0KKRkvg==}
    engines: {node: '>=0.12'}

  es6-weak-map@2.0.3:
    resolution: {integrity: sha512-p5um32HOTO1kP+w7PRnB+5lQ43Z6muuMuIMffvDN8ZB4GcnjLBV6zGStpbASIMk4DCAvEaamhe2zhyCb/QXXsA==}

  esbuild@0.21.5:
    resolution: {integrity: sha512-mg3OPMV4hXywwpoDxu3Qda5xCKQi+vCTZq8S9J/EpkhB2HzKXq4SNFZE3+NK93JYxc8VMSep+lOUSC/RVKaBqw==}
    engines: {node: '>=12'}
    hasBin: true

  escalade@3.1.2:
    resolution: {integrity: sha512-ErCHMCae19vR8vQGe50xIsVomy19rg6gFu3+r3jkEO46suLMWBksvVyoGgQV+jOfl84ZSOSlmv6Gxa89PmTGmA==}
    engines: {node: '>=6'}

  escape-goat@4.0.0:
    resolution: {integrity: sha512-2Sd4ShcWxbx6OY1IHyla/CVNwvg7XwZVoXZHcSu9w9SReNP1EzzD5T8NWKIR38fIqEns9kDWKUQTXXAmlDrdPg==}
    engines: {node: '>=12'}

  escape-html@1.0.3:
    resolution: {integrity: sha512-NiSupZ4OeuGwr68lGIeym/ksIZMJodUGOSCZ/FSnTxcrekbvqrgdUxlJOMpijaKZVjAJrWrGs/6Jy8OMuyj9ow==}

  escape-string-regexp@1.0.5:
    resolution: {integrity: sha512-vbRorB5FUQWvla16U8R/qgaFIya2qGzwDrNmCZuYKrbdSUMG6I1ZCGQRefkRVhuOkIGVne7BQ35DSfo1qvJqFg==}
    engines: {node: '>=0.8.0'}

  escape-string-regexp@2.0.0:
    resolution: {integrity: sha512-UpzcLCXolUWcNu5HtVMHYdXJjArjsF9C0aNnquZYY4uW/Vu0miy5YoWvbV345HauVvcAUnpRuhMMcqTcGOY2+w==}
    engines: {node: '>=8'}

  escape-string-regexp@4.0.0:
    resolution: {integrity: sha512-TtpcNJ3XAzx3Gq8sWRzJaVajRs0uVxA2YAkdb1jm2YkPz4G6egUFAyA3n5vtEIZefPk5Wa4UXbKuS5fKkJWdgA==}
    engines: {node: '>=10'}

  escodegen@1.14.3:
    resolution: {integrity: sha512-qFcX0XJkdg+PB3xjZZG/wKSuT1PnQWx57+TVSjIMmILd2yC/6ByYElPwJnslDsuWuSAp4AwJGumarAAmJch5Kw==}
    engines: {node: '>=4.0'}
    hasBin: true

  eslint-config-standard-jsx@11.0.0:
    resolution: {integrity: sha512-+1EV/R0JxEK1L0NGolAr8Iktm3Rgotx3BKwgaX+eAuSX8D952LULKtjgZD3F+e6SvibONnhLwoTi9DPxN5LvvQ==}
    peerDependencies:
      eslint: ^8.8.0
      eslint-plugin-react: ^7.28.0

  eslint-config-standard-with-typescript@23.0.0:
    resolution: {integrity: sha512-iaaWifImn37Z1OXbNW1es7KI+S7D408F9ys0bpaQf2temeBWlvb0Nc5qHkOgYaRb5QxTZT32GGeN1gtswASOXA==}
    deprecated: Please use eslint-config-love, instead.
    peerDependencies:
      '@typescript-eslint/eslint-plugin': ^5.0.0
      eslint: ^8.0.1
      eslint-plugin-import: ^2.25.2
      eslint-plugin-n: ^15.0.0
      eslint-plugin-promise: ^6.0.0
      typescript: '*'

  eslint-config-standard@17.0.0:
    resolution: {integrity: sha512-/2ks1GKyqSOkH7JFvXJicu0iMpoojkwB+f5Du/1SC0PtBL+s8v30k9njRZ21pm2drKYm2342jFnGWzttxPmZVg==}
    peerDependencies:
      eslint: ^8.0.1
      eslint-plugin-import: ^2.25.2
      eslint-plugin-n: ^15.0.0
      eslint-plugin-promise: ^6.0.0

  eslint-config-standard@17.1.0:
    resolution: {integrity: sha512-IwHwmaBNtDK4zDHQukFDW5u/aTb8+meQWZvNFWkiGmbWjD6bqyuSSBxxXKkCftCUzc1zwCH2m/baCNDLGmuO5Q==}
    engines: {node: '>=12.0.0'}
    peerDependencies:
      eslint: ^8.0.1
      eslint-plugin-import: ^2.25.2
      eslint-plugin-n: '^15.0.0 || ^16.0.0 '
      eslint-plugin-promise: ^6.0.0

  eslint-formatter-pretty@4.1.0:
    resolution: {integrity: sha512-IsUTtGxF1hrH6lMWiSl1WbGaiP01eT6kzywdY1U+zLc0MP+nwEnUiS9UI8IaOTUhTeQJLlCEWIbXINBH4YJbBQ==}
    engines: {node: '>=10'}

  eslint-import-resolver-node@0.3.9:
    resolution: {integrity: sha512-WFj2isz22JahUv+B788TlO3N6zL3nNJGU8CcZbPZvVEkBPaJdCV4vy5wyghty5ROFbCRnm132v8BScu5/1BQ8g==}

  eslint-module-utils@2.8.1:
    resolution: {integrity: sha512-rXDXR3h7cs7dy9RNpUlQf80nX31XWJEyGq1tRMo+6GsO5VmTe4UTwtmonAD4ZkAsrfMVDA2wlGJ3790Ys+D49Q==}
    engines: {node: '>=4'}
    peerDependencies:
      '@typescript-eslint/parser': '*'
      eslint: '*'
      eslint-import-resolver-node: '*'
      eslint-import-resolver-typescript: '*'
      eslint-import-resolver-webpack: '*'
    peerDependenciesMeta:
      '@typescript-eslint/parser':
        optional: true
      eslint:
        optional: true
      eslint-import-resolver-node:
        optional: true
      eslint-import-resolver-typescript:
        optional: true
      eslint-import-resolver-webpack:
        optional: true

  eslint-plugin-es@4.1.0:
    resolution: {integrity: sha512-GILhQTnjYE2WorX5Jyi5i4dz5ALWxBIdQECVQavL6s7cI76IZTDWleTHkxz/QT3kvcs2QlGHvKLYsSlPOlPXnQ==}
    engines: {node: '>=8.10.0'}
    peerDependencies:
      eslint: '>=4.19.1'

  eslint-plugin-import@2.29.1:
    resolution: {integrity: sha512-BbPC0cuExzhiMo4Ff1BTVwHpjjv28C5R+btTOGaCRC7UEz801up0JadwkeSk5Ued6TG34uaczuVuH6qyy5YUxw==}
    engines: {node: '>=4'}
    peerDependencies:
      '@typescript-eslint/parser': '*'
      eslint: ^2 || ^3 || ^4 || ^5 || ^6 || ^7.2.0 || ^8
    peerDependenciesMeta:
      '@typescript-eslint/parser':
        optional: true

  eslint-plugin-n@15.7.0:
    resolution: {integrity: sha512-jDex9s7D/Qial8AGVIHq4W7NswpUD5DPDL2RH8Lzd9EloWUuvUkHfv4FRLMipH5q2UtyurorBkPeNi1wVWNh3Q==}
    engines: {node: '>=12.22.0'}
    peerDependencies:
      eslint: '>=7.0.0'

  eslint-plugin-promise@6.4.0:
    resolution: {integrity: sha512-/KWWRaD3fGkVCZsdR0RU53PSthFmoHVhZl+y9+6DqeDLSikLdlUVpVEAmI6iCRR5QyOjBYBqHZV/bdv4DJ4Gtw==}
    engines: {node: ^12.22.0 || ^14.17.0 || >=16.0.0}
    peerDependencies:
      eslint: ^7.0.0 || ^8.0.0 || ^9.0.0

  eslint-plugin-react@7.34.4:
    resolution: {integrity: sha512-Np+jo9bUwJNxCsT12pXtrGhJgT3T44T1sHhn1Ssr42XFn8TES0267wPGo5nNrMHi8qkyimDAX2BUmkf9pSaVzA==}
    engines: {node: '>=4'}
    peerDependencies:
      eslint: ^3 || ^4 || ^5 || ^6 || ^7 || ^8

  eslint-rule-docs@1.1.235:
    resolution: {integrity: sha512-+TQ+x4JdTnDoFEXXb3fDvfGOwnyNV7duH8fXWTPD1ieaBmB8omj7Gw/pMBBu4uI2uJCCU8APDaQJzWuXnTsH4A==}

  eslint-scope@5.1.1:
    resolution: {integrity: sha512-2NxwbF/hZ0KpepYN0cNbo+FN6XoK7GaHlQhgx/hIZl6Va0bF45RQOOwhLIy8lQDbuCiadSLCBnH2CFYquit5bw==}
    engines: {node: '>=8.0.0'}

  eslint-scope@7.2.2:
    resolution: {integrity: sha512-dOt21O7lTMhDM+X9mB4GX+DZrZtCUJPL/wlcTqxyrx5IvO0IYtILdtrQGQp+8n5S0gwSVmOf9NQrjMOgfQZlIg==}
    engines: {node: ^12.22.0 || ^14.17.0 || >=16.0.0}

  eslint-utils@2.1.0:
    resolution: {integrity: sha512-w94dQYoauyvlDc43XnGB8lU3Zt713vNChgt4EWwhXAP2XkBvndfxF0AgIqKOOasjPIPzj9JqgwkwbCYD0/V3Zg==}
    engines: {node: '>=6'}

  eslint-utils@3.0.0:
    resolution: {integrity: sha512-uuQC43IGctw68pJA1RgbQS8/NP7rch6Cwd4j3ZBtgo4/8Flj4eGE7ZYSZRN3iq5pVUv6GPdW5Z1RFleo84uLDA==}
    engines: {node: ^10.0.0 || ^12.0.0 || >= 14.0.0}
    peerDependencies:
      eslint: '>=5'

  eslint-visitor-keys@1.3.0:
    resolution: {integrity: sha512-6J72N8UNa462wa/KFODt/PJ3IU60SDpC3QXC1Hjc1BXXpfL2C9R5+AU7jhe0F6GREqVMh4Juu+NY7xn+6dipUQ==}
    engines: {node: '>=4'}

  eslint-visitor-keys@2.1.0:
    resolution: {integrity: sha512-0rSmRBzXgDzIsD6mGdJgevzgezI534Cer5L/vyMX0kHzT/jiB43jRhd9YUlMGYLQy2zprNmoT8qasCGtY+QaKw==}
    engines: {node: '>=10'}

  eslint-visitor-keys@3.4.3:
    resolution: {integrity: sha512-wpc+LXeiyiisxPlEkUzU6svyS1frIO3Mgxj1fdy7Pm8Ygzguax2N3Fa/D/ag1WqbOprdI+uY6wMUl8/a2G+iag==}
    engines: {node: ^12.22.0 || ^14.17.0 || >=16.0.0}

  eslint@8.57.0:
    resolution: {integrity: sha512-dZ6+mexnaTIbSBZWgou51U6OmzIhYM2VcNdtiTtI7qPNZm35Akpr0f6vtw3w1Kmn5PYo+tZVfh13WrhpS6oLqQ==}
    engines: {node: ^12.22.0 || ^14.17.0 || >=16.0.0}
    hasBin: true

  esmock@2.6.7:
    resolution: {integrity: sha512-4DmjZ0qQIG+NQV1njHvWrua/cZEuJq56A3pSELT2BjNuol1aads7BluofCbLErdO41Ic1XCd2UMepVLpjL64YQ==}
    engines: {node: '>=14.16.0'}

  esniff@2.0.1:
    resolution: {integrity: sha512-kTUIGKQ/mDPFoJ0oVfcmyJn4iBDRptjNVIzwIFR7tqWXdVI9xfA2RMwY/gbSpJG3lkdWNEjLap/NqVHZiJsdfg==}
    engines: {node: '>=0.10'}

  espree@9.6.1:
    resolution: {integrity: sha512-oruZaFkjorTpF32kDSI5/75ViwGeZginGGy2NoOSg3Q9bnwlnmDm4HLnkl0RE3n+njDXR037aY1+x58Z/zFdwQ==}
    engines: {node: ^12.22.0 || ^14.17.0 || >=16.0.0}

  esprima@1.2.2:
    resolution: {integrity: sha512-+JpPZam9w5DuJ3Q67SqsMGtiHKENSMRVoxvArfJZK01/BfLEObtZ6orJa/MtoGNR/rfMgp5837T41PAmTwAv/A==}
    engines: {node: '>=0.4.0'}
    hasBin: true

  esprima@4.0.1:
    resolution: {integrity: sha512-eGuFFw7Upda+g4p+QHvnW0RyTX/SVeJBDM/gCtMARO0cLuT2HcEKnTPvhjV6aGeqrCB/sbNop0Kszm0jsaWU4A==}
    engines: {node: '>=4'}
    hasBin: true

  esquery@1.6.0:
    resolution: {integrity: sha512-ca9pw9fomFcKPvFLXhBKUK90ZvGibiGOvRJNbjljY7s7uq/5YO4BOzcYtJqExdx99rF6aAcnRxHmcUHcz6sQsg==}
    engines: {node: '>=0.10'}

  esrecurse@4.3.0:
    resolution: {integrity: sha512-KmfKL3b6G+RXvP8N1vr3Tq1kL/oCFgn2NYXEtqP8/L3pKapUA4G8cFVaoF3SU323CD4XypR/ffioHmkti6/Tag==}
    engines: {node: '>=4.0'}

  estraverse@4.3.0:
    resolution: {integrity: sha512-39nnKffWz8xN1BU/2c79n9nB9HDzo0niYUqx6xyqUnyoAnQyyWpOTdZEeiCch8BBu515t4wp9ZmgVfVhn9EBpw==}
    engines: {node: '>=4.0'}

  estraverse@5.3.0:
    resolution: {integrity: sha512-MMdARuVEQziNTeJD8DgMqmhwR11BRQ/cBP+pLtYdSTnf3MIO8fFeiINEbX36ZdNlfU/7A9f3gUw49B3oQsvwBA==}
    engines: {node: '>=4.0'}

  esutils@2.0.3:
    resolution: {integrity: sha512-kVscqXk4OCp68SZ0dkgEKVi6/8ij300KBWTJq32P/dYeWTSwK41WyTxalN1eRmA5Z9UU/LX9D7FWSmV9SAYx6g==}
    engines: {node: '>=0.10.0'}

  etag@1.8.1:
    resolution: {integrity: sha512-aIL5Fx7mawVa300al2BnEE4iNvo1qETxLrPI/o05L7z6go7fCw1J6EQmbK4FmJ2AS7kgVF/KEZWufBfdClMcPg==}
    engines: {node: '>= 0.6'}

  event-emitter@0.3.5:
    resolution: {integrity: sha512-D9rRn9y7kLPnJ+hMq7S/nhvoKwwvVJahBi2BPmx3bvbsEdK3W9ii8cBSGjP+72/LnM4n6fo3+dkCX5FeTQruXA==}

  event-lite@0.1.3:
    resolution: {integrity: sha512-8qz9nOz5VeD2z96elrEKD2U433+L3DWdUdDkOINLGOJvx1GsMBbMn0aCeu28y8/e85A6mCigBiFlYMnTBEGlSw==}

  event-target-shim@5.0.1:
    resolution: {integrity: sha512-i/2XbnSz/uxRCU6+NdVJgKWDTM427+MqYbkQzD321DuCQJUqOuJKIA0IM2+W2xtYHdKOmZ4dR6fExsd4SXL+WQ==}
    engines: {node: '>=6'}

  events@3.3.0:
    resolution: {integrity: sha512-mQw+2fkQbALzQ7V0MY0IqdnXNOeTtP4r0lN9z7AAawCXgqea7bDii20AYrIBrFd/Hx0M2Ocz6S111CaFkUcb0Q==}
    engines: {node: '>=0.8.x'}

  execa@8.0.1:
    resolution: {integrity: sha512-VyhnebXciFV2DESc+p6B+y0LjSm0krU4OgJN44qFAhBY0TJ+1V61tYD2+wHusZ6F9n5K+vl8k0sTy7PEfV4qpg==}
    engines: {node: '>=16.17'}

  execa@9.3.0:
    resolution: {integrity: sha512-l6JFbqnHEadBoVAVpN5dl2yCyfX28WoBAGaoQcNmLLSedOxTxcn2Qa83s8I/PA5i56vWru2OHOtrwF7Om2vqlg==}
    engines: {node: ^18.19.0 || >=20.5.0}

  expand-template@2.0.3:
    resolution: {integrity: sha512-XYfuKMvj4O35f/pOXLObndIRvyQ+/+6AhODh+OKWj9S9498pHHn/IMszH+gt0fBCRWMNfk1ZSp5x3AifmnI2vg==}
    engines: {node: '>=6'}

  express@4.19.2:
    resolution: {integrity: sha512-5T6nhjsT+EOMzuck8JjBHARTHfMht0POzlA60WV2pMD3gyXw2LZnZ+ueGdNxG+0calOJcWKbpFcuzLZ91YWq9Q==}
    engines: {node: '>= 0.10.0'}

  ext@1.7.0:
    resolution: {integrity: sha512-6hxeJYaL110a9b5TEJSj0gojyHQAmA2ch5Os+ySCiA1QGdS697XWY1pzsrSjqA9LDEEgdB/KypIlR59RcLuHYw==}

  external-editor@3.1.0:
    resolution: {integrity: sha512-hMQ4CX1p1izmuLYyZqLMO/qGNw10wSv9QDCPfzXfyFrOaCSSoRfqE1Kf1s5an66J5JZC62NewG+mK49jOCtQew==}
    engines: {node: '>=4'}

  fast-content-type-parse@1.1.0:
    resolution: {integrity: sha512-fBHHqSTFLVnR61C+gltJuE5GkVQMV0S2nqUO8TJ+5Z3qAKG8vAx4FKai1s5jq/inV1+sREynIWSuQ6HgoSXpDQ==}

  fast-copy@3.0.2:
    resolution: {integrity: sha512-dl0O9Vhju8IrcLndv2eU4ldt1ftXMqqfgN4H1cpmGV7P6jeB9FwpN9a2c8DPGE1Ys88rNUJVYDHq73CGAGOPfQ==}

  fast-decode-uri-component@1.0.1:
    resolution: {integrity: sha512-WKgKWg5eUxvRZGwW8FvfbaH7AXSh2cL+3j5fMGzUMCxWBJ3dV3a7Wz8y2f/uQ0e3B6WmodD3oS54jTQ9HVTIIg==}

  fast-deep-equal@3.1.3:
    resolution: {integrity: sha512-f3qQ9oQy9j2AhBe/H9VC91wLmKBCCU/gDOnKNAYG5hswO7BLKj09Hc5HYNz9cGI++xlpDCIgDaitVs03ATR84Q==}

  fast-glob@3.3.2:
    resolution: {integrity: sha512-oX2ruAFQwf/Orj8m737Y5adxDQO0LAB7/S5MnxCdTNDd4p6BsyIVsv9JQsATbTSq8KHRpLwIHbVlUNatxd+1Ow==}
    engines: {node: '>=8.6.0'}

  fast-json-stable-stringify@2.1.0:
    resolution: {integrity: sha512-lhd/wF+Lk98HZoTCtlVraHtfh5XYijIjalXck7saUtuanSDyLMxnHhSXEDJqHxD7msR8D0uCmqlkwjCV8xvwHw==}

  fast-json-stringify@5.16.1:
    resolution: {integrity: sha512-KAdnLvy1yu/XrRtP+LJnxbBGrhN+xXu+gt3EUvZhYGKCr3lFHq/7UFJHHFgmJKoqlh6B40bZLEv7w46B0mqn1g==}

  fast-jwt@4.0.2:
    resolution: {integrity: sha512-uSG3osRm3QNEkoCMwQ25qVs+pxn0f1n4/WLE+BmKaQZSmwhFhkkimHw7MXIPprrEF01CbNI1wL/35LRvLMfn7g==}
    engines: {node: '>=16'}

  fast-levenshtein@2.0.6:
    resolution: {integrity: sha512-DCXu6Ifhqcks7TZKY3Hxp3y6qphY5SJZmrWMDrKcERSOXWQdMhU9Ig/PYrzyw/ul9jOIyh0N4M0tbC5hodg8dw==}

  fast-querystring@1.1.2:
    resolution: {integrity: sha512-g6KuKWmFXc0fID8WWH0jit4g0AGBoJhCkJMb1RmbsSEUNvQ+ZC8D6CUZ+GtF8nMzSPXnhiePyyqqipzNNEnHjg==}

  fast-redact@3.5.0:
    resolution: {integrity: sha512-dwsoQlS7h9hMeYUq1W++23NDcBLV4KqONnITDV9DjfS3q1SgDGVrBdvvTLUotWtPSD7asWDV9/CmsZPy8Hf70A==}
    engines: {node: '>=6'}

  fast-safe-stringify@2.1.1:
    resolution: {integrity: sha512-W+KJc2dmILlPplD/H4K9l9LcAHAfPtP6BY84uVLXQ6Evcz9Lcg33Y2z1IVblT6xdY54PXYVHEv+0Wpq8Io6zkA==}

  fast-uri@2.4.0:
    resolution: {integrity: sha512-ypuAmmMKInk5q7XcepxlnUWDLWv4GFtaJqAzWKqn62IpQ3pejtr5dTVbt3vwqVaMKmkNR55sTT+CqUKIaT21BA==}

  fast-uri@3.0.1:
    resolution: {integrity: sha512-MWipKbbYiYI0UC7cl8m/i/IWTqfC8YXsqjzybjddLsFjStroQzsHXkc73JutMvBiXmOvapk+axIl79ig5t55Bw==}

  fastest-levenshtein@1.0.16:
    resolution: {integrity: sha512-eRnCtTTtGZFpQCwhJiUOuxPQWRXVKYDn0b2PeHfXL6/Zi53SLAzAHfVhVWK2AryC/WH05kGfxhFIPvTF0SXQzg==}
    engines: {node: '>= 4.9.1'}

  fastfall@1.5.1:
    resolution: {integrity: sha512-KH6p+Z8AKPXnmA7+Iz2Lh8ARCMr+8WNPVludm1LGkZoD2MjY6LVnRMtTKhkdzI+jr0RzQWXKzKyBJm1zoHEL4Q==}
    engines: {node: '>=0.10.0'}

  fastify-metrics@11.0.0:
    resolution: {integrity: sha512-2nv0pzkuRVRuAmW3fR2vh1FQF7sV/mgzOJ8cz3HjUzByudWvx2IOHKnJLWtUohiD1AaI2QxtLQKTDZv/nASBRQ==}
    peerDependencies:
      fastify: '>=4'

  fastify-openapi-glue@4.6.1:
    resolution: {integrity: sha512-JeroGmxFPcYai6TicZGelzVkKIYnZtgQ+iObnOmfMurt5wb4EF73yonbes+o9vSCYNzmyRCKTAVh5PL22iFqMA==}
    engines: {node: '>=14.0.0'}
    hasBin: true

  fastify-plugin@4.5.1:
    resolution: {integrity: sha512-stRHYGeuqpEZTL1Ef0Ovr2ltazUT9g844X5z/zEBFLG8RYlpDiOCIG+ATvYEp+/zmc7sN29mcIMp8gvYplYPIQ==}

  fastify-print-routes@3.2.0:
    resolution: {integrity: sha512-vbNliaT+SlZlH9sPYR1FYe3AJptbadf20/SjmramOxoeS6fdrAkMQu0H0/ZENaU4ruBlxCrUs0hUfV2J0dGyZw==}
    engines: {node: '>= 18.18.0'}

  fastify-tsconfig@2.0.0:
    resolution: {integrity: sha512-pvYwdtbZUJr/aTD7ZE0rGlvtYpx7IThHKVLBoqCKmT3FJpwm23XA2+PDmq8ZzfqqG4ajpyrHd5bkIixcIFjPhQ==}
    engines: {node: '>=18.0.0'}

  fastify-undici-dispatcher@0.6.0:
    resolution: {integrity: sha512-xSt3eCZHsZOh5cDBbEObWHIYYz+g8QmyqFgxVypTjxvE74QOcpx9KGonrHQkKKCnkY31CmXFoBgZjSvwIDZWPQ==}

  fastify-user@0.3.3:
    resolution: {integrity: sha512-M6gUmTPtVaqnuKNv0nHMejJs67AsLduYgKX1yblQkZLq131JRDrGn9ueOHUPRyRK2oLhB0F1PE/AttCiyaz9Ug==}

  fastify@4.28.1:
    resolution: {integrity: sha512-kFWUtpNr4i7t5vY2EJPCN2KgMVpuqfU4NjnJNCgiNB900oiDeYqaNDRcAfeBbOF5hGixixxcKnOU4KN9z6QncQ==}

  fastparallel@2.4.1:
    resolution: {integrity: sha512-qUmhxPgNHmvRjZKBFUNI0oZuuH9OlSIOXmJ98lhKPxMZZ7zS/Fi0wRHOihDSz0R1YiIOjxzOY4bq65YTcdBi2Q==}

  fastq@1.17.1:
    resolution: {integrity: sha512-sRVD3lWVIXWg6By68ZN7vho9a1pQcN/WBFaAAsDDFzlJjvoGx0P8z7V1t72grFJfJhu3YPZBuu25f7Kaw2jN1w==}

  fastseries@1.7.2:
    resolution: {integrity: sha512-dTPFrPGS8SNSzAt7u/CbMKCJ3s01N04s4JFbORHcmyvVfVKmbhMD1VtRbh5enGHxkaQDqWyLefiKOGGmohGDDQ==}

  fetch-blob@3.2.0:
    resolution: {integrity: sha512-7yAQpD2UMJzLi1Dqv7qFYnPbaPx7ZfFK6PiIxQ4PfkGPyNyl2Ugx+a/umUonmKqjhM4DnfbMvdX6otXq83soQQ==}
    engines: {node: ^12.20 || >= 14.13}

  figures@6.1.0:
    resolution: {integrity: sha512-d+l3qxjSesT4V7v2fh+QnmFnUWv9lSpjarhShNTgBOfA0ttejbQUAlHLitbjkoRiDulW0OPoQPYIGhIC8ohejg==}
    engines: {node: '>=18'}

  file-entry-cache@6.0.1:
    resolution: {integrity: sha512-7Gps/XWymbLk2QLYK4NzpMOrYjMhdIxXuIvy2QBsLE6ljuodKvdkWs/cpyJJ3CVIVpH0Oi1Hvg1ovbMzLdFBBg==}
    engines: {node: ^10.12.0 || >=12.0.0}

  file-uri-to-path@1.0.0:
    resolution: {integrity: sha512-0Zt+s3L7Vf1biwWZ29aARiVYLx7iMGnEUl9x33fbB/j3jR81u/O2LbqK+Bm1CDSNDKVtJ/YjwY7TUd5SkeLQLw==}

  fill-range@7.1.1:
    resolution: {integrity: sha512-YsGpe3WHLK8ZYi4tWDg2Jy3ebRz2rXowDxnld4bkQB00cc/1Zw9AWnC0i9ztDJitivtQvaI9KaLyKrc+hBW0yg==}
    engines: {node: '>=8'}

  finalhandler@1.2.0:
    resolution: {integrity: sha512-5uXcUVftlQMFnWC9qu/svkWv3GTd2PfUhK/3PLkYNAe7FbqJMt3515HaxE6eRL74GdsriiwujiawdaB1BpEISg==}
    engines: {node: '>= 0.8'}

  find-my-way@8.2.0:
    resolution: {integrity: sha512-HdWXgFYc6b1BJcOBDBwjqWuHJj1WYiqrxSh25qtU4DabpMFdj/gSunNBQb83t+8Zt67D7CXEzJWTkxaShMTMOA==}
    engines: {node: '>=14'}

  find-up@3.0.0:
    resolution: {integrity: sha512-1yD6RmLI1XBfxugvORwlck6f75tYL+iR0jqwsOrOxMZyGYqUuDhJ0l4AXdO1iX/FTs9cBAMEk1gWSEx1kSbylg==}
    engines: {node: '>=6'}

  find-up@4.1.0:
    resolution: {integrity: sha512-PpOwAdQ/YlXQ2vj8a3h8IipDuYRi3wceVQQGYWxNINccq40Anw7BlsEXCMbt1Zt+OLA6Fq9suIpIWD0OsnISlw==}
    engines: {node: '>=8'}

  find-up@5.0.0:
    resolution: {integrity: sha512-78/PXT1wlLLDgTzDs7sjq9hzz0vXD+zn+7wypEe4fXQxCmdmqfGsEPQxmiCSQI3ajFV91bVSsvNtrJRiW6nGng==}
    engines: {node: '>=10'}

  find-up@6.3.0:
    resolution: {integrity: sha512-v2ZsoEuVHYy8ZIlYqwPe/39Cy+cFDzp4dXPaxNvkEuouymu+2Jbz0PxpKarJHYJTmv2HWT3O382qY8l4jMWthw==}
    engines: {node: ^12.20.0 || ^14.13.1 || >=16.0.0}

  find-up@7.0.0:
    resolution: {integrity: sha512-YyZM99iHrqLKjmt4LJDj58KI+fYyufRLBSYcqycxf//KpBk9FoewoGX0450m9nB44qrZnovzC2oeP5hUibxc/g==}
    engines: {node: '>=18'}

  flat-cache@3.2.0:
    resolution: {integrity: sha512-CYcENa+FtcUKLmhhqyctpclsq7QF38pKjZHsGNiSQF5r4FtoKDWabFDl3hzaEQMvT1LHEysw5twgLvpYYb4vbw==}
    engines: {node: ^10.12.0 || >=12.0.0}

  flatted@3.3.1:
    resolution: {integrity: sha512-X8cqMLLie7KsNUDSdzeN8FYK9rEt4Dt67OsG/DNGnYTSDBG4uFAJFBnUeiV+zCVAvwFy56IjM9sH51jVaEhNxw==}

  for-each@0.3.3:
    resolution: {integrity: sha512-jqYfLp7mo9vIyQf8ykW2v7A+2N4QjeCeI5+Dz9XraiO1ign81wjiH7Fb9vSOWvQfNtmSa4H2RoQTrrXivdUZmw==}

  foreground-child@3.2.1:
    resolution: {integrity: sha512-PXUUyLqrR2XCWICfv6ukppP96sdFwWbNEnfEMt7jNsISjMsvaLNinAHNDYyvkyU+SZG2BTSbT5NjG+vZslfGTA==}
    engines: {node: '>=14'}

  formdata-polyfill@4.0.10:
    resolution: {integrity: sha512-buewHzMvYL29jdeQTVILecSaZKnt/RJWjoZCF5OW60Z67/GmSLBkOFM7qh1PI3zFNtJbaZL5eQu1vLfazOwj4g==}
    engines: {node: '>=12.20.0'}

  forwarded@0.2.0:
    resolution: {integrity: sha512-buRG0fpBtRHSTCOASe6hD258tEubFoRLb4ZNA6NxMVHNw2gOcwHo9wyablzMzOA5z9xA9L1KNjk/Nt6MT9aYow==}
    engines: {node: '>= 0.6'}

  fresh@0.5.2:
    resolution: {integrity: sha512-zJ2mQYM18rEFOudeV4GShTGIQ7RbzA7ozbU9I/XBpm7kqgMywgmylMwXHxZJmkVoYkna9d2pVXVXPdYTP9ej8Q==}
    engines: {node: '>= 0.6'}

  fs-constants@1.0.0:
    resolution: {integrity: sha512-y6OAwoSIf7FyjMIv94u+b5rdheZEjzR63GTyZJm5qh4Bi+2YgwLCcI/fPFZkL5PSixOt6ZNKm+w+Hfp/Bciwow==}

  fs-extra@11.2.0:
    resolution: {integrity: sha512-PmDi3uwK5nFuXh7XDTlVnS17xJS7vW36is2+w3xcv8SVxiB4NyATf4ctkVY5bkSjX0Y4nbvZCq1/EjtEyr9ktw==}
    engines: {node: '>=14.14'}

  fs.realpath@1.0.0:
    resolution: {integrity: sha512-OO0pH2lK6a0hZnAdau5ItzHPI6pUlvI7jMVnxUQRtw4owF2wk8lOSabtGDCTP4Ggrg2MbGnWO9X8K1t4+fGMDw==}

  fsevents@2.3.2:
    resolution: {integrity: sha512-xiqMQR4xAeHTuB9uWm+fFRcIOgKBMiOBP+eXiyT7jsgVCq1bkVygt00oASowB7EdtpOHaaPgKt812P9ab+DDKA==}
    engines: {node: ^8.16.0 || ^10.6.0 || >=11.0.0}
    os: [darwin]

  fsevents@2.3.3:
    resolution: {integrity: sha512-5xoDfX+fL7faATnagmWPpbFtwh/R77WmMMqqHGS65C3vvB0YHrgF+B1YmZ3441tMj5n63k0212XNoJwzlhffQw==}
    engines: {node: ^8.16.0 || ^10.6.0 || >=11.0.0}
    os: [darwin]

  function-bind@1.1.2:
    resolution: {integrity: sha512-7XHNxH7qX9xG5mIwxkhumTox/MIRNcOgDrxWsMt2pAr23WHp6MrRlN7FBSFpCpr+oVO0F744iUgR82nJMfG2SA==}

  function.prototype.name@1.1.6:
    resolution: {integrity: sha512-Z5kx79swU5P27WEayXM1tBi5Ze/lbIyiNgU3qyXUOf9b2rgXYyF9Dy9Cx+IQv/Lc8WCG6L82zwUPpSS9hGehIg==}
    engines: {node: '>= 0.4'}

  functions-have-names@1.2.3:
    resolution: {integrity: sha512-xckBUXyTIqT97tq2x2AMb+g163b5JFysYk0x4qxNFwbfQkmNZoiRHb6sPzI9/QV33WeuvVYBUIiD4NzNIyqaRQ==}

  funtypes@4.2.0:
    resolution: {integrity: sha512-DvOtjiKvkeuXGV0O8LQh9quUP3bSOTEQPGv537Sao8kDq2rDbg48UsSJ7wlBLPzR2Mn0pV7cyAiq5pYG1oUyCQ==}

  generate-function@2.3.1:
    resolution: {integrity: sha512-eeB5GfMNeevm/GRYq20ShmsaGcmI81kIX2K9XQx5miC8KdHaC6Jm0qQ8ZNeGOi7wYB8OsdxKs+Y2oVuTFuVwKQ==}

  gensync@1.0.0-beta.2:
    resolution: {integrity: sha512-3hN7NaskYvMDLQY55gnW3NQ+mesEAepTqlg+VEbj7zzqEMBVNhzcGYYeqFo/TlYz6eQiFcp1HcsCZO+nGgS8zg==}
    engines: {node: '>=6.9.0'}

  get-caller-file@2.0.5:
    resolution: {integrity: sha512-DyFP3BM/3YHTQOCUL/w0OZHR0lpKeGrxotcHWcqNEdnltqFwXVfhEBQ94eIo34AfQpo0rGki4cyIiftY06h2Fg==}
    engines: {node: 6.* || 8.* || >= 10.*}

  get-east-asian-width@1.2.0:
    resolution: {integrity: sha512-2nk+7SIVb14QrgXFHcm84tD4bKQz0RxPuMT8Ag5KPOq7J5fEmAg0UbXdTOSHqNuHSU28k55qnceesxXRZGzKWA==}
    engines: {node: '>=18'}

  get-intrinsic@1.2.4:
    resolution: {integrity: sha512-5uYhsJH8VJBTv7oslg4BznJYhDoRI6waYCxMmCdnTrcCrHA/fCFKoTFz2JKKE0HdDFUF7/oQuhzumXJK7paBRQ==}
    engines: {node: '>= 0.4'}

  get-jwks@8.3.1:
    resolution: {integrity: sha512-fh7kfT1pW5Qynzx5Ug+yOi9DSRIGyabCsWZErDZqh/mh7YbeG2uaOTSWocA1pt0AuTTQasUm6EBJ1k0c8NAgWg==}
    engines: {node: '>=14'}

  get-jwks@9.0.2:
    resolution: {integrity: sha512-zn2OvElozYtckpYJvgRWMOMhEkW8KgFp+lN0B7Q6SXPZg/CFfeiPoh73Wbhacj4fYXDJxkxbcwI9j+/cubpzSQ==}
    engines: {node: '>=14'}

  get-port@7.1.0:
    resolution: {integrity: sha512-QB9NKEeDg3xxVwCCwJQ9+xycaz6pBB6iQ76wiWMl1927n0Kir6alPiP+yuiICLLU4jpMe08dXfpebuQppFA2zw==}
    engines: {node: '>=16'}

  get-stdin@8.0.0:
    resolution: {integrity: sha512-sY22aA6xchAzprjyqmSEQv4UbAAzRN0L2dQB0NlN5acTTK9Don6nhoc3eAbUnpZiCANAMfd/+40kVdKfFygohg==}
    engines: {node: '>=10'}

  get-stream@8.0.1:
    resolution: {integrity: sha512-VaUJspBffn/LMCJVoMvSAdmscJyS1auj5Zulnn5UoYcY531UWmdwhRWkcGKnGU93m5HSXP9LP2usOryrBtQowA==}
    engines: {node: '>=16'}

  get-stream@9.0.1:
    resolution: {integrity: sha512-kVCxPF3vQM/N0B1PmoqVUqgHP+EeVjmZSQn+1oCRPxd2P21P2F19lIgbR3HBosbB1PUhOAoctJnfEn2GbN2eZA==}
    engines: {node: '>=18'}

  get-symbol-description@1.0.2:
    resolution: {integrity: sha512-g0QYk1dZBxGwk+Ngc+ltRH2IBp2f7zBkBMBJZCDerh6EhlhSR6+9irMCuT/09zD6qkarHUSn529sK/yL4S27mg==}
    engines: {node: '>= 0.4'}

  github-from-package@0.0.0:
    resolution: {integrity: sha512-SyHy3T1v2NUXn29OsWdxmK6RwHD+vkj3v8en8AOBZ1wBQ/hCAQ5bAQTD02kW4W9tUp/3Qh6J8r9EvntiyCmOOw==}

  glob-parent@5.1.2:
    resolution: {integrity: sha512-AOIgSQCepiJYwP3ARnGx+5VnTu2HBYdzbGP45eLw1vr3zB3vZLeyed1sC9hnbcOc9/SrMyM5RPQrkGz4aS9Zow==}
    engines: {node: '>= 6'}

  glob-parent@6.0.2:
    resolution: {integrity: sha512-XxwI8EOhVQgWp6iDL+3b0r86f4d6AX6zSU55HfB4ydCEuXLXc5FcYeOu+nnGftS4TEju/11rt4KJPTMgbfmv4A==}
    engines: {node: '>=10.13.0'}

  glob@10.4.5:
    resolution: {integrity: sha512-7Bv8RF0k6xjo7d4A/PxYLbUCfb6c+Vpd2/mB2yRDlew7Jb5hEXiCD9ibfO7wpk8i4sevK6DFny9h7EYbM3/sHg==}
    hasBin: true

  glob@7.2.3:
    resolution: {integrity: sha512-nFR0zLpU2YCaRxwoCJvL6UvCH2JFyFVIvwTLsIf21AuHlMskA1hhTdk+LlYJtOlYt9v6dvszD2BGRqBL+iQK9Q==}
    deprecated: Glob versions prior to v9 are no longer supported

  glob@9.3.5:
    resolution: {integrity: sha512-e1LleDykUz2Iu+MTYdkSsuWX8lvAjAcs0Xef0lNIu0S2wOAzuTxCJtcd9S3cijlwYF18EsU3rzb8jPVobxDh9Q==}
    engines: {node: '>=16 || 14 >=14.17'}

  globals@11.12.0:
    resolution: {integrity: sha512-WOBp/EEGUiIsJSp7wcv/y6MO+lV9UoncWqxuFfm8eBwzWNgyfBd6Gz+IeKQ9jCmyhoH99g15M3T+QaVHFjizVA==}
    engines: {node: '>=4'}

  globals@13.24.0:
    resolution: {integrity: sha512-AhO5QUcj8llrbG09iWhPU2B204J1xnPeL8kQmVorSsy+Sjj1sk8gIyh6cUocGmH4L0UuhAJy+hJMRA4mgA4mFQ==}
    engines: {node: '>=8'}

  globalthis@1.0.4:
    resolution: {integrity: sha512-DpLKbNU4WylpxJykQujfCcwYWiV/Jhm50Goo0wrVILAv5jOr9d+H+UR3PhSCD2rCCEIg0uc+G+muBTwD54JhDQ==}
    engines: {node: '>= 0.4'}

  globby@11.1.0:
    resolution: {integrity: sha512-jhIXaOzy1sb8IyocaruWSn1TjmnBVs8Ayhcy83rmxNJ8q2uWKCAj3CnJY+KpGSXCueAPc0i05kVvVKtP1t9S3g==}
    engines: {node: '>=10'}

  globby@14.0.1:
    resolution: {integrity: sha512-jOMLD2Z7MAhyG8aJpNOpmziMOP4rPLcc95oQPKXBazW82z+CEgPFBQvEpRUa1KeIMUJo4Wsm+q6uzO/Q/4BksQ==}
    engines: {node: '>=18'}

  gopd@1.0.1:
    resolution: {integrity: sha512-d65bNlIadxvpb/A2abVdlqKqV563juRnZ1Wtk6s1sIR8uNsXR70xqIzVqxVf1eTqDunwT2MkczEeaezCKTZhwA==}

  graceful-fs@4.2.11:
    resolution: {integrity: sha512-RbJ5/jmFcNNCcDV5o9eTnBLJ/HszWV0P73bc+Ff4nS/rJj+YaS6IGyiOL0VoBYX+l1Wrl3k63h/KrH+nhJ0XvQ==}

  graphemer@1.4.0:
    resolution: {integrity: sha512-EtKwoO6kxCL9WO5xipiHTZlSzBm7WLT627TqC/uVRd0HKmq8NXyebnNYxDoBi7wt8eTWrUrKXCOVaFq9x1kgag==}

  graphql-jit@0.8.4:
    resolution: {integrity: sha512-4KRrJ1ROy3Usgbl3eAoUMfdfZCRjkcw9cCGT7QwTUIHm9dPGaSaldxzGUttyjErU0rsYEb6WWyb6mMh5r6lEoQ==}
    peerDependencies:
      graphql: '>=15'

  graphql-scalars@1.23.0:
    resolution: {integrity: sha512-YTRNcwitkn8CqYcleKOx9IvedA8JIERn8BRq21nlKgOr4NEcTaWEG0sT+H92eF3ALTFbPgsqfft4cw+MGgv0Gg==}
    engines: {node: '>=10'}
    peerDependencies:
      graphql: ^0.8.0 || ^0.9.0 || ^0.10.0 || ^0.11.0 || ^0.12.0 || ^0.13.0 || ^14.0.0 || ^15.0.0 || ^16.0.0

  graphql-type-json@0.3.2:
    resolution: {integrity: sha512-J+vjof74oMlCWXSvt0DOf2APEdZOCdubEvGDUAlqH//VBYcOYsGgRW7Xzorr44LvkjiuvecWc8fChxuZZbChtg==}
    peerDependencies:
      graphql: '>=0.8.0'

  graphql-ws@5.16.0:
    resolution: {integrity: sha512-Ju2RCU2dQMgSKtArPbEtsK5gNLnsQyTNIo/T7cZNp96niC1x0KdJNZV0TIoilceBPQwfb5itrGl8pkFeOUMl4A==}
    engines: {node: '>=10'}
    peerDependencies:
      graphql: '>=0.11 <=16'

  graphql@16.9.0:
    resolution: {integrity: sha512-GGTKBX4SD7Wdb8mqeDLni2oaRGYQWjWHGKPQ24ZMnUtKfcsVoiv4uX8+LJr1K6U5VW2Lu1BwJnj7uiori0YtRw==}
    engines: {node: ^12.22.0 || ^14.16.0 || ^16.0.0 || >=17.0.0}

  hard-rejection@2.1.0:
    resolution: {integrity: sha512-VIZB+ibDhx7ObhAe7OVtoEbuP4h/MuOTHJ+J8h/eBXotJYl0fBgR72xDFCKgIh22OJZIOVNxBMWuhAr10r8HdA==}
    engines: {node: '>=6'}

  has-bigints@1.0.2:
    resolution: {integrity: sha512-tSvCKtBr9lkF0Ex0aQiP9N+OpV4zi2r/Nee5VkRDbaqv35RLYMzbwQfFSZZH0kR+Rd6302UJZ2p/bJCEoR3VoQ==}

  has-flag@3.0.0:
    resolution: {integrity: sha512-sKJf1+ceQBr4SMkvQnBDNDtf4TXpVhVGateu0t918bl30FnbE2m4vNLX+VWe/dpjlb+HugGYzW7uQXH98HPEYw==}
    engines: {node: '>=4'}

  has-flag@4.0.0:
    resolution: {integrity: sha512-EykJT/Q1KjTWctppgIAgfSO0tKVuZUjhgMr17kqTumMl6Afv3EISleU7qZUzoXDFTAHTDC4NOoG/ZxU3EvlMPQ==}
    engines: {node: '>=8'}

  has-property-descriptors@1.0.2:
    resolution: {integrity: sha512-55JNKuIW+vq4Ke1BjOTjM2YctQIvCT7GFzHwmfZPGo5wnrgkid0YQtnAleFSqumZm4az3n2BS+erby5ipJdgrg==}

  has-proto@1.0.3:
    resolution: {integrity: sha512-SJ1amZAJUiZS+PhsVLf5tGydlaVB8EdFpaSO4gmiUKUOxk8qzn5AIy4ZeJUmh22znIdk/uMAUT2pl3FxzVUH+Q==}
    engines: {node: '>= 0.4'}

  has-symbols@1.0.3:
    resolution: {integrity: sha512-l3LCuF6MgDNwTDKkdYGEihYjt5pRPbEg46rtlmnSPlUbgmB8LOIrKJbYYFBSbnPaJexMKtiPO8hmeRjRz2Td+A==}
    engines: {node: '>= 0.4'}

  has-tostringtag@1.0.2:
    resolution: {integrity: sha512-NqADB8VjPFLM2V0VvHUewwwsw0ZWBaIdgo+ieHtK3hasLz4qeCRjYcqfB6AQrBggRKppKF8L52/VqdVsO47Dlw==}
    engines: {node: '>= 0.4'}

  hash.js@1.1.7:
    resolution: {integrity: sha512-taOaskGt4z4SOANNseOviYDvjEJinIkRgmp7LbKP2YTTmVxWBl87s/uzK9r+44BclBSp2X7K1hqeNfz9JbBeXA==}

  hasown@2.0.2:
    resolution: {integrity: sha512-0hJU9SCPvmMzIBdZFqNPXWa6dqh7WdH0cII9y+CyS8rG3nL48Bclra9HmKhVVUHyPWNH5Y7xDwAB7bfgSjkUMQ==}
    engines: {node: '>= 0.4'}

  help-me@5.0.0:
    resolution: {integrity: sha512-7xgomUX6ADmcYzFik0HzAxh/73YlKR9bmFzf51CZwR+b6YtzU2m0u49hQCqV6SvlqIqsaxovfwdvbnsw3b/zpg==}

  hmac-drbg@1.0.1:
    resolution: {integrity: sha512-Tti3gMqLdZfhOQY1Mzf/AanLiqh1WTiJgEj26ZuYQ9fbkLomzGchCws4FyrSd4VkpBfiNhaE1On+lOz894jvXg==}

  hosted-git-info@2.8.9:
    resolution: {integrity: sha512-mxIDAb9Lsm6DoOJ7xH+5+X4y1LU/4Hi50L9C5sIswK3JzULS4bwk1FvjdBgvYR4bzT4tuUQiC15FE2f5HbLvYw==}

  hosted-git-info@4.1.0:
    resolution: {integrity: sha512-kyCuEOWjJqZuDbRHzL8V93NzQhwIB71oFWSyzVo+KPZI+pnQPPxucdkrOZvkLRnrf5URsQM+IJ09Dw29cRALIA==}
    engines: {node: '>=10'}

  html-escaper@2.0.2:
    resolution: {integrity: sha512-H2iMtd0I4Mt5eYiapRdIDjp+XzelXQ0tFE4JS7YFwFevXXMmOp9myNrUvCg0D6ws8iqkRPBfKHgbwig1SmlLfg==}

  http-errors@2.0.0:
    resolution: {integrity: sha512-FtwrG/euBzaEjYeRqOgly7G0qviiXoJWnvEH2Z1plBdXgbyjv34pHTSb9zoeHMyDy33+DWy5Wt9Wo+TURtOYSQ==}
    engines: {node: '>= 0.8'}

  http-proxy-agent@7.0.2:
    resolution: {integrity: sha512-T1gkAiYYDWYx3V5Bmyu7HcfcvL7mUrTWiM6yOfa3PIphViJ/gFPbvidQ+veqSOHci/PxBcDabeUNCzpOODJZig==}
    engines: {node: '>= 14'}

  https-proxy-agent@7.0.5:
    resolution: {integrity: sha512-1e4Wqeblerz+tMKPIq2EMGiiWW1dIjZOksyHWSUm1rmuvw/how9hBHZ38lAGj5ID4Ik6EdkOw7NmWPy6LAwalw==}
    engines: {node: '>= 14'}

  human-signals@5.0.0:
    resolution: {integrity: sha512-AXcZb6vzzrFAUE61HnN4mpLqd/cSIwNQjtNWR0euPm6y0iqx3G4gOXaIDdtdDwZmhwe82LA6+zinmW4UBWVePQ==}
    engines: {node: '>=16.17.0'}

  human-signals@7.0.0:
    resolution: {integrity: sha512-74kytxOUSvNbjrT9KisAbaTZ/eJwD/LrbM/kh5j0IhPuJzwuA19dWvniFGwBzN9rVjg+O/e+F310PjObDXS+9Q==}
    engines: {node: '>=18.18.0'}

  hyperid@3.2.0:
    resolution: {integrity: sha512-PdTtDo+Rmza9nEhTunaDSUKwbC69TIzLEpZUwiB6f+0oqmY0UPfhyHCPt6K1NQ4WFv5yJBTG5vELztVWP+nEVQ==}

  iconv-lite@0.4.24:
    resolution: {integrity: sha512-v3MXnZAcvnywkTUEZomIActle7RXXeedOR31wwl7VlyoXO4Qi9arvSenNQWne1TcRwhCL1HwLI21bEqdpj8/rA==}
    engines: {node: '>=0.10.0'}

  iconv-lite@0.6.3:
    resolution: {integrity: sha512-4fCk79wshMdzMp2rH06qWrJE4iolqLhCUH+OiuIgU++RB0+94NlDL81atO7GX55uUKueo0txHNtvEyI6D7WdMw==}
    engines: {node: '>=0.10.0'}

  ieee754@1.2.1:
    resolution: {integrity: sha512-dcyqhDvX1C46lXZcVqCpK+FtMRQVdIMN6/Df5js2zouUsqG7I6sFxitIC+7KYK29KdXOLHdu9zL4sFnoVQnqaA==}

  ignore@5.3.1:
    resolution: {integrity: sha512-5Fytz/IraMjqpwfd34ke28PTVMjZjJG2MPn5t7OE4eUCUNf8BAa7b5WUS9/Qvr6mwOQS7Mk6vdsMno5he+T8Xw==}
    engines: {node: '>= 4'}

  import-fresh@3.3.0:
    resolution: {integrity: sha512-veYYhQa+D1QBKznvhUHxb8faxlrwUnxseDAbAp457E0wLNio2bOSKnjYDhMj+YiAq61xrMGhQk9iXVk5FzgQMw==}
    engines: {node: '>=6'}

  imurmurhash@0.1.4:
    resolution: {integrity: sha512-JmXMZ6wuvDmLiHEml9ykzqO6lwFbof0GG4IkcGaENdCRDDmMVnny7s5HsIgHCbaq0w2MyPhDqkhTUgS2LU2PHA==}
    engines: {node: '>=0.8.19'}

  indent-string@4.0.0:
    resolution: {integrity: sha512-EdDDZu4A2OyIK7Lr/2zG+w5jmbuk1DVBnEwREQvBzspBJkCEbRa8GxU1lghYcaGJCnRWibjDXlq779X1/y5xwg==}
    engines: {node: '>=8'}

  inflected@2.1.0:
    resolution: {integrity: sha512-hAEKNxvHf2Iq3H60oMBHkB4wl5jn3TPF3+fXek/sRwAB5gP9xWs4r7aweSF95f99HFoz69pnZTcu8f0SIHV18w==}

  inflight@1.0.6:
    resolution: {integrity: sha512-k92I/b08q4wvFscXCLvqfsHCrjrF7yiXsQuIVvVE7N82W3+aqpzuUdBbfhWcy/FZR3/4IgflMgKLOsvPDrGCJA==}
    deprecated: This module is not supported, and leaks memory. Do not use it. Check out lru-cache if you want a good and tested way to coalesce async requests by a key value, which is much more comprehensive and powerful.

  inherits-ex@1.6.0:
    resolution: {integrity: sha512-67sANrSoIvMmYDy0qyjmM/PvFdgBmWZVQoPBsRpDuP4tmlylEX1KdGN1bHvReG3eHBdaHY7WlZsrqys4y/cLVA==}

  inherits@2.0.4:
    resolution: {integrity: sha512-k/vGaX4/Yla3WzyMCvTQOXYeIHvqOKtnqBduzTHpzpQZzAskKMhZ2K+EnBiSM9zGSoIFeMpXKxa4dYeZIQqewQ==}

  ini@1.3.8:
    resolution: {integrity: sha512-JV/yugV2uzW5iMRSiZAyDtQd+nxtUnjeLt0acNdw98kKLrvuRVyB80tsREOE7yvGVgalhZ6RNXCmEHkUKBKxew==}

  inquirer@9.3.5:
    resolution: {integrity: sha512-SVRCRovA7KaT6nqWB2mCNpTvU4cuZ0hOXo5KPyiyOcNNUIZwq/JKtvXuDJNaxfuJKabBYRu1ecHze0YEwDYoRQ==}
    engines: {node: '>=18'}

  int64-buffer@0.1.10:
    resolution: {integrity: sha512-v7cSY1J8ydZ0GyjUHqF+1bshJ6cnEVLo9EnjB8p+4HDRPZc9N5jjmvUV7NvEsqQOKyH0pmIBFWXVQbiS0+OBbA==}

  internal-slot@1.0.7:
    resolution: {integrity: sha512-NGnrKwXzSms2qUUih/ILZ5JBqNTSa1+ZmP6flaIp6KmSElgE9qdndzS3cqjrDovwFdmwsGsLdeFgB6suw+1e9g==}
    engines: {node: '>= 0.4'}

  ioredis-auto-pipeline@1.0.2:
    resolution: {integrity: sha512-Axp07oVqbUAArCuIjlfXfME0/te/R7x43zfeGEpY1UTJjWdTUIw/h+K/LfIkRGCv8aCB4bCypHft8AQZ+1Z7zw==}

  ioredis@5.4.1:
    resolution: {integrity: sha512-2YZsvl7jopIa1gaePkeMtd9rAcSjOOjPtpcLlOeusyO+XH2SK5ZcT+UCrElPP+WVIInh2TzeI4XW9ENaSLVVHA==}
    engines: {node: '>=12.22.0'}

  ipaddr.js@1.9.1:
    resolution: {integrity: sha512-0KI/607xoxSToH7GjN1FfSbLoU0+btTicjsQSWQlh/hZykN8KpmMf7uYwPW3R+akZ6R/w18ZlXSHBYXiYUPO3g==}
    engines: {node: '>= 0.10'}

  irregular-plurals@3.5.0:
    resolution: {integrity: sha512-1ANGLZ+Nkv1ptFb2pa8oG8Lem4krflKuX/gINiHJHjJUKaJHk/SXk5x6K3J+39/p0h1RQ2saROclJJ+QLvETCQ==}
    engines: {node: '>=8'}

  is-array-buffer@3.0.4:
    resolution: {integrity: sha512-wcjaerHw0ydZwfhiKbXJWLDY8A7yV7KhjQOpb83hGgGfId/aQa4TOvwyzn2PuswW2gPCYEL/nEAiSVpdOj1lXw==}
    engines: {node: '>= 0.4'}

  is-arrayish@0.2.1:
    resolution: {integrity: sha512-zz06S8t0ozoDXMG+ube26zeCTNXcKIPJZJi8hBrF4idCLms4CG9QtK7qBl1boi5ODzFpjswb5JPmHCbMpjaYzg==}

  is-async-function@2.0.0:
    resolution: {integrity: sha512-Y1JXKrfykRJGdlDwdKlLpLyMIiWqWvuSd17TvZk68PLAOGOoF4Xyav1z0Xhoi+gCYjZVeC5SI+hYFOfvXmGRCA==}
    engines: {node: '>= 0.4'}

  is-bigint@1.0.4:
    resolution: {integrity: sha512-zB9CruMamjym81i2JZ3UMn54PKGsQzsJeo6xvN3HJJ4CAsQNB6iRutp2To77OfCNuoxspsIhzaPoO1zyCEhFOg==}

  is-boolean-object@1.1.2:
    resolution: {integrity: sha512-gDYaKHJmnj4aWxyj6YHyXVpdQawtVLHU5cb+eztPGczf6cjuTdwve5ZIEfgXqH4e57An1D1AKf8CZ3kYrQRqYA==}
    engines: {node: '>= 0.4'}

  is-callable@1.2.7:
    resolution: {integrity: sha512-1BC0BVFhS/p0qtw6enp8e+8OD0UrK0oFLztSjNzhcKA3WDuJxxAPXzPuPtKkjEY9UUoEWlX/8fgKeu2S8i9JTA==}
    engines: {node: '>= 0.4'}

  is-core-module@2.14.0:
    resolution: {integrity: sha512-a5dFJih5ZLYlRtDc0dZWP7RiKr6xIKzmn/oAYCDvdLThadVgyJwlaoQPmRtMSpz+rk0OGAgIu+TcM9HUF0fk1A==}
    engines: {node: '>= 0.4'}

  is-data-view@1.0.1:
    resolution: {integrity: sha512-AHkaJrsUVW6wq6JS8y3JnM/GJF/9cf+k20+iDzlSaJrinEo5+7vRiteOSwBhHRiAyQATN1AmY4hwzxJKPmYf+w==}
    engines: {node: '>= 0.4'}

  is-date-object@1.0.5:
    resolution: {integrity: sha512-9YQaSxsAiSwcvS33MBk3wTCVnWK+HhF8VZR2jRxehM16QcVOdHqPn4VPHmRK4lSr38n9JriurInLcP90xsYNfQ==}
    engines: {node: '>= 0.4'}

  is-docker@2.2.1:
    resolution: {integrity: sha512-F+i2BKsFrH66iaUFc0woD8sLy8getkwTwtOBjvs56Cx4CgJDeKQeqfz8wAYiSb8JOprWhHH5p77PbmYCvvUuXQ==}
    engines: {node: '>=8'}
    hasBin: true

  is-extglob@2.1.1:
    resolution: {integrity: sha512-SbKbANkN603Vi4jEZv49LeVJMn4yGwsbzZworEoyEiutsN3nJYdbO36zfhGJ6QEDpOZIFkDtnq5JRxmvl3jsoQ==}
    engines: {node: '>=0.10.0'}

  is-finalizationregistry@1.0.2:
    resolution: {integrity: sha512-0by5vtUJs8iFQb5TYUHHPudOR+qXYIMKtiUzvLIZITZUjknFmziyBJuLhVRc+Ds0dREFlskDNJKYIdIzu/9pfw==}

  is-fullwidth-code-point@3.0.0:
    resolution: {integrity: sha512-zymm5+u+sCsSWyD9qNaejV3DFvhCKclKdizYaJUuHA83RLjb7nSuGnddCHGv0hk+KY7BMAlsWeK4Ueg6EV6XQg==}
    engines: {node: '>=8'}

  is-fullwidth-code-point@5.0.0:
    resolution: {integrity: sha512-OVa3u9kkBbw7b8Xw5F9P+D/T9X+Z4+JruYVNapTjPYZYUznQ5YfWeFkOj606XYYW8yugTfC8Pj0hYqvi4ryAhA==}
    engines: {node: '>=18'}

  is-generator-function@1.0.10:
    resolution: {integrity: sha512-jsEjy9l3yiXEQ+PsXdmBwEPcOxaXWLspKdplFUVI9vq1iZgIekeC0L167qeu86czQaxed3q/Uzuw0swL0irL8A==}
    engines: {node: '>= 0.4'}

  is-glob@4.0.3:
    resolution: {integrity: sha512-xelSayHH36ZgE7ZWhli7pW34hNbNl8Ojv5KVmkJD4hBdD3th8Tfk9vYasLM+mXWOZhFkgZfxhLSnrwRr4elSSg==}
    engines: {node: '>=0.10.0'}

  is-interactive@1.0.0:
    resolution: {integrity: sha512-2HvIEKRoqS62guEC+qBjpvRubdX910WCMuJTZ+I9yvqKU2/12eSL549HMwtabb4oupdj2sMP50k+XJfB/8JE6w==}
    engines: {node: '>=8'}

  is-interactive@2.0.0:
    resolution: {integrity: sha512-qP1vozQRI+BMOPcjFzrjXuQvdak2pHNUMZoeG2eRbiSqyvbEf/wQtEOTOX1guk6E3t36RkaqiSt8A/6YElNxLQ==}
    engines: {node: '>=12'}

  is-map@2.0.3:
    resolution: {integrity: sha512-1Qed0/Hr2m+YqxnM09CjA2d/i6YZNfF6R2oRAOj36eUdS6qIV/huPJNSEpKbupewFs+ZsJlxsjjPbc0/afW6Lw==}
    engines: {node: '>= 0.4'}

  is-negative-zero@2.0.3:
    resolution: {integrity: sha512-5KoIu2Ngpyek75jXodFvnafB6DJgr3u8uuK0LEZJjrU19DrMD3EVERaR8sjz8CCGgpZvxPl9SuE1GMVPFHx1mw==}
    engines: {node: '>= 0.4'}

  is-number-object@1.0.7:
    resolution: {integrity: sha512-k1U0IRzLMo7ZlYIfzRu23Oh6MiIFasgpb9X76eqfFZAqwH44UI4KTBvBYIZ1dSL9ZzChTB9ShHfLkR4pdW5krQ==}
    engines: {node: '>= 0.4'}

  is-number@7.0.0:
    resolution: {integrity: sha512-41Cifkg6e8TylSpdtTpeLVMqvSBEVzTttHvERD741+pnZ8ANv0004MRL43QKPDlK9cGvNp6NZWZUBlbGXYxxng==}
    engines: {node: '>=0.12.0'}

  is-path-inside@3.0.3:
    resolution: {integrity: sha512-Fd4gABb+ycGAmKou8eMftCupSir5lRxqf4aD/vd0cD2qc4HL07OjCeuHMr8Ro4CoMaeCKDB0/ECBOVWjTwUvPQ==}
    engines: {node: '>=8'}

  is-plain-obj@1.1.0:
    resolution: {integrity: sha512-yvkRyxmFKEOQ4pNXCmJG5AEQNlXJS5LaONXo5/cLdTZdWvsZ1ioJEonLGAosKlMWE8lwUy/bJzMjcw8az73+Fg==}
    engines: {node: '>=0.10.0'}

  is-plain-obj@4.1.0:
    resolution: {integrity: sha512-+Pgi+vMuUNkJyExiMBt5IlFoMyKnr5zhJ4Uspz58WOhBF5QoIZkFyNHIbBAtHwzVAgk5RtndVNsDRN61/mmDqg==}
    engines: {node: '>=12'}

  is-promise@2.2.2:
    resolution: {integrity: sha512-+lP4/6lKUBfQjZ2pdxThZvLUAafmZb8OAxFb8XXtiQmS35INgr85hdOGoEs124ez1FCnZJt6jau/T+alh58QFQ==}

  is-promise@4.0.0:
    resolution: {integrity: sha512-hvpoI6korhJMnej285dSg6nu1+e6uxs7zG3BYAm5byqDsgJNWwxzM6z6iZiAgQR4TJ30JmBTOwqZUw3WlyH3AQ==}

  is-property@1.0.2:
    resolution: {integrity: sha512-Ks/IoX00TtClbGQr4TWXemAnktAQvYB7HzcCxDGqEZU6oCmb2INHuOoKxbtR+HFkmYWBKv/dOZtGRiAjDhj92g==}

  is-regex@1.1.4:
    resolution: {integrity: sha512-kvRdxDsxZjhzUX07ZnLydzS1TU/TJlTUHHY4YLL87e37oUA49DfkLqgy+VjFocowy29cKvcSiu+kIv728jTTVg==}
    engines: {node: '>= 0.4'}

  is-set@2.0.3:
    resolution: {integrity: sha512-iPAjerrse27/ygGLxw+EBR9agv9Y6uLeYVJMu+QNCoouJ1/1ri0mGrcWpfCqFZuzzx3WjtwxG098X+n4OuRkPg==}
    engines: {node: '>= 0.4'}

  is-shared-array-buffer@1.0.3:
    resolution: {integrity: sha512-nA2hv5XIhLR3uVzDDfCIknerhx8XUKnstuOERPNNIinXG7v9u+ohXF67vxm4TPTEPU6lm61ZkwP3c9PCB97rhg==}
    engines: {node: '>= 0.4'}

  is-stream@3.0.0:
    resolution: {integrity: sha512-LnQR4bZ9IADDRSkvpqMGvt/tEJWclzklNgSw48V5EAaAeDd6qGvN8ei6k5p0tvxSR171VmGyHuTiAOfxAbr8kA==}
    engines: {node: ^12.20.0 || ^14.13.1 || >=16.0.0}

  is-stream@4.0.1:
    resolution: {integrity: sha512-Dnz92NInDqYckGEUJv689RbRiTSEHCQ7wOVeALbkOz999YpqT46yMRIGtSNl2iCL1waAZSx40+h59NV/EwzV/A==}
    engines: {node: '>=18'}

  is-string@1.0.7:
    resolution: {integrity: sha512-tE2UXzivje6ofPW7l23cjDOMa09gb7xlAqG6jG5ej6uPV32TlWP3NKPigtaGeHNu9fohccRYvIiZMfOOnOYUtg==}
    engines: {node: '>= 0.4'}

  is-symbol@1.0.4:
    resolution: {integrity: sha512-C/CPBqKWnvdcxqIARxyOh4v1UUEOCHpgDa0WYgpKDFMszcrPcffg5uhwSgPCLD2WWxmq6isisz87tzT01tuGhg==}
    engines: {node: '>= 0.4'}

  is-typed-array@1.1.13:
    resolution: {integrity: sha512-uZ25/bUAlUY5fR4OKT4rZQEBrzQWYV9ZJYGGsUmEJ6thodVJ1HX64ePQ6Z0qPWP+m+Uq6e9UugrE38jeYsDSMw==}
    engines: {node: '>= 0.4'}

  is-unicode-supported@0.1.0:
    resolution: {integrity: sha512-knxG2q4UC3u8stRGyAVJCOdxFmv5DZiRcdlIaAQXAbSfJya+OhopNotLQrstBhququ4ZpuKbDc/8S6mgXgPFPw==}
    engines: {node: '>=10'}

  is-unicode-supported@1.3.0:
    resolution: {integrity: sha512-43r2mRvz+8JRIKnWJ+3j8JtjRKZ6GmjzfaE/qiBJnikNnYv/6bagRJ1kUhNk8R5EX/GkobD+r+sfxCPJsiKBLQ==}
    engines: {node: '>=12'}

  is-unicode-supported@2.0.0:
    resolution: {integrity: sha512-FRdAyx5lusK1iHG0TWpVtk9+1i+GjrzRffhDg4ovQ7mcidMQ6mj+MhKPmvh7Xwyv5gIS06ns49CA7Sqg7lC22Q==}
    engines: {node: '>=18'}

  is-weakmap@2.0.2:
    resolution: {integrity: sha512-K5pXYOm9wqY1RgjpL3YTkF39tni1XajUIkawTLUo9EZEVUFga5gSQJF8nNS7ZwJQ02y+1YCNYcMh+HIf1ZqE+w==}
    engines: {node: '>= 0.4'}

  is-weakref@1.0.2:
    resolution: {integrity: sha512-qctsuLZmIQ0+vSSMfoVvyFe2+GSEvnmZ2ezTup1SBse9+twCCeial6EEi3Nc2KFcf6+qz2FBPnjXsk8xhKSaPQ==}

  is-weakset@2.0.3:
    resolution: {integrity: sha512-LvIm3/KWzS9oRFHugab7d+M/GcBXuXX5xZkzPmN+NxihdQlZUQ4dWuSV1xR/sq6upL1TJEDrfBgRepHFdBtSNQ==}
    engines: {node: '>= 0.4'}

  is-wsl@2.2.0:
    resolution: {integrity: sha512-fKzAra0rGJUUBwGBgNkHZuToZcn+TtXHpeCgmkMJMMYx1sQDYaCSyjJBSCa2nH1DGm7s3n1oBnohoVTBaN7Lww==}
    engines: {node: '>=8'}

  isarray@1.0.0:
    resolution: {integrity: sha512-VLghIWNM6ELQzo7zwmcg0NmTVyWKYjvIeM83yjp0wRDTmUnrM678fQbcKBo6n2CJEF0szoG//ytg+TKla89ALQ==}

  isarray@2.0.5:
    resolution: {integrity: sha512-xHjhDr3cNBK0BzdUJSPXZntQUx/mwMS5Rw4A7lPJ90XGAO6ISP/ePDNuo0vhqOZU+UD5JoodwCAAoZQd3FeAKw==}

  isexe@2.0.0:
    resolution: {integrity: sha512-RHxMLp9lnKHGHRng9QFhRCMbYAcVpn69smSGcq3f36xjgVVWThj4qqLbTLlq7Ssj8B+fIQ1EuCEGI2lKsyQeIw==}

  isexe@3.1.1:
    resolution: {integrity: sha512-LpB/54B+/2J5hqQ7imZHfdU31OlgQqx7ZicVlkm9kzg9/w8GKLEcFfJl/t7DCEDueOyBAD6zCCwTO6Fzs0NoEQ==}
    engines: {node: '>=16'}

  istanbul-lib-coverage@3.2.2:
    resolution: {integrity: sha512-O8dpsF+r0WV/8MNRKfnmrtCWhuKjxrq2w+jpzBL5UZKTi2LeVWnWOmWRxFlesJONmc+wLAGvKQZEOanko0LFTg==}
    engines: {node: '>=8'}

  istanbul-lib-report@3.0.1:
    resolution: {integrity: sha512-GCfE1mtsHGOELCU8e/Z7YWzpmybrx/+dSTfLrvY8qRmaY6zXTKWn6WQIjaAFw069icm6GVMNkgu0NzI4iPZUNw==}
    engines: {node: '>=10'}

  istanbul-reports@3.1.7:
    resolution: {integrity: sha512-BewmUXImeuRk2YY0PVbxgKAysvhRPUQE0h5QRM++nVWyubKGV0l8qQ5op8+B2DOmwSe63Jivj0BjkPQVf8fP5g==}
    engines: {node: '>=8'}

  iterator.prototype@1.1.2:
    resolution: {integrity: sha512-DR33HMMr8EzwuRL8Y9D3u2BMj8+RqSE850jfGu59kS7tbmPLzGkZmVSfyCFSDxuZiEY6Rzt3T2NA/qU+NwVj1w==}

  jackspeak@3.4.3:
    resolution: {integrity: sha512-OGlZQpz2yfahA/Rd1Y8Cd9SIEsqvXkLVoSw/cgwhnhFMDbsQFeZYoJJ7bIZBS9BcamUW96asq/npPWugM+RQBw==}

  jest-diff@29.7.0:
    resolution: {integrity: sha512-LMIgiIrhigmPrs03JHpxUh2yISK3vLFPkAodPeo0+BuF7wA2FoQbkEg1u8gBYBThncu7e1oEDUfIXVuTqLRUjw==}
    engines: {node: ^14.15.0 || ^16.10.0 || >=18.0.0}

  jest-get-type@29.6.3:
    resolution: {integrity: sha512-zrteXnqYxfQh7l5FHyL38jL39di8H8rHoecLH3JNxH3BwOrBsNeabdap5e0I23lD4HHI8W5VFBZqG4Eaq5LNcw==}
    engines: {node: ^14.15.0 || ^16.10.0 || >=18.0.0}

  joycon@3.1.1:
    resolution: {integrity: sha512-34wB/Y7MW7bzjKRjUKTa46I2Z7eV62Rkhva+KkopW7Qvv/OSWBqvkSY7vusOPrNuZcUG3tApvdVgNB8POj3SPw==}
    engines: {node: '>=10'}

  js-tokens@4.0.0:
    resolution: {integrity: sha512-RdJUflcE3cUzKiMqQgsCu06FPu9UdIJO0beYbPhHN4k6apgJtifcoCtT9bcxOpYBtpD2kCM6Sbzg4CausW/PKQ==}

  js-yaml@4.1.0:
    resolution: {integrity: sha512-wpxZs9NoxZaJESJGIZTyDEaYpl0FKSA+FB9aJiyemKhMwkxQg63h4T1KJgUGHpTqPDNRcmmYLugrRjJlBtWvRA==}
    hasBin: true

  jsesc@2.5.2:
    resolution: {integrity: sha512-OYu7XEzjkCQ3C5Ps3QIZsQfNpqoJyZZA99wd9aWd05NCtC5pWOkShK2mkL6HXQR6/Cy2lbNdPlZBpuQHXE63gA==}
    engines: {node: '>=4'}
    hasBin: true

  json-buffer@3.0.1:
    resolution: {integrity: sha512-4bV5BfR2mqfQTJm+V5tPPdf+ZpuhiIvTuAB5g8kcrXOZpTT/QwwVRWBywX1ozr6lEuPdbHxwaJlm9G6mI2sfSQ==}

  json-parse-better-errors@1.0.2:
    resolution: {integrity: sha512-mrqyZKfX5EhL7hvqcV6WG1yYjnjeuYDzDhhcAAUrq8Po85NBQBJP+ZDUT75qZQ98IkUoBqdkExkukOU7Ts2wrw==}

  json-parse-even-better-errors@2.3.1:
    resolution: {integrity: sha512-xyFwyhro/JEof6Ghe2iz2NcXoj2sloNsWr/XsERDK/oiPCfaNhl5ONfp+jQdAZRQQ0IJWNzH9zIZF7li91kh2w==}

  json-schema-ref-resolver@1.0.1:
    resolution: {integrity: sha512-EJAj1pgHc1hxF6vo2Z3s69fMjO1INq6eGHXZ8Z6wCQeldCuwxGK9Sxf4/cScGn3FZubCVUehfWtcDM/PLteCQw==}

  json-schema-resolver@2.0.0:
    resolution: {integrity: sha512-pJ4XLQP4Q9HTxl6RVDLJ8Cyh1uitSs0CzDBAz1uoJ4sRD/Bk7cFSXL1FUXDW3zJ7YnfliJx6eu8Jn283bpZ4Yg==}
    engines: {node: '>=10'}

  json-schema-to-typescript@14.1.0:
    resolution: {integrity: sha512-VIeAFQkn88gFh26MSHWG4uX7TjK/arTw0NVLMZn6vX1WrSF+P6xu5MyEdovu+9PJ0uiS5gm0wzwQvYW9eSq1uw==}
    engines: {node: '>=16.0.0'}
    hasBin: true

  json-schema-traverse@0.4.1:
    resolution: {integrity: sha512-xbbCH5dCYU5T8LcEhhuh7HJ88HXuW3qsI3Y0zOZFKfZEHcpWiHU/Jxzk629Brsab/mMiHQti9wMP+845RPe3Vg==}

  json-schema-traverse@1.0.0:
    resolution: {integrity: sha512-NM8/P9n3XjXhIZn1lLhkFaACTOURQXjWhV4BA/RnOv8xvgqtqpAX9IO4mRQxSx1Rlo4tqzeqb0sOlruaOy3dug==}

  json-stable-stringify-without-jsonify@1.0.1:
    resolution: {integrity: sha512-Bdboy+l7tA3OGW6FjyFHWkP5LuByj1Tk33Ljyq0axyzdk9//JSi2u3fP1QSmd1KNwq6VOKYGlAu87CisVir6Pw==}

  json5@1.0.2:
    resolution: {integrity: sha512-g1MWMLBiz8FKi1e4w0UyVL3w+iJceWAFBAaBnnGKOpNa5f8TLktkbre1+s6oICydWAm+HRUGTmI+//xv2hvXYA==}
    hasBin: true

  json5@2.2.3:
    resolution: {integrity: sha512-XmOWe7eyHYH14cLdVPoyg+GOH3rYX++KpzrylJwSW98t3Nk+U8XOl8FWKOgwtzdb8lXGf6zYwDUzeHMWfxasyg==}
    engines: {node: '>=6'}
    hasBin: true

  jsonc-parser@3.2.1:
    resolution: {integrity: sha512-AilxAyFOAcK5wA1+LeaySVBrHsGQvUFCDWXKpZjzaL0PqW+xfBOttn8GNtWKFWqneyMZj41MWF9Kl6iPWLwgOA==}

  jsonc-parser@3.3.1:
    resolution: {integrity: sha512-HUgH65KyejrUFPvHFPbqOY0rsFip3Bo5wb4ngvdi1EpCYWUQDC5V+Y7mZws+DLkr4M//zQJoanu1SP+87Dv1oQ==}

  jsonfile@6.1.0:
    resolution: {integrity: sha512-5dgndWOriYSm5cnYaJNhalLNDKOqFwyDB/rr1E9ZsGciGvKPs8R2xYGCacuf3z6K1YKDz182fd+fY3cn3pMqXQ==}

  jsonpath@1.1.1:
    resolution: {integrity: sha512-l6Cg7jRpixfbgoWgkrl77dgEj8RPvND0wMH6TwQmi9Qs4TFfS9u5cUFnbeKTwj5ga5Y3BTGGNI28k117LJ009w==}

  jsonpointer@5.0.1:
    resolution: {integrity: sha512-p/nXbhSEcu3pZRdkW1OfJhpsVtW1gd4Wa1fnQc9YLiTfAjn0312eMKimbdIQzuZl9aa9xUGaRlP9T/CJE/ditQ==}
    engines: {node: '>=0.10.0'}

  jsx-ast-utils@3.3.5:
    resolution: {integrity: sha512-ZZow9HBI5O6EPgSJLUb8n2NKgmVWTwCvHGwFuJlMjvLFqlGG6pjirPhtdsseaLZjSibD8eegzmYpUZwoIlj2cQ==}
    engines: {node: '>=4.0'}

  jwk-to-pem@2.0.5:
    resolution: {integrity: sha512-L90jwellhO8jRKYwbssU9ifaMVqajzj3fpRjDKcsDzrslU9syRbFqfkXtT4B89HYAap+xsxNcxgBSB09ig+a7A==}

  keyv@4.5.4:
    resolution: {integrity: sha512-oxVHkHR/EJf2CNXnWxRLW6mg7JyCCUcG0DtEGmL2ctUo1PNTin1PUil+r/+4r5MpVgC/fn1kjsx7mjSujKqIpw==}

  kind-of@6.0.3:
    resolution: {integrity: sha512-dcS1ul+9tmeD95T+x28/ehLgd9mENa3LsvDTtzm3vyBEO7RPptvAD+t44WVXaUjTBRcrpFeFlC8WCruUR456hw==}
    engines: {node: '>=0.10.0'}

  leven@3.1.0:
    resolution: {integrity: sha512-qsda+H8jTaUaN/x5vzW2rzc+8Rw4TAQ/4KjB46IwK5VH+IlVeeeje/EoZRpiXvIqjFgK84QffqPztGI3VBLG1A==}
    engines: {node: '>=6'}

  levn@0.3.0:
    resolution: {integrity: sha512-0OO4y2iOHix2W6ujICbKIaEQXvFQHue65vUG3pb5EUomzPI90z9hsA1VsO/dbIIpC53J8gxM9Q4Oho0jrCM/yA==}
    engines: {node: '>= 0.8.0'}

  levn@0.4.1:
    resolution: {integrity: sha512-+bT2uH4E5LGE7h/n3evcS/sQlJXCpIp6ym8OWJ5eV6+67Dsql/LaaT7qJBAt2rzfoa/5QBGBhxDix1dMt2kQKQ==}
    engines: {node: '>= 0.8.0'}

  license-checker@25.0.1:
    resolution: {integrity: sha512-mET5AIwl7MR2IAKYYoVBBpV0OnkKQ1xGj2IMMeEFIs42QAkEVjRtFZGWmQ28WeU7MP779iAgOaOy93Mn44mn6g==}
    hasBin: true

  light-my-request@5.13.0:
    resolution: {integrity: sha512-9IjUN9ZyCS9pTG+KqTDEQo68Sui2lHsYBrfMyVUTTZ3XhH8PMZq7xO94Kr+eP9dhi/kcKsx4N41p2IXEBil1pQ==}

  lines-and-columns@1.2.4:
    resolution: {integrity: sha512-7ylylesZQ/PV29jhEDl3Ufjo6ZX7gCqJr5F7PKrqc93v7fzSymt1BpwEU8nAUXs8qzzvqhbjhK5QZg6Mt/HkBg==}

  linkify-it@5.0.0:
    resolution: {integrity: sha512-5aHCbzQRADcdP+ATqnDuhhJ/MRIqDkZX5pyjFHRRysS8vZ5AbqGEoFIb6pYHPZ+L/OC2Lc+xT8uHVVR5CAK/wQ==}

  load-json-file@5.3.0:
    resolution: {integrity: sha512-cJGP40Jc/VXUsp8/OrnyKyTZ1y6v/dphm3bioS+RrKXjK2BB6wHUd6JptZEFDGgGahMT+InnZO5i1Ei9mpC8Bw==}
    engines: {node: '>=6'}

  load-json-file@7.0.1:
    resolution: {integrity: sha512-Gnxj3ev3mB5TkVBGad0JM6dmLiQL+o0t23JPBZ9sd+yvSLk05mFoqKBw5N8gbbkU4TNXyqCgIrl/VM17OgUIgQ==}
    engines: {node: ^12.20.0 || ^14.13.1 || >=16.0.0}

  locate-path@3.0.0:
    resolution: {integrity: sha512-7AO748wWnIhNqAuaty2ZWHkQHRSNfPVIsPIfwEOWO22AmaoVrWavlOcMR5nzTLNYvp36X220/maaRsrec1G65A==}
    engines: {node: '>=6'}

  locate-path@5.0.0:
    resolution: {integrity: sha512-t7hw9pI+WvuwNJXwk5zVHpyhIqzg2qTlklJOf0mVxGSbe3Fp2VieZcduNYjaLDoy6p9uGpQEGWG87WpMKlNq8g==}
    engines: {node: '>=8'}

  locate-path@6.0.0:
    resolution: {integrity: sha512-iPZK6eYjbxRu3uB4/WZ3EsEIMJFMqAoopl3R+zuq0UjcAm/MO6KCweDgPfP3elTztoKP3KtnVHxTn2NHBSDVUw==}
    engines: {node: '>=10'}

  locate-path@7.2.0:
    resolution: {integrity: sha512-gvVijfZvn7R+2qyPX8mAuKcFGDf6Nc61GdvGafQsHL0sBIxfKzA+usWn4GFC/bk+QdwPUD4kWFJLhElipq+0VA==}
    engines: {node: ^12.20.0 || ^14.13.1 || >=16.0.0}

  lodash.defaults@4.2.0:
    resolution: {integrity: sha512-qjxPLHd3r5DnsdGacqOMU6pb/avJzdh9tFX2ymgoZE27BmjXrNy/y4LoaiTeAb+O3gL8AfpJGtqfX/ae2leYYQ==}

  lodash.isarguments@3.1.0:
    resolution: {integrity: sha512-chi4NHZlZqZD18a0imDHnZPrDeBbTtVN7GXMwuGdRH9qotxAjYs3aVLKc7zNOG9eddR5Ksd8rvFEBc9SsggPpg==}

  lodash.memoize@4.1.2:
    resolution: {integrity: sha512-t7j+NzmgnQzTAYXcsHYLgimltOV1MXHtlOWf6GjL9Kj8GK5FInw5JotxvbOs+IvV1/Dzo04/fCGfLVs7aXb4Ag==}

  lodash.merge@4.6.2:
    resolution: {integrity: sha512-0KpjqXRVvrYyCsX1swR/XTK0va6VQkQM6MNo7PqW77ByjAhoARA8EfrP1N4+KlKj8YS0ZUCtRT/YUuhyYDujIQ==}

  lodash.mergewith@4.6.2:
    resolution: {integrity: sha512-GK3g5RPZWTRSeLSpgP8Xhra+pnjBC56q9FZYe1d5RN3TJ35dbkGy3YqBSMbyCrlbi+CM9Z3Jk5yTL7RCsqboyQ==}

  lodash.truncate@4.4.2:
    resolution: {integrity: sha512-jttmRe7bRse52OsWIMDLaXxWqRAmtIUccAQ3garviCqJjafXOfNMO0yMfNpdD6zbGaTU0P5Nz7e7gAT6cKmJRw==}

  lodash@4.17.21:
    resolution: {integrity: sha512-v2kDEe57lecTulaDIuNTPy3Ry4gLGJ6Z1O3vE1krgXZNrsQ+LFTGHVxVjcXPs17LhbZVGedAJv8XZ1tvj5FvSg==}

  log-symbols@4.1.0:
    resolution: {integrity: sha512-8XPvpAA8uyhfteu8pIvQxpJZ7SYYdpUivZpGy6sFsBuKRY/7rQGavedeB8aK+Zkyq6upMFVL/9AW6vOYzfRyLg==}
    engines: {node: '>=10'}

  log-symbols@5.1.0:
    resolution: {integrity: sha512-l0x2DvrW294C9uDCoQe1VSU4gf529FkSZ6leBl4TiqZH/e+0R7hSfHQBNut2mNygDgHwvYHfFLn6Oxb3VWj2rA==}
    engines: {node: '>=12'}

  log-update@6.0.0:
    resolution: {integrity: sha512-niTvB4gqvtof056rRIrTZvjNYE4rCUzO6X/X+kYjd7WFxXeJ0NwEFnRxX6ehkvv3jTwrXnNdtAak5XYZuIyPFw==}
    engines: {node: '>=18'}

  long@4.0.0:
    resolution: {integrity: sha512-XsP+KhQif4bjX1kbuSiySJFNAehNxgLb6hPRGJ9QsUr8ajHkuXGdrHmFUTUUXhDwVX2R5bY4JNZEwbUiMhV+MA==}

  long@5.2.3:
    resolution: {integrity: sha512-lcHwpNoggQTObv5apGNCTdJrO69eHOZMi4BNC+rTLER8iHAqGrUVeLh/irVIM7zTw2bOXA8T6uNPeujwOLg/2Q==}

  loose-envify@1.4.0:
    resolution: {integrity: sha512-lyuxPGr/Wfhrlem2CL/UcnUc1zcqKAImBDzukY7Y5F/yQiNdko6+fRLevlw1HgMySw7f611UIY408EtxRSoK3Q==}
    hasBin: true

  lru-cache@10.4.3:
    resolution: {integrity: sha512-JNAzZcXrCt42VGLuYz0zfAzDfAvJWW6AfYlDBQyDV5DClI2m5sAmK+OIO7s59XfsRsWHp02jAJrRadPRGTt6SQ==}

  lru-cache@5.1.1:
    resolution: {integrity: sha512-KpNARQA3Iwv+jTA0utUVVbrh+Jlrr1Fv0e56GGzAFOXN7dk/FviaDW8LHmK52DlcH4WP2n6gI8vN1aesBFgo9w==}

  lru-cache@6.0.0:
    resolution: {integrity: sha512-Jo6dJ04CmSjuznwJSS3pUeWmd/H0ffTlkXXgwZi+eq1UCmqQwCh+eLsYOYCwY991i2Fah4h1BEMCx4qThGbsiA==}
    engines: {node: '>=10'}

  lru-cache@7.18.3:
    resolution: {integrity: sha512-jumlc0BIUrS3qJGgIkWZsyfAM7NCWiBcCDhnd+3NNM5KbBmLTgHVfWBcg6W+rLUsIpzpERPsvwUP7CckAQSOoA==}
    engines: {node: '>=12'}

  lru-queue@0.1.0:
    resolution: {integrity: sha512-BpdYkt9EvGl8OfWHDQPISVpcl5xZthb+XPsbELj5AQXxIC8IriDZIQYjBJPEm5rS420sjZ0TLEzRcq5KdBhYrQ==}

  magic-string@0.27.0:
    resolution: {integrity: sha512-8UnnX2PeRAPZuN12svgR9j7M1uWMovg/CEnIwIG0LFkXSJJe4PdfUGiTGl8V9bsBHFUtfVINcSyYxd7q+kx9fA==}
    engines: {node: '>=12'}

  make-dir@4.0.0:
    resolution: {integrity: sha512-hXdUTZYIVOt1Ex//jAQi+wTZZpUpwBj/0QsOzqegb3rGMMeJiSEu5xLHnYfBrRV4RH2+OCSOO95Is/7x1WJ4bw==}
    engines: {node: '>=10'}

  map-obj@1.0.1:
    resolution: {integrity: sha512-7N/q3lyZ+LVCp7PzuxrJr4KMbBE2hW7BT7YNia330OFxIf4d3r5zVpicP2650l7CPN6RM9zOJRl3NGpqSiw3Eg==}
    engines: {node: '>=0.10.0'}

  map-obj@4.3.0:
    resolution: {integrity: sha512-hdN1wVrZbb29eBGiGjJbeP8JbKjq1urkHJ/LIP/NY48MZ1QVXUsQBV1G1zvYFHn1XE06cwjBsOI2K3Ulnj1YXQ==}
    engines: {node: '>=8'}

  markdown-it@14.1.0:
    resolution: {integrity: sha512-a54IwgWPaeBCAAsv13YgmALOF1elABB08FxO9i+r4VFk5Vl4pKokRPeX8u5TCgSsPi6ec1otfLjdOpVcgbpshg==}
    hasBin: true

  markdownlint-cli2-formatter-default@0.0.4:
    resolution: {integrity: sha512-xm2rM0E+sWgjpPn1EesPXx5hIyrN2ddUnUwnbCsD/ONxYtw3PX6LydvdH6dciWAoFDpwzbHM1TO7uHfcMd6IYg==}
    peerDependencies:
      markdownlint-cli2: '>=0.0.4'

  markdownlint-cli2@0.13.0:
    resolution: {integrity: sha512-Pg4nF7HlopU97ZXtrcVISWp3bdsuc5M0zXyLp2/sJv2zEMlInrau0ZKK482fQURzVezJzWBpNmu4u6vGAhij+g==}
    engines: {node: '>=18'}
    hasBin: true

  markdownlint-micromark@0.1.9:
    resolution: {integrity: sha512-5hVs/DzAFa8XqYosbEAEg6ok6MF2smDj89ztn9pKkCtdKHVdPQuGMH7frFfYL9mLkvfFe4pTyAMffLbjf3/EyA==}
    engines: {node: '>=18'}

  markdownlint@0.34.0:
    resolution: {integrity: sha512-qwGyuyKwjkEMOJ10XN6OTKNOVYvOIi35RNvDLNxTof5s8UmyGHlCdpngRHoRGNvQVGuxO3BJ7uNSgdeX166WXw==}
    engines: {node: '>=18'}

  mdurl@2.0.0:
    resolution: {integrity: sha512-Lf+9+2r+Tdp5wXDXC4PcIBjTDtq4UKjCPMQhKIuzpJNW0b96kVqSwW0bT7FhRSfmAiFYgP+SCRvdrDozfh0U5w==}

  media-typer@0.3.0:
    resolution: {integrity: sha512-dq+qelQ9akHpcOl/gUVRTxVIOkAJ1wR3QAvb4RsVjS8oVoFjDGTc679wJYmUmknUF5HwMLOgb5O+a3KxfWapPQ==}
    engines: {node: '>= 0.6'}

  memoizee@0.4.17:
    resolution: {integrity: sha512-DGqD7Hjpi/1or4F/aYAspXKNm5Yili0QDAFAY4QYvpqpgiY6+1jOfqpmByzjxbWd/T9mChbCArXAbDAsTm5oXA==}
    engines: {node: '>=0.12'}

  meow@9.0.0:
    resolution: {integrity: sha512-+obSblOQmRhcyBt62furQqRAQpNyWXo8BuQ5bN7dG8wmwQ+vwHKp/rCFD4CrTP8CsDQD1sjoZ94K417XEUk8IQ==}
    engines: {node: '>=10'}

  mercurius@14.1.0:
    resolution: {integrity: sha512-A83Z+s4wVRJI/sqN5ZmyB7ISma9atAk4aRipnklSCvQ62hioJ00N9wwR3QRh5mY5lKbKG6rRn/iF8VlU6FsisQ==}
    engines: {node: '>=14.19.3'}
    peerDependencies:
      graphql: ^16.0.0

  merge-descriptors@1.0.1:
    resolution: {integrity: sha512-cCi6g3/Zr1iqQi6ySbseM1Xvooa98N0w31jzUYrXPX2xqObmFGHJ0tQ5u74H3mVh7wLouTseZyYIq39g8cNp1w==}

  merge-stream@2.0.0:
    resolution: {integrity: sha512-abv/qOcuPfk3URPfDzmZU1LKmuw8kT+0nIHvKrKgFrwifol/doWcdA4ZqsWQ8ENrFKkd67Mfpo/LovbIUsbt3w==}

  merge2@1.4.1:
    resolution: {integrity: sha512-8q7VEgMJW4J8tcfVPy8g09NcQwZdbwFEqhe/WZkoIzjn/3TGDwtOCYtXGxA3O8tPzpczCCDgv+P2P5y00ZJOOg==}
    engines: {node: '>= 8'}

  metaline@1.1.0:
    resolution: {integrity: sha512-VBgxP9mZx8FHvCyKe6Nla32xgImEj4zAyf/BtIdkLKqfkMWtcekIeB5fL24/EZi/u7PbbJNsVqL7R2bV3cUh/Q==}

  methods@1.1.2:
    resolution: {integrity: sha512-iclAHeNqNm68zFtnZ0e+1L2yUIdvzNoauKU4WBA3VvH/vPFieF7qfRlwUZU+DA9P9bPXIS90ulxoUoCH23sV2w==}
    engines: {node: '>= 0.6'}

  micromatch@4.0.5:
    resolution: {integrity: sha512-DMy+ERcEW2q8Z2Po+WNXuw3c5YaUSFjAO5GsJqfEl7UjvtIuFKO6ZrKvcItdy98dwFI2N1tg3zNIdKaQT+aNdA==}
    engines: {node: '>=8.6'}

  micromatch@4.0.7:
    resolution: {integrity: sha512-LPP/3KorzCwBxfeUuZmaR6bG2kdeHSbe0P2tY3FLRU4vYrjYz5hI4QZwV0njUx3jeuKe67YukQ1LSPZBKDqO/Q==}
    engines: {node: '>=8.6'}

  mime-db@1.52.0:
    resolution: {integrity: sha512-sPU4uV7dYlvtWJxwwxHD0PuihVNiE7TyAbQ5SWxDCB9mUYvOgroQOwYQQOKPJ8CIbE+1ETVlOoK1UC2nU3gYvg==}
    engines: {node: '>= 0.6'}

  mime-db@1.53.0:
    resolution: {integrity: sha512-oHlN/w+3MQ3rba9rqFr6V/ypF10LSkdwUysQL7GkXoTgIWeV+tcXGA852TBxH+gsh8UWoyhR1hKcoMJTuWflpg==}
    engines: {node: '>= 0.6'}

  mime-types@2.1.35:
    resolution: {integrity: sha512-ZDY+bPm5zTTF+YpCrAU9nK0UgICYPT0QtT1NZWFv4s++TNkcgVaT0g6+4R2uI4MjQjzysHB1zxuWL50hzaeXiw==}
    engines: {node: '>= 0.6'}

  mime@1.6.0:
    resolution: {integrity: sha512-x0Vn8spI+wuJ1O6S7gnbaQg8Pxh4NNHb7KSINmEWKiPE4RKOplvijn+NkmYmmRgP68mc70j2EbeTFRsrswaQeg==}
    engines: {node: '>=4'}
    hasBin: true

  mime@3.0.0:
    resolution: {integrity: sha512-jSCU7/VB1loIWBZe14aEYHU/+1UMEHoaO7qxCOVJOw9GgH72VAWppxNcjU+x9a2k3GSIBXNKxXQFqRvvZ7vr3A==}
    engines: {node: '>=10.0.0'}
    hasBin: true

  mimic-fn@2.1.0:
    resolution: {integrity: sha512-OqbOk5oEQeAZ8WXWydlu9HJjz9WVdEIvamMCcXmuqUYjTknH/sqsWvhQ3vgwKFRR1HpjvNBKQ37nbJgYzGqGcg==}
    engines: {node: '>=6'}

  mimic-fn@4.0.0:
    resolution: {integrity: sha512-vqiC06CuhBTUdZH+RYl8sFrL096vA45Ok5ISO6sE/Mr1jRbGH4Csnhi8f3wKVl7x8mO4Au7Ir9D3Oyv1VYMFJw==}
    engines: {node: '>=12'}

  mimic-response@3.1.0:
    resolution: {integrity: sha512-z0yWI+4FDrrweS8Zmt4Ej5HdJmky15+L2e6Wgn3+iK5fWzb6T3fhNFq2+MeTRb064c6Wr4N/wv0DzQTjNzHNGQ==}
    engines: {node: '>=10'}

  min-indent@1.0.1:
    resolution: {integrity: sha512-I9jwMn07Sy/IwOj3zVkVik2JTvgpaykDZEigL6Rx6N9LbMywwUSMtxET+7lVoDLLd3O3IXwJwvuuns8UB/HeAg==}
    engines: {node: '>=4'}

  minimalistic-assert@1.0.1:
    resolution: {integrity: sha512-UtJcAD4yEaGtjPezWuO9wC4nwUnVH/8/Im3yEHQP4b67cXlD/Qr9hdITCU1xDbSEXg2XKNaP8jsReV7vQd00/A==}

  minimalistic-crypto-utils@1.0.1:
    resolution: {integrity: sha512-JIYlbt6g8i5jKfJ3xz7rF0LXmv2TkDxBLUkiBeZ7bAx4GnnNMr8xFpGnOxn6GhTEHx3SjRrZEoU+j04prX1ktg==}

  minimatch@3.1.2:
    resolution: {integrity: sha512-J7p63hRiAjw1NDEww1W7i37+ByIrOWO5XQQAzZ3VOcL0PNybwpfmV/N05zFAzwQ9USyEcX6t3UO+K5aqBQOIHw==}

  minimatch@8.0.4:
    resolution: {integrity: sha512-W0Wvr9HyFXZRGIDgCicunpQ299OKXs9RgZfaukz4qAW/pJhcpUfupc9c+OObPOFueNy8VSrZgEmDtk6Kh4WzDA==}
    engines: {node: '>=16 || 14 >=14.17'}

  minimatch@9.0.5:
    resolution: {integrity: sha512-G6T0ZX48xgozx7587koeX9Ys2NYy6Gmv//P89sEte9V9whIapMNF4idKxnW2QtCcLiTWlb/wfCabAtAFWhhBow==}
    engines: {node: '>=16 || 14 >=14.17'}

  minimist-options@4.1.0:
    resolution: {integrity: sha512-Q4r8ghd80yhO/0j1O3B2BjweX3fiHg9cdOwjJd2J76Q135c+NDxGCqdYKQ1SKBuFfgWbAUzBfvYjPUEeNgqN1A==}
    engines: {node: '>= 6'}

  minimist@1.2.8:
    resolution: {integrity: sha512-2yyAR8qBkN3YuheJanUpWC5U3bb5osDywNB8RzDVlDwDHbocAJveqqj1u8+SVD7jkWT4yvsHCpWqqWqAxb0zCA==}

  minipass@4.2.8:
    resolution: {integrity: sha512-fNzuVyifolSLFL4NzpF+wEF4qrgqaaKX0haXPQEdQ7NKAN+WecoKMHV09YcuL/DHxrUsYQOK3MiuDf7Ip2OXfQ==}
    engines: {node: '>=8'}

  minipass@7.1.2:
    resolution: {integrity: sha512-qOOzS1cBTWYF4BH8fVePDBOO9iptMnGUEZwNc/cMWnTV2nVLZ7VoNWEPHkYczZA0pdoA7dl6e7FL659nX9S2aw==}
    engines: {node: '>=16 || 14 >=14.17'}

  mkdirp-classic@0.5.3:
    resolution: {integrity: sha512-gKLcREMhtuZRwRAfqP3RFW+TK4JqApVBtOIftVgjuABpAtpxhPGaDcfvbhNvD0B8iD1oUr/txX35NjcaY6Ns/A==}

  mkdirp@0.5.6:
    resolution: {integrity: sha512-FP+p8RB8OWpF3YZBCrP5gtADmtXApB5AMLn+vdyA+PyxCjrCs00mjyUozssO33cwDeT3wNGdLxJ5M//YqtHAJw==}
    hasBin: true

  mkdirp@2.1.6:
    resolution: {integrity: sha512-+hEnITedc8LAtIP9u3HJDFIdcLV2vXP33sqLLIzkv1Db1zO/1OxbvYf0Y1OC/S/Qo5dxHXepofhmxL02PsKe+A==}
    engines: {node: '>=10'}
    hasBin: true

  mkdirp@3.0.1:
    resolution: {integrity: sha512-+NsyUUAZDmo6YVHzL/stxSu3t9YS1iljliy3BSDrXJ/dkn1KYdmtZODGGjLcc9XLgVVpH4KshHB8XmZgMhaBXg==}
    engines: {node: '>=10'}
    hasBin: true

  mnemonist@0.39.6:
    resolution: {integrity: sha512-A/0v5Z59y63US00cRSLiloEIw3t5G+MiKz4BhX21FI+YBJXBOGW0ohFxTxO08dsOYlzxo87T7vGfZKYp2bcAWA==}

  mnemonist@0.39.8:
    resolution: {integrity: sha512-vyWo2K3fjrUw8YeeZ1zF0fy6Mu59RHokURlld8ymdUPjMlD9EC9ov1/YPqTgqRvUN9nTr3Gqfz29LYAmu0PHPQ==}

  moo@0.5.2:
    resolution: {integrity: sha512-iSAJLHYKnX41mKcJKjqvnAN9sf0LMDTXDEvFv+ffuRR9a1MIuXLjMNL6EsnDHSkKLTWNqQQ5uo61P4EbU4NU+Q==}

  mqemitter-redis@5.1.0:
    resolution: {integrity: sha512-gT/oFTawvc1z/+WzSy0JZVyuOLoCgPxR27/n7zYKFGirDGwZU5HBlbf8bUmOdfTfimqB1vetl4eJ7Rd0c1HJrg==}

  mqemitter@4.5.0:
    resolution: {integrity: sha512-Mp/zytFeIv6piJQkEKnncHcP4R/ErJc5C7dfonkhkNUT2LA/nTayrfNxbipp3M5iCJUTQSUtzfQAQA3XVcKz6w==}
    engines: {node: '>=10'}

  mqemitter@5.0.0:
    resolution: {integrity: sha512-rqNRQhGgl0W/NV+Zrx0rpAUTZcSlAtivCVUmXBUPcFYt+AeDEpoJgy5eKlFWJP6xnatONL59WIFdV0W6niOMhw==}
    engines: {node: '>=10'}

  mri@1.2.0:
    resolution: {integrity: sha512-tzzskb3bG8LvYGFF/mDTpq3jpI6Q9wc3LEmBaghu+DdCssd1FakN7Bc0hVNmEyGq1bq3RgfkCb3cmQLpNPOroA==}
    engines: {node: '>=4'}

  ms@2.0.0:
    resolution: {integrity: sha512-Tpp60P6IUJDTuOq/5Z8cdskzJujfwqfOTkrwIwj7IRISpnkJnT6SyJ4PCPnGMoFjC9ddhal5KVIYtAt97ix05A==}

  ms@2.1.2:
    resolution: {integrity: sha512-sGkPx+VjMtmA6MX27oA4FBFELFCZZ4S4XqeGOXCv68tT+jb3vk/RyaKWP0PTKyWtmLSM0b+adUTEvbs1PEaH2w==}

  ms@2.1.3:
    resolution: {integrity: sha512-6FlzubTLZG3J2a/NVCAleEhjzq5oxgHyaCU9yYXvcLsvoVaHJq/s5xXI6/XXP6tz7R9xAOtHnSO/tXtF3WRTlA==}

  msgpack-lite@0.1.26:
    resolution: {integrity: sha512-SZ2IxeqZ1oRFGo0xFGbvBJWMp3yLIY9rlIJyxy8CGrwZn1f0ZK4r6jV/AM1r0FZMDUkWkglOk/eeKIL9g77Nxw==}
    hasBin: true

  mute-stream@1.0.0:
    resolution: {integrity: sha512-avsJQhyd+680gKXyG/sQc0nXaC6rBkPOfyHYcFb9+hdkqQkR9bdnkJ0AMZhke0oesPqIO+mFFJ+IdBc7mst4IA==}
    engines: {node: ^14.17.0 || ^16.13.0 || >=18.0.0}

  my-ua-parser@2.0.3:
    resolution: {integrity: sha512-HVPbLat89+BXilFXb7+HFzUdU15ZZQVa+MBpmoAc1lthHYmFPwj/DfTY9sFw6eHKI+CNlwfh6/ksI6nH6Po9Xw==}

  mysql2@2.3.3:
    resolution: {integrity: sha512-wxJUev6LgMSgACDkb/InIFxDprRa6T95+VEoR+xPvtngtccNH2dGjEB/fVZ8yg1gWv1510c9CvXuJHi5zUm0ZA==}
    engines: {node: '>= 8.0'}

  named-placeholders@1.1.3:
    resolution: {integrity: sha512-eLoBxg6wE/rZkJPhU/xRX1WTpkFEwDJEN96oxFrTsqBdbT5ec295Q+CoHrL9IT0DipqKhmGcaZmwOt8OON5x1w==}
    engines: {node: '>=12.0.0'}

  nanoid@3.3.7:
    resolution: {integrity: sha512-eSRppjcPIatRIMC1U6UngP8XFcz8MQWGQdt1MTBQ7NaAmvXDfvNxbvWV3x2y6CdEUciCSsDHDQZbhYaB8QEo2g==}
    engines: {node: ^10 || ^12 || ^13.7 || ^14 || >=15.0.1}
    hasBin: true

  napi-build-utils@1.0.2:
    resolution: {integrity: sha512-ONmRUqK7zj7DWX0D9ADe03wbwOBZxNAfF20PlGfCWQcD3+/MakShIHrMqx9YwPTfxDdF1zLeL+RGZiR9kGMLdg==}

  natural-compare-lite@1.4.0:
    resolution: {integrity: sha512-Tj+HTDSJJKaZnfiuw+iaF9skdPpTo2GtEly5JHnWV/hfv2Qj/9RKsGISQtLh2ox3l5EAGw487hnBee0sIJ6v2g==}

  natural-compare@1.4.0:
    resolution: {integrity: sha512-OWND8ei3VtNC9h7V60qff3SVobHr996CTwgxubgyQYEpg290h9J0buyECNNJexkFm5sOajh5G116RYA1c8ZMSw==}

  nearley@2.20.1:
    resolution: {integrity: sha512-+Mc8UaAebFzgV+KpI5n7DasuuQCHA89dmwm7JXw3TV43ukfNQ9DnBH3Mdb2g/I4Fdxc26pwimBWvjIw0UAILSQ==}
    hasBin: true

  negotiator@0.6.3:
    resolution: {integrity: sha512-+EUsqGPLsM+j/zdChZjsnX51g4XrHFOIXwfnCVPGlQk/k5giakcKsuxCObBRu6DSm9opw/O6slWbJdghQM4bBg==}
    engines: {node: '>= 0.6'}

  next-tick@1.1.0:
    resolution: {integrity: sha512-CXdUiJembsNjuToQvxayPZF9Vqht7hewsvy2sOWafLvi2awflj9mOC6bHIg50orX8IJvWKY9wYQ/zB2kogPslQ==}

  node-abi@3.65.0:
    resolution: {integrity: sha512-ThjYBfoDNr08AWx6hGaRbfPwxKV9kVzAzOzlLKbk2CuqXE2xnCh+cbAGnwM3t8Lq4v9rUB7VfondlkBckcJrVA==}
    engines: {node: '>=10'}

  node-domexception@1.0.0:
    resolution: {integrity: sha512-/jKZoMpw0F8GRwl4/eLROPA3cfcXtLApP0QzLmUT/HuPCZWyB7IY9ZrMeKw2O/nFIqPQB3PVM9aYm0F312AXDQ==}
    engines: {node: '>=10.5.0'}

  node-fetch@2.7.0:
    resolution: {integrity: sha512-c4FRfUm/dbcWZ7U+1Wq0AwCyFL+3nt2bEw05wfxSz+DWpWsitgmSgYmy2dQdWyKC1694ELPqMs/YzUSNozLt8A==}
    engines: {node: 4.x || >=6.0.0}
    peerDependencies:
      encoding: ^0.1.0
    peerDependenciesMeta:
      encoding:
        optional: true

  node-fetch@3.3.2:
    resolution: {integrity: sha512-dRB78srN/l6gqWulah9SrxeYnxeddIG30+GOqK/9OlLVyLg3HPnr6SqOWTWOXKRwC2eGYCkZ59NNuSgvSrpgOA==}
    engines: {node: ^12.20.0 || ^14.13.1 || >=16.0.0}

  node-forge@1.3.1:
    resolution: {integrity: sha512-dPEtOeMvF9VMcYV/1Wb8CPoVAXtp6MKMlcbAt4ddqmGqUJ6fQZFXkNZNkNlfevtNkGtaSoXf/vNNNSvgrdXwtA==}
    engines: {node: '>= 6.13.0'}

  node-releases@2.0.14:
    resolution: {integrity: sha512-y10wOWt8yZpqXmOgRo77WaHEmhYQYGNA6y421PKsKYWEK8aW+cqAphborZDhqfyKrbZEN92CN1X2KbafY2s7Yw==}

  nopt@4.0.3:
    resolution: {integrity: sha512-CvaGwVMztSMJLOeXPrez7fyfObdZqNUK1cPAEzLHrTybIua9pMdmmPR5YwtfNftIOMv3DPUhFaxsZMNTQO20Kg==}
    hasBin: true

  normalize-package-data@2.5.0:
    resolution: {integrity: sha512-/5CMN3T0R4XTj4DcGaexo+roZSdSFW/0AOOTROrjxzCG1wrWXEsGbRKevjlIL+ZDE4sZlJr5ED4YW0yqmkK+eA==}

  normalize-package-data@3.0.3:
    resolution: {integrity: sha512-p2W1sgqij3zMMyRC067Dg16bfzVH+w7hyegmpIvZ4JNjqtGOVAIvLmjBx3yP7YTe9vKJgkoNOPjwQGogDoMXFA==}
    engines: {node: '>=10'}

  npm-normalize-package-bin@1.0.1:
    resolution: {integrity: sha512-EPfafl6JL5/rU+ot6P3gRSCpPDW5VmIzX959Ob1+ySFUuuYHWHekXpwdUZcKP5C+DS4GEtdJluwBjnsNDl+fSA==}

  npm-run-path@5.3.0:
    resolution: {integrity: sha512-ppwTtiJZq0O/ai0z7yfudtBpWIoxM8yE6nHi1X47eFR2EWORqfbu6CnPlNsjeN683eT0qG6H/Pyf9fCcvjnnnQ==}
    engines: {node: ^12.20.0 || ^14.13.1 || >=16.0.0}

  object-assign@4.1.1:
    resolution: {integrity: sha512-rJgTQnkUnH1sFw8yT6VSU3zD3sWmu6sZhIseY8VX+GRu3P6F7Fu+JNDoXfklElbLJSnc3FUQHVe4cU5hj+BcUg==}
    engines: {node: '>=0.10.0'}

  object-inspect@1.13.2:
    resolution: {integrity: sha512-IRZSRuzJiynemAXPYtPe5BoI/RESNYR7TYm50MC5Mqbd3Jmw5y790sErYw3V6SryFJD64b74qQQs9wn5Bg/k3g==}
    engines: {node: '>= 0.4'}

  object-keys@1.1.1:
    resolution: {integrity: sha512-NuAESUOUMrlIXOfHKzD6bpPu3tYt3xvjNdRIQ+FeT0lNb4K8WR70CaDxhuNguS2XG+GjkyMwOzsN5ZktImfhLA==}
    engines: {node: '>= 0.4'}

  object.assign@4.1.5:
    resolution: {integrity: sha512-byy+U7gp+FVwmyzKPYhW2h5l3crpmGsxl7X2s8y43IgxvG4g3QZ6CffDtsNQy1WsmZpQbO+ybo0AlW7TY6DcBQ==}
    engines: {node: '>= 0.4'}

  object.entries@1.1.8:
    resolution: {integrity: sha512-cmopxi8VwRIAw/fkijJohSfpef5PdN0pMQJN6VC/ZKvn0LIknWD8KtgY6KlQdEc4tIjcQ3HxSMmnvtzIscdaYQ==}
    engines: {node: '>= 0.4'}

  object.fromentries@2.0.8:
    resolution: {integrity: sha512-k6E21FzySsSK5a21KRADBd/NGneRegFO5pLHfdQLpRDETUNJueLXs3WCzyQ3tFRDYgbq3KHGXfTbi2bs8WQ6rQ==}
    engines: {node: '>= 0.4'}

  object.groupby@1.0.3:
    resolution: {integrity: sha512-+Lhy3TQTuzXI5hevh8sBGqbmurHbbIjAi0Z4S63nthVLmLxfbj4T54a4CfZrXIrt9iP4mVAPYMo/v99taj3wjQ==}
    engines: {node: '>= 0.4'}

  object.values@1.2.0:
    resolution: {integrity: sha512-yBYjY9QX2hnRmZHAjG/f13MzmBzxzYgQhFrke06TTyKY5zSTEqkOeukBzIdVA3j3ulu8Qa3MbVFShV7T2RmGtQ==}
    engines: {node: '>= 0.4'}

  obliterator@2.0.4:
    resolution: {integrity: sha512-lgHwxlxV1qIg1Eap7LgIeoBWIMFibOjbrYPIPJZcI1mmGAI2m3lNYpK12Y+GBdPQ0U1hRwSord7GIaawz962qQ==}

  on-exit-leak-free@0.2.0:
    resolution: {integrity: sha512-dqaz3u44QbRXQooZLTUKU41ZrzYrcvLISVgbrzbyCMxpmSLJvZ3ZamIJIZ29P6OhZIkNIQKosdeM6t1LYbA9hg==}

  on-exit-leak-free@2.1.2:
    resolution: {integrity: sha512-0eJJY6hXLGf1udHwfNftBqH+g73EU4B504nZeKpz1sYRKafAghwxEJunB2O7rDZkL4PGfsMVnTXZ2EjibbqcsA==}
    engines: {node: '>=14.0.0'}

  on-finished@2.4.1:
    resolution: {integrity: sha512-oVlzkg3ENAhCk2zdv7IJwd/QUD4z2RxRwpkcGY8psCVcCYZNq4wYnVWALHM+brtuJjePWiYF/ClmuDr8Ch5+kg==}
    engines: {node: '>= 0.8'}

  once@1.4.0:
    resolution: {integrity: sha512-lNaJgI+2Q5URQBkccEKHTQOPaXdUxnZZElQTZY0MFUAuaEqe1E+Nyvgdz/aIyNi6Z9MzO5dv1H8n58/GELp3+w==}

  onetime@5.1.2:
    resolution: {integrity: sha512-kbpaSSGJTWdAY5KPVeMOKXSrPtr8C8C7wodJbcsd51jRnmD+GZu8Y0VoU6Dm5Z4vWr0Ig/1NKuWRKf7j5aaYSg==}
    engines: {node: '>=6'}

  onetime@6.0.0:
    resolution: {integrity: sha512-1FlR+gjXK7X+AsAHso35MnyN5KqGwJRi/31ft6x0M194ht7S+rWAvd7PHss9xSKMzE0asv1pyIHaJYq+BbacAQ==}
    engines: {node: '>=12'}

  open@8.4.2:
    resolution: {integrity: sha512-7x81NCL719oNbsq/3mh+hVrAWmFuEYUqrq/Iw3kUzH8ReypT9QQ0BLoJS7/G9k6N81XjW4qHWtjWwe/9eLy1EQ==}
    engines: {node: '>=12'}

  openapi-schema-validator@12.1.3:
    resolution: {integrity: sha512-xTHOmxU/VQGUgo7Cm0jhwbklOKobXby+/237EG967+3TQEYJztMgX9Q5UE2taZKwyKPUq0j11dngpGjUuxz1hQ==}

  openapi-types@12.1.3:
    resolution: {integrity: sha512-N4YtSYJqghVu4iek2ZUvcN/0aqH1kRDuNqzcycDxhOUpg7GdvLa2F3DgS6yBNhInhv2r/6I0Flkn7CqL8+nIcw==}

  optionator@0.8.3:
    resolution: {integrity: sha512-+IW9pACdk3XWmmTXG8m3upGUJst5XRGzxMRjXzAuJ1XnIFNvfhjjIuYkDvysnPQ7qzqVzLt78BCruntqRhWQbA==}
    engines: {node: '>= 0.8.0'}

  optionator@0.9.4:
    resolution: {integrity: sha512-6IpQ7mKUxRcZNLIObR0hz7lxsapSSIYNZJwXPGeF0mTVqGKFIXj1DQcMoT22S3ROcLyY/rz0PWaWZ9ayWmad9g==}
    engines: {node: '>= 0.8.0'}

  ora@5.4.1:
    resolution: {integrity: sha512-5b6Y85tPxZZ7QytO+BQzysW31HJku27cRIlkbAXaNx+BdcVi+LlRFmVXzeF6a7JCwJpyw5c4b+YSVImQIrBpuQ==}
    engines: {node: '>=10'}

  ora@6.3.1:
    resolution: {integrity: sha512-ERAyNnZOfqM+Ao3RAvIXkYh5joP220yf59gVe2X/cI6SiCxIdi4c9HZKZD8R6q/RDXEje1THBju6iExiSsgJaQ==}
    engines: {node: ^12.20.0 || ^14.13.1 || >=16.0.0}

  os-homedir@1.0.2:
    resolution: {integrity: sha512-B5JU3cabzk8c67mRRd3ECmROafjYMXbuzlwtqdM8IbS8ktlTix8aFGb2bAGKrSRIlnfKwovGUUr72JUPyOb6kQ==}
    engines: {node: '>=0.10.0'}

  os-tmpdir@1.0.2:
    resolution: {integrity: sha512-D2FR03Vir7FIu45XBY20mTb+/ZSWB00sjU9jdQXt83gDrI4Ztz5Fs7/yy74g2N5SVQY4xY1qDr4rNddwYRVX0g==}
    engines: {node: '>=0.10.0'}

  osenv@0.1.5:
    resolution: {integrity: sha512-0CWcCECdMVc2Rw3U5w9ZjqX6ga6ubk1xDVKxtBQPK7wis/0F2r9T6k4ydGYhecl7YUBxBVxhL5oisPsNxAPe2g==}
    deprecated: This package is no longer supported.

  p-limit@2.3.0:
    resolution: {integrity: sha512-//88mFWSJx8lxCzwdAABTJL2MyWB12+eIY7MDL2SqLmAkeKU9qxRvWuSyTjm3FUmpBEMuFfckAIqEaVGUDxb6w==}
    engines: {node: '>=6'}

  p-limit@3.1.0:
    resolution: {integrity: sha512-TYOanM3wGwNGsZN2cVTYPArw454xnXj5qmWF1bEoAc4+cU/ol7GVh7odevjp1FNHduHc3KZMcFduxU5Xc6uJRQ==}
    engines: {node: '>=10'}

  p-limit@4.0.0:
    resolution: {integrity: sha512-5b0R4txpzjPWVw/cXXUResoD4hb6U/x9BH08L7nw+GN1sezDzPdxeRvpc9c433fZhBan/wusjbCsqwqm4EIBIQ==}
    engines: {node: ^12.20.0 || ^14.13.1 || >=16.0.0}

  p-locate@3.0.0:
    resolution: {integrity: sha512-x+12w/To+4GFfgJhBEpiDcLozRJGegY+Ei7/z0tSLkMmxGZNybVMSfWj9aJn8Z5Fc7dBUNJOOVgPv2H7IwulSQ==}
    engines: {node: '>=6'}

  p-locate@4.1.0:
    resolution: {integrity: sha512-R79ZZ/0wAxKGu3oYMlz8jy/kbhsNrS7SKZ7PxEHBgJ5+F2mtFW2fK2cOtBh1cHYkQsbzFV7I+EoRKe6Yt0oK7A==}
    engines: {node: '>=8'}

  p-locate@5.0.0:
    resolution: {integrity: sha512-LaNjtRWUBY++zB5nE/NwcaoMylSPk+S+ZHNB1TzdbMJMny6dynpAGt7X/tl/QYq3TIeE6nxHppbo2LGymrG5Pw==}
    engines: {node: '>=10'}

  p-locate@6.0.0:
    resolution: {integrity: sha512-wPrq66Llhl7/4AGC6I+cqxT07LhXvWL08LNXz1fENOw0Ap4sRZZ/gZpTTJ5jpurzzzfS2W/Ge9BY3LgLjCShcw==}
    engines: {node: ^12.20.0 || ^14.13.1 || >=16.0.0}

  p-map@4.0.0:
    resolution: {integrity: sha512-/bjOqmgETBYB5BoEeGVea8dmvHb2m9GLy1E9W43yeyfP6QQCZGFNa+XRceJEuDB6zqr+gKpIAmlLebMpykw/MQ==}
    engines: {node: '>=10'}

  p-try@2.2.0:
    resolution: {integrity: sha512-R4nPAVTAU0B9D35/Gk3uJf/7XYbQcyohSKdvAxIRSNghFl4e71hVoGnBNQz9cWaXxO2I10KTC+3jMdvvoKw6dQ==}
    engines: {node: '>=6'}

  package-json-from-dist@1.0.0:
    resolution: {integrity: sha512-dATvCeZN/8wQsGywez1mzHtTlP22H8OEfPrVMLNr4/eGa+ijtLn/6M5f0dY8UKNrC2O9UCU6SSoG3qRKnt7STw==}

  parent-module@1.0.1:
    resolution: {integrity: sha512-GQ2EWRpQV8/o+Aw8YqtfZZPfNRWZYkbidE9k5rpl/hC3vtHHBfGm2Ifi6qWV+coDGkrUKZAxE3Lot5kcsRlh+g==}
    engines: {node: '>=6'}

  parse-json@4.0.0:
    resolution: {integrity: sha512-aOIos8bujGN93/8Ox/jPLh7RwVnPEysynVFE+fQZyg6jKELEHwzgKdLRFHUgXJL6kylijVSBC4BvN9OmsB48Rw==}
    engines: {node: '>=4'}

  parse-json@5.2.0:
    resolution: {integrity: sha512-ayCKvm/phCGxOkYRSCM82iDwct8/EonSEgCSxWxD7ve6jHggsFl4fZVQBPRNgQoKiuV/odhFrGzQXZwbifC8Rg==}
    engines: {node: '>=8'}

  parse-ms@4.0.0:
    resolution: {integrity: sha512-TXfryirbmq34y8QBwgqCVLi+8oA3oWx2eAnSn62ITyEhEYaWRlVZ2DvMM9eZbMs/RfxPu/PK/aBLyGj4IrqMHw==}
    engines: {node: '>=18'}

  parseurl@1.3.3:
    resolution: {integrity: sha512-CiyeOxFT/JZyN5m0z9PfXw4SCBJ6Sygz1Dpl0wqjlhDEGGBP1GnsUVEL0p63hoG1fcj3fHynXi9NYO4nWOL+qQ==}
    engines: {node: '>= 0.8'}

  path-exists@3.0.0:
    resolution: {integrity: sha512-bpC7GYwiDYQ4wYLe+FA8lhRjhQCMcQGuSgGGqDkg/QerRWw9CmGRT0iSOVRSZJ29NMLZgIzqaljJ63oaL4NIJQ==}
    engines: {node: '>=4'}

  path-exists@4.0.0:
    resolution: {integrity: sha512-ak9Qy5Q7jYb2Wwcey5Fpvg2KoAc/ZIhLSLOSBmRmygPsGwkVVt0fZa0qrtMz+m6tJTAHfZQ8FnmB4MG4LWy7/w==}
    engines: {node: '>=8'}

  path-exists@5.0.0:
    resolution: {integrity: sha512-RjhtfwJOxzcFmNOi6ltcbcu4Iu+FL3zEj83dk4kAS+fVpTxXLO1b38RvJgT/0QwvV/L3aY9TAnyv0EOqW4GoMQ==}
    engines: {node: ^12.20.0 || ^14.13.1 || >=16.0.0}

  path-is-absolute@1.0.1:
    resolution: {integrity: sha512-AVbw3UJ2e9bq64vSaS9Am0fje1Pa8pbGqTTsmXfaIiMpnr5DlDhfJOuLj9Sf95ZPVDAUerDfEk88MPmPe7UCQg==}
    engines: {node: '>=0.10.0'}

  path-key@3.1.1:
    resolution: {integrity: sha512-ojmeN0qd+y0jszEtoY48r0Peq5dwMEkIlCOu6Q5f41lfkswXuKtYrhgoTpLnyIcHm24Uhqx+5Tqm2InSwLhE6Q==}
    engines: {node: '>=8'}

  path-key@4.0.0:
    resolution: {integrity: sha512-haREypq7xkM7ErfgIyA0z+Bj4AGKlMSdlQE2jvJo6huWD1EdkKYV+G/T4nq0YEF2vgTT8kqMFKo1uHn950r4SQ==}
    engines: {node: '>=12'}

  path-parse@1.0.7:
    resolution: {integrity: sha512-LDJzPVEEEPR+y48z93A0Ed0yXb8pAByGWo/k5YYdYgpY2/2EsOsksJrq7lOHxryrVOn1ejG6oAp8ahvOIQD8sw==}

  path-scurry@1.11.1:
    resolution: {integrity: sha512-Xa4Nw17FS9ApQFJ9umLiJS4orGjm7ZzwUrwamcGQuHSzDyth9boKDaycYdDcZDuqYATXw4HFXgaqWTctW/v1HA==}
    engines: {node: '>=16 || 14 >=14.18'}

  path-to-regexp@0.1.7:
    resolution: {integrity: sha512-5DFkuoqlv1uYQKxy8omFBeJPQcdoE07Kv2sferDCrAq1ohOU+MSDswDIbnx3YAM60qIOnYa53wBhXW0EbMonrQ==}

  path-type@4.0.0:
    resolution: {integrity: sha512-gDKb8aZMDeD/tZWs9P6+q0J9Mwkdl6xMV8TjnGP3qJVJ06bdMgkbBlLU8IdfOsIsFz2BW1rNVT3XuNEl8zPAvw==}
    engines: {node: '>=8'}

  path-type@5.0.0:
    resolution: {integrity: sha512-5HviZNaZcfqP95rwpv+1HDgUamezbqdSYTyzjTvwtJSnIH+3vnbmWsItli8OFEndS984VT55M3jduxZbX351gg==}
    engines: {node: '>=12'}

  peek-stream@1.1.3:
    resolution: {integrity: sha512-FhJ+YbOSBb9/rIl2ZeE/QHEsWn7PqNYt8ARAY3kIgNGOk13g9FGyIY6JIl/xB/3TFRVoTv5as0l11weORrTekA==}

  pg-cloudflare@1.1.1:
    resolution: {integrity: sha512-xWPagP/4B6BgFO+EKz3JONXv3YDgvkbVrGw2mTo3D6tVDQRh1e7cqVGvyR3BE+eQgAvx1XhW/iEASj4/jCWl3Q==}

  pg-connection-string@2.6.4:
    resolution: {integrity: sha512-v+Z7W/0EO707aNMaAEfiGnGL9sxxumwLl2fJvCQtMn9Fxsg+lPpPkdcyBSv/KFgpGdYkMfn+EI1Or2EHjpgLCA==}

  pg-cursor@2.11.0:
    resolution: {integrity: sha512-TLCOCtu+rqMarzjUi+/Ffc2DV5ZqO/27y5GqnK9Z3w51rWXMwC8FcO96Uf9/ORo5o+qRXEVJxM9Ts3K2K31MLg==}
    peerDependencies:
      pg: ^8

  pg-int8@1.0.1:
    resolution: {integrity: sha512-WCtabS6t3c8SkpDBUlb1kjOs7l66xsGdKpIPZsg4wR+B3+u9UAum2odSsF9tnvxg80h4ZxLWMy4pRjOsFIqQpw==}
    engines: {node: '>=4.0.0'}

  pg-pool@3.6.2:
    resolution: {integrity: sha512-Htjbg8BlwXqSBQ9V8Vjtc+vzf/6fVUuak/3/XXKA9oxZprwW3IMDQTGHP+KDmVL7rtd+R1QjbnCFPuTHm3G4hg==}
    peerDependencies:
      pg: '>=8.0'

  pg-protocol@1.6.1:
    resolution: {integrity: sha512-jPIlvgoD63hrEuihvIg+tJhoGjUsLPn6poJY9N5CnlPd91c2T18T/9zBtLxZSb1EhYxBRoZJtzScCaWlYLtktg==}

  pg-types@2.2.0:
    resolution: {integrity: sha512-qTAAlrEsl8s4OiEQY69wDvcMIdQN6wdz5ojQiOy6YRMuynxenON0O5oCpJI6lshc6scgAY8qvJ2On/p+CXY0GA==}
    engines: {node: '>=4'}

  pg@8.12.0:
    resolution: {integrity: sha512-A+LHUSnwnxrnL/tZ+OLfqR1SxLN3c/pgDztZ47Rpbsd4jUytsTtwQo/TLPRzPJMp/1pbhYVhH9cuSZLAajNfjQ==}
    engines: {node: '>= 8.0.0'}
    peerDependencies:
      pg-native: '>=3.0.1'
    peerDependenciesMeta:
      pg-native:
        optional: true

  pgpass@1.0.5:
    resolution: {integrity: sha512-FdW9r/jQZhSeohs1Z3sI1yxFQNFvMcnmfuj4WBMUTxOrAyLMaTcE1aAMBiTlbMNaXvBCQuVi0R7hd8udDSP7ug==}

  picocolors@1.0.1:
    resolution: {integrity: sha512-anP1Z8qwhkbmu7MFP5iTt+wQKXgwzf7zTyGlcdzabySa9vd0Xt392U0rVmz9poOaBj0uHJKyyo9/upk0HrEQew==}

  picomatch@2.3.1:
    resolution: {integrity: sha512-JU3teHTNjmE2VCGFzuY8EXzCDVwEqB2a8fsIvwaStHhAWJEeVd1o1QD80CU6+ZdEXXSLbSsuLwJjkCBWqRQUVA==}
    engines: {node: '>=8.6'}

  pify@4.0.1:
    resolution: {integrity: sha512-uB80kBFb/tfd68bVleG9T5GGsGPjJrLAUpR5PZIrhBnIaRTQRjqdJSsIKkOP6OAIFbj7GOrcudc5pNjZ+geV2g==}
    engines: {node: '>=6'}

  pino-abstract-transport@0.5.0:
    resolution: {integrity: sha512-+KAgmVeqXYbTtU2FScx1XS3kNyfZ5TrXY07V96QnUSFqo2gAqlvmaxH67Lj7SWazqsMabf+58ctdTcBgnOLUOQ==}

  pino-abstract-transport@1.2.0:
    resolution: {integrity: sha512-Guhh8EZfPCfH+PMXAb6rKOjGQEoy0xlAIn+irODG5kgfYV+BQ0rGYYWTIel3P5mmyXqkYkPmdIkywsn6QKUR1Q==}

  pino-pretty@11.2.1:
    resolution: {integrity: sha512-O05NuD9tkRasFRWVaF/uHLOvoRDFD7tb5VMertr78rbsYFjYp48Vg3477EshVAF5eZaEw+OpDl/tu+B0R5o+7g==}
    hasBin: true

  pino-roll@1.1.0:
    resolution: {integrity: sha512-VlioCA387G/56yelKkoe0OXFFG/LnsqiMRAQnRijgXh8NMoeFaQssU14nz3kSqk5GZ3BWBERgB8M9S2AN3wQGA==}

  pino-std-serializers@4.0.0:
    resolution: {integrity: sha512-cK0pekc1Kjy5w9V2/n+8MkZwusa6EyyxfeQCB799CQRhRt/CqYKiWs5adeu8Shve2ZNffvfC/7J64A2PJo1W/Q==}

  pino-std-serializers@6.2.2:
    resolution: {integrity: sha512-cHjPPsE+vhj/tnhCy/wiMh3M3z3h/j15zHQX+S9GkTBgqJuTuJzYJ4gUyACLhDaJ7kk9ba9iRDmbH2tJU03OiA==}

  pino-std-serializers@7.0.0:
    resolution: {integrity: sha512-e906FRY0+tV27iq4juKzSYPbUj2do2X2JX4EzSca1631EB2QJQUqGbDuERal7LCtOpxl6x3+nvo9NPZcmjkiFA==}

  pino-test@1.0.1:
    resolution: {integrity: sha512-ISdyVW8D6xJez8tEC2D0JBXeaKVU40GjMjxd/YgKP/6Am1c+yHb7F4ysY6ZyKVblQSREetW0f1irKXeku6tJGw==}

  pino@7.11.0:
    resolution: {integrity: sha512-dMACeu63HtRLmCG8VKdy4cShCPKaYDR4youZqoSWLxl5Gu99HUw8bw75thbPv9Nip+H+QYX8o3ZJbTdVZZ2TVg==}
    hasBin: true

  pino@8.21.0:
    resolution: {integrity: sha512-ip4qdzjkAyDDZklUaZkcRFb2iA118H9SgRh8yzTkSQK8HilsOJF7rSY8HoW5+I0M46AZgX/pxbprf2vvzQCE0Q==}
    hasBin: true

  pino@9.2.0:
    resolution: {integrity: sha512-g3/hpwfujK5a4oVbaefoJxezLzsDgLcNJeITvC6yrfwYeT9la+edCK42j5QpEQSQCZgTKapXvnQIdgZwvRaZug==}
    hasBin: true

  pkg-conf@3.1.0:
    resolution: {integrity: sha512-m0OTbR/5VPNPqO1ph6Fqbj7Hv6QU7gR/tQW40ZqrL1rjgCU85W6C1bJn0BItuJqnR98PWzw7Z8hHeChD1WrgdQ==}
    engines: {node: '>=6'}

  pkg-conf@4.0.0:
    resolution: {integrity: sha512-7dmgi4UY4qk+4mj5Cd8v/GExPo0K+SlY+hulOSdfZ/T6jVH6//y7NtzZo5WrfhDBxuQ0jCa7fLZmNaNh7EWL/w==}
    engines: {node: ^12.20.0 || ^14.13.1 || >=16.0.0}

  playwright-core@1.45.2:
    resolution: {integrity: sha512-ha175tAWb0dTK0X4orvBIqi3jGEt701SMxMhyujxNrgd8K0Uy5wMSwwcQHtyB4om7INUkfndx02XnQ2p6dvLDw==}
    engines: {node: '>=18'}
    hasBin: true

  playwright@1.45.2:
    resolution: {integrity: sha512-ReywF2t/0teRvNBpfIgh5e4wnrI/8Su8ssdo5XsQKpjxJj+jspm00jSoz9BTg91TT0c9HRjXO7LBNVrgYj9X0g==}
    engines: {node: '>=18'}
    hasBin: true

  plur@4.0.0:
    resolution: {integrity: sha512-4UGewrYgqDFw9vV6zNV+ADmPAUAfJPKtGvb/VdpQAx25X5f3xXdGdyOEVFwkl8Hl/tl7+xbeHqSEM+D5/TirUg==}
    engines: {node: '>=10'}

  possible-typed-array-names@1.0.0:
    resolution: {integrity: sha512-d7Uw+eZoloe0EHDIYoe+bQ5WXnGMOpmiZFTuMWCwpjzzkL2nTjcKiAk4hh8TjnGye2TwWOk3UXucZ+3rbmBa8Q==}
    engines: {node: '>= 0.4'}

  postcss@8.4.39:
    resolution: {integrity: sha512-0vzE+lAiG7hZl1/9I8yzKLx3aR9Xbof3fBHKunvMfOCYAtMhrsnccJY2iTURb9EZd5+pLuiNV9/c/GZJOHsgIw==}
    engines: {node: ^10 || ^12 || >=14}

  postgrator@7.2.0:
    resolution: {integrity: sha512-rVi/X5//51Sj5SWsBb2knBn/GCWdFOXRdq4VATnNePLK1h2774j0byr5tsDDb5B+UWVAZftjq5VYCQaB6dXMWw==}
    engines: {node: '>=14.0.0'}

  postgres-array@2.0.0:
    resolution: {integrity: sha512-VpZrUqU5A69eQyW2c5CA1jtLecCsN2U/bD6VilrFDWq5+5UIEVO7nazS3TEcHf1zuPYO/sqGvUvW62g86RXZuA==}
    engines: {node: '>=4'}

  postgres-bytea@1.0.0:
    resolution: {integrity: sha512-xy3pmLuQqRBZBXDULy7KbaitYqLcmxigw14Q5sj8QBVLqEwXfeybIKVWiqAXTlcvdvb0+xkOtDbfQMOf4lST1w==}
    engines: {node: '>=0.10.0'}

  postgres-date@1.0.7:
    resolution: {integrity: sha512-suDmjLVQg78nMK2UZ454hAG+OAW+HQPZ6n++TNDUX+L0+uUlLywnoxJKDou51Zm+zTCjrCl0Nq6J9C5hP9vK/Q==}
    engines: {node: '>=0.10.0'}

  postgres-interval@1.2.0:
    resolution: {integrity: sha512-9ZhXKM/rw350N1ovuWHbGxnGh/SNJ4cnxHiM0rxE4VN41wsg8P8zWn9hv/buK00RP4WvlOyr/RBDiptyxVbkZQ==}
    engines: {node: '>=0.10.0'}

  prebuild-install@7.1.2:
    resolution: {integrity: sha512-UnNke3IQb6sgarcZIDU3gbMeTp/9SSU1DAIkil7PrqG1vZlBtY5msYccSKSHDqa3hNg436IXK+SNImReuA1wEQ==}
    engines: {node: '>=10'}
    hasBin: true

  prelude-ls@1.1.2:
    resolution: {integrity: sha512-ESF23V4SKG6lVSGZgYNpbsiaAkdab6ZgOxe52p7+Kid3W3u3bxR4Vfd/o21dmN7jSt0IwgZ4v5MUd26FEtXE9w==}
    engines: {node: '>= 0.8.0'}

  prelude-ls@1.2.1:
    resolution: {integrity: sha512-vkcDPrRZo1QZLbn5RLGPpg/WmIQ65qoWWhcGKf/b5eplkkarX0m9z8ppCat4mlOqUsWpyNuYgO3VRyrYHSzX5g==}
    engines: {node: '>= 0.8.0'}

  prettier@3.3.3:
    resolution: {integrity: sha512-i2tDNA0O5IrMO757lfrdQZCc2jPNDVntV0m/+4whiDfWaTKfMNgR7Qz0NAeGz/nRqF4m5/6CLzbP4/liHt12Ew==}
    engines: {node: '>=14'}
    hasBin: true

  pretty-format@29.7.0:
    resolution: {integrity: sha512-Pdlw/oPxN+aXdmM9R00JVC9WVFoCLTKJvDVLgmJ+qAffBMxsV85l/Lu7sNx4zSzPyoL2euImuEwHhOXdEgNFZQ==}
    engines: {node: ^14.15.0 || ^16.10.0 || >=18.0.0}

  pretty-ms@9.0.0:
    resolution: {integrity: sha512-E9e9HJ9R9NasGOgPaPE8VMeiPKAyWR5jcFpNnwIejslIhWqdqOrb2wShBsncMPUb+BcCd2OPYfh7p2W6oemTng==}
    engines: {node: '>=18'}

  process-nextick-args@2.0.1:
    resolution: {integrity: sha512-3ouUOpQhtgrbOa17J7+uxOTpITYWaGP7/AhoR3+A+/1e9skrzelGi/dXzEYyvbxubEF6Wn2ypscTKiKJFFn1ag==}

  process-warning@1.0.0:
    resolution: {integrity: sha512-du4wfLyj4yCZq1VupnVSZmRsPJsNuxoDQFdCFHLaYiEbFBD7QE0a+I4D7hOxrVnh78QE/YipFAj9lXHiXocV+Q==}

  process-warning@3.0.0:
    resolution: {integrity: sha512-mqn0kFRl0EoqhnL0GQ0veqFHyIN1yig9RHh/InzORTUiZHFRAur+aMtRkELNwGs9aNwKS6tg/An4NYBPGwvtzQ==}

  process@0.11.10:
    resolution: {integrity: sha512-cdGef/drWFoydD1JsMzuFf8100nZl+GT+yacc2bEced5f9Rjk4z+WtFUTBu9PhOi9j/jfmBPu0mMEY4wIdAF8A==}
    engines: {node: '>= 0.6.0'}

  prom-client@15.1.3:
    resolution: {integrity: sha512-6ZiOBfCywsD4k1BN9IX0uZhF+tJkV8q8llP64G5Hajs4JOeVLPCwpPVcpXy3BwYiUGgyJzsJJQeOIv7+hDSq8g==}
    engines: {node: ^16 || ^18 || >=20}

  prop-types@15.8.1:
    resolution: {integrity: sha512-oj87CgZICdulUohogVAR7AjlC0327U4el4L6eAvOqCeudMDVU0NThNaV+b9Df4dXgSP1gXMTnPdhfe/2qDH5cg==}

  protobufjs@7.3.2:
    resolution: {integrity: sha512-RXyHaACeqXeqAKGLDl68rQKbmObRsTIn4TYVUUug1KfS47YWCo5MacGITEryugIgZqORCvJWEk4l449POg5Txg==}
    engines: {node: '>=12.0.0'}

  proxy-addr@2.0.7:
    resolution: {integrity: sha512-llQsMLSUDUPT44jdrU/O37qlnifitDP+ZwrmmZcoSKyLKvtZxpyV0n2/bD/N4tBAAZ/gJEdZU7KMraoK1+XYAg==}
    engines: {node: '>= 0.10'}

  pump@3.0.0:
    resolution: {integrity: sha512-LwZy+p3SFs1Pytd/jYct4wpv49HiYCqd9Rlc5ZVdk0V+8Yzv6jR5Blk3TRmPL1ft69TxP0IMZGJ+WPFU2BFhww==}

  pumpify@2.0.1:
    resolution: {integrity: sha512-m7KOje7jZxrmutanlkS1daj1dS6z6BgslzOXmcSEpIlCxM3VJH7lG5QLeck/6hgF6F4crFf01UtQmNsJfweTAw==}

  punycode.js@2.3.1:
    resolution: {integrity: sha512-uxFIHU0YlHYhDQtV4R9J6a52SLx28BCjT+4ieh7IGbgwVJWO+km431c4yRlREUAsAmt/uMjQUyQHNEPf0M39CA==}
    engines: {node: '>=6'}

  punycode@2.3.1:
    resolution: {integrity: sha512-vYt7UD1U9Wg6138shLtLOvdAu+8DsC/ilFtEVHcH+wydcSpNE20AfSOduf6MkRFahL5FY7X1oU7nKVZFtfq8Fg==}
    engines: {node: '>=6'}

  pupa@3.1.0:
    resolution: {integrity: sha512-FLpr4flz5xZTSJxSeaheeMKN/EDzMdK7b8PTOC6a5PYFKTucWbdqjgqaEyH0shFiSJrVB1+Qqi4Tk19ccU6Aug==}
    engines: {node: '>=12.20'}

  qlobber@5.0.3:
    resolution: {integrity: sha512-wW4GTZPePyh0RgOsM18oDyOUlXfurVRgoNyJfS+y7VWPyd0GYhQp5T2tycZFZjonH+hngxIfklGJhTP/ghidgQ==}
    engines: {node: '>= 8'}

  qlobber@7.0.1:
    resolution: {integrity: sha512-FsFg9lMuMEFNKmTO9nV7tlyPhx8BmskPPjH2akWycuYVTtWaVwhW5yCHLJQ6Q+3mvw5cFX2vMfW2l9z2SiYAbg==}
    engines: {node: '>= 14'}

  qs@6.11.0:
    resolution: {integrity: sha512-MvjoMCJwEarSbUYk5O+nmoSzSutSsTwF85zcHPQ9OrlFoZOYIjaqBAJIqIXjptyD5vThxGq52Xu/MaJzRkIk4Q==}
    engines: {node: '>=0.6'}

  queue-microtask@1.2.3:
    resolution: {integrity: sha512-NuaNSa6flKT5JaSYQzJok04JzTL1CA6aGhv5rfLW3PgqA+M2ChpZQnAC8h8i4ZFkBS8X5RqkDBHA7r4hej3K9A==}

  quick-format-unescaped@4.0.4:
    resolution: {integrity: sha512-tYC1Q1hgyRuHgloV/YXs2w15unPVh8qfu/qCTfhTYamaw7fyhumKa2yGpdSo87vY32rIclj+4fWYQXUMs9EHvg==}

  quick-lru@4.0.1:
    resolution: {integrity: sha512-ARhCpm70fzdcvNQfPoy49IaanKkTlRWF2JMzqhcJbhSFRZv7nPTvZJdcY7301IPmvW+/p0RgIWnQDLJxifsQ7g==}
    engines: {node: '>=8'}

  railroad-diagrams@1.0.0:
    resolution: {integrity: sha512-cz93DjNeLY0idrCNOH6PviZGRN9GJhsdm9hpn1YCS879fj4W+x5IFJhhkRZcwVgMmFF7R82UA/7Oh+R8lLZg6A==}

  randexp@0.4.6:
    resolution: {integrity: sha512-80WNmd9DA0tmZrw9qQa62GPPWfuXJknrmVmLcxvq4uZBdYqb1wYoKTmnlGUchvVWe0XiLupYkBoXVOxz3C8DYQ==}
    engines: {node: '>=0.12'}

  randexp@0.5.3:
    resolution: {integrity: sha512-U+5l2KrcMNOUPYvazA3h5ekF80FHTUG+87SEAmHZmolh1M+i/WyTCxVzmi+tidIa1tM4BSe8g2Y/D3loWDjj+w==}
    engines: {node: '>=4'}

  range-parser@1.2.1:
    resolution: {integrity: sha512-Hrgsx+orqoygnmhFbKaHE6c296J+HTAQXoxEF6gNupROmmGJRoyzfG3ccAveqCBrwr/2yxQ5BVd/GTl5agOwSg==}
    engines: {node: '>= 0.6'}

  raw-body@2.5.2:
    resolution: {integrity: sha512-8zGqypfENjCIqGhgXToC8aB2r7YrBX+AQAfIPs/Mlk+BtPTztOvTS01NRW/3Eh60J+a48lt8qsCzirQ6loCVfA==}
    engines: {node: '>= 0.8'}

  rc@1.2.8:
    resolution: {integrity: sha512-y3bGgqKj3QBdxLbLkomlohkvsA8gdAiUQlSBJnBhfn+BPxg4bc62d8TcBW15wavDfgexCgccckhcZvywyQYPOw==}
    hasBin: true

  react-dom@18.3.1:
    resolution: {integrity: sha512-5m4nQKp+rZRb09LNH59GM4BxTh9251/ylbKIbpe7TpGxfJ+9kv6BLkLBXIjjspbgbnIBNqlI23tRnTWT0snUIw==}
    peerDependencies:
      react: ^18.3.1

  react-is@16.13.1:
    resolution: {integrity: sha512-24e6ynE2H+OKt4kqsOvNd8kBpV65zoxbA4BVsEOB3ARVWQki/DHzaUoC5KuON/BiccDaCCTZBuOcfZs70kR8bQ==}

  react-is@18.3.1:
    resolution: {integrity: sha512-/LLMVyas0ljjAtoYiPqYiL8VWXzUUdThrmU5+n20DZv+a+ClRoevUzw5JxU+Ieh5/c87ytoTBV9G1FiKfNJdmg==}

  react-refresh@0.14.2:
    resolution: {integrity: sha512-jCvmsr+1IUSMUyzOkRcvnVbX3ZYC6g9TDrDbFuFmRDq7PD4yaGbLKNQL6k2jnArV8hjYxh7hVhAZB6s9HDGpZA==}
    engines: {node: '>=0.10.0'}

  react@18.3.1:
    resolution: {integrity: sha512-wS+hAgJShR0KhEvPJArfuPVN1+Hz1t0Y6n5jLrGQbkb4urgPE/0Rve+1kMB1v/oWgHgm4WIcV+i7F2pTVj+2iQ==}
    engines: {node: '>=0.10.0'}

  read-installed@4.0.3:
    resolution: {integrity: sha512-O03wg/IYuV/VtnK2h/KXEt9VIbMUFbk3ERG0Iu4FhLZw0EP0T9znqrYDGn6ncbEsXUFaUjiVAWXHzxwt3lhRPQ==}
    deprecated: This package is no longer supported.

  read-package-json@2.1.2:
    resolution: {integrity: sha512-D1KmuLQr6ZSJS0tW8hf3WGpRlwszJOXZ3E8Yd/DNRaM5d+1wVRZdHlpGBLAuovjr28LbWvjpWkBHMxpRGGjzNA==}
    deprecated: This package is no longer supported. Please use @npmcli/package-json instead.

  read-pkg-up@7.0.1:
    resolution: {integrity: sha512-zK0TB7Xd6JpCLmlLmufqykGE+/TlOePD6qKClNW7hHDKFh/J7/7gCWGR7joEQEW1bKq3a3yUZSObOoWLFQ4ohg==}
    engines: {node: '>=8'}

  read-pkg@5.2.0:
    resolution: {integrity: sha512-Ug69mNOpfvKDAc2Q8DRpMjjzdtrnv9HcSMX+4VsZxD1aZ6ZzrIE7rlzXBtWTyhULSMKg076AW6WR5iZpD0JiOg==}
    engines: {node: '>=8'}

  readable-stream@2.3.8:
    resolution: {integrity: sha512-8p0AUk4XODgIewSi0l8Epjs+EVnWiK7NoDIEGU0HhE7+ZyY8D1IMY7odu5lRrFXGg71L15KG8QrPmum45RTtdA==}

  readable-stream@3.6.2:
    resolution: {integrity: sha512-9u/sniCrY3D5WdsERHzHE4G2YCXqoG5FTHUiCC4SIbr6XcLZBY05ya9EKjYek9O5xOAwjGq+1JdGBAS7Q9ScoA==}
    engines: {node: '>= 6'}

  readable-stream@4.5.2:
    resolution: {integrity: sha512-yjavECdqeZ3GLXNgRXgeQEdz9fvDDkNKyHnbHRFtOr7/LcfgBcmct7t/ET+HaCTqfh06OzoAxrkN/IfjJBVe+g==}
    engines: {node: ^12.22.0 || ^14.17.0 || >=16.0.0}

  readdir-scoped-modules@1.1.0:
    resolution: {integrity: sha512-asaikDeqAQg7JifRsZn1NJZXo9E+VwlyCfbkZhwyISinqk5zNS6266HS5kah6P0SaQKGF6SkNnZVHUzHFYxYDw==}
    deprecated: This functionality has been moved to @npmcli/fs

  real-require@0.1.0:
    resolution: {integrity: sha512-r/H9MzAWtrv8aSVjPCMFpDMl5q66GqtmmRkRjpHTsp4zBAa+snZyiQNlMONiUmEJcsnaw0wCauJ2GWODr/aFkg==}
    engines: {node: '>= 12.13.0'}

  real-require@0.2.0:
    resolution: {integrity: sha512-57frrGM/OCTLqLOAh0mhVA9VBMHd+9U7Zb2THMGdBUoZVOtGbJzjxsYGDJ3A9AYYCP4hn6y1TVbaOfzWtm5GFg==}
    engines: {node: '>= 12.13.0'}

  redent@3.0.0:
    resolution: {integrity: sha512-6tDA8g98We0zd0GvVeMT9arEOnTw9qM03L9cJXaCjrip1OO764RDBLBfrB4cwzNGDj5OA5ioymC9GkizgWJDUg==}
    engines: {node: '>=8'}

  redis-errors@1.2.0:
    resolution: {integrity: sha512-1qny3OExCf0UvUV/5wpYKf2YwPcOqXzkwKKSmKHiE6ZMQs5heeE/c8eXK+PNllPvmjgAbfnsbpkGZWy8cBpn9w==}
    engines: {node: '>=4'}

  redis-parser@3.0.0:
    resolution: {integrity: sha512-DJnGAeenTdpMEH6uAJRK/uiyEIH9WVsUmoLwzudwGJUwZPp80PDBWPHXSAGNPwNvIXAbe7MSUB1zQFugFml66A==}
    engines: {node: '>=4'}

  reflect.getprototypeof@1.0.6:
    resolution: {integrity: sha512-fmfw4XgoDke3kdI6h4xcUz1dG8uaiv5q9gcEwLS4Pnth2kxT+GZ7YehS1JTMGBQmtV7Y4GFGbs2re2NqhdozUg==}
    engines: {node: '>= 0.4'}

  regexp.prototype.flags@1.5.2:
    resolution: {integrity: sha512-NcDiDkTLuPR+++OCKB0nWafEmhg/Da8aUPLPMQbK+bxKKCm1/S5he+AqYa4PlMCVBalb4/yxIRub6qkEx5yJbw==}
    engines: {node: '>= 0.4'}

  regexpp@3.2.0:
    resolution: {integrity: sha512-pq2bWo9mVD43nbts2wGv17XLiNLya+GklZ8kaDLV2Z08gDCsGpnKn9BFMepvWuHCbyVvY7J5o5+BVvoQbmlJLg==}
    engines: {node: '>=8'}

  require-directory@2.1.1:
    resolution: {integrity: sha512-fGxEI7+wsG9xrvdjsrlmL22OMTTiHRwAMroiEeMgq8gzoLC/PQr7RsRDSTLUg/bZAZtF+TVIkHc6/4RIKrui+Q==}
    engines: {node: '>=0.10.0'}

  require-from-string@2.0.2:
    resolution: {integrity: sha512-Xf0nWe6RseziFMu+Ap9biiUbmplq6S9/p+7w7YXP/JBHhrUDDUhwa+vANyubuqfZWTveU//DYVGsDG7RKL/vEw==}
    engines: {node: '>=0.10.0'}

  resolve-from@4.0.0:
    resolution: {integrity: sha512-pb/MYmXstAkysRFx8piNI1tGFNQIFA3vkE3Gq4EuA1dF6gHp/+vgZqsCGJapvy8N3Q+4o7FwvquPJcnZ7RYy4g==}
    engines: {node: '>=4'}

  resolve@1.22.8:
    resolution: {integrity: sha512-oKWePCxqpd6FlLvGV1VU0x7bkPmmCNolxzjMf4NczoDnQcIWrAF+cPtZn5i6n+RfD2d9i0tzpKnG6Yk168yIyw==}
    hasBin: true

  resolve@2.0.0-next.5:
    resolution: {integrity: sha512-U7WjGVG9sH8tvjW5SmGbQuui75FiyjAX72HX15DwBBwF9dNiQZRQAg9nnPhYy+TUnE0+VcrttuvNI8oSxZcocA==}
    hasBin: true

  restore-cursor@3.1.0:
    resolution: {integrity: sha512-l+sSefzHpj5qimhFSE5a8nufZYAM3sBSVMAPtYkmC+4EH2anSGaEMXSD0izRQbu9nfyQ9y5JrVmp7E8oZrUjvA==}
    engines: {node: '>=8'}

  restore-cursor@4.0.0:
    resolution: {integrity: sha512-I9fPXU9geO9bHOt9pHHOhOkYerIMsmVaWB0rA2AI9ERh/+x/i7MV5HKBNrg+ljO5eoPVgCcnFuRjJ9uH6I/3eg==}
    engines: {node: ^12.20.0 || ^14.13.1 || >=16.0.0}

  ret@0.1.15:
    resolution: {integrity: sha512-TTlYpa+OL+vMMNG24xSlQGEJ3B/RzEfUlLct7b5G/ytav+wPrplCpVMFuwzXbkecJrb6IYo1iFb0S9v37754mg==}
    engines: {node: '>=0.12'}

  ret@0.2.2:
    resolution: {integrity: sha512-M0b3YWQs7R3Z917WRQy1HHA7Ba7D8hvZg6UE5mLykJxQVE2ju0IXbGlaHPPlkY+WN7wFP+wUMXmBFA0aV6vYGQ==}
    engines: {node: '>=4'}

  ret@0.4.3:
    resolution: {integrity: sha512-0f4Memo5QP7WQyUEAYUO3esD/XjOc3Zjjg5CPsAq1p8sIu0XPeMbHJemKA0BO7tV0X7+A0FoEpbmHXWxPyD3wQ==}
    engines: {node: '>=10'}

  reusify@1.0.4:
    resolution: {integrity: sha512-U9nH88a3fc/ekCF1l0/UP1IosiuIjyTh7hBvXVMHYgVcfGvt897Xguj2UOLDeI5BG2m7/uwyaLVT6fbtCwTyzw==}
    engines: {iojs: '>=1.0.0', node: '>=0.10.0'}

  rfdc@1.4.1:
    resolution: {integrity: sha512-q1b3N5QkRUWUl7iyylaaj3kOpIT0N2i9MqIEQXP73GVsN9cw3fdx8X63cEmWhJGi2PPCF23Ijp7ktmd39rawIA==}

  rimraf@3.0.2:
    resolution: {integrity: sha512-JZkJMZkAGFFPP2YqXZXPbMlMBgsxzE8ILs4lMIX/2o0L9UBw9O/Y3o6wFw/i9YLapcUJWwqbi3kdxIPdC62TIA==}
    deprecated: Rimraf versions prior to v4 are no longer supported
    hasBin: true

  rimraf@4.4.1:
    resolution: {integrity: sha512-Gk8NlF062+T9CqNGn6h4tls3k6T1+/nXdOcSZVikNVtlRdYpA7wRJJMoXmuvOnLW844rPjdQ7JgXCYM6PPC/og==}
    engines: {node: '>=14'}
    hasBin: true

  rollup@4.18.1:
    resolution: {integrity: sha512-Elx2UT8lzxxOXMpy5HWQGZqkrQOtrVDDa/bm9l10+U4rQnVzbL/LgZ4NOM1MPIDyHk69W4InuYDF5dzRh4Kw1A==}
    engines: {node: '>=18.0.0', npm: '>=8.0.0'}
    hasBin: true

  run-async@3.0.0:
    resolution: {integrity: sha512-540WwVDOMxA6dN6We19EcT9sc3hkXPw5mzRNGM3FkdN/vtE9NFvj5lFAPNwUDmJjXidm3v7TC1cTE7t17Ulm1Q==}
    engines: {node: '>=0.12.0'}

  run-parallel@1.2.0:
    resolution: {integrity: sha512-5l4VyZR86LZ/lDxZTR6jqL8AFE2S0IFLMP26AbjsLVADxHdhB/c0GUsH+y39UfCi3dzz8OlQuPmnaJOMoDHQBA==}

  rxjs@7.8.1:
    resolution: {integrity: sha512-AA3TVj+0A2iuIoQkWEK/tqFjBq2j+6PO6Y0zJcvzLAFhEFIO3HL0vls9hWLncZbAAbK0mar7oZ4V079I/qPMxg==}

  sade@1.8.1:
    resolution: {integrity: sha512-xal3CZX1Xlo/k4ApwCFrHVACi9fBqJ7V+mwhBsuf/1IOKbBy098Fex+Wa/5QMubw09pSZ/u8EY8PWgevJsXp1A==}
    engines: {node: '>=6'}

  safe-array-concat@1.1.2:
    resolution: {integrity: sha512-vj6RsCsWBCf19jIeHEfkRMw8DPiBb+DMXklQ/1SGDHOMlHdPUkZXFQ2YdplS23zESTijAcurb1aSgJA3AgMu1Q==}
    engines: {node: '>=0.4'}

  safe-buffer@5.1.2:
    resolution: {integrity: sha512-Gd2UZBJDkXlY7GbJxfsE8/nvKkUEU1G38c1siN6QP6a9PT9MmHB8GnpscSmMJSoF8LOIrt8ud/wPtojys4G6+g==}

  safe-buffer@5.2.1:
    resolution: {integrity: sha512-rp3So07KcdmmKbGvgaNxQSJr7bGVSVk5S9Eq1F+ppbRo70+YeaDxkw5Dd8NPN+GD6bjnYm2VuPuCXmpuYvmCXQ==}

  safe-identifier@0.4.2:
    resolution: {integrity: sha512-6pNbSMW6OhAi9j+N8V+U715yBQsaWJ7eyEUaOrawX+isg5ZxhUlV1NipNtgaKHmFGiABwt+ZF04Ii+3Xjkg+8w==}

  safe-regex-test@1.0.3:
    resolution: {integrity: sha512-CdASjNJPvRa7roO6Ra/gLYBTzYzzPyyBXxIMdGW3USQLyjWEls2RgW5UBTXaQVp+OrpeCK3bLem8smtmheoRuw==}
    engines: {node: '>= 0.4'}

  safe-regex2@3.1.0:
    resolution: {integrity: sha512-RAAZAGbap2kBfbVhvmnTFv73NWLMvDGOITFYTZBAaY8eR+Ir4ef7Up/e7amo+y1+AH+3PtLkrt9mvcTsG9LXug==}

  safe-stable-stringify@2.4.3:
    resolution: {integrity: sha512-e2bDA2WJT0wxseVd4lsDP4+3ONX6HpMXQa1ZhFQ7SU+GjvORCmShbCMltrtIDfkYhVHrOcPtj+KhmDBdPdZD1g==}
    engines: {node: '>=10'}

  safer-buffer@2.1.2:
    resolution: {integrity: sha512-YZo3K82SD7Riyi0E1EQPojLz7kpepnSQI9IyPbHHg1XXXevb5dJI7tpyN2ADxGcQbHG7vcyRHk0cbwqcQriUtg==}

  scheduler@0.23.2:
    resolution: {integrity: sha512-UOShsPwz7NrMUqhR6t0hWjFduvOzbtv7toDH1/hIrfRNIDBnnBWd0CwJTGvTpngVlmwGCdP9/Zl/tVrDqcuYzQ==}

  secure-json-parse@2.7.0:
    resolution: {integrity: sha512-6aU+Rwsezw7VR8/nyvKTx8QpWH9FrcYiXXlqC4z5d5XQBDRqtbfsRjnwGyqbi3gddNtWHuEk9OANUotL26qKUw==}

  self-cert@2.0.0:
    resolution: {integrity: sha512-dXulXTFP05tuc646sCBMd7jgnjZek1zRx+HwUJUeSf4A5JgdpXIp+aYyYI8MSWVxz7X8HIKCKcQRWM0DFe72IA==}
    hasBin: true

  semgrator@0.3.0:
    resolution: {integrity: sha512-TIMBco3kY4+jNk+uiSpbW6dwZ2kCnLPEcPbxIpcDV9UcVL0egYsiQIhljZU5meLTYjNRqFyZ+JwdsfC4ryrUCA==}

  semver@5.7.2:
    resolution: {integrity: sha512-cBznnQ9KjJqU67B52RMC65CMarK2600WFnbkcaiwWq3xy/5haFJlshgnpjovMVJ+Hff49d8GEn0b87C5pDQ10g==}
    hasBin: true

  semver@6.3.1:
    resolution: {integrity: sha512-BR7VvDCVHO+q2xBEWskxS6DJE1qRnb7DxzUrogb71CWoSficBxYsiAGd+Kl0mmq/MprG9yArRkyrQxTO6XjMzA==}
    hasBin: true

  semver@7.6.2:
    resolution: {integrity: sha512-FNAIBWCx9qcRhoHcgcJ0gvU7SN1lYU2ZXuSfl04bSC5OpvDHFyJCjdNHomPXxjQlCBU67YW64PzY7/VIEH7F2w==}
    engines: {node: '>=10'}
    hasBin: true

  semver@7.6.3:
    resolution: {integrity: sha512-oVekP1cKtI+CTDvHWYFUcMtsK/00wmAEfyqKfNdARm8u1wNVhSgaX7A8d4UuIlUI5e84iEwOhs7ZPYRmzU9U6A==}
    engines: {node: '>=10'}
    hasBin: true

  send@0.18.0:
    resolution: {integrity: sha512-qqWzuOjSFOuqPjFe4NOsMLafToQQwBSOEpS+FwEt3A2V3vKubTquT3vmLTQpFgMXp8AlFWFuP1qKaJZOtPpVXg==}
    engines: {node: '>= 0.8.0'}

  seq-queue@0.0.5:
    resolution: {integrity: sha512-hr3Wtp/GZIc/6DAGPDcV4/9WoZhjrkXsi5B/07QgX8tsdc6ilr7BFM6PM6rbdAX1kFSDYeZGLipIZZKyQP0O5Q==}

  serve-static@1.15.0:
    resolution: {integrity: sha512-XGuRDNjXUijsUL0vl6nSD7cwURuzEgglbOaFuZM9g3kwDXOWVTck0jLzjPzGD+TazWbboZYu52/9/XPdUgne9g==}
    engines: {node: '>= 0.8.0'}

  set-cookie-parser@2.6.0:
    resolution: {integrity: sha512-RVnVQxTXuerk653XfuliOxBP81Sf0+qfQE73LIYKcyMYHG94AuH0kgrQpRDuTZnSmjpysHmzxJXKNfa6PjFhyQ==}

  set-function-length@1.2.2:
    resolution: {integrity: sha512-pgRc4hJ4/sNjWCSS9AmnS40x3bNMDTknHgL5UaMBTMyJnU90EgWh1Rz+MC9eFu4BuN/UwZjKQuY/1v3rM7HMfg==}
    engines: {node: '>= 0.4'}

  set-function-name@2.0.2:
    resolution: {integrity: sha512-7PGFlmtwsEADb0WYyvCMa1t+yke6daIG4Wirafur5kcf+MhUnPms1UeR0CKQdTZD81yESwMHbtn+TR+dMviakQ==}
    engines: {node: '>= 0.4'}

  setprototypeof@1.2.0:
    resolution: {integrity: sha512-E5LDX7Wrp85Kil5bhZv46j8jOeboKq5JMmYM3gVGdGH8xFpPWXUMsNrlODCrkoxMEeNi/XZIwuRvY4XNwYMJpw==}

  shebang-command@2.0.0:
    resolution: {integrity: sha512-kHxr2zZpYtdmrN1qDjrrX/Z1rR1kG8Dx+gkpK1G4eXmvXswmcE1hTWBWYUzlraYw1/yZp6YuDY77YtvbN0dmDA==}
    engines: {node: '>=8'}

  shebang-regex@3.0.0:
    resolution: {integrity: sha512-7++dFhtcx3353uBaq8DDR4NuxBetBzC7ZQOhmTQInHEd6bSrXdiEyzCvG07Z44UYdLShWUyXt5M/yhz8ekcb1A==}
    engines: {node: '>=8'}

  side-channel@1.0.6:
    resolution: {integrity: sha512-fDW/EZ6Q9RiO8eFG8Hj+7u/oW+XrPTIChwCOM2+th2A6OblDtYYIpve9m+KvI9Z4C9qSEXlaGR6bTEYHReuglA==}
    engines: {node: '>= 0.4'}

  siginfo@2.0.0:
    resolution: {integrity: sha512-ybx0WO1/8bSBLEWXZvEd7gMW3Sn3JFlW3TvX1nREbDLRNQNaeNN8WK0meBwPdAaOI7TtRRRJn/Es1zhrrCHu7g==}

  signal-exit@3.0.7:
    resolution: {integrity: sha512-wnD2ZE+l+SPC/uoS0vXeE9L1+0wuaMqKlfz9AMUo38JsyLSBWSFcHR1Rri62LZc12vLr1gb3jl7iwQhgwpAbGQ==}

  signal-exit@4.1.0:
    resolution: {integrity: sha512-bzyZ1e88w9O1iNJbKnOlvYTrWPDl46O1bG0D3XInv+9tkPrxrN8jUUTiFlDkkmKWgn1M6CfIA13SuGqOa9Korw==}
    engines: {node: '>=14'}

  simple-concat@1.0.1:
    resolution: {integrity: sha512-cSFtAPtRhljv69IK0hTVZQ+OfE9nePi/rtJmw5UjHeVyVroEqJXP1sFztKUy1qU+xvz3u/sfYJLa947b7nAN2Q==}

  simple-get@4.0.1:
    resolution: {integrity: sha512-brv7p5WgH0jmQJr1ZDDfKDOSeWWg+OVypG99A/5vYGPqJ6pxiaHLy8nxtFjBA7oMa01ebA9gfh1uMCFqOuXxvA==}

  simple-wcswidth@1.0.1:
    resolution: {integrity: sha512-xMO/8eNREtaROt7tJvWJqHBDTMFN4eiQ5I4JRMuilwfnFcV5W9u7RUkueNkdw0jPqGMX36iCywelS5yilTuOxg==}

  single-user-cache@0.6.0:
    resolution: {integrity: sha512-uMrANoiybpbsrVDbZ2M7GPzxeqZiirwkVnsDAre1zGhXAAw+2dImTxu7h0l1sIVtwGeJnVsRxgG4I5rZrUX0rw==}

  single-user-cache@1.0.1:
    resolution: {integrity: sha512-xFW/TuZUKoMZl47xqfC2jb7dO1XtJ5VgZxQliOKQWTueIH96CX6USaPiZcyDN0HFb4Ow+tsXpJZViRyIkl/rDA==}

  slash@3.0.0:
    resolution: {integrity: sha512-g9Q1haeby36OSStwb4ntCGGGaKsaVSjQ68fBxoQcutl5fS1vuY18H3wSt3jFyFtrkx+Kz0V1G85A4MyAdDMi2Q==}
    engines: {node: '>=8'}

  slash@5.1.0:
    resolution: {integrity: sha512-ZA6oR3T/pEyuqwMgAKT0/hAv8oAXckzbkmR0UkUosQ+Mc4RxGoJkRmwHgHufaenlyAgE1Mxgpdcrf75y6XcnDg==}
    engines: {node: '>=14.16'}

  slice-ansi@4.0.0:
    resolution: {integrity: sha512-qMCMfhY040cVHT43K9BFygqYbUPFZKHOg7K73mtTWJRb8pyP3fzf4Ixd5SzdEJQ6MRUg/WBnOLxghZtKKurENQ==}
    engines: {node: '>=10'}

  slice-ansi@7.1.0:
    resolution: {integrity: sha512-bSiSngZ/jWeX93BqeIAbImyTbEihizcwNjFoRUIY/T1wWQsfsm2Vw1agPKylXvQTU7iASGdHhyqRlqQzfz+Htg==}
    engines: {node: '>=18'}

  slide@1.1.6:
    resolution: {integrity: sha512-NwrtjCg+lZoqhFU8fOwl4ay2ei8PaqCBOUV3/ektPY9trO1yQ1oXEfmHAhKArUVUr/hOHvy5f6AdP17dCM0zMw==}

  snazzy@9.0.0:
    resolution: {integrity: sha512-8QZmJb11OiYaUP90Nnjqcj/LEpO8CLgChnP87Wqjv5tNB4djwHaz27VO2usSRR0NmViapeGW04p0aWAMhxxLXg==}
    hasBin: true

  sonic-boom@2.8.0:
    resolution: {integrity: sha512-kuonw1YOYYNOve5iHdSahXPOK49GqwA+LZhI6Wz/l0rP57iKyXXIHaRagOBHAPmGwJC6od2Z9zgvZ5loSgMlVg==}

  sonic-boom@3.8.1:
    resolution: {integrity: sha512-y4Z8LCDBuum+PBP3lSV7RHrXscqksve/bi0as7mhwVnBW+/wUqKT/2Kb7um8yqcFy0duYbbPxzt89Zy2nOCaxg==}

  sonic-boom@4.0.1:
    resolution: {integrity: sha512-hTSD/6JMLyT4r9zeof6UtuBDpjJ9sO08/nmS5djaA9eozT9oOlNdpXSnzcgj4FTqpk3nkLrs61l4gip9r1HCrQ==}

  source-map-js@1.2.0:
    resolution: {integrity: sha512-itJW8lvSA0TXEphiRoawsCksnlf8SyvmFzIhltqAHluXd88pkCd+cXJVHTDwdCr0IzwptSm035IHQktUu1QUMg==}
    engines: {node: '>=0.10.0'}

  source-map@0.6.1:
    resolution: {integrity: sha512-UjgapumWlbMhkBgzT7Ykc5YXUT46F0iKu8SGXq0bcwP5dz/h0Plj6enJqjz1Zbq2l5WaqYnrVbwWOWMyF3F47g==}
    engines: {node: '>=0.10.0'}

  spdx-compare@1.0.0:
    resolution: {integrity: sha512-C1mDZOX0hnu0ep9dfmuoi03+eOdDoz2yvK79RxbcrVEG1NO1Ph35yW102DHWKN4pk80nwCgeMmSY5L25VE4D9A==}

  spdx-correct@3.2.0:
    resolution: {integrity: sha512-kN9dJbvnySHULIluDHy32WHRUu3Og7B9sbY7tsFLctQkIqnMh3hErYgdMjTYuqmcXX+lK5T1lnUt3G7zNswmZA==}

  spdx-exceptions@2.5.0:
    resolution: {integrity: sha512-PiU42r+xO4UbUS1buo3LPJkjlO7430Xn5SVAhdpzzsPHsjbYVflnnFdATgabnLude+Cqu25p6N+g2lw/PFsa4w==}

  spdx-expression-parse@3.0.1:
    resolution: {integrity: sha512-cbqHunsQWnJNE6KhVSMsMeH5H/L9EpymbzqTQ3uLwNCLZ1Q481oWaofqH7nO6V07xlXwY6PhQdQ2IedWx/ZK4Q==}

  spdx-license-ids@3.0.18:
    resolution: {integrity: sha512-xxRs31BqRYHwiMzudOrpSiHtZ8i/GeionCBDSilhYRj+9gIcI8wCZTlXZKu9vZIVqViP3dcp9qE5G6AlIaD+TQ==}

  spdx-ranges@2.1.1:
    resolution: {integrity: sha512-mcdpQFV7UDAgLpXEE/jOMqvK4LBoO0uTQg0uvXUewmEFhpiZx5yJSZITHB8w1ZahKdhfZqP5GPEOKLyEq5p8XA==}

  spdx-satisfies@4.0.1:
    resolution: {integrity: sha512-WVzZ/cXAzoNmjCWiEluEA3BjHp5tiUmmhn9MK+X0tBbR9sOqtC6UQwmgCNrAIZvNlMuBUYAaHYfb2oqlF9SwKA==}

  split2@4.2.0:
    resolution: {integrity: sha512-UcjcJOWknrNkF6PLX83qcHM6KHgVKNkV62Y8a5uYDVv9ydGQVwAHMKqHdJje1VTWpljG0WYpCDhrCdAOYH4TWg==}
    engines: {node: '>= 10.x'}

  sponge-case@2.0.3:
    resolution: {integrity: sha512-i4h9ZGRfxV6Xw3mpZSFOfbXjf0cQcYmssGWutgNIfFZ2VM+YIWfD71N/kjjwK6X/AAHzBr+rciEcn/L34S8TGw==}

  sqlstring@2.3.3:
    resolution: {integrity: sha512-qC9iz2FlN7DQl3+wjwn3802RTyjCx7sDvfQEXchwa6CWOx07/WVfh91gBmQ9fahw8snwGEWU3xGzOt4tFyHLxg==}
    engines: {node: '>= 0.6'}

  stack-utils@2.0.6:
    resolution: {integrity: sha512-XlkWvfIm6RmsWtNJx+uqtKLS8eqFbxUg0ZzLXqY0caEy9l7hruX8IpiDnjsLavoBgqCCR71TqWO8MaXYheJ3RQ==}
    engines: {node: '>=10'}

  stackback@0.0.2:
    resolution: {integrity: sha512-1XMJE5fQo1jGH6Y/7ebnwPOBEkIEnT4QF32d5R1+VXdXveM0IBMJt8zfaxX1P3QhVwrYe+576+jkANtSS2mBbw==}

  standard-as-callback@2.1.0:
    resolution: {integrity: sha512-qoRRSyROncaz1z0mvYqIE4lCd9p2R90i6GxW3uZv5ucSu8tU7B5HXUP1gG8pVZsYNVaXjk8ClXHPttLyxAL48A==}

  standard-engine@15.1.0:
    resolution: {integrity: sha512-VHysfoyxFu/ukT+9v49d4BRXIokFRZuH3z1VRxzFArZdjSCFpro6rEIU3ji7e4AoAtuSfKBkiOmsrDqKW5ZSRw==}
    engines: {node: ^12.22.0 || ^14.17.0 || >=16.0.0}

  standard-json@1.1.0:
    resolution: {integrity: sha512-nkonX+n5g3pyVBvJZmvRlFtT/7JyLbNh4CtrYC3Qfxihgs8PKX52f6ONKQXORStuBWJ5PI83EUrNXme7LKfiTQ==}
    hasBin: true

  standard@17.1.0:
    resolution: {integrity: sha512-jaDqlNSzLtWYW4lvQmU0EnxWMUGQiwHasZl5ZEIwx3S/ijZDjZOzs1y1QqKwKs5vqnFpGtizo4NOYX2s0Voq/g==}
    engines: {node: ^12.22.0 || ^14.17.0 || >=16.0.0}
    hasBin: true

  static-eval@2.0.2:
    resolution: {integrity: sha512-N/D219Hcr2bPjLxPiV+TQE++Tsmrady7TqAJugLy7Xk1EumfDWS/f5dtBbkRCGE7wKKXuYockQoj8Rm2/pVKyg==}

  statuses@2.0.1:
    resolution: {integrity: sha512-RwNA9Z/7PrK06rYLIzFMlaF+l73iwpzsqRIFgbMLbTcLD6cOao82TaWefPXQvB2fOC4AjuYSEndS7N/mTCbkdQ==}
    engines: {node: '>= 0.8'}

  stdin-discarder@0.1.0:
    resolution: {integrity: sha512-xhV7w8S+bUwlPTb4bAOUQhv8/cSS5offJuX8GQGq32ONF0ZtDWKfkdomM3HMRA+LhX6um/FZ0COqlwsjD53LeQ==}
    engines: {node: ^12.20.0 || ^14.13.1 || >=16.0.0}

  steed@1.1.3:
    resolution: {integrity: sha512-EUkci0FAUiE4IvGTSKcDJIQ/eRUP2JJb56+fvZ4sdnguLTqIdKjSxUe138poW8mkvKWXW2sFPrgTsxqoISnmoA==}

  stream-shift@1.0.3:
    resolution: {integrity: sha512-76ORR0DO1o1hlKwTbi/DM3EXWGf3ZJYO8cXX5RJwnul2DEg2oyoZyjLNoQM8WsvZiFKCRfC1O0J7iCvie3RZmQ==}

  string-width@4.2.3:
    resolution: {integrity: sha512-wKyQRQpjJ0sIp62ErSZdGsjMJWsap5oRNihHhu6G7JVO/9jIB6UyevL+tXuOqrng8j/cxKTWyWUwvSTriiZz/g==}
    engines: {node: '>=8'}

  string-width@5.1.2:
    resolution: {integrity: sha512-HnLOCR3vjcY8beoNLtcjZ5/nxn2afmME6lhrDrebokqMap+XbeW8n9TXpPDOqdGK5qcI3oT0GKTW6wC7EMiVqA==}
    engines: {node: '>=12'}

  string-width@7.2.0:
    resolution: {integrity: sha512-tsaTIkKW9b4N+AEj+SVA+WhJzV7/zMhcSu78mLKWSk7cXMOSHsBKFWUs0fWwq8QyK3MgJBQRX6Gbi4kYbdvGkQ==}
    engines: {node: '>=18'}

  string.prototype.matchall@4.0.11:
    resolution: {integrity: sha512-NUdh0aDavY2og7IbBPenWqR9exH+E26Sv8e0/eTe1tltDGZL+GtBkDAnnyBtmekfK6/Dq3MkcGtzXFEd1LQrtg==}
    engines: {node: '>= 0.4'}

  string.prototype.repeat@1.0.0:
    resolution: {integrity: sha512-0u/TldDbKD8bFCQ/4f5+mNRrXwZ8hg2w7ZR8wa16e8z9XpePWl3eGEcUD0OXpEH/VJH/2G3gjUtR3ZOiBe2S/w==}

  string.prototype.trim@1.2.9:
    resolution: {integrity: sha512-klHuCNxiMZ8MlsOihJhJEBJAiMVqU3Z2nEXWfWnIqjN0gEFS9J9+IxKozWWtQGcgoa1WUZzLjKPTr4ZHNFTFxw==}
    engines: {node: '>= 0.4'}

  string.prototype.trimend@1.0.8:
    resolution: {integrity: sha512-p73uL5VCHCO2BZZ6krwwQE3kCzM7NKmis8S//xEC6fQonchbum4eP6kR4DLEjQFO3Wnj3Fuo8NM0kOSjVdHjZQ==}

  string.prototype.trimstart@1.0.8:
    resolution: {integrity: sha512-UXSH262CSZY1tfu3G3Secr6uGLCFVPMhIqHjlgCUtCCcgihYc/xKs9djMTMUOb2j1mVSeU8EU6NWc/iQKU6Gfg==}
    engines: {node: '>= 0.4'}

  string_decoder@1.1.1:
    resolution: {integrity: sha512-n/ShnvDi6FHbbVfviro+WojiFzv+s8MPMHBczVePfUpDJLwoLT0ht1l4YwBCbi8pJAveEEdnkHyPyTP/mzRfwg==}

  string_decoder@1.3.0:
    resolution: {integrity: sha512-hkRX8U1WjJFd8LsDJ2yQ/wWWxaopEsABU1XfkM8A+j0+85JAGppt16cr1Whg6KIbb4okU6Mql6BOj+uup/wKeA==}

  strip-ansi@6.0.1:
    resolution: {integrity: sha512-Y38VPSHcqkFrCpFnQ9vuSXmquuv5oXOKpGeT6aGrr3o3Gc9AlVa6JBfUSOCnbxGGZF+/0ooI7KrPuUSztUdU5A==}
    engines: {node: '>=8'}

  strip-ansi@7.1.0:
    resolution: {integrity: sha512-iq6eVVI64nQQTRYq2KtEg2d2uU7LElhTJwsH4YzIHZshxlgZms/wIc4VoDQTlG/IvVIrBKG06CrZnp0qv7hkcQ==}
    engines: {node: '>=12'}

  strip-bom@3.0.0:
    resolution: {integrity: sha512-vavAMRXOgBVNF6nyEEmL3DBK19iRpDcoIwW+swQ+CbGiu7lju6t+JklA1MHweoWtadgt4ISVUsXLyDq34ddcwA==}
    engines: {node: '>=4'}

  strip-final-newline@3.0.0:
    resolution: {integrity: sha512-dOESqjYr96iWYylGObzd39EuNTa5VJxyvVAEm5Jnh7KGo75V43Hk1odPQkNDyXNmUR6k+gEiDVXnjB8HJ3crXw==}
    engines: {node: '>=12'}

  strip-final-newline@4.0.0:
    resolution: {integrity: sha512-aulFJcD6YK8V1G7iRB5tigAP4TsHBZZrOV8pjV++zdUwmeV8uzbY7yn6h9MswN62adStNZFuCIx4haBnRuMDaw==}
    engines: {node: '>=18'}

  strip-indent@3.0.0:
    resolution: {integrity: sha512-laJTa3Jb+VQpaC6DseHhF7dXVqHTfJPCRDaEbid/drOhgitgYku/letMUqOXFoWV0zIIUbjpdH2t+tYj4bQMRQ==}
    engines: {node: '>=8'}

  strip-json-comments@2.0.1:
    resolution: {integrity: sha512-4gB8na07fecVVkOI6Rs4e7T6NOTki5EmL7TUduTs6bu3EdnSycntVJ4re8kgZA+wx9IueI2Y11bfbgwtzuE0KQ==}
    engines: {node: '>=0.10.0'}

  strip-json-comments@3.1.1:
    resolution: {integrity: sha512-6fPc+R4ihwqP6N/aIv2f1gMH8lOVtWQHoqC4yK6oSDVVocumAsfCqjkXnqiYMhmMwS/mEHLp7Vehlt3ql6lEig==}
    engines: {node: '>=8'}

  supports-color@5.5.0:
    resolution: {integrity: sha512-QjVjwdXIt408MIiAqCX4oUKsgU2EqAGzs2Ppkm4aQYbjm+ZEWEcW4SfFNTr4uMNZma0ey4f5lgLrkB0aX0QMow==}
    engines: {node: '>=4'}

  supports-color@7.2.0:
    resolution: {integrity: sha512-qpCAvRl9stuOHveKsn7HncJRvv501qIacKzQlO/+Lwxc9+0q2wLyv4Dfvt80/DPn2pqOBsJdDiogXGR9+OvwRw==}
    engines: {node: '>=8'}

  supports-hyperlinks@2.3.0:
    resolution: {integrity: sha512-RpsAZlpWcDwOPQA22aCH4J0t7L8JmAvsCxfOSEwm7cQs3LshN36QaTkwd70DnBOXDWGssw2eUoc8CaRWT0XunA==}
    engines: {node: '>=8'}

  supports-preserve-symlinks-flag@1.0.0:
    resolution: {integrity: sha512-ot0WnXS9fgdkgIcePe6RHNk1WA8+muPa6cSjeR3V8K27q9BB1rTE3R1p7Hv0z1ZyAc8s6Vvv8DIyWf681MAt0w==}
    engines: {node: '>= 0.4'}

  swap-case@3.0.3:
    resolution: {integrity: sha512-6p4op8wE9CQv7uDFzulI6YXUw4lD9n4oQierdbFThEKVWVQcbQcUjdP27W8XE7V4QnWmnq9jueSHceyyQnqQVA==}

  table@6.8.2:
    resolution: {integrity: sha512-w2sfv80nrAh2VCbqR5AK27wswXhqcck2AhfnNW76beQXskGZ1V12GwS//yYVa3d3fcvAip2OUnbDAjW2k3v9fA==}
    engines: {node: '>=10.0.0'}

  tail-file-stream@0.1.0:
    resolution: {integrity: sha512-4yfpJwnH5ac2N1i6sHRd2Sp3M78IZqsPdhI0m26qgtzoMTaLXDxG7vYJym/Vr06K0+VF+dNvQOk+9JEQn1F73g==}

  tar-fs@2.1.1:
    resolution: {integrity: sha512-V0r2Y9scmbDRLCNex/+hYzvp/zyYjvFbHPNgVTKfQvVrb6guiE/fxP+XblDNR011utopbkex2nM4dHNV6GDsng==}

  tar-stream@2.2.0:
    resolution: {integrity: sha512-ujeqbceABgwMZxEJnk2HDY2DlnUZ+9oEcb1KzTVfYHio0UE6dG71n60d8D2I4qNvleWrrXpmjpt7vZeF1LnMZQ==}
    engines: {node: '>=6'}

  tdigest@0.1.2:
    resolution: {integrity: sha512-+G0LLgjjo9BZX2MfdvPfH+MKLCrxlXSYec5DaPYP1fe6Iyhf0/fSmJ0bFiZ1F8BT6cGXl2LpltQptzjXKWEkKA==}

  test-exclude@7.0.1:
    resolution: {integrity: sha512-pFYqmTw68LXVjeWJMST4+borgQP2AyMNbg1BpZh9LbyhUeNkeaPF9gzfPGUAnSMV3qPYdWUwDIjjCLiSDOl7vg==}
    engines: {node: '>=18'}

  text-table@0.2.0:
    resolution: {integrity: sha512-N+8UisAXDGk8PFXP4HAzVR9nbfmVJ3zYLAWiTIoqC5v5isinhr+r5uaO8+7r3BMfuNIufIsA7RdpVgacC2cSpw==}

  thread-stream@0.15.2:
    resolution: {integrity: sha512-UkEhKIg2pD+fjkHQKyJO3yoIvAP3N6RlNFt2dUhcS1FGvCD1cQa1M/PGknCLFIyZdtJOWQjejp7bdNqmN7zwdA==}

  thread-stream@2.7.0:
    resolution: {integrity: sha512-qQiRWsU/wvNolI6tbbCKd9iKaTnCXsTwVxhhKM6nctPdujTyztjlbUkUTUymidWcMnZ5pWR0ej4a0tjsW021vw==}

  thread-stream@3.1.0:
    resolution: {integrity: sha512-OqyPZ9u96VohAyMfJykzmivOrY2wfMSf3C5TtFJVgN+Hm6aj+voFhlK+kZEIv2FBh1X6Xp3DlnCOfEQ3B2J86A==}

  through2@2.0.5:
    resolution: {integrity: sha512-/mrRod8xqpA+IHSLyGCQ2s8SPHiCDEeQJSep1jqLYeEUClOFG2Qsh+4FU6G9VeqpZnGW/Su8LQGc4YKni5rYSQ==}

  timers-ext@0.1.8:
    resolution: {integrity: sha512-wFH7+SEAcKfJpfLPkrgMPvvwnEtj8W4IurvEyrKsDleXnKLCDw71w8jltvfLa8Rm4qQxxT4jmDBYbJG/z7qoww==}
    engines: {node: '>=0.12'}

  tiny-lru@11.2.11:
    resolution: {integrity: sha512-27BIW0dIWTYYoWNnqSmoNMKe5WIbkXsc0xaCQHd3/3xT2XMuMJrzHdrO9QBFR14emBz1Bu0dOAs2sCBBrvgPQA==}
    engines: {node: '>=12'}

  title-case@3.0.3:
    resolution: {integrity: sha512-e1zGYRvbffpcHIrnuqT0Dh+gEJtDaxDSoG4JAIpq4oDFyooziLBIiYQv0GBT4FUAnUop5uZ1hiIAj7oAF6sOCA==}

  tmp@0.0.33:
    resolution: {integrity: sha512-jRCJlojKnZ3addtTOjdIqoRuPEKBvNXcGYqzO6zWZX8KfKEpnGY5jfggJQ3EjKuu8D4bJRr0y+cYJFmYbImXGw==}
    engines: {node: '>=0.6.0'}

  to-fast-properties@2.0.0:
    resolution: {integrity: sha512-/OaKK0xYrs3DmxRYqL/yDc+FxFUVYhDlXMhRmv3z915w2HF1tnN1omB354j8VUGO/hbRzyD6Y3sA7v7GS/ceog==}
    engines: {node: '>=4'}

  to-fast-properties@3.0.1:
    resolution: {integrity: sha512-/wtNi1tW1F3nf0OL6AqVxGw9Tr1ET70InMhJuVxPwFdGqparF0nQ4UWGLf2DsoI2bFDtthlBnALncZpUzOnsUw==}
    engines: {node: '>=8'}

  to-regex-range@5.0.1:
    resolution: {integrity: sha512-65P7iz6X5yEr1cwcgvQxbbIw7Uk3gOy5dIdtZ4rDveLqhrdJP+Li/Hx6tyK0NEb+2GCyneCMJiGqrADCSNk8sQ==}
    engines: {node: '>=8.0'}

  toad-cache@3.7.0:
    resolution: {integrity: sha512-/m8M+2BJUpoJdgAHoG+baCwBT+tf2VraSfkBgl0Y00qIWt41DJ8R5B8nsEw0I58YwF5IZH6z24/2TobDKnqSWw==}
    engines: {node: '>=12'}

  toidentifier@1.0.1:
    resolution: {integrity: sha512-o5sSPKEkg/DIQNmH43V0/uerLrpzVedkUh8tGNvaeXpfpuwjKenlSox/2O/BTlZUtEe+JG7s5YhEz608PlAHRA==}
    engines: {node: '>=0.6'}

  tr46@0.0.3:
    resolution: {integrity: sha512-N3WMsuqV66lT30CrXNbEjx4GEwlow3v6rr4mCcv6prnfwhS01rkgyFdjPNBYd9br7LpXV1+Emh01fHnq2Gdgrw==}

  treeify@1.1.0:
    resolution: {integrity: sha512-1m4RA7xVAJrSGrrXGs0L3YTwyvBs2S8PbRHaLZAkFw7JR8oIFwYtysxlBZhYIa7xSyiYJKZ3iGrrk55cGA3i9A==}
    engines: {node: '>=0.6'}

  trim-newlines@3.0.1:
    resolution: {integrity: sha512-c1PTsA3tYrIsLGkJkzHF+w9F2EyxfXGo4UyJc4pFL++FMjnq0HJS69T3M7d//gKrFKwy429bouPescbjecU+Zw==}
    engines: {node: '>=8'}

  ts-standard@12.0.2:
    resolution: {integrity: sha512-XX2wrB9fKKTfBj4yD3ABm9iShzZcS2iWcPK8XzlBvuL20+wMiLgiz/k5tXgZwTaYq5wRhbks1Y9PelhujF/9ag==}
    engines: {node: ^12.22.0 || ^14.17.0 || >=16.0.0}
    hasBin: true
    peerDependencies:
      typescript: '*'

  tsconfig-paths@3.15.0:
    resolution: {integrity: sha512-2Ac2RgzDe/cn48GvOe3M+o82pEFewD3UPbyoUHHdKasHwJKjds4fLXWf/Ux5kATBKN20oaFGu+jbElp1pos0mg==}

  tsd@0.31.1:
    resolution: {integrity: sha512-sSL84A0SFwx2xGMWrxlGaarKFSQszWjJS2vgNDDLwatytzg2aq6ShlwHsBYxRNmjzXISODwMva5ZOdAg/4AoOA==}
    engines: {node: '>=14.16'}
    hasBin: true

  tslib@1.14.1:
    resolution: {integrity: sha512-Xni35NKzjgMrwevysHTCArtLDpPvye8zV/0E4EyYn43P7/7qvQwPh9BGkHewbMulVntbigmcT7rdX3BNo9wRJg==}

  tslib@2.6.3:
    resolution: {integrity: sha512-xNvxJEOUiWPGhUuUdQgAJPKOOJfGnIyKySOc09XkKsgdUV/3E2zvwZYdejjmRgPCgcym1juLH3226yA7sEFJKQ==}

  tsutils@3.21.0:
    resolution: {integrity: sha512-mHKK3iUXL+3UF6xL5k0PEhKRUBKPBCv/+RkEOpjRWxxx27KKRBmmA60A9pgOUvMi8GKhRMPEmjBRPzs2W7O1OA==}
    engines: {node: '>= 6'}
    peerDependencies:
      typescript: '>=2.8.0 || >= 3.2.0-dev || >= 3.3.0-dev || >= 3.4.0-dev || >= 3.5.0-dev || >= 3.6.0-dev || >= 3.6.0-beta || >= 3.7.0-dev || >= 3.7.0-beta'

  tunnel-agent@0.6.0:
    resolution: {integrity: sha512-McnNiV1l8RYeY8tBgEpuodCC1mLUdbSN+CYBL7kJsJNInOP8UjDDEwdk6Mw60vdLLrr5NHKZhMAOSrR2NZuQ+w==}

  tunnel@0.0.6:
    resolution: {integrity: sha512-1h/Lnq9yajKY2PEbBadPXj3VxsDDu844OnaAo52UVmIzIvwwtBPIuNvkjuzBlTWpfJyUbG3ez0KSBibQkj4ojg==}
    engines: {node: '>=0.6.11 <=0.7.0 || >=0.7.3'}

  type-check@0.3.2:
    resolution: {integrity: sha512-ZCmOJdvOWDBYJlzAoFkC+Q0+bUyEOS1ltgp1MGU03fqHG+dbi9tBFU2Rd9QKiDZFAYrhPh2JUf7rZRIuHRKtOg==}
    engines: {node: '>= 0.8.0'}

  type-check@0.4.0:
    resolution: {integrity: sha512-XleUoc9uwGXqjWwXaUTZAmzMcFZ5858QA2vvx1Ur5xIcixXIP+8LnFDgRplU30us6teqdlskFfu+ae4K79Ooew==}
    engines: {node: '>= 0.8.0'}

  type-fest@0.18.1:
    resolution: {integrity: sha512-OIAYXk8+ISY+qTOwkHtKqzAuxchoMiD9Udx+FSGQDuiRR+PJKJHc2NJAXlbhkGwTt/4/nKZxELY1w3ReWOL8mw==}
    engines: {node: '>=10'}

  type-fest@0.20.2:
    resolution: {integrity: sha512-Ne+eE4r0/iWnpAxD852z3A+N0Bt5RN//NjJwRd2VFHEmrywxf5vsZlh4R6lixl6B+wz/8d+maTSAkN1FIkI3LQ==}
    engines: {node: '>=10'}

  type-fest@0.21.3:
    resolution: {integrity: sha512-t0rzBq87m3fVcduHDUFhKmyyX+9eo6WQjZvf51Ea/M0Q7+T374Jp1aUiyUl0GKxp8M/OETVHSDvmkyPgvX+X2w==}
    engines: {node: '>=10'}

  type-fest@0.3.1:
    resolution: {integrity: sha512-cUGJnCdr4STbePCgqNFbpVNCepa+kAVohJs1sLhxzdH+gnEoOd8VhbYa7pD3zZYGiURWM2xzEII3fQcRizDkYQ==}
    engines: {node: '>=6'}

  type-fest@0.6.0:
    resolution: {integrity: sha512-q+MB8nYR1KDLrgr4G5yemftpMC7/QLqVndBmEEdqzmNj5dcFOO4Oo8qlwZE3ULT3+Zim1F8Kq4cBnikNhlCMlg==}
    engines: {node: '>=8'}

  type-fest@0.8.1:
    resolution: {integrity: sha512-4dbzIzqvjtgiM5rw1k5rEHtBANKmdudhGyBEajN01fEyhaAIhsoKNy6y7+IN93IfpFtwY9iqi7kD+xwKhQsNJA==}
    engines: {node: '>=8'}

  type-is@1.6.18:
    resolution: {integrity: sha512-TkRKr9sUTxEH8MdfuCSP7VizJyzRNMjj2J2do2Jr3Kym598JVdEksuzPQCnlFPW4ky9Q+iA+ma9BGm06XQBy8g==}
    engines: {node: '>= 0.6'}

  type@2.7.3:
    resolution: {integrity: sha512-8j+1QmAbPvLZow5Qpi6NCaN8FB60p/6x8/vfNqOk/hC+HuvFZhL4+WfekuhQLiqFZXOgQdrs3B+XxEmCc6b3FQ==}

  typed-array-buffer@1.0.2:
    resolution: {integrity: sha512-gEymJYKZtKXzzBzM4jqa9w6Q1Jjm7x2d+sh19AdsD4wqnMPDYyvwpsIc2Q/835kHuo3BEQ7CjelGhfTsoBb2MQ==}
    engines: {node: '>= 0.4'}

  typed-array-byte-length@1.0.1:
    resolution: {integrity: sha512-3iMJ9q0ao7WE9tWcaYKIptkNBuOIcZCCT0d4MRvuuH88fEoEH62IuQe0OtraD3ebQEoTRk8XCBoknUNc1Y67pw==}
    engines: {node: '>= 0.4'}

  typed-array-byte-offset@1.0.2:
    resolution: {integrity: sha512-Ous0vodHa56FviZucS2E63zkgtgrACj7omjwd/8lTEMEPFFyjfixMZ1ZXenpgCFBBt4EC1J2XsyVS2gkG0eTFA==}
    engines: {node: '>= 0.4'}

  typed-array-length@1.0.6:
    resolution: {integrity: sha512-/OxDN6OtAk5KBpGb28T+HZc2M+ADtvRxXrKKbUwtsLgdoxgX13hyy7ek6bFRl5+aBs2yZzB0c4CnQfAtVypW/g==}
    engines: {node: '>= 0.4'}

  typedarray@0.0.6:
    resolution: {integrity: sha512-/aCDEGatGvZ2BIk+HmLf4ifCJFwvKFNb9/JeZPMulfgFracn9QFcAf5GO8B/mweUjSoblS5In0cWhqpfs/5PQA==}

  typescript@5.5.3:
    resolution: {integrity: sha512-/hreyEujaB0w76zKo6717l3L0o/qEUtRgdvUBvlkhoWeOVMjMuHNHk0BRBzikzuGDqNmPQbg5ifMEqsHLiIUcQ==}
    engines: {node: '>=14.17'}
    hasBin: true

  uc.micro@2.1.0:
    resolution: {integrity: sha512-ARDJmphmdvUk6Glw7y9DQ2bFkKBHwQHLi2lsaH6PPmz/Ka9sFOBsBluozhDltWmnv9u/cF6Rt87znRTPV+yp/A==}

  unbox-primitive@1.0.2:
    resolution: {integrity: sha512-61pPlCD9h51VoreyJ0BReideM3MDKMKnh6+V9L08331ipq6Q8OFXZYiqP6n/tbHx4s5I9uRhcye6BrbkizkBDw==}

  underscore@1.12.1:
    resolution: {integrity: sha512-hEQt0+ZLDVUMhebKxL4x1BTtDY7bavVofhZ9KZ4aI26X9SRaE+Y3m83XUL1UP2jn8ynjndwCCpEHdUG+9pP1Tw==}

  undici-oidc-interceptor@0.5.0:
    resolution: {integrity: sha512-YU6ABaLFxzKZGjBmamrrRTlziIe6/jrEBUEyNEe2ZRtlXULorg6xo+/jsyEPZVizHdrTFFX3ZPEPxrNmO3pOEA==}

  undici-types@5.26.5:
    resolution: {integrity: sha512-JlCMO+ehdEIKqlFxk6IfVoAUVmgz7cU7zD/h9XZ0qzeosSHmUJVOzSQvvYSYWXkFXC+IfLKSIffhv0sVZup6pA==}

  undici@5.28.4:
    resolution: {integrity: sha512-72RFADWFqKmUb2hmmvNODKL3p9hcB6Gt2DOQMis1SEBaV6a4MH8soBvzg+95CYhCKPFedut2JY9bMfrDl9D23g==}
    engines: {node: '>=14.0'}

  undici@6.19.2:
    resolution: {integrity: sha512-JfjKqIauur3Q6biAtHJ564e3bWa8VvT+7cSiOJHFbX4Erv6CLGDpg8z+Fmg/1OI/47RA+GI2QZaF48SSaLvyBA==}
    engines: {node: '>=18.17'}

  unicorn-magic@0.1.0:
    resolution: {integrity: sha512-lRfVq8fE8gz6QMBuDM6a+LO3IAzTi05H6gCVaUpir2E1Rwpo4ZUog45KpNXKC/Mn3Yb9UDuHumeFTo9iV/D9FQ==}
    engines: {node: '>=18'}

  universalify@2.0.1:
    resolution: {integrity: sha512-gptHNQghINnc/vTGIk0SOFGFNXw7JVrlRUtConJRlvaw6DuX0wO5Jeko9sWrMBhh+PsYAZ7oXAiOnf/UKogyiw==}
    engines: {node: '>= 10.0.0'}

  unpipe@1.0.0:
    resolution: {integrity: sha512-pjy2bYhSsufwWlKwPc+l3cN7+wuJlK6uz0YdJEOlQDbl6jo/YlPi4mb8agUkVC8BF7V8NuzeyPNqRksA3hztKQ==}
    engines: {node: '>= 0.8'}

  update-browserslist-db@1.1.0:
    resolution: {integrity: sha512-EdRAaAyk2cUE1wOf2DkEhzxqOQvFOoRJFNS6NeyJ01Gp2beMRpBAINjM2iDXE3KCuKhwnvHIQCJm6ThL2Z+HzQ==}
    hasBin: true
    peerDependencies:
      browserslist: '>= 4.21.0'

  uri-js@4.4.1:
    resolution: {integrity: sha512-7rKUyy33Q1yc98pQ1DAmLtwX109F7TIfWlW1Ydo8Wl1ii1SeHieeh0HHfPeL2fMXK6z0s8ecKs9frCuLJvndBg==}

  use-strict@1.0.1:
    resolution: {integrity: sha512-IeiWvvEXfW5ltKVMkxq6FvNf2LojMKvB2OCeja6+ct24S1XOmQw2dGr2JyndwACWAGJva9B7yPHwAmeA9QCqAQ==}

  util-deprecate@1.0.2:
    resolution: {integrity: sha512-EPD5q1uXyFxJpCrLnCc1nHnq3gOa6DZBocAIiI2TaSCA7VCJ1UJDMagCzIkXNsUYfD1daK//LTEQ8xiIbrHtcw==}

  util-ex@0.3.18:
    resolution: {integrity: sha512-GPVjD257DtgCDMHYqbdWvZ+RY3HaXZ7Dps/44de5WscOjFNL2Qr+6dTIKGlyfA4A5BXyeFKWy8mb19OATWhh8Q==}

  util-extend@1.0.3:
    resolution: {integrity: sha512-mLs5zAK+ctllYBj+iAQvlDCwoxU/WDOUaJkcFudeiAX6OajC6BKXJUa9a+tbtkC11dz2Ufb7h0lyvIOVn4LADA==}

  utils-merge@1.0.1:
    resolution: {integrity: sha512-pMZTvIkT1d+TFGvDOqodOclx0QWkkgi6Tdoa8gC8ffGAAqz9pzPTZWAybbsHHoED/ztMtkv/VoYTYyShUn81hA==}
    engines: {node: '>= 0.4.0'}

  uuid-parse@1.1.0:
    resolution: {integrity: sha512-OdmXxA8rDsQ7YpNVbKSJkNzTw2I+S5WsbMDnCtIWSQaosNAcWtFuI/YK1TjzUI6nbkgiqEyh8gWngfcv8Asd9A==}

  uuid@8.3.2:
    resolution: {integrity: sha512-+NYs2QeMWy+GWFOEm9xnn6HCDp0l7QBD7ml8zLUmJ+93Q5NF0NocErnwkTkXVFNiX3/fpC6afS8Dhb/gz7R7eg==}
    hasBin: true

  v8-to-istanbul@9.3.0:
    resolution: {integrity: sha512-kiGUalWN+rgBJ/1OHZsBtU4rXZOfj/7rKQxULKlIzwzQSvMJUUNgPwJEEh7gU6xEVxC0ahoOBvN2YI8GH6FNgA==}
    engines: {node: '>=10.12.0'}

  validate-npm-package-license@3.0.4:
    resolution: {integrity: sha512-DpKm2Ui/xN7/HQKCtpZxoRWBhZ9Z0kqtygG8XCgNQ8ZlDnxuQmWhj566j8fN4Cu3/JmbhsDo7fcAJq4s9h27Ew==}

  vary@1.1.2:
    resolution: {integrity: sha512-BNGbWLfd0eUPabhkXUVm0j8uuvREyTh5ovRa/dyow/BqAbZJyC+5fU+IzQOzmAKzYqYRAISoRhdQr3eIZ/PXqg==}
    engines: {node: '>= 0.8'}

  version-guard@1.1.2:
    resolution: {integrity: sha512-D8d+YxCUpoqtCnQzDxm6SF7DLU3gr2535T4khAtMq4osBahsQnmSxuwXFdrbAdDGG8Uokzfis/jvyeFPdmlc7w==}
    engines: {node: '>=0.10.48'}

  vite@5.3.4:
    resolution: {integrity: sha512-Cw+7zL3ZG9/NZBB8C+8QbQZmR54GwqIz+WMI4b3JgdYJvX+ny9AjJXqkGQlDXSXRP9rP0B4tbciRMOVEKulVOA==}
    engines: {node: ^18.0.0 || >=20.0.0}
    hasBin: true
    peerDependencies:
      '@types/node': ^18.0.0 || >=20.0.0
      less: '*'
      lightningcss: ^1.21.0
      sass: '*'
      stylus: '*'
      sugarss: '*'
      terser: ^5.4.0
    peerDependenciesMeta:
      '@types/node':
        optional: true
      less:
        optional: true
      lightningcss:
        optional: true
      sass:
        optional: true
      stylus:
        optional: true
      sugarss:
        optional: true
      terser:
        optional: true

  vscode-json-languageservice@5.4.0:
    resolution: {integrity: sha512-NCkkCr63OHVkE4lcb0xlUAaix6vE5gHQW4NrswbLEh3ArXj81lrGuFTsGEYEUXlNHdnc53vWPcjeSy/nMTrfXg==}

  vscode-languageserver-textdocument@1.0.11:
    resolution: {integrity: sha512-X+8T3GoiwTVlJbicx/sIAF+yuJAqz8VvwJyoMVhwEMoEKE/fkDmrqUgDMyBECcM2A2frVZIUj5HI/ErRXCfOeA==}

  vscode-languageserver-types@3.17.5:
    resolution: {integrity: sha512-Ld1VelNuX9pdF39h2Hgaeb5hEZM2Z3jUrrMgWQAu82jMtZp7p3vJT3BzToKtZI7NgQssZje5o0zryOrhQvzQAg==}

  vscode-uri@3.0.8:
    resolution: {integrity: sha512-AyFQ0EVmsOZOlAnxoFOGOq1SQDWAB7C6aqMGS23svWAllfOaxbuFvcT8D1i8z3Gyn8fraVeZNNmN6e9bxxXkKw==}

  wcwidth@1.0.1:
    resolution: {integrity: sha512-XHPEwS0q6TaxcvG85+8EYkbiCux2XtWG2mkc47Ng2A77BQu9+DqIOJldST4HgPkuea7dvKSj5VgX3P1d4rW8Tg==}

  web-streams-polyfill@3.3.3:
    resolution: {integrity: sha512-d2JWLCivmZYTSIoge9MsgFCZrt571BikcWGYkjC1khllbTeDlGqZ2D8vD8E/lJa8WGWbb7Plm8/XJYV7IJHZZw==}
    engines: {node: '>= 8'}

  webidl-conversions@3.0.1:
    resolution: {integrity: sha512-2JAn3z8AR6rjK8Sm8orRC0h/bcl/DqL7tRPdGZ4I1CjdF+EaMLmYxBHyXuKL849eucPFhvBoxMsflfOb8kxaeQ==}

  whatwg-url@5.0.0:
    resolution: {integrity: sha512-saE57nupxk6v3HY35+jzBwYa0rKSy0XR8JSxZPwgLr7ys0IBzhGviA1/TUGJLmSVqs8pb9AnvICXEuOHLprYTw==}

  which-boxed-primitive@1.0.2:
    resolution: {integrity: sha512-bwZdv0AKLpplFY2KZRX6TvyuN7ojjr7lwkg6ml0roIy9YeuSr7JS372qlNW18UQYzgYK9ziGcerWqZOmEn9VNg==}

  which-builtin-type@1.1.3:
    resolution: {integrity: sha512-YmjsSMDBYsM1CaFiayOVT06+KJeXf0o5M/CAd4o1lTadFAtacTUM49zoYxr/oroopFDfhvN6iEcBxUyc3gvKmw==}
    engines: {node: '>= 0.4'}

  which-collection@1.0.2:
    resolution: {integrity: sha512-K4jVyjnBdgvc86Y6BkaLZEN933SwYOuBFkdmBu9ZfkcAbdVbpITnDmjvZ/aQjRXQrv5EPkTnD1s39GiiqbngCw==}
    engines: {node: '>= 0.4'}

  which-typed-array@1.1.15:
    resolution: {integrity: sha512-oV0jmFtUky6CXfkqehVvBP/LSWJ2sy4vWMioiENyJLePrBO/yKyV9OyJySfAKosh+RYkIl5zJCNZ8/4JncrpdA==}
    engines: {node: '>= 0.4'}

  which@2.0.2:
    resolution: {integrity: sha512-BLI3Tl1TW3Pvl70l3yq3Y64i+awpwXqsGBYWkkqMtnbXgrMD+yj7rhW0kuEDxzJaYXGjEW5ogapKNMEKNMjibA==}
    engines: {node: '>= 8'}
    hasBin: true

  which@3.0.1:
    resolution: {integrity: sha512-XA1b62dzQzLfaEOSQFTCOd5KFf/1VSzZo7/7TUjnya6u0vGGKzU96UQBZTAThCb2j4/xjBAyii1OhRLJEivHvg==}
    engines: {node: ^14.17.0 || ^16.13.0 || >=18.0.0}
    hasBin: true

  which@4.0.0:
    resolution: {integrity: sha512-GlaYyEb07DPxYCKhKzplCWBJtvxZcZMrL+4UkrTSJHHPyZU4mYYTv3qaOe77H7EODLSSopAUFAc6W8U4yqvscg==}
    engines: {node: ^16.13.0 || >=18.0.0}
    hasBin: true

  why-is-node-running@2.3.0:
    resolution: {integrity: sha512-hUrmaWBdVDcxvYqnyh09zunKzROWjbZTiNy8dBEjkS7ehEDQibXJ7XvlmtbwuTclUiIyN+CyXQD4Vmko8fNm8w==}
    engines: {node: '>=8'}
    hasBin: true

  word-wrap@1.2.5:
    resolution: {integrity: sha512-BN22B5eaMMI9UMtjrGd5g5eCYPpCPDUy0FJXbYsaT5zYxjFOckS53SQDE3pWkVoWpHXVb3BrYcEN4Twa55B5cA==}
    engines: {node: '>=0.10.0'}

  wrap-ansi@6.2.0:
    resolution: {integrity: sha512-r6lPcBGxZXlIcymEu7InxDMhdW0KDxpLgoFLcguasxCaJ/SOIZwINatK9KY/tf+ZrlywOKU0UDj3ATXUBfxJXA==}
    engines: {node: '>=8'}

  wrap-ansi@7.0.0:
    resolution: {integrity: sha512-YVGIj2kamLSTxw6NsZjoBxfSwsn0ycdesmc4p+Q21c5zPuZ1pl+NfxVdxPtdHvmNVOQ6XSYG4AUtyt/Fi7D16Q==}
    engines: {node: '>=10'}

  wrap-ansi@8.1.0:
    resolution: {integrity: sha512-si7QWI6zUMq56bESFvagtmzMdGOtoxfR+Sez11Mobfc7tm+VkUckk9bW2UeffTGVUbOksxmSw0AA2gs8g71NCQ==}
    engines: {node: '>=12'}

  wrap-ansi@9.0.0:
    resolution: {integrity: sha512-G8ura3S+3Z2G+mkgNRq8dqaFZAuxfsxpBB8OCTGRTCtp+l/v9nbFNmCUP1BZMts3G1142MsZfn6eeUKrr4PD1Q==}
    engines: {node: '>=18'}

  wrappy@1.0.2:
    resolution: {integrity: sha512-l4Sp/DRseor9wL6EvV2+TuQn63dMkPjZ/sp9XkghTEbV9KlPS1xUsZ3u7/IQO4wxtcFB4bgpQPRcR3QCvezPcQ==}

  ws@8.18.0:
    resolution: {integrity: sha512-8VbfWfHLbbwu3+N6OKsOMpBdT4kXPDDB9cJk2bJ6mh9ucxdlnNvH1e+roYkKmN9Nxw2yjz7VzeO9oOz2zJ04Pw==}
    engines: {node: '>=10.0.0'}
    peerDependencies:
      bufferutil: ^4.0.1
      utf-8-validate: '>=5.0.2'
    peerDependenciesMeta:
      bufferutil:
        optional: true
      utf-8-validate:
        optional: true

  xdg-basedir@4.0.0:
    resolution: {integrity: sha512-PSNhEJDejZYV7h50BohL09Er9VaIefr2LMAf3OEmpCkjOi34eYyQYAXUTjEQtZJTKcF0E2UKTh+osDLsgNim9Q==}
    engines: {node: '>=8'}

  xtend@4.0.2:
    resolution: {integrity: sha512-LKYU1iAXJXUgAXn9URjiu+MWhyUXHsvfp7mcuYm9dSUKK0/CjtrUwFAxD82/mCWbtLsGjFIad0wIsod4zrTAEQ==}
    engines: {node: '>=0.4'}

  y18n@5.0.8:
    resolution: {integrity: sha512-0pfFzegeDWJHJIAmTLRP2DwHjdF5s7jo9tuztdQxAhINCdvS+3nGINqPd00AphqJR/0LhANUS6/+7SCb98YOfA==}
    engines: {node: '>=10'}

  yallist@3.1.1:
    resolution: {integrity: sha512-a4UGQaWPH59mOXUYnAG2ewncQS4i4F43Tv3JoAM+s2VDAmS9NsK8GpDMLrCHPksFT7h3K6TOoUNn2pb7RoXx4g==}

  yallist@4.0.0:
    resolution: {integrity: sha512-3wdGidZyq5PB084XLES5TpOSRA3wjXAlIWMhum2kRcv/41Sn2emQ0dycQW4uZXLejwKvg6EsvbdlVL+FYEct7A==}

  yaml@2.4.5:
    resolution: {integrity: sha512-aBx2bnqDzVOyNKfsysjA2ms5ZlnjSAW2eG3/L5G/CSujfjLJTJsEw1bGw8kCf04KodQWk1pxlGnZ56CRxiawmg==}
    engines: {node: '>= 14'}
    hasBin: true

  yargs-parser@20.2.9:
    resolution: {integrity: sha512-y11nGElTIV+CT3Zv9t7VKl+Q3hTQoT9a1Qzezhhl6Rp21gJ/IVTW7Z3y9EWXhuUBC2Shnf+DX0antecpAwSP8w==}
    engines: {node: '>=10'}

  yargs-parser@21.1.1:
    resolution: {integrity: sha512-tVpsJW7DdjecAiFpbIB1e3qxIQsE6NoPc5/eTdrbbIC4h0LVsWhnoa3g+m2HclBIujHzsxZ4VJVA+GUuc2/LBw==}
    engines: {node: '>=12'}

  yargs@17.7.2:
    resolution: {integrity: sha512-7dSzzRQ++CKnNI/krKnYRV7JKKPUXMEh61soaHKg9mrWEhzFWhFnxPxGl+69cD1Ou63C13NUPCnmIcrvqCuM6w==}
    engines: {node: '>=12'}

  yocto-queue@0.1.0:
    resolution: {integrity: sha512-rVksvsnNCdJ/ohGc6xgPwyN8eheCxsiLM8mxuE/t/mOVqJewPuO1miLpTHQiRgTKCLexL4MeAFVagts7HmNZ2Q==}
    engines: {node: '>=10'}

  yocto-queue@1.1.1:
    resolution: {integrity: sha512-b4JR1PFR10y1mKjhHY9LaGo6tmrgjit7hxVIeAmyMw3jegXR4dhYqLaQF5zMXZxY7tLpMyJeLjr1C4rLmkVe8g==}
    engines: {node: '>=12.20'}

  yoctocolors-cjs@2.1.2:
    resolution: {integrity: sha512-cYVsTjKl8b+FrnidjibDWskAv7UKOfcwaVZdp/it9n1s9fU3IkgDbhdIRKCW4JDsAlECJY0ytoVPT3sK6kideA==}
    engines: {node: '>=18'}

  yoctocolors@2.1.1:
    resolution: {integrity: sha512-GQHQqAopRhwU8Kt1DDM8NjibDXHC8eoh1erhGAJPEyveY9qqVeXvVikNKrDz69sHowPMorbPUrH/mx8c50eiBQ==}
    engines: {node: '>=18'}

snapshots:

  '@actions/core@1.10.1':
    dependencies:
      '@actions/http-client': 2.2.1
      uuid: 8.3.2

  '@actions/http-client@2.2.1':
    dependencies:
      tunnel: 0.0.6
      undici: 5.28.4

  '@ampproject/remapping@2.3.0':
    dependencies:
      '@jridgewell/gen-mapping': 0.3.5
      '@jridgewell/trace-mapping': 0.3.25

  '@apidevtools/json-schema-ref-parser@11.6.4':
    dependencies:
      '@jsdevtools/ono': 7.1.3
      '@types/json-schema': 7.0.15
      js-yaml: 4.1.0

  '@babel/code-frame@7.24.7':
    dependencies:
      '@babel/highlight': 7.24.7
      picocolors: 1.0.1

  '@babel/compat-data@7.24.8': {}

  '@babel/core@7.24.8':
    dependencies:
      '@ampproject/remapping': 2.3.0
      '@babel/code-frame': 7.24.7
      '@babel/generator': 7.24.8
      '@babel/helper-compilation-targets': 7.24.8
      '@babel/helper-module-transforms': 7.24.8(@babel/core@7.24.8)
      '@babel/helpers': 7.24.8
      '@babel/parser': 7.24.8
      '@babel/template': 7.24.7
      '@babel/traverse': 7.24.8
      '@babel/types': 7.24.8
      convert-source-map: 2.0.0
      debug: 4.3.5
      gensync: 1.0.0-beta.2
      json5: 2.2.3
      semver: 6.3.1
    transitivePeerDependencies:
      - supports-color

  '@babel/generator@7.24.8':
    dependencies:
      '@babel/types': 7.24.8
      '@jridgewell/gen-mapping': 0.3.5
      '@jridgewell/trace-mapping': 0.3.25
      jsesc: 2.5.2

  '@babel/helper-compilation-targets@7.24.8':
    dependencies:
      '@babel/compat-data': 7.24.8
      '@babel/helper-validator-option': 7.24.8
      browserslist: 4.23.2
      lru-cache: 5.1.1
      semver: 6.3.1

  '@babel/helper-environment-visitor@7.24.7':
    dependencies:
      '@babel/types': 7.24.8

  '@babel/helper-function-name@7.24.7':
    dependencies:
      '@babel/template': 7.24.7
      '@babel/types': 7.24.8

  '@babel/helper-hoist-variables@7.24.7':
    dependencies:
      '@babel/types': 7.24.8

  '@babel/helper-module-imports@7.24.7':
    dependencies:
      '@babel/traverse': 7.24.8
      '@babel/types': 7.24.8
    transitivePeerDependencies:
      - supports-color

  '@babel/helper-module-transforms@7.24.8(@babel/core@7.24.8)':
    dependencies:
      '@babel/core': 7.24.8
      '@babel/helper-environment-visitor': 7.24.7
      '@babel/helper-module-imports': 7.24.7
      '@babel/helper-simple-access': 7.24.7
      '@babel/helper-split-export-declaration': 7.24.7
      '@babel/helper-validator-identifier': 7.24.7
    transitivePeerDependencies:
      - supports-color

  '@babel/helper-plugin-utils@7.24.8': {}

  '@babel/helper-simple-access@7.24.7':
    dependencies:
      '@babel/traverse': 7.24.8
      '@babel/types': 7.24.8
    transitivePeerDependencies:
      - supports-color

  '@babel/helper-split-export-declaration@7.24.7':
    dependencies:
      '@babel/types': 7.24.8

  '@babel/helper-string-parser@7.24.8': {}

  '@babel/helper-validator-identifier@7.24.7': {}

  '@babel/helper-validator-option@7.24.8': {}

  '@babel/helpers@7.24.8':
    dependencies:
      '@babel/template': 7.24.7
      '@babel/types': 7.24.8

  '@babel/highlight@7.24.7':
    dependencies:
      '@babel/helper-validator-identifier': 7.24.7
      chalk: 2.4.2
      js-tokens: 4.0.0
      picocolors: 1.0.1

  '@babel/parser@7.24.8':
    dependencies:
      '@babel/types': 7.24.8

  '@babel/plugin-transform-react-jsx-self@7.24.7(@babel/core@7.24.8)':
    dependencies:
      '@babel/core': 7.24.8
      '@babel/helper-plugin-utils': 7.24.8

  '@babel/plugin-transform-react-jsx-source@7.24.7(@babel/core@7.24.8)':
    dependencies:
      '@babel/core': 7.24.8
      '@babel/helper-plugin-utils': 7.24.8

  '@babel/template@7.24.7':
    dependencies:
      '@babel/code-frame': 7.24.7
      '@babel/parser': 7.24.8
      '@babel/types': 7.24.8

  '@babel/traverse@7.24.8':
    dependencies:
      '@babel/code-frame': 7.24.7
      '@babel/generator': 7.24.8
      '@babel/helper-environment-visitor': 7.24.7
      '@babel/helper-function-name': 7.24.7
      '@babel/helper-hoist-variables': 7.24.7
      '@babel/helper-split-export-declaration': 7.24.7
      '@babel/parser': 7.24.8
      '@babel/types': 7.24.8
      debug: 4.3.5
      globals: 11.12.0
    transitivePeerDependencies:
      - supports-color

  '@babel/types@7.24.8':
    dependencies:
      '@babel/helper-string-parser': 7.24.8
      '@babel/helper-validator-identifier': 7.24.7
      to-fast-properties: 2.0.0

  '@bcoe/v8-coverage@0.2.3': {}

  '@databases/connection-pool@1.1.0':
    dependencies:
      '@databases/queue': 1.0.1
      is-promise: 4.0.0

  '@databases/escape-identifier@1.0.3':
    dependencies:
      '@databases/validate-unicode': 1.0.0

  '@databases/lock@2.1.0':
    dependencies:
      '@databases/queue': 1.0.1

  '@databases/mysql-config@3.2.0(typescript@5.5.3)':
    dependencies:
      cosmiconfig: 8.3.6(typescript@5.5.3)
      funtypes: 4.2.0
    transitivePeerDependencies:
      - typescript

  '@databases/mysql@6.0.0(typescript@5.5.3)':
    dependencies:
      '@babel/code-frame': 7.24.7
      '@databases/escape-identifier': 1.0.3
      '@databases/mysql-config': 3.2.0(typescript@5.5.3)
      '@databases/push-to-async-iterable': 3.0.0
      '@databases/shared': 3.1.0
      '@databases/sql': 3.3.0
      '@types/mysql': 2.15.26
      mysql2: 2.3.3
    transitivePeerDependencies:
      - typescript

  '@databases/pg-config@3.2.0(typescript@5.5.3)':
    dependencies:
      cosmiconfig: 8.3.6(typescript@5.5.3)
      funtypes: 4.2.0
    transitivePeerDependencies:
      - typescript

  '@databases/pg-connection-string@1.0.0': {}

  '@databases/pg-data-type-id@3.0.0': {}

  '@databases/pg-errors@1.0.0': {}

  '@databases/pg@5.5.0(typescript@5.5.3)':
    dependencies:
      '@babel/code-frame': 7.24.7
      '@databases/escape-identifier': 1.0.3
      '@databases/pg-config': 3.2.0(typescript@5.5.3)
      '@databases/pg-connection-string': 1.0.0
      '@databases/pg-data-type-id': 3.0.0
      '@databases/pg-errors': 1.0.0
      '@databases/push-to-async-iterable': 3.0.0
      '@databases/shared': 3.1.0
      '@databases/split-sql-query': 1.0.4(@databases/sql@3.3.0)
      '@databases/sql': 3.3.0
      assert-never: 1.3.0
      pg: 8.12.0
      pg-cursor: 2.11.0(pg@8.12.0)
    transitivePeerDependencies:
      - pg-native
      - typescript

  '@databases/push-to-async-iterable@3.0.0':
    dependencies:
      '@databases/queue': 1.0.1

  '@databases/queue@1.0.1': {}

  '@databases/shared@3.1.0':
    dependencies:
      '@databases/connection-pool': 1.1.0
      '@databases/lock': 2.1.0
      '@databases/queue': 1.0.1
      '@databases/split-sql-query': 1.0.4(@databases/sql@3.3.0)
      '@databases/sql': 3.3.0

  '@databases/split-sql-query@1.0.4(@databases/sql@3.3.0)':
    dependencies:
      '@databases/sql': 3.3.0

  '@databases/sql@3.3.0': {}

  '@databases/sqlite-sync@2.0.0':
    dependencies:
      '@databases/escape-identifier': 1.0.3
      '@databases/split-sql-query': 1.0.4(@databases/sql@3.3.0)
      '@databases/sql': 3.3.0
      '@types/better-sqlite3': 7.6.11
      better-sqlite3: 9.6.0

  '@databases/validate-unicode@1.0.0': {}

  '@esbuild/aix-ppc64@0.21.5':
    optional: true

  '@esbuild/android-arm64@0.21.5':
    optional: true

  '@esbuild/android-arm@0.21.5':
    optional: true

  '@esbuild/android-x64@0.21.5':
    optional: true

  '@esbuild/darwin-arm64@0.21.5':
    optional: true

  '@esbuild/darwin-x64@0.21.5':
    optional: true

  '@esbuild/freebsd-arm64@0.21.5':
    optional: true

  '@esbuild/freebsd-x64@0.21.5':
    optional: true

  '@esbuild/linux-arm64@0.21.5':
    optional: true

  '@esbuild/linux-arm@0.21.5':
    optional: true

  '@esbuild/linux-ia32@0.21.5':
    optional: true

  '@esbuild/linux-loong64@0.21.5':
    optional: true

  '@esbuild/linux-mips64el@0.21.5':
    optional: true

  '@esbuild/linux-ppc64@0.21.5':
    optional: true

  '@esbuild/linux-riscv64@0.21.5':
    optional: true

  '@esbuild/linux-s390x@0.21.5':
    optional: true

  '@esbuild/linux-x64@0.21.5':
    optional: true

  '@esbuild/netbsd-x64@0.21.5':
    optional: true

  '@esbuild/openbsd-x64@0.21.5':
    optional: true

  '@esbuild/sunos-x64@0.21.5':
    optional: true

  '@esbuild/win32-arm64@0.21.5':
    optional: true

  '@esbuild/win32-ia32@0.21.5':
    optional: true

  '@esbuild/win32-x64@0.21.5':
    optional: true

  '@eslint-community/eslint-utils@4.4.0(eslint@8.57.0)':
    dependencies:
      eslint: 8.57.0
      eslint-visitor-keys: 3.4.3

  '@eslint-community/regexpp@4.11.0': {}

  '@eslint/eslintrc@2.1.4':
    dependencies:
      ajv: 6.12.6
      debug: 4.3.5
      espree: 9.6.1
      globals: 13.24.0
      ignore: 5.3.1
      import-fresh: 3.3.0
      js-yaml: 4.1.0
      minimatch: 3.1.2
      strip-json-comments: 3.1.1
    transitivePeerDependencies:
      - supports-color

  '@eslint/js@8.57.0': {}

  '@fastify/accept-negotiator@1.1.0': {}

  '@fastify/accepts@4.3.0':
    dependencies:
      accepts: 1.3.8
      fastify-plugin: 4.5.1

  '@fastify/ajv-compiler@3.6.0':
    dependencies:
      ajv: 8.17.1
      ajv-formats: 2.1.1(ajv@8.17.1)
      fast-uri: 2.4.0

  '@fastify/autoload@5.10.0': {}

  '@fastify/aws-lambda@4.1.0': {}

  '@fastify/basic-auth@5.1.1':
    dependencies:
      '@fastify/error': 3.4.1
      fastify-plugin: 4.5.1

  '@fastify/busboy@2.1.1': {}

  '@fastify/compress@7.0.3':
    dependencies:
      '@fastify/accept-negotiator': 1.1.0
      fastify-plugin: 4.5.1
      mime-db: 1.53.0
      minipass: 7.1.2
      peek-stream: 1.1.3
      pump: 3.0.0
      pumpify: 2.0.1
      readable-stream: 4.5.2

  '@fastify/cookie@8.3.0':
    dependencies:
      cookie: 0.5.0
      fastify-plugin: 4.5.1

  '@fastify/cors@9.0.1':
    dependencies:
      fastify-plugin: 4.5.1
      mnemonist: 0.39.6

  '@fastify/deepmerge@1.3.0': {}

  '@fastify/error@3.4.1': {}

  '@fastify/express@3.0.0':
    dependencies:
      express: 4.19.2
      fastify-plugin: 4.5.1
    transitivePeerDependencies:
      - supports-color

  '@fastify/fast-json-stringify-compiler@4.3.0':
    dependencies:
      fast-json-stringify: 5.16.1

  '@fastify/formbody@7.4.0':
    dependencies:
      fast-querystring: 1.1.2
      fastify-plugin: 4.5.1

  '@fastify/http-proxy@9.5.0':
    dependencies:
      '@fastify/reply-from': 9.8.0
      fast-querystring: 1.1.2
      fastify-plugin: 4.5.1
      ws: 8.18.0
    transitivePeerDependencies:
      - bufferutil
      - utf-8-validate

  '@fastify/jwt@8.0.1':
    dependencies:
      '@fastify/error': 3.4.1
      '@lukeed/ms': 2.0.2
      fast-jwt: 4.0.2
      fastify-plugin: 4.5.1
      steed: 1.1.3

  '@fastify/merge-json-schemas@0.1.1':
    dependencies:
      fast-deep-equal: 3.1.3

  '@fastify/pre-commit@2.1.0':
    dependencies:
      cross-spawn: 7.0.3
      which: 4.0.0

  '@fastify/reply-from@9.8.0':
    dependencies:
      '@fastify/error': 3.4.1
      end-of-stream: 1.4.4
      fast-content-type-parse: 1.1.0
      fast-querystring: 1.1.2
      fastify-plugin: 4.5.1
      toad-cache: 3.7.0
      undici: 5.28.4

  '@fastify/restartable@2.3.1':
    dependencies:
      fastify: 4.28.1

  '@fastify/send@2.1.0':
    dependencies:
      '@lukeed/ms': 2.0.2
      escape-html: 1.0.3
      fast-decode-uri-component: 1.0.1
      http-errors: 2.0.0
      mime: 3.0.0

  '@fastify/session@10.9.0':
    dependencies:
      fastify-plugin: 4.5.1
      safe-stable-stringify: 2.4.3

  '@fastify/static@7.0.4':
    dependencies:
      '@fastify/accept-negotiator': 1.1.0
      '@fastify/send': 2.1.0
      content-disposition: 0.5.4
      fastify-plugin: 4.5.1
      fastq: 1.17.1
      glob: 10.4.5

  '@fastify/swagger@8.14.0':
    dependencies:
      fastify-plugin: 4.5.1
      json-schema-resolver: 2.0.0
      openapi-types: 12.1.3
      rfdc: 1.4.1
      yaml: 2.4.5
    transitivePeerDependencies:
      - supports-color

  '@fastify/under-pressure@8.5.1':
    dependencies:
      '@fastify/error': 3.4.1
      fastify-plugin: 4.5.1

  '@fastify/websocket@10.0.1':
    dependencies:
      duplexify: 4.1.3
      fastify-plugin: 4.5.1
      ws: 8.18.0
    transitivePeerDependencies:
      - bufferutil
      - utf-8-validate

  '@graphql-typed-document-node/core@3.2.0(graphql@16.9.0)':
    dependencies:
      graphql: 16.9.0

  '@hapi/hoek@11.0.4': {}

  '@hapi/topo@6.0.2':
    dependencies:
      '@hapi/hoek': 11.0.4

  '@humanwhocodes/config-array@0.11.14':
    dependencies:
      '@humanwhocodes/object-schema': 2.0.3
      debug: 4.3.5
      minimatch: 3.1.2
    transitivePeerDependencies:
      - supports-color

  '@humanwhocodes/module-importer@1.0.1': {}

  '@humanwhocodes/object-schema@2.0.3': {}

  '@iarna/toml@2.2.5': {}

  '@inquirer/figures@1.0.3': {}

  '@ioredis/commands@1.2.0': {}

  '@isaacs/cliui@8.0.2':
    dependencies:
      string-width: 5.1.2
      string-width-cjs: string-width@4.2.3
      strip-ansi: 7.1.0
      strip-ansi-cjs: strip-ansi@6.0.1
      wrap-ansi: 8.1.0
      wrap-ansi-cjs: wrap-ansi@7.0.0

  '@istanbuljs/schema@0.1.3': {}

  '@jest/schemas@29.6.3':
    dependencies:
      '@sinclair/typebox': 0.27.8

  '@jridgewell/gen-mapping@0.3.5':
    dependencies:
      '@jridgewell/set-array': 1.2.1
      '@jridgewell/sourcemap-codec': 1.5.0
      '@jridgewell/trace-mapping': 0.3.25

  '@jridgewell/resolve-uri@3.1.2': {}

  '@jridgewell/set-array@1.2.1': {}

  '@jridgewell/sourcemap-codec@1.5.0': {}

  '@jridgewell/trace-mapping@0.3.25':
    dependencies:
      '@jridgewell/resolve-uri': 3.1.2
      '@jridgewell/sourcemap-codec': 1.5.0

  '@jsdevtools/ono@7.1.3': {}

  '@lukeed/ms@2.0.2': {}

  '@matteo.collina/snap@0.3.0':
    dependencies:
      find-up: 7.0.0
      slash: 5.1.0

  '@matteo.collina/sqlite-pool@0.4.0':
    dependencies:
      '@databases/connection-pool': 1.1.0
      '@databases/escape-identifier': 1.0.3
      '@databases/sql': 3.3.0
      '@databases/sqlite-sync': 2.0.0

  '@matteo.collina/tspl@0.1.1': {}

  '@mercuriusjs/federation@3.0.0':
    dependencies:
      '@fastify/error': 3.4.1
      graphql: 16.9.0
      mercurius: 14.1.0(graphql@16.9.0)
    transitivePeerDependencies:
      - bufferutil
      - utf-8-validate

  '@mercuriusjs/gateway@3.0.1':
    dependencies:
      '@mercuriusjs/federation': 3.0.0
      '@mercuriusjs/subscription-client': 1.0.0(graphql@16.9.0)
      fastify-plugin: 4.5.1
      graphql: 16.9.0
      graphql-ws: 5.16.0(graphql@16.9.0)
      mercurius: 14.1.0(graphql@16.9.0)
      p-map: 4.0.0
      single-user-cache: 0.6.0
      tiny-lru: 11.2.11
      use-strict: 1.0.1
      ws: 8.18.0
    transitivePeerDependencies:
      - bufferutil
      - utf-8-validate

  '@mercuriusjs/subscription-client@1.0.0(graphql@16.9.0)':
    dependencies:
      '@fastify/error': 3.4.1
      graphql: 16.9.0
      secure-json-parse: 2.7.0
      ws: 8.18.0
    transitivePeerDependencies:
      - bufferutil
      - utf-8-validate

  '@nodelib/fs.scandir@2.1.5':
    dependencies:
      '@nodelib/fs.stat': 2.0.5
      run-parallel: 1.2.0

  '@nodelib/fs.stat@2.0.5': {}

  '@nodelib/fs.walk@1.2.8':
    dependencies:
      '@nodelib/fs.scandir': 2.1.5
      fastq: 1.17.1

  '@opentelemetry/api-logs@0.52.1':
    dependencies:
      '@opentelemetry/api': 1.9.0

  '@opentelemetry/api@1.9.0': {}

  '@opentelemetry/core@1.25.1(@opentelemetry/api@1.9.0)':
    dependencies:
      '@opentelemetry/api': 1.9.0
      '@opentelemetry/semantic-conventions': 1.25.1

  '@opentelemetry/exporter-trace-otlp-proto@0.52.1(@opentelemetry/api@1.9.0)':
    dependencies:
      '@opentelemetry/api': 1.9.0
      '@opentelemetry/core': 1.25.1(@opentelemetry/api@1.9.0)
      '@opentelemetry/otlp-exporter-base': 0.52.1(@opentelemetry/api@1.9.0)
      '@opentelemetry/otlp-transformer': 0.52.1(@opentelemetry/api@1.9.0)
      '@opentelemetry/resources': 1.25.1(@opentelemetry/api@1.9.0)
      '@opentelemetry/sdk-trace-base': 1.25.1(@opentelemetry/api@1.9.0)

  '@opentelemetry/exporter-zipkin@1.25.1(@opentelemetry/api@1.9.0)':
    dependencies:
      '@opentelemetry/api': 1.9.0
      '@opentelemetry/core': 1.25.1(@opentelemetry/api@1.9.0)
      '@opentelemetry/resources': 1.25.1(@opentelemetry/api@1.9.0)
      '@opentelemetry/sdk-trace-base': 1.25.1(@opentelemetry/api@1.9.0)
      '@opentelemetry/semantic-conventions': 1.25.1

  '@opentelemetry/otlp-exporter-base@0.52.1(@opentelemetry/api@1.9.0)':
    dependencies:
      '@opentelemetry/api': 1.9.0
      '@opentelemetry/core': 1.25.1(@opentelemetry/api@1.9.0)
      '@opentelemetry/otlp-transformer': 0.52.1(@opentelemetry/api@1.9.0)

  '@opentelemetry/otlp-transformer@0.52.1(@opentelemetry/api@1.9.0)':
    dependencies:
      '@opentelemetry/api': 1.9.0
      '@opentelemetry/api-logs': 0.52.1
      '@opentelemetry/core': 1.25.1(@opentelemetry/api@1.9.0)
      '@opentelemetry/resources': 1.25.1(@opentelemetry/api@1.9.0)
      '@opentelemetry/sdk-logs': 0.52.1(@opentelemetry/api@1.9.0)
      '@opentelemetry/sdk-metrics': 1.25.1(@opentelemetry/api@1.9.0)
      '@opentelemetry/sdk-trace-base': 1.25.1(@opentelemetry/api@1.9.0)
      protobufjs: 7.3.2

  '@opentelemetry/resources@1.25.1(@opentelemetry/api@1.9.0)':
    dependencies:
      '@opentelemetry/api': 1.9.0
      '@opentelemetry/core': 1.25.1(@opentelemetry/api@1.9.0)
      '@opentelemetry/semantic-conventions': 1.25.1

  '@opentelemetry/sdk-logs@0.52.1(@opentelemetry/api@1.9.0)':
    dependencies:
      '@opentelemetry/api': 1.9.0
      '@opentelemetry/api-logs': 0.52.1
      '@opentelemetry/core': 1.25.1(@opentelemetry/api@1.9.0)
      '@opentelemetry/resources': 1.25.1(@opentelemetry/api@1.9.0)

  '@opentelemetry/sdk-metrics@1.25.1(@opentelemetry/api@1.9.0)':
    dependencies:
      '@opentelemetry/api': 1.9.0
      '@opentelemetry/core': 1.25.1(@opentelemetry/api@1.9.0)
      '@opentelemetry/resources': 1.25.1(@opentelemetry/api@1.9.0)
      lodash.merge: 4.6.2

  '@opentelemetry/sdk-trace-base@1.25.1(@opentelemetry/api@1.9.0)':
    dependencies:
      '@opentelemetry/api': 1.9.0
      '@opentelemetry/core': 1.25.1(@opentelemetry/api@1.9.0)
      '@opentelemetry/resources': 1.25.1(@opentelemetry/api@1.9.0)
      '@opentelemetry/semantic-conventions': 1.25.1

  '@opentelemetry/semantic-conventions@1.25.1': {}

  '@pkgjs/parseargs@0.11.0':
    optional: true

  '@platformatic/graphql-composer@0.7.0':
    dependencies:
      abstract-logger: 0.2.5
      fastify: 4.28.1
      graphql: 16.9.0
      mercurius: 14.1.0(graphql@16.9.0)
      metaline: 1.1.0
      pino: 8.21.0
      undici: 6.19.2
    transitivePeerDependencies:
      - bufferutil
      - utf-8-validate

  '@playwright/test@1.45.2':
    dependencies:
      playwright: 1.45.2

  '@protobufjs/aspromise@1.1.2': {}

  '@protobufjs/base64@1.1.2': {}

  '@protobufjs/codegen@2.0.4': {}

  '@protobufjs/eventemitter@1.1.0': {}

  '@protobufjs/fetch@1.1.0':
    dependencies:
      '@protobufjs/aspromise': 1.1.2
      '@protobufjs/inquire': 1.1.0

  '@protobufjs/float@1.0.2': {}

  '@protobufjs/inquire@1.1.0': {}

  '@protobufjs/path@1.1.2': {}

  '@protobufjs/pool@1.1.0': {}

  '@protobufjs/utf8@1.1.0': {}

  '@reporters/github@1.7.0':
    dependencies:
      '@actions/core': 1.10.1
      stack-utils: 2.0.6

  '@rollup/rollup-android-arm-eabi@4.18.1':
    optional: true

  '@rollup/rollup-android-arm64@4.18.1':
    optional: true

  '@rollup/rollup-darwin-arm64@4.18.1':
    optional: true

  '@rollup/rollup-darwin-x64@4.18.1':
    optional: true

  '@rollup/rollup-linux-arm-gnueabihf@4.18.1':
    optional: true

  '@rollup/rollup-linux-arm-musleabihf@4.18.1':
    optional: true

  '@rollup/rollup-linux-arm64-gnu@4.18.1':
    optional: true

  '@rollup/rollup-linux-arm64-musl@4.18.1':
    optional: true

  '@rollup/rollup-linux-powerpc64le-gnu@4.18.1':
    optional: true

  '@rollup/rollup-linux-riscv64-gnu@4.18.1':
    optional: true

  '@rollup/rollup-linux-s390x-gnu@4.18.1':
    optional: true

  '@rollup/rollup-linux-x64-gnu@4.18.1':
    optional: true

  '@rollup/rollup-linux-x64-musl@4.18.1':
    optional: true

  '@rollup/rollup-win32-arm64-msvc@4.18.1':
    optional: true

  '@rollup/rollup-win32-ia32-msvc@4.18.1':
    optional: true

  '@rollup/rollup-win32-x64-msvc@4.18.1':
    optional: true

  '@scalar/fastify-api-reference@1.24.48':
    dependencies:
      fastify-plugin: 4.5.1

  '@sec-ant/readable-stream@0.4.1': {}

  '@seriousme/openapi-schema-validator@2.2.1':
    dependencies:
      ajv: 8.17.1
      ajv-draft-04: 1.0.0(ajv@8.17.1)
      ajv-formats: 2.1.1(ajv@8.17.1)
      js-yaml: 4.1.0
      minimist: 1.2.8

  '@sinclair/typebox@0.27.8': {}

  '@sindresorhus/merge-streams@2.3.0': {}

  '@sindresorhus/merge-streams@4.0.0': {}

  '@tsd/typescript@5.4.5': {}

  '@types/better-sqlite3@7.6.11':
    dependencies:
      '@types/node': 20.14.11

  '@types/eslint@7.29.0':
    dependencies:
      '@types/estree': 1.0.5
      '@types/json-schema': 7.0.15

  '@types/estree@1.0.5': {}

  '@types/inquirer@9.0.7':
    dependencies:
      '@types/through': 0.0.33
      rxjs: 7.8.1

  '@types/istanbul-lib-coverage@2.0.6': {}

  '@types/json-schema@7.0.15': {}

  '@types/json5@0.0.29': {}

  '@types/lodash@4.17.6': {}

  '@types/minimist@1.2.5': {}

  '@types/mysql@2.15.26':
    dependencies:
      '@types/node': 20.14.11

  '@types/node@20.14.11':
    dependencies:
      undici-types: 5.26.5

  '@types/normalize-package-data@2.4.4': {}

  '@types/prop-types@15.7.12': {}

  '@types/react-dom@18.3.0':
    dependencies:
      '@types/react': 18.3.3

  '@types/react@18.3.3':
    dependencies:
      '@types/prop-types': 15.7.12
      csstype: 3.1.3

  '@types/semver@7.5.8': {}

  '@types/through@0.0.33':
    dependencies:
      '@types/node': 20.14.11

  '@types/ws@8.5.11':
    dependencies:
      '@types/node': 20.14.11

  '@typescript-eslint/eslint-plugin@5.62.0(@typescript-eslint/parser@5.62.0(eslint@8.57.0)(typescript@5.5.3))(eslint@8.57.0)(typescript@5.5.3)':
    dependencies:
      '@eslint-community/regexpp': 4.11.0
      '@typescript-eslint/parser': 5.62.0(eslint@8.57.0)(typescript@5.5.3)
      '@typescript-eslint/scope-manager': 5.62.0
      '@typescript-eslint/type-utils': 5.62.0(eslint@8.57.0)(typescript@5.5.3)
      '@typescript-eslint/utils': 5.62.0(eslint@8.57.0)(typescript@5.5.3)
      debug: 4.3.5
      eslint: 8.57.0
      graphemer: 1.4.0
      ignore: 5.3.1
      natural-compare-lite: 1.4.0
      semver: 7.6.3
      tsutils: 3.21.0(typescript@5.5.3)
    optionalDependencies:
      typescript: 5.5.3
    transitivePeerDependencies:
      - supports-color

  '@typescript-eslint/parser@5.62.0(eslint@8.57.0)(typescript@5.5.3)':
    dependencies:
      '@typescript-eslint/scope-manager': 5.62.0
      '@typescript-eslint/types': 5.62.0
      '@typescript-eslint/typescript-estree': 5.62.0(typescript@5.5.3)
      debug: 4.3.5
      eslint: 8.57.0
    optionalDependencies:
      typescript: 5.5.3
    transitivePeerDependencies:
      - supports-color

  '@typescript-eslint/scope-manager@5.62.0':
    dependencies:
      '@typescript-eslint/types': 5.62.0
      '@typescript-eslint/visitor-keys': 5.62.0

  '@typescript-eslint/type-utils@5.62.0(eslint@8.57.0)(typescript@5.5.3)':
    dependencies:
      '@typescript-eslint/typescript-estree': 5.62.0(typescript@5.5.3)
      '@typescript-eslint/utils': 5.62.0(eslint@8.57.0)(typescript@5.5.3)
      debug: 4.3.5
      eslint: 8.57.0
      tsutils: 3.21.0(typescript@5.5.3)
    optionalDependencies:
      typescript: 5.5.3
    transitivePeerDependencies:
      - supports-color

  '@typescript-eslint/types@5.62.0': {}

  '@typescript-eslint/typescript-estree@5.62.0(typescript@5.5.3)':
    dependencies:
      '@typescript-eslint/types': 5.62.0
      '@typescript-eslint/visitor-keys': 5.62.0
      debug: 4.3.5
      globby: 11.1.0
      is-glob: 4.0.3
      semver: 7.6.3
      tsutils: 3.21.0(typescript@5.5.3)
    optionalDependencies:
      typescript: 5.5.3
    transitivePeerDependencies:
      - supports-color

  '@typescript-eslint/utils@5.62.0(eslint@8.57.0)(typescript@5.5.3)':
    dependencies:
      '@eslint-community/eslint-utils': 4.4.0(eslint@8.57.0)
      '@types/json-schema': 7.0.15
      '@types/semver': 7.5.8
      '@typescript-eslint/scope-manager': 5.62.0
      '@typescript-eslint/types': 5.62.0
      '@typescript-eslint/typescript-estree': 5.62.0(typescript@5.5.3)
      eslint: 8.57.0
      eslint-scope: 5.1.1
      semver: 7.6.3
    transitivePeerDependencies:
      - supports-color
      - typescript

  '@typescript-eslint/visitor-keys@5.62.0':
    dependencies:
      '@typescript-eslint/types': 5.62.0
      eslint-visitor-keys: 3.4.3

  '@ungap/structured-clone@1.2.0': {}

  '@vitejs/plugin-react@3.1.0(vite@5.3.4(@types/node@20.14.11))':
    dependencies:
      '@babel/core': 7.24.8
      '@babel/plugin-transform-react-jsx-self': 7.24.7(@babel/core@7.24.8)
      '@babel/plugin-transform-react-jsx-source': 7.24.7(@babel/core@7.24.8)
      magic-string: 0.27.0
      react-refresh: 0.14.2
      vite: 5.3.4(@types/node@20.14.11)
    transitivePeerDependencies:
      - supports-color

  '@vscode/l10n@0.0.18': {}

  abbrev@1.1.1: {}

  abort-controller@3.0.0:
    dependencies:
      event-target-shim: 5.0.1

  abstract-logger@0.2.5:
    dependencies:
      inherits-ex: 1.6.0
      util-ex: 0.3.18

  abstract-logging@2.0.1: {}

  accepts@1.3.8:
    dependencies:
      mime-types: 2.1.35
      negotiator: 0.6.3

  acorn-jsx@5.3.2(acorn@8.12.1):
    dependencies:
      acorn: 8.12.1

  acorn@8.12.1: {}

  acquerello@2.0.8: {}

  agent-base@7.1.1:
    dependencies:
      debug: 4.3.5
    transitivePeerDependencies:
      - supports-color

  aggregate-error@3.1.0:
    dependencies:
      clean-stack: 2.2.0
      indent-string: 4.0.0

  ajv-draft-04@1.0.0(ajv@8.17.1):
    optionalDependencies:
      ajv: 8.17.1

  ajv-formats@2.1.1(ajv@8.17.1):
    optionalDependencies:
      ajv: 8.17.1

  ajv-formats@3.0.1(ajv@8.17.1):
    optionalDependencies:
      ajv: 8.17.1

  ajv@6.12.6:
    dependencies:
      fast-deep-equal: 3.1.3
      fast-json-stable-stringify: 2.1.0
      json-schema-traverse: 0.4.1
      uri-js: 4.4.1

  ajv@8.17.1:
    dependencies:
      fast-deep-equal: 3.1.3
      fast-uri: 3.0.1
      json-schema-traverse: 1.0.0
      require-from-string: 2.0.2

  ansi-escapes@4.3.2:
    dependencies:
      type-fest: 0.21.3

  ansi-escapes@6.2.1: {}

  ansi-regex@5.0.1: {}

  ansi-regex@6.0.1: {}

  ansi-styles@3.2.1:
    dependencies:
      color-convert: 1.9.3

  ansi-styles@4.3.0:
    dependencies:
      color-convert: 2.0.1

  ansi-styles@5.2.0: {}

  ansi-styles@6.2.1: {}

  argparse@2.0.1: {}

  array-buffer-byte-length@1.0.1:
    dependencies:
      call-bind: 1.0.7
      is-array-buffer: 3.0.4

  array-find-index@1.0.2: {}

  array-flatten@1.1.1: {}

  array-includes@3.1.8:
    dependencies:
      call-bind: 1.0.7
      define-properties: 1.2.1
      es-abstract: 1.23.3
      es-object-atoms: 1.0.0
      get-intrinsic: 1.2.4
      is-string: 1.0.7

  array-union@2.1.0: {}

  array.prototype.findlast@1.2.5:
    dependencies:
      call-bind: 1.0.7
      define-properties: 1.2.1
      es-abstract: 1.23.3
      es-errors: 1.3.0
      es-object-atoms: 1.0.0
      es-shim-unscopables: 1.0.2

  array.prototype.findlastindex@1.2.5:
    dependencies:
      call-bind: 1.0.7
      define-properties: 1.2.1
      es-abstract: 1.23.3
      es-errors: 1.3.0
      es-object-atoms: 1.0.0
      es-shim-unscopables: 1.0.2

  array.prototype.flat@1.3.2:
    dependencies:
      call-bind: 1.0.7
      define-properties: 1.2.1
      es-abstract: 1.23.3
      es-shim-unscopables: 1.0.2

  array.prototype.flatmap@1.3.2:
    dependencies:
      call-bind: 1.0.7
      define-properties: 1.2.1
      es-abstract: 1.23.3
      es-shim-unscopables: 1.0.2

  array.prototype.toreversed@1.1.2:
    dependencies:
      call-bind: 1.0.7
      define-properties: 1.2.1
      es-abstract: 1.23.3
      es-shim-unscopables: 1.0.2

  array.prototype.tosorted@1.1.4:
    dependencies:
      call-bind: 1.0.7
      define-properties: 1.2.1
      es-abstract: 1.23.3
      es-errors: 1.3.0
      es-shim-unscopables: 1.0.2

  arraybuffer.prototype.slice@1.0.3:
    dependencies:
      array-buffer-byte-length: 1.0.1
      call-bind: 1.0.7
      define-properties: 1.2.1
      es-abstract: 1.23.3
      es-errors: 1.3.0
      get-intrinsic: 1.2.4
      is-array-buffer: 3.0.4
      is-shared-array-buffer: 1.0.3

  arrify@1.0.1: {}

  asap@2.0.6: {}

  asn1.js@5.4.1:
    dependencies:
      bn.js: 4.12.0
      inherits: 2.0.4
      minimalistic-assert: 1.0.1
      safer-buffer: 2.1.2

  assert-never@1.3.0: {}

  astral-regex@2.0.0: {}

  async-cache-dedupe@2.2.0:
    dependencies:
      mnemonist: 0.39.8
      safe-stable-stringify: 2.4.3

  atomic-sleep@1.0.0: {}

  available-typed-arrays@1.0.7:
    dependencies:
      possible-typed-array-names: 1.0.0

  avvio@8.3.2:
    dependencies:
      '@fastify/error': 3.4.1
      fastq: 1.17.1

  balanced-match@1.0.2: {}

  base64-js@1.5.1: {}

  better-sqlite3@9.6.0:
    dependencies:
      bindings: 1.5.0
      prebuild-install: 7.1.2

  bindings@1.5.0:
    dependencies:
      file-uri-to-path: 1.0.0

  bintrees@1.0.2: {}

  bl@4.1.0:
    dependencies:
      buffer: 5.7.1
      inherits: 2.0.4
      readable-stream: 3.6.2

  bl@5.1.0:
    dependencies:
      buffer: 6.0.3
      inherits: 2.0.4
      readable-stream: 3.6.2

  bn.js@4.12.0: {}

  body-parser@1.20.2:
    dependencies:
      bytes: 3.1.2
      content-type: 1.0.5
      debug: 2.6.9
      depd: 2.0.0
      destroy: 1.2.0
      http-errors: 2.0.0
      iconv-lite: 0.4.24
      on-finished: 2.4.1
      qs: 6.11.0
      raw-body: 2.5.2
      type-is: 1.6.18
      unpipe: 1.0.0
    transitivePeerDependencies:
      - supports-color

  boring-name-generator@1.0.3:
    dependencies:
      commander: 6.2.1
      lodash: 4.17.21

  borp@0.16.0:
    dependencies:
      '@reporters/github': 1.7.0
      c8: 10.1.2
      execa: 9.3.0
      find-up: 7.0.0
      glob: 10.4.5
    transitivePeerDependencies:
      - monocart-coverage-reports

  brace-expansion@1.1.11:
    dependencies:
      balanced-match: 1.0.2
      concat-map: 0.0.1

  brace-expansion@2.0.1:
    dependencies:
      balanced-match: 1.0.2

  braces@3.0.3:
    dependencies:
      fill-range: 7.1.1

  brorand@1.1.0: {}

  browserslist@4.23.2:
    dependencies:
      caniuse-lite: 1.0.30001642
      electron-to-chromium: 1.4.827
      node-releases: 2.0.14
      update-browserslist-db: 1.1.0(browserslist@4.23.2)

  buffer-from@1.1.2: {}

  buffer@5.7.1:
    dependencies:
      base64-js: 1.5.1
      ieee754: 1.2.1

  buffer@6.0.3:
    dependencies:
      base64-js: 1.5.1
      ieee754: 1.2.1

  builtins@5.1.0:
    dependencies:
      semver: 7.6.3

  bytes@3.1.2: {}

  c8@10.1.2:
    dependencies:
      '@bcoe/v8-coverage': 0.2.3
      '@istanbuljs/schema': 0.1.3
      find-up: 5.0.0
      foreground-child: 3.2.1
      istanbul-lib-coverage: 3.2.2
      istanbul-lib-report: 3.0.1
      istanbul-reports: 3.1.7
      test-exclude: 7.0.1
      v8-to-istanbul: 9.3.0
      yargs: 17.7.2
      yargs-parser: 21.1.1

  call-bind@1.0.7:
    dependencies:
      es-define-property: 1.0.0
      es-errors: 1.3.0
      function-bind: 1.1.2
      get-intrinsic: 1.2.4
      set-function-length: 1.2.2

  callsites@3.1.0: {}

  camelcase-keys@6.2.2:
    dependencies:
      camelcase: 5.3.1
      map-obj: 4.3.0
      quick-lru: 4.0.1

  camelcase@5.3.1: {}

  camelcase@6.3.0: {}

  camelcase@8.0.0: {}

  caniuse-lite@1.0.30001642: {}

  chalk@2.4.2:
    dependencies:
      ansi-styles: 3.2.1
      escape-string-regexp: 1.0.5
      supports-color: 5.5.0

  chalk@4.1.2:
    dependencies:
      ansi-styles: 4.3.0
      supports-color: 7.2.0

  chalk@5.3.0: {}

  change-case-all@2.1.0:
    dependencies:
      change-case: 5.4.4
      sponge-case: 2.0.3
      swap-case: 3.0.3
      title-case: 3.0.3

  change-case@5.4.4: {}

  chardet@0.7.0: {}

  chownr@1.1.4: {}

  clean-stack@2.2.0: {}

  cli-color@2.0.4:
    dependencies:
      d: 1.0.2
      es5-ext: 0.10.64
      es6-iterator: 2.0.3
      memoizee: 0.4.17
      timers-ext: 0.1.8

  cli-cursor@3.1.0:
    dependencies:
      restore-cursor: 3.1.0

  cli-cursor@4.0.0:
    dependencies:
      restore-cursor: 4.0.0

  cli-progress@3.12.0:
    dependencies:
      string-width: 4.2.3

  cli-spinners@2.9.2: {}

  cli-width@4.1.0: {}

  cliui@8.0.1:
    dependencies:
      string-width: 4.2.3
      strip-ansi: 6.0.1
      wrap-ansi: 7.0.0

  clone@1.0.4: {}

  close-with-grace@1.3.0: {}

  cluster-key-slot@1.1.2: {}

  code-block-writer@13.0.1: {}

  color-convert@1.9.3:
    dependencies:
      color-name: 1.1.3

  color-convert@2.0.1:
    dependencies:
      color-name: 1.1.4

  color-name@1.1.3: {}

  color-name@1.1.4: {}

  colorette@2.0.20: {}

  columnify@1.6.0:
    dependencies:
      strip-ansi: 6.0.1
      wcwidth: 1.0.1

  commander@12.1.0: {}

  commander@2.20.3: {}

  commander@6.2.1: {}

  commist@3.2.0: {}

  concat-map@0.0.1: {}

  concat-stream@2.0.0:
    dependencies:
      buffer-from: 1.1.2
      inherits: 2.0.4
      readable-stream: 3.6.2
      typedarray: 0.0.6

  console-table-printer@2.12.1:
    dependencies:
      simple-wcswidth: 1.0.1

  content-disposition@0.5.4:
    dependencies:
      safe-buffer: 5.2.1

  content-type@1.0.5: {}

  convert-source-map@2.0.0: {}

  cookie-signature@1.0.6: {}

  cookie@0.5.0: {}

  cookie@0.6.0: {}

  core-util-is@1.0.3: {}

  cosmiconfig@8.3.6(typescript@5.5.3):
    dependencies:
      import-fresh: 3.3.0
      js-yaml: 4.1.0
      parse-json: 5.2.0
      path-type: 4.0.0
    optionalDependencies:
      typescript: 5.5.3

  cross-env@7.0.3:
    dependencies:
      cross-spawn: 7.0.3

  cross-fetch@4.0.0:
    dependencies:
      node-fetch: 2.7.0
    transitivePeerDependencies:
      - encoding

  cross-spawn@7.0.3:
    dependencies:
      path-key: 3.1.1
      shebang-command: 2.0.0
      which: 2.0.2

  csstype@3.1.3: {}

  d@1.0.2:
    dependencies:
      es5-ext: 0.10.64
      type: 2.7.3

  data-uri-to-buffer@4.0.1: {}

  data-view-buffer@1.0.1:
    dependencies:
      call-bind: 1.0.7
      es-errors: 1.3.0
      is-data-view: 1.0.1

  data-view-byte-length@1.0.1:
    dependencies:
      call-bind: 1.0.7
      es-errors: 1.3.0
      is-data-view: 1.0.1

  data-view-byte-offset@1.0.0:
    dependencies:
      call-bind: 1.0.7
      es-errors: 1.3.0
      is-data-view: 1.0.1

  dateformat@4.6.3: {}

  debounce@2.1.0: {}

  debug@2.6.9:
    dependencies:
      ms: 2.0.0

  debug@3.2.7:
    dependencies:
      ms: 2.1.3

  debug@4.3.5:
    dependencies:
      ms: 2.1.2

  debuglog@1.0.1: {}

  decamelize-keys@1.1.1:
    dependencies:
      decamelize: 1.2.0
      map-obj: 1.0.1

  decamelize@1.2.0: {}

  decompress-response@6.0.0:
    dependencies:
      mimic-response: 3.1.0

  dedent@1.5.3: {}

  deep-extend@0.6.0: {}

  deep-is@0.1.4: {}

  defaults@1.0.4:
    dependencies:
      clone: 1.0.4

  define-data-property@1.1.4:
    dependencies:
      es-define-property: 1.0.0
      es-errors: 1.3.0
      gopd: 1.0.1

  define-lazy-prop@2.0.0: {}

  define-properties@1.2.1:
    dependencies:
      define-data-property: 1.1.4
      has-property-descriptors: 1.0.2
      object-keys: 1.1.1

  denque@2.1.0: {}

  depd@2.0.0: {}

  desm@1.3.1: {}

  destroy@1.2.0: {}

  detect-libc@2.0.3: {}

  dezalgo@1.0.4:
    dependencies:
      asap: 2.0.6
      wrappy: 1.0.2

  diff-sequences@29.6.3: {}

  dir-glob@3.0.1:
    dependencies:
      path-type: 4.0.0

  discontinuous-range@1.0.0: {}

  doctrine@2.1.0:
    dependencies:
      esutils: 2.0.3

  doctrine@3.0.0:
    dependencies:
      esutils: 2.0.3

  dotenv-expand@10.0.0: {}

  dotenv-tool@0.1.1: {}

  dotenv@16.4.5: {}

  drange@1.1.1:
    optional: true

  dtsgenerator@3.19.2:
    dependencies:
      commander: 12.1.0
      cross-fetch: 4.0.0
      debug: 4.3.5
      glob: 10.4.5
      http-proxy-agent: 7.0.2
      https-proxy-agent: 7.0.5
      js-yaml: 4.1.0
      tslib: 2.6.3
      typescript: 5.5.3
    transitivePeerDependencies:
      - encoding
      - supports-color

  duplexify@3.7.1:
    dependencies:
      end-of-stream: 1.4.4
      inherits: 2.0.4
      readable-stream: 2.3.8
      stream-shift: 1.0.3

  duplexify@4.1.3:
    dependencies:
      end-of-stream: 1.4.4
      inherits: 2.0.4
      readable-stream: 3.6.2
      stream-shift: 1.0.3

  eastasianwidth@0.2.0: {}

  ecdsa-sig-formatter@1.0.11:
    dependencies:
      safe-buffer: 5.2.1

  edtf@4.6.0:
    dependencies:
      nearley: 2.20.1
    optionalDependencies:
      randexp: 0.5.3

  ee-first@1.1.1: {}

  electron-to-chromium@1.4.827: {}

  elliptic@6.5.5:
    dependencies:
      bn.js: 4.12.0
      brorand: 1.1.0
      hash.js: 1.1.7
      hmac-drbg: 1.0.1
      inherits: 2.0.4
      minimalistic-assert: 1.0.1
      minimalistic-crypto-utils: 1.0.1

  emoji-regex@10.3.0: {}

  emoji-regex@8.0.0: {}

  emoji-regex@9.2.2: {}

  encodeurl@1.0.2: {}

  end-of-stream@1.4.4:
    dependencies:
      once: 1.4.0

  entities@4.5.0: {}

  env-schema@5.2.1:
    dependencies:
      ajv: 8.17.1
      dotenv: 16.4.5
      dotenv-expand: 10.0.0

  error-ex@1.3.2:
    dependencies:
      is-arrayish: 0.2.1

  es-abstract@1.23.3:
    dependencies:
      array-buffer-byte-length: 1.0.1
      arraybuffer.prototype.slice: 1.0.3
      available-typed-arrays: 1.0.7
      call-bind: 1.0.7
      data-view-buffer: 1.0.1
      data-view-byte-length: 1.0.1
      data-view-byte-offset: 1.0.0
      es-define-property: 1.0.0
      es-errors: 1.3.0
      es-object-atoms: 1.0.0
      es-set-tostringtag: 2.0.3
      es-to-primitive: 1.2.1
      function.prototype.name: 1.1.6
      get-intrinsic: 1.2.4
      get-symbol-description: 1.0.2
      globalthis: 1.0.4
      gopd: 1.0.1
      has-property-descriptors: 1.0.2
      has-proto: 1.0.3
      has-symbols: 1.0.3
      hasown: 2.0.2
      internal-slot: 1.0.7
      is-array-buffer: 3.0.4
      is-callable: 1.2.7
      is-data-view: 1.0.1
      is-negative-zero: 2.0.3
      is-regex: 1.1.4
      is-shared-array-buffer: 1.0.3
      is-string: 1.0.7
      is-typed-array: 1.1.13
      is-weakref: 1.0.2
      object-inspect: 1.13.2
      object-keys: 1.1.1
      object.assign: 4.1.5
      regexp.prototype.flags: 1.5.2
      safe-array-concat: 1.1.2
      safe-regex-test: 1.0.3
      string.prototype.trim: 1.2.9
      string.prototype.trimend: 1.0.8
      string.prototype.trimstart: 1.0.8
      typed-array-buffer: 1.0.2
      typed-array-byte-length: 1.0.1
      typed-array-byte-offset: 1.0.2
      typed-array-length: 1.0.6
      unbox-primitive: 1.0.2
      which-typed-array: 1.1.15

  es-define-property@1.0.0:
    dependencies:
      get-intrinsic: 1.2.4

  es-errors@1.3.0: {}

  es-iterator-helpers@1.0.19:
    dependencies:
      call-bind: 1.0.7
      define-properties: 1.2.1
      es-abstract: 1.23.3
      es-errors: 1.3.0
      es-set-tostringtag: 2.0.3
      function-bind: 1.1.2
      get-intrinsic: 1.2.4
      globalthis: 1.0.4
      has-property-descriptors: 1.0.2
      has-proto: 1.0.3
      has-symbols: 1.0.3
      internal-slot: 1.0.7
      iterator.prototype: 1.1.2
      safe-array-concat: 1.1.2

  es-main@1.3.0: {}

  es-object-atoms@1.0.0:
    dependencies:
      es-errors: 1.3.0

  es-set-tostringtag@2.0.3:
    dependencies:
      get-intrinsic: 1.2.4
      has-tostringtag: 1.0.2
      hasown: 2.0.2

  es-shim-unscopables@1.0.2:
    dependencies:
      hasown: 2.0.2

  es-to-primitive@1.2.1:
    dependencies:
      is-callable: 1.2.7
      is-date-object: 1.0.5
      is-symbol: 1.0.4

  es5-ext@0.10.64:
    dependencies:
      es6-iterator: 2.0.3
      es6-symbol: 3.1.4
      esniff: 2.0.1
      next-tick: 1.1.0

  es6-iterator@2.0.3:
    dependencies:
      d: 1.0.2
      es5-ext: 0.10.64
      es6-symbol: 3.1.4

  es6-symbol@3.1.4:
    dependencies:
      d: 1.0.2
      ext: 1.7.0

  es6-weak-map@2.0.3:
    dependencies:
      d: 1.0.2
      es5-ext: 0.10.64
      es6-iterator: 2.0.3
      es6-symbol: 3.1.4

  esbuild@0.21.5:
    optionalDependencies:
      '@esbuild/aix-ppc64': 0.21.5
      '@esbuild/android-arm': 0.21.5
      '@esbuild/android-arm64': 0.21.5
      '@esbuild/android-x64': 0.21.5
      '@esbuild/darwin-arm64': 0.21.5
      '@esbuild/darwin-x64': 0.21.5
      '@esbuild/freebsd-arm64': 0.21.5
      '@esbuild/freebsd-x64': 0.21.5
      '@esbuild/linux-arm': 0.21.5
      '@esbuild/linux-arm64': 0.21.5
      '@esbuild/linux-ia32': 0.21.5
      '@esbuild/linux-loong64': 0.21.5
      '@esbuild/linux-mips64el': 0.21.5
      '@esbuild/linux-ppc64': 0.21.5
      '@esbuild/linux-riscv64': 0.21.5
      '@esbuild/linux-s390x': 0.21.5
      '@esbuild/linux-x64': 0.21.5
      '@esbuild/netbsd-x64': 0.21.5
      '@esbuild/openbsd-x64': 0.21.5
      '@esbuild/sunos-x64': 0.21.5
      '@esbuild/win32-arm64': 0.21.5
      '@esbuild/win32-ia32': 0.21.5
      '@esbuild/win32-x64': 0.21.5

  escalade@3.1.2: {}

  escape-goat@4.0.0: {}

  escape-html@1.0.3: {}

  escape-string-regexp@1.0.5: {}

  escape-string-regexp@2.0.0: {}

  escape-string-regexp@4.0.0: {}

  escodegen@1.14.3:
    dependencies:
      esprima: 4.0.1
      estraverse: 4.3.0
      esutils: 2.0.3
      optionator: 0.8.3
    optionalDependencies:
      source-map: 0.6.1

  eslint-config-standard-jsx@11.0.0(eslint-plugin-react@7.34.4(eslint@8.57.0))(eslint@8.57.0):
    dependencies:
      eslint: 8.57.0
      eslint-plugin-react: 7.34.4(eslint@8.57.0)

  eslint-config-standard-with-typescript@23.0.0(@typescript-eslint/eslint-plugin@5.62.0(@typescript-eslint/parser@5.62.0(eslint@8.57.0)(typescript@5.5.3))(eslint@8.57.0)(typescript@5.5.3))(eslint-plugin-import@2.29.1(@typescript-eslint/parser@5.62.0(eslint@8.57.0)(typescript@5.5.3))(eslint@8.57.0))(eslint-plugin-n@15.7.0(eslint@8.57.0))(eslint-plugin-promise@6.4.0(eslint@8.57.0))(eslint@8.57.0)(typescript@5.5.3):
    dependencies:
      '@typescript-eslint/eslint-plugin': 5.62.0(@typescript-eslint/parser@5.62.0(eslint@8.57.0)(typescript@5.5.3))(eslint@8.57.0)(typescript@5.5.3)
      '@typescript-eslint/parser': 5.62.0(eslint@8.57.0)(typescript@5.5.3)
      eslint: 8.57.0
      eslint-config-standard: 17.0.0(eslint-plugin-import@2.29.1(@typescript-eslint/parser@5.62.0(eslint@8.57.0)(typescript@5.5.3))(eslint@8.57.0))(eslint-plugin-n@15.7.0(eslint@8.57.0))(eslint-plugin-promise@6.4.0(eslint@8.57.0))(eslint@8.57.0)
      eslint-plugin-import: 2.29.1(@typescript-eslint/parser@5.62.0(eslint@8.57.0)(typescript@5.5.3))(eslint@8.57.0)
      eslint-plugin-n: 15.7.0(eslint@8.57.0)
      eslint-plugin-promise: 6.4.0(eslint@8.57.0)
      typescript: 5.5.3
    transitivePeerDependencies:
      - supports-color

  eslint-config-standard@17.0.0(eslint-plugin-import@2.29.1(@typescript-eslint/parser@5.62.0(eslint@8.57.0)(typescript@5.5.3))(eslint@8.57.0))(eslint-plugin-n@15.7.0(eslint@8.57.0))(eslint-plugin-promise@6.4.0(eslint@8.57.0))(eslint@8.57.0):
    dependencies:
      eslint: 8.57.0
      eslint-plugin-import: 2.29.1(@typescript-eslint/parser@5.62.0(eslint@8.57.0)(typescript@5.5.3))(eslint@8.57.0)
      eslint-plugin-n: 15.7.0(eslint@8.57.0)
      eslint-plugin-promise: 6.4.0(eslint@8.57.0)

  eslint-config-standard@17.1.0(eslint-plugin-import@2.29.1(@typescript-eslint/parser@5.62.0(eslint@8.57.0)(typescript@5.5.3))(eslint@8.57.0))(eslint-plugin-n@15.7.0(eslint@8.57.0))(eslint-plugin-promise@6.4.0(eslint@8.57.0))(eslint@8.57.0):
    dependencies:
      eslint: 8.57.0
      eslint-plugin-import: 2.29.1(@typescript-eslint/parser@5.62.0(eslint@8.57.0)(typescript@5.5.3))(eslint@8.57.0)
      eslint-plugin-n: 15.7.0(eslint@8.57.0)
      eslint-plugin-promise: 6.4.0(eslint@8.57.0)

  eslint-formatter-pretty@4.1.0:
    dependencies:
      '@types/eslint': 7.29.0
      ansi-escapes: 4.3.2
      chalk: 4.1.2
      eslint-rule-docs: 1.1.235
      log-symbols: 4.1.0
      plur: 4.0.0
      string-width: 4.2.3
      supports-hyperlinks: 2.3.0

  eslint-import-resolver-node@0.3.9:
    dependencies:
      debug: 3.2.7
      is-core-module: 2.14.0
      resolve: 1.22.8
    transitivePeerDependencies:
      - supports-color

  eslint-module-utils@2.8.1(@typescript-eslint/parser@5.62.0(eslint@8.57.0)(typescript@5.5.3))(eslint-import-resolver-node@0.3.9)(eslint@8.57.0):
    dependencies:
      debug: 3.2.7
    optionalDependencies:
      '@typescript-eslint/parser': 5.62.0(eslint@8.57.0)(typescript@5.5.3)
      eslint: 8.57.0
      eslint-import-resolver-node: 0.3.9
    transitivePeerDependencies:
      - supports-color

  eslint-plugin-es@4.1.0(eslint@8.57.0):
    dependencies:
      eslint: 8.57.0
      eslint-utils: 2.1.0
      regexpp: 3.2.0

  eslint-plugin-import@2.29.1(@typescript-eslint/parser@5.62.0(eslint@8.57.0)(typescript@5.5.3))(eslint@8.57.0):
    dependencies:
      array-includes: 3.1.8
      array.prototype.findlastindex: 1.2.5
      array.prototype.flat: 1.3.2
      array.prototype.flatmap: 1.3.2
      debug: 3.2.7
      doctrine: 2.1.0
      eslint: 8.57.0
      eslint-import-resolver-node: 0.3.9
      eslint-module-utils: 2.8.1(@typescript-eslint/parser@5.62.0(eslint@8.57.0)(typescript@5.5.3))(eslint-import-resolver-node@0.3.9)(eslint@8.57.0)
      hasown: 2.0.2
      is-core-module: 2.14.0
      is-glob: 4.0.3
      minimatch: 3.1.2
      object.fromentries: 2.0.8
      object.groupby: 1.0.3
      object.values: 1.2.0
      semver: 6.3.1
      tsconfig-paths: 3.15.0
    optionalDependencies:
      '@typescript-eslint/parser': 5.62.0(eslint@8.57.0)(typescript@5.5.3)
    transitivePeerDependencies:
      - eslint-import-resolver-typescript
      - eslint-import-resolver-webpack
      - supports-color

  eslint-plugin-n@15.7.0(eslint@8.57.0):
    dependencies:
      builtins: 5.1.0
      eslint: 8.57.0
      eslint-plugin-es: 4.1.0(eslint@8.57.0)
      eslint-utils: 3.0.0(eslint@8.57.0)
      ignore: 5.3.1
      is-core-module: 2.14.0
      minimatch: 3.1.2
      resolve: 1.22.8
      semver: 7.6.3

  eslint-plugin-promise@6.4.0(eslint@8.57.0):
    dependencies:
      eslint: 8.57.0

  eslint-plugin-react@7.34.4(eslint@8.57.0):
    dependencies:
      array-includes: 3.1.8
      array.prototype.findlast: 1.2.5
      array.prototype.flatmap: 1.3.2
      array.prototype.toreversed: 1.1.2
      array.prototype.tosorted: 1.1.4
      doctrine: 2.1.0
      es-iterator-helpers: 1.0.19
      eslint: 8.57.0
      estraverse: 5.3.0
      hasown: 2.0.2
      jsx-ast-utils: 3.3.5
      minimatch: 3.1.2
      object.entries: 1.1.8
      object.fromentries: 2.0.8
      object.values: 1.2.0
      prop-types: 15.8.1
      resolve: 2.0.0-next.5
      semver: 6.3.1
      string.prototype.matchall: 4.0.11
      string.prototype.repeat: 1.0.0

  eslint-rule-docs@1.1.235: {}

  eslint-scope@5.1.1:
    dependencies:
      esrecurse: 4.3.0
      estraverse: 4.3.0

  eslint-scope@7.2.2:
    dependencies:
      esrecurse: 4.3.0
      estraverse: 5.3.0

  eslint-utils@2.1.0:
    dependencies:
      eslint-visitor-keys: 1.3.0

  eslint-utils@3.0.0(eslint@8.57.0):
    dependencies:
      eslint: 8.57.0
      eslint-visitor-keys: 2.1.0

  eslint-visitor-keys@1.3.0: {}

  eslint-visitor-keys@2.1.0: {}

  eslint-visitor-keys@3.4.3: {}

  eslint@8.57.0:
    dependencies:
      '@eslint-community/eslint-utils': 4.4.0(eslint@8.57.0)
      '@eslint-community/regexpp': 4.11.0
      '@eslint/eslintrc': 2.1.4
      '@eslint/js': 8.57.0
      '@humanwhocodes/config-array': 0.11.14
      '@humanwhocodes/module-importer': 1.0.1
      '@nodelib/fs.walk': 1.2.8
      '@ungap/structured-clone': 1.2.0
      ajv: 6.12.6
      chalk: 4.1.2
      cross-spawn: 7.0.3
      debug: 4.3.5
      doctrine: 3.0.0
      escape-string-regexp: 4.0.0
      eslint-scope: 7.2.2
      eslint-visitor-keys: 3.4.3
      espree: 9.6.1
      esquery: 1.6.0
      esutils: 2.0.3
      fast-deep-equal: 3.1.3
      file-entry-cache: 6.0.1
      find-up: 5.0.0
      glob-parent: 6.0.2
      globals: 13.24.0
      graphemer: 1.4.0
      ignore: 5.3.1
      imurmurhash: 0.1.4
      is-glob: 4.0.3
      is-path-inside: 3.0.3
      js-yaml: 4.1.0
      json-stable-stringify-without-jsonify: 1.0.1
      levn: 0.4.1
      lodash.merge: 4.6.2
      minimatch: 3.1.2
      natural-compare: 1.4.0
      optionator: 0.9.4
      strip-ansi: 6.0.1
      text-table: 0.2.0
    transitivePeerDependencies:
      - supports-color

  esmock@2.6.7: {}

  esniff@2.0.1:
    dependencies:
      d: 1.0.2
      es5-ext: 0.10.64
      event-emitter: 0.3.5
      type: 2.7.3

  espree@9.6.1:
    dependencies:
      acorn: 8.12.1
      acorn-jsx: 5.3.2(acorn@8.12.1)
      eslint-visitor-keys: 3.4.3

  esprima@1.2.2: {}

  esprima@4.0.1: {}

  esquery@1.6.0:
    dependencies:
      estraverse: 5.3.0

  esrecurse@4.3.0:
    dependencies:
      estraverse: 5.3.0

  estraverse@4.3.0: {}

  estraverse@5.3.0: {}

  esutils@2.0.3: {}

  etag@1.8.1: {}

  event-emitter@0.3.5:
    dependencies:
      d: 1.0.2
      es5-ext: 0.10.64

  event-lite@0.1.3: {}

  event-target-shim@5.0.1: {}

  events@3.3.0: {}

  execa@8.0.1:
    dependencies:
      cross-spawn: 7.0.3
      get-stream: 8.0.1
      human-signals: 5.0.0
      is-stream: 3.0.0
      merge-stream: 2.0.0
      npm-run-path: 5.3.0
      onetime: 6.0.0
      signal-exit: 4.1.0
      strip-final-newline: 3.0.0

  execa@9.3.0:
    dependencies:
      '@sindresorhus/merge-streams': 4.0.0
      cross-spawn: 7.0.3
      figures: 6.1.0
      get-stream: 9.0.1
      human-signals: 7.0.0
      is-plain-obj: 4.1.0
      is-stream: 4.0.1
      npm-run-path: 5.3.0
      pretty-ms: 9.0.0
      signal-exit: 4.1.0
      strip-final-newline: 4.0.0
      yoctocolors: 2.1.1

  expand-template@2.0.3: {}

  express@4.19.2:
    dependencies:
      accepts: 1.3.8
      array-flatten: 1.1.1
      body-parser: 1.20.2
      content-disposition: 0.5.4
      content-type: 1.0.5
      cookie: 0.6.0
      cookie-signature: 1.0.6
      debug: 2.6.9
      depd: 2.0.0
      encodeurl: 1.0.2
      escape-html: 1.0.3
      etag: 1.8.1
      finalhandler: 1.2.0
      fresh: 0.5.2
      http-errors: 2.0.0
      merge-descriptors: 1.0.1
      methods: 1.1.2
      on-finished: 2.4.1
      parseurl: 1.3.3
      path-to-regexp: 0.1.7
      proxy-addr: 2.0.7
      qs: 6.11.0
      range-parser: 1.2.1
      safe-buffer: 5.2.1
      send: 0.18.0
      serve-static: 1.15.0
      setprototypeof: 1.2.0
      statuses: 2.0.1
      type-is: 1.6.18
      utils-merge: 1.0.1
      vary: 1.1.2
    transitivePeerDependencies:
      - supports-color

  ext@1.7.0:
    dependencies:
      type: 2.7.3

  external-editor@3.1.0:
    dependencies:
      chardet: 0.7.0
      iconv-lite: 0.4.24
      tmp: 0.0.33

  fast-content-type-parse@1.1.0: {}

  fast-copy@3.0.2: {}

  fast-decode-uri-component@1.0.1: {}

  fast-deep-equal@3.1.3: {}

  fast-glob@3.3.2:
    dependencies:
      '@nodelib/fs.stat': 2.0.5
      '@nodelib/fs.walk': 1.2.8
      glob-parent: 5.1.2
      merge2: 1.4.1
      micromatch: 4.0.7

  fast-json-stable-stringify@2.1.0: {}

  fast-json-stringify@5.16.1:
    dependencies:
      '@fastify/merge-json-schemas': 0.1.1
      ajv: 8.17.1
      ajv-formats: 3.0.1(ajv@8.17.1)
      fast-deep-equal: 3.1.3
      fast-uri: 2.4.0
      json-schema-ref-resolver: 1.0.1
      rfdc: 1.4.1

  fast-jwt@4.0.2:
    dependencies:
      '@lukeed/ms': 2.0.2
      asn1.js: 5.4.1
      ecdsa-sig-formatter: 1.0.11
      mnemonist: 0.39.8

  fast-levenshtein@2.0.6: {}

  fast-querystring@1.1.2:
    dependencies:
      fast-decode-uri-component: 1.0.1

  fast-redact@3.5.0: {}

  fast-safe-stringify@2.1.1: {}

  fast-uri@2.4.0: {}

  fast-uri@3.0.1: {}

  fastest-levenshtein@1.0.16: {}

  fastfall@1.5.1:
    dependencies:
      reusify: 1.0.4

  fastify-metrics@11.0.0(fastify@4.28.1):
    dependencies:
      fastify: 4.28.1
      fastify-plugin: 4.5.1
      prom-client: 15.1.3

  fastify-openapi-glue@4.6.1:
    dependencies:
      '@seriousme/openapi-schema-validator': 2.2.1
      fastify-plugin: 4.5.1
      js-yaml: 4.1.0
      minimist: 1.2.8

  fastify-plugin@4.5.1: {}

  fastify-print-routes@3.2.0:
    dependencies:
      acquerello: 2.0.8
      fastify-plugin: 4.5.1
      table: 6.8.2

  fastify-tsconfig@2.0.0: {}

  fastify-undici-dispatcher@0.6.0:
    dependencies:
      undici: 6.19.2

  fastify-user@0.3.3:
    dependencies:
      '@fastify/error': 3.4.1
      '@fastify/jwt': 8.0.1
      fastify: 4.28.1
      fastify-plugin: 4.5.1
      get-jwks: 8.3.1
    transitivePeerDependencies:
      - encoding

  fastify@4.28.1:
    dependencies:
      '@fastify/ajv-compiler': 3.6.0
      '@fastify/error': 3.4.1
      '@fastify/fast-json-stringify-compiler': 4.3.0
      abstract-logging: 2.0.1
      avvio: 8.3.2
      fast-content-type-parse: 1.1.0
      fast-json-stringify: 5.16.1
      find-my-way: 8.2.0
      light-my-request: 5.13.0
      pino: 9.2.0
      process-warning: 3.0.0
      proxy-addr: 2.0.7
      rfdc: 1.4.1
      secure-json-parse: 2.7.0
      semver: 7.6.2
      toad-cache: 3.7.0

  fastparallel@2.4.1:
    dependencies:
      reusify: 1.0.4
      xtend: 4.0.2

  fastq@1.17.1:
    dependencies:
      reusify: 1.0.4

  fastseries@1.7.2:
    dependencies:
      reusify: 1.0.4
      xtend: 4.0.2

  fetch-blob@3.2.0:
    dependencies:
      node-domexception: 1.0.0
      web-streams-polyfill: 3.3.3

  figures@6.1.0:
    dependencies:
      is-unicode-supported: 2.0.0

  file-entry-cache@6.0.1:
    dependencies:
      flat-cache: 3.2.0

  file-uri-to-path@1.0.0: {}

  fill-range@7.1.1:
    dependencies:
      to-regex-range: 5.0.1

  finalhandler@1.2.0:
    dependencies:
      debug: 2.6.9
      encodeurl: 1.0.2
      escape-html: 1.0.3
      on-finished: 2.4.1
      parseurl: 1.3.3
      statuses: 2.0.1
      unpipe: 1.0.0
    transitivePeerDependencies:
      - supports-color

  find-my-way@8.2.0:
    dependencies:
      fast-deep-equal: 3.1.3
      fast-querystring: 1.1.2
      safe-regex2: 3.1.0

  find-up@3.0.0:
    dependencies:
      locate-path: 3.0.0

  find-up@4.1.0:
    dependencies:
      locate-path: 5.0.0
      path-exists: 4.0.0

  find-up@5.0.0:
    dependencies:
      locate-path: 6.0.0
      path-exists: 4.0.0

  find-up@6.3.0:
    dependencies:
      locate-path: 7.2.0
      path-exists: 5.0.0

  find-up@7.0.0:
    dependencies:
      locate-path: 7.2.0
      path-exists: 5.0.0
      unicorn-magic: 0.1.0

  flat-cache@3.2.0:
    dependencies:
      flatted: 3.3.1
      keyv: 4.5.4
      rimraf: 3.0.2

  flatted@3.3.1: {}

  for-each@0.3.3:
    dependencies:
      is-callable: 1.2.7

  foreground-child@3.2.1:
    dependencies:
      cross-spawn: 7.0.3
      signal-exit: 4.1.0

  formdata-polyfill@4.0.10:
    dependencies:
      fetch-blob: 3.2.0

  forwarded@0.2.0: {}

  fresh@0.5.2: {}

  fs-constants@1.0.0: {}

  fs-extra@11.2.0:
    dependencies:
      graceful-fs: 4.2.11
      jsonfile: 6.1.0
      universalify: 2.0.1

  fs.realpath@1.0.0: {}

  fsevents@2.3.2:
    optional: true

  fsevents@2.3.3:
    optional: true

  function-bind@1.1.2: {}

  function.prototype.name@1.1.6:
    dependencies:
      call-bind: 1.0.7
      define-properties: 1.2.1
      es-abstract: 1.23.3
      functions-have-names: 1.2.3

  functions-have-names@1.2.3: {}

  funtypes@4.2.0: {}

  generate-function@2.3.1:
    dependencies:
      is-property: 1.0.2

  gensync@1.0.0-beta.2: {}

  get-caller-file@2.0.5: {}

  get-east-asian-width@1.2.0: {}

  get-intrinsic@1.2.4:
    dependencies:
      es-errors: 1.3.0
      function-bind: 1.1.2
      has-proto: 1.0.3
      has-symbols: 1.0.3
      hasown: 2.0.2

  get-jwks@8.3.1:
    dependencies:
      jwk-to-pem: 2.0.5
      lru-cache: 10.4.3
      node-fetch: 2.7.0
    transitivePeerDependencies:
      - encoding

  get-jwks@9.0.2:
    dependencies:
      jwk-to-pem: 2.0.5
      lru-cache: 10.4.3
      node-fetch: 2.7.0
    transitivePeerDependencies:
      - encoding

  get-port@7.1.0: {}

  get-stdin@8.0.0: {}

  get-stream@8.0.1: {}

  get-stream@9.0.1:
    dependencies:
      '@sec-ant/readable-stream': 0.4.1
      is-stream: 4.0.1

  get-symbol-description@1.0.2:
    dependencies:
      call-bind: 1.0.7
      es-errors: 1.3.0
      get-intrinsic: 1.2.4

  github-from-package@0.0.0: {}

  glob-parent@5.1.2:
    dependencies:
      is-glob: 4.0.3

  glob-parent@6.0.2:
    dependencies:
      is-glob: 4.0.3

  glob@10.4.5:
    dependencies:
      foreground-child: 3.2.1
      jackspeak: 3.4.3
      minimatch: 9.0.5
      minipass: 7.1.2
      package-json-from-dist: 1.0.0
      path-scurry: 1.11.1

  glob@7.2.3:
    dependencies:
      fs.realpath: 1.0.0
      inflight: 1.0.6
      inherits: 2.0.4
      minimatch: 3.1.2
      once: 1.4.0
      path-is-absolute: 1.0.1

  glob@9.3.5:
    dependencies:
      fs.realpath: 1.0.0
      minimatch: 8.0.4
      minipass: 4.2.8
      path-scurry: 1.11.1

  globals@11.12.0: {}

  globals@13.24.0:
    dependencies:
      type-fest: 0.20.2

  globalthis@1.0.4:
    dependencies:
      define-properties: 1.2.1
      gopd: 1.0.1

  globby@11.1.0:
    dependencies:
      array-union: 2.1.0
      dir-glob: 3.0.1
      fast-glob: 3.3.2
      ignore: 5.3.1
      merge2: 1.4.1
      slash: 3.0.0

  globby@14.0.1:
    dependencies:
      '@sindresorhus/merge-streams': 2.3.0
      fast-glob: 3.3.2
      ignore: 5.3.1
      path-type: 5.0.0
      slash: 5.1.0
      unicorn-magic: 0.1.0

  gopd@1.0.1:
    dependencies:
      get-intrinsic: 1.2.4

  graceful-fs@4.2.11: {}

  graphemer@1.4.0: {}

  graphql-jit@0.8.4(graphql@16.9.0):
    dependencies:
      '@graphql-typed-document-node/core': 3.2.0(graphql@16.9.0)
      fast-json-stringify: 5.16.1
      generate-function: 2.3.1
      graphql: 16.9.0
      lodash.memoize: 4.1.2
      lodash.merge: 4.6.2
      lodash.mergewith: 4.6.2

  graphql-scalars@1.23.0(graphql@16.9.0):
    dependencies:
      graphql: 16.9.0
      tslib: 2.6.3

  graphql-type-json@0.3.2(graphql@16.9.0):
    dependencies:
      graphql: 16.9.0

  graphql-ws@5.16.0(graphql@16.9.0):
    dependencies:
      graphql: 16.9.0

  graphql@16.9.0: {}

  hard-rejection@2.1.0: {}

  has-bigints@1.0.2: {}

  has-flag@3.0.0: {}

  has-flag@4.0.0: {}

  has-property-descriptors@1.0.2:
    dependencies:
      es-define-property: 1.0.0

  has-proto@1.0.3: {}

  has-symbols@1.0.3: {}

  has-tostringtag@1.0.2:
    dependencies:
      has-symbols: 1.0.3

  hash.js@1.1.7:
    dependencies:
      inherits: 2.0.4
      minimalistic-assert: 1.0.1

  hasown@2.0.2:
    dependencies:
      function-bind: 1.1.2

  help-me@5.0.0: {}

  hmac-drbg@1.0.1:
    dependencies:
      hash.js: 1.1.7
      minimalistic-assert: 1.0.1
      minimalistic-crypto-utils: 1.0.1

  hosted-git-info@2.8.9: {}

  hosted-git-info@4.1.0:
    dependencies:
      lru-cache: 6.0.0

  html-escaper@2.0.2: {}

  http-errors@2.0.0:
    dependencies:
      depd: 2.0.0
      inherits: 2.0.4
      setprototypeof: 1.2.0
      statuses: 2.0.1
      toidentifier: 1.0.1

  http-proxy-agent@7.0.2:
    dependencies:
      agent-base: 7.1.1
      debug: 4.3.5
    transitivePeerDependencies:
      - supports-color

  https-proxy-agent@7.0.5:
    dependencies:
      agent-base: 7.1.1
      debug: 4.3.5
    transitivePeerDependencies:
      - supports-color

  human-signals@5.0.0: {}

  human-signals@7.0.0: {}

  hyperid@3.2.0:
    dependencies:
      buffer: 5.7.1
      uuid: 8.3.2
      uuid-parse: 1.1.0

  iconv-lite@0.4.24:
    dependencies:
      safer-buffer: 2.1.2

  iconv-lite@0.6.3:
    dependencies:
      safer-buffer: 2.1.2

  ieee754@1.2.1: {}

  ignore@5.3.1: {}

  import-fresh@3.3.0:
    dependencies:
      parent-module: 1.0.1
      resolve-from: 4.0.0

  imurmurhash@0.1.4: {}

  indent-string@4.0.0: {}

  inflected@2.1.0: {}

  inflight@1.0.6:
    dependencies:
      once: 1.4.0
      wrappy: 1.0.2

  inherits-ex@1.6.0: {}

  inherits@2.0.4: {}

  ini@1.3.8: {}

  inquirer@9.3.5:
    dependencies:
      '@inquirer/figures': 1.0.3
      ansi-escapes: 4.3.2
      cli-width: 4.1.0
      external-editor: 3.1.0
      mute-stream: 1.0.0
      ora: 5.4.1
      run-async: 3.0.0
      rxjs: 7.8.1
      string-width: 4.2.3
      strip-ansi: 6.0.1
      wrap-ansi: 6.2.0
      yoctocolors-cjs: 2.1.2

  int64-buffer@0.1.10: {}

  internal-slot@1.0.7:
    dependencies:
      es-errors: 1.3.0
      hasown: 2.0.2
      side-channel: 1.0.6

  ioredis-auto-pipeline@1.0.2:
    dependencies:
      to-fast-properties: 3.0.1

  ioredis@5.4.1:
    dependencies:
      '@ioredis/commands': 1.2.0
      cluster-key-slot: 1.1.2
      debug: 4.3.5
      denque: 2.1.0
      lodash.defaults: 4.2.0
      lodash.isarguments: 3.1.0
      redis-errors: 1.2.0
      redis-parser: 3.0.0
      standard-as-callback: 2.1.0
    transitivePeerDependencies:
      - supports-color

  ipaddr.js@1.9.1: {}

  irregular-plurals@3.5.0: {}

  is-array-buffer@3.0.4:
    dependencies:
      call-bind: 1.0.7
      get-intrinsic: 1.2.4

  is-arrayish@0.2.1: {}

  is-async-function@2.0.0:
    dependencies:
      has-tostringtag: 1.0.2

  is-bigint@1.0.4:
    dependencies:
      has-bigints: 1.0.2

  is-boolean-object@1.1.2:
    dependencies:
      call-bind: 1.0.7
      has-tostringtag: 1.0.2

  is-callable@1.2.7: {}

  is-core-module@2.14.0:
    dependencies:
      hasown: 2.0.2

  is-data-view@1.0.1:
    dependencies:
      is-typed-array: 1.1.13

  is-date-object@1.0.5:
    dependencies:
      has-tostringtag: 1.0.2

  is-docker@2.2.1: {}

  is-extglob@2.1.1: {}

  is-finalizationregistry@1.0.2:
    dependencies:
      call-bind: 1.0.7

  is-fullwidth-code-point@3.0.0: {}

  is-fullwidth-code-point@5.0.0:
    dependencies:
      get-east-asian-width: 1.2.0

  is-generator-function@1.0.10:
    dependencies:
      has-tostringtag: 1.0.2

  is-glob@4.0.3:
    dependencies:
      is-extglob: 2.1.1

  is-interactive@1.0.0: {}

  is-interactive@2.0.0: {}

  is-map@2.0.3: {}

  is-negative-zero@2.0.3: {}

  is-number-object@1.0.7:
    dependencies:
      has-tostringtag: 1.0.2

  is-number@7.0.0: {}

  is-path-inside@3.0.3: {}

  is-plain-obj@1.1.0: {}

  is-plain-obj@4.1.0: {}

  is-promise@2.2.2: {}

  is-promise@4.0.0: {}

  is-property@1.0.2: {}

  is-regex@1.1.4:
    dependencies:
      call-bind: 1.0.7
      has-tostringtag: 1.0.2

  is-set@2.0.3: {}

  is-shared-array-buffer@1.0.3:
    dependencies:
      call-bind: 1.0.7

  is-stream@3.0.0: {}

  is-stream@4.0.1: {}

  is-string@1.0.7:
    dependencies:
      has-tostringtag: 1.0.2

  is-symbol@1.0.4:
    dependencies:
      has-symbols: 1.0.3

  is-typed-array@1.1.13:
    dependencies:
      which-typed-array: 1.1.15

  is-unicode-supported@0.1.0: {}

  is-unicode-supported@1.3.0: {}

  is-unicode-supported@2.0.0: {}

  is-weakmap@2.0.2: {}

  is-weakref@1.0.2:
    dependencies:
      call-bind: 1.0.7

  is-weakset@2.0.3:
    dependencies:
      call-bind: 1.0.7
      get-intrinsic: 1.2.4

  is-wsl@2.2.0:
    dependencies:
      is-docker: 2.2.1

  isarray@1.0.0: {}

  isarray@2.0.5: {}

  isexe@2.0.0: {}

  isexe@3.1.1: {}

  istanbul-lib-coverage@3.2.2: {}

  istanbul-lib-report@3.0.1:
    dependencies:
      istanbul-lib-coverage: 3.2.2
      make-dir: 4.0.0
      supports-color: 7.2.0

  istanbul-reports@3.1.7:
    dependencies:
      html-escaper: 2.0.2
      istanbul-lib-report: 3.0.1

  iterator.prototype@1.1.2:
    dependencies:
      define-properties: 1.2.1
      get-intrinsic: 1.2.4
      has-symbols: 1.0.3
      reflect.getprototypeof: 1.0.6
      set-function-name: 2.0.2

  jackspeak@3.4.3:
    dependencies:
      '@isaacs/cliui': 8.0.2
    optionalDependencies:
      '@pkgjs/parseargs': 0.11.0

  jest-diff@29.7.0:
    dependencies:
      chalk: 4.1.2
      diff-sequences: 29.6.3
      jest-get-type: 29.6.3
      pretty-format: 29.7.0

  jest-get-type@29.6.3: {}

  joycon@3.1.1: {}

  js-tokens@4.0.0: {}

  js-yaml@4.1.0:
    dependencies:
      argparse: 2.0.1

  jsesc@2.5.2: {}

  json-buffer@3.0.1: {}

  json-parse-better-errors@1.0.2: {}

  json-parse-even-better-errors@2.3.1: {}

  json-schema-ref-resolver@1.0.1:
    dependencies:
      fast-deep-equal: 3.1.3

  json-schema-resolver@2.0.0:
    dependencies:
      debug: 4.3.5
      rfdc: 1.4.1
      uri-js: 4.4.1
    transitivePeerDependencies:
      - supports-color

  json-schema-to-typescript@14.1.0:
    dependencies:
      '@apidevtools/json-schema-ref-parser': 11.6.4
      '@types/json-schema': 7.0.15
      '@types/lodash': 4.17.6
      cli-color: 2.0.4
      glob: 10.4.5
      is-glob: 4.0.3
      js-yaml: 4.1.0
      lodash: 4.17.21
      minimist: 1.2.8
      mkdirp: 3.0.1
      node-fetch: 3.3.2
      prettier: 3.3.3

  json-schema-traverse@0.4.1: {}

  json-schema-traverse@1.0.0: {}

  json-stable-stringify-without-jsonify@1.0.1: {}

  json5@1.0.2:
    dependencies:
      minimist: 1.2.8

  json5@2.2.3: {}

  jsonc-parser@3.2.1: {}

  jsonc-parser@3.3.1: {}

  jsonfile@6.1.0:
    dependencies:
      universalify: 2.0.1
    optionalDependencies:
      graceful-fs: 4.2.11

  jsonpath@1.1.1:
    dependencies:
      esprima: 1.2.2
      static-eval: 2.0.2
      underscore: 1.12.1

  jsonpointer@5.0.1: {}

  jsx-ast-utils@3.3.5:
    dependencies:
      array-includes: 3.1.8
      array.prototype.flat: 1.3.2
      object.assign: 4.1.5
      object.values: 1.2.0

  jwk-to-pem@2.0.5:
    dependencies:
      asn1.js: 5.4.1
      elliptic: 6.5.5
      safe-buffer: 5.2.1

  keyv@4.5.4:
    dependencies:
      json-buffer: 3.0.1

  kind-of@6.0.3: {}

  leven@3.1.0: {}

  levn@0.3.0:
    dependencies:
      prelude-ls: 1.1.2
      type-check: 0.3.2

  levn@0.4.1:
    dependencies:
      prelude-ls: 1.2.1
      type-check: 0.4.0

  license-checker@25.0.1:
    dependencies:
      chalk: 2.4.2
      debug: 3.2.7
      mkdirp: 0.5.6
      nopt: 4.0.3
      read-installed: 4.0.3
      semver: 5.7.2
      spdx-correct: 3.2.0
      spdx-expression-parse: 3.0.1
      spdx-satisfies: 4.0.1
      treeify: 1.1.0
    transitivePeerDependencies:
      - supports-color

  light-my-request@5.13.0:
    dependencies:
      cookie: 0.6.0
      process-warning: 3.0.0
      set-cookie-parser: 2.6.0

  lines-and-columns@1.2.4: {}

  linkify-it@5.0.0:
    dependencies:
      uc.micro: 2.1.0

  load-json-file@5.3.0:
    dependencies:
      graceful-fs: 4.2.11
      parse-json: 4.0.0
      pify: 4.0.1
      strip-bom: 3.0.0
      type-fest: 0.3.1

  load-json-file@7.0.1: {}

  locate-path@3.0.0:
    dependencies:
      p-locate: 3.0.0
      path-exists: 3.0.0

  locate-path@5.0.0:
    dependencies:
      p-locate: 4.1.0

  locate-path@6.0.0:
    dependencies:
      p-locate: 5.0.0

  locate-path@7.2.0:
    dependencies:
      p-locate: 6.0.0

  lodash.defaults@4.2.0: {}

  lodash.isarguments@3.1.0: {}

  lodash.memoize@4.1.2: {}

  lodash.merge@4.6.2: {}

  lodash.mergewith@4.6.2: {}

  lodash.truncate@4.4.2: {}

  lodash@4.17.21: {}

  log-symbols@4.1.0:
    dependencies:
      chalk: 4.1.2
      is-unicode-supported: 0.1.0

  log-symbols@5.1.0:
    dependencies:
      chalk: 5.3.0
      is-unicode-supported: 1.3.0

  log-update@6.0.0:
    dependencies:
      ansi-escapes: 6.2.1
      cli-cursor: 4.0.0
      slice-ansi: 7.1.0
      strip-ansi: 7.1.0
      wrap-ansi: 9.0.0

  long@4.0.0: {}

  long@5.2.3: {}

  loose-envify@1.4.0:
    dependencies:
      js-tokens: 4.0.0

  lru-cache@10.4.3: {}

  lru-cache@5.1.1:
    dependencies:
      yallist: 3.1.1

  lru-cache@6.0.0:
    dependencies:
      yallist: 4.0.0

  lru-cache@7.18.3: {}

  lru-queue@0.1.0:
    dependencies:
      es5-ext: 0.10.64

  magic-string@0.27.0:
    dependencies:
      '@jridgewell/sourcemap-codec': 1.5.0

  make-dir@4.0.0:
    dependencies:
      semver: 7.6.3

  map-obj@1.0.1: {}

  map-obj@4.3.0: {}

  markdown-it@14.1.0:
    dependencies:
      argparse: 2.0.1
      entities: 4.5.0
      linkify-it: 5.0.0
      mdurl: 2.0.0
      punycode.js: 2.3.1
      uc.micro: 2.1.0

  markdownlint-cli2-formatter-default@0.0.4(markdownlint-cli2@0.13.0):
    dependencies:
      markdownlint-cli2: 0.13.0

  markdownlint-cli2@0.13.0:
    dependencies:
      globby: 14.0.1
      js-yaml: 4.1.0
      jsonc-parser: 3.2.1
      markdownlint: 0.34.0
      markdownlint-cli2-formatter-default: 0.0.4(markdownlint-cli2@0.13.0)
      micromatch: 4.0.5

  markdownlint-micromark@0.1.9: {}

  markdownlint@0.34.0:
    dependencies:
      markdown-it: 14.1.0
      markdownlint-micromark: 0.1.9

  mdurl@2.0.0: {}

  media-typer@0.3.0: {}

  memoizee@0.4.17:
    dependencies:
      d: 1.0.2
      es5-ext: 0.10.64
      es6-weak-map: 2.0.3
      event-emitter: 0.3.5
      is-promise: 2.2.2
      lru-queue: 0.1.0
      next-tick: 1.1.0
      timers-ext: 0.1.8

  meow@9.0.0:
    dependencies:
      '@types/minimist': 1.2.5
      camelcase-keys: 6.2.2
      decamelize: 1.2.0
      decamelize-keys: 1.1.1
      hard-rejection: 2.1.0
      minimist-options: 4.1.0
      normalize-package-data: 3.0.3
      read-pkg-up: 7.0.1
      redent: 3.0.0
      trim-newlines: 3.0.1
      type-fest: 0.18.1
      yargs-parser: 20.2.9

  mercurius@14.1.0(graphql@16.9.0):
    dependencies:
      '@fastify/error': 3.4.1
      '@fastify/static': 7.0.4
      '@fastify/websocket': 10.0.1
      fastify-plugin: 4.5.1
      graphql: 16.9.0
      graphql-jit: 0.8.4(graphql@16.9.0)
      mqemitter: 5.0.0
      p-map: 4.0.0
      readable-stream: 4.5.2
      safe-stable-stringify: 2.4.3
      secure-json-parse: 2.7.0
      single-user-cache: 0.6.0
      tiny-lru: 11.2.11
      undici: 5.28.4
      ws: 8.18.0
    transitivePeerDependencies:
      - bufferutil
      - utf-8-validate

  merge-descriptors@1.0.1: {}

  merge-stream@2.0.0: {}

  merge2@1.4.1: {}

  metaline@1.1.0:
    dependencies:
      '@fastify/deepmerge': 1.3.0

  methods@1.1.2: {}

  micromatch@4.0.5:
    dependencies:
      braces: 3.0.3
      picomatch: 2.3.1

  micromatch@4.0.7:
    dependencies:
      braces: 3.0.3
      picomatch: 2.3.1

  mime-db@1.52.0: {}

  mime-db@1.53.0: {}

  mime-types@2.1.35:
    dependencies:
      mime-db: 1.52.0

  mime@1.6.0: {}

  mime@3.0.0: {}

  mimic-fn@2.1.0: {}

  mimic-fn@4.0.0: {}

  mimic-response@3.1.0: {}

  min-indent@1.0.1: {}

  minimalistic-assert@1.0.1: {}

  minimalistic-crypto-utils@1.0.1: {}

  minimatch@3.1.2:
    dependencies:
      brace-expansion: 1.1.11

  minimatch@8.0.4:
    dependencies:
      brace-expansion: 2.0.1

  minimatch@9.0.5:
    dependencies:
      brace-expansion: 2.0.1

  minimist-options@4.1.0:
    dependencies:
      arrify: 1.0.1
      is-plain-obj: 1.1.0
      kind-of: 6.0.3

  minimist@1.2.8: {}

  minipass@4.2.8: {}

  minipass@7.1.2: {}

  mkdirp-classic@0.5.3: {}

  mkdirp@0.5.6:
    dependencies:
      minimist: 1.2.8

  mkdirp@2.1.6: {}

  mkdirp@3.0.1: {}

  mnemonist@0.39.6:
    dependencies:
      obliterator: 2.0.4

  mnemonist@0.39.8:
    dependencies:
      obliterator: 2.0.4

  moo@0.5.2: {}

  mqemitter-redis@5.1.0:
    dependencies:
      hyperid: 3.2.0
      inherits: 2.0.4
      ioredis: 5.4.1
      ioredis-auto-pipeline: 1.0.2
      lru-cache: 7.18.3
      mqemitter: 4.5.0
      msgpack-lite: 0.1.26
    transitivePeerDependencies:
      - supports-color

  mqemitter@4.5.0:
    dependencies:
      fastparallel: 2.4.1
      qlobber: 5.0.3

  mqemitter@5.0.0:
    dependencies:
      fastparallel: 2.4.1
      qlobber: 7.0.1

  mri@1.2.0: {}

  ms@2.0.0: {}

  ms@2.1.2: {}

  ms@2.1.3: {}

  msgpack-lite@0.1.26:
    dependencies:
      event-lite: 0.1.3
      ieee754: 1.2.1
      int64-buffer: 0.1.10
      isarray: 1.0.0

  mute-stream@1.0.0: {}

  my-ua-parser@2.0.3: {}

  mysql2@2.3.3:
    dependencies:
      denque: 2.1.0
      generate-function: 2.3.1
      iconv-lite: 0.6.3
      long: 4.0.0
      lru-cache: 6.0.0
      named-placeholders: 1.1.3
      seq-queue: 0.0.5
      sqlstring: 2.3.3

  named-placeholders@1.1.3:
    dependencies:
      lru-cache: 7.18.3

  nanoid@3.3.7: {}

  napi-build-utils@1.0.2: {}

  natural-compare-lite@1.4.0: {}

  natural-compare@1.4.0: {}

  nearley@2.20.1:
    dependencies:
      commander: 2.20.3
      moo: 0.5.2
      railroad-diagrams: 1.0.0
      randexp: 0.4.6

  negotiator@0.6.3: {}

  next-tick@1.1.0: {}

  node-abi@3.65.0:
    dependencies:
      semver: 7.6.3

  node-domexception@1.0.0: {}

  node-fetch@2.7.0:
    dependencies:
      whatwg-url: 5.0.0

  node-fetch@3.3.2:
    dependencies:
      data-uri-to-buffer: 4.0.1
      fetch-blob: 3.2.0
      formdata-polyfill: 4.0.10

  node-forge@1.3.1: {}

  node-releases@2.0.14: {}

  nopt@4.0.3:
    dependencies:
      abbrev: 1.1.1
      osenv: 0.1.5

  normalize-package-data@2.5.0:
    dependencies:
      hosted-git-info: 2.8.9
      resolve: 1.22.8
      semver: 5.7.2
      validate-npm-package-license: 3.0.4

  normalize-package-data@3.0.3:
    dependencies:
      hosted-git-info: 4.1.0
      is-core-module: 2.14.0
      semver: 7.6.3
      validate-npm-package-license: 3.0.4

  npm-normalize-package-bin@1.0.1: {}

  npm-run-path@5.3.0:
    dependencies:
      path-key: 4.0.0

  object-assign@4.1.1: {}

  object-inspect@1.13.2: {}

  object-keys@1.1.1: {}

  object.assign@4.1.5:
    dependencies:
      call-bind: 1.0.7
      define-properties: 1.2.1
      has-symbols: 1.0.3
      object-keys: 1.1.1

  object.entries@1.1.8:
    dependencies:
      call-bind: 1.0.7
      define-properties: 1.2.1
      es-object-atoms: 1.0.0

  object.fromentries@2.0.8:
    dependencies:
      call-bind: 1.0.7
      define-properties: 1.2.1
      es-abstract: 1.23.3
      es-object-atoms: 1.0.0

  object.groupby@1.0.3:
    dependencies:
      call-bind: 1.0.7
      define-properties: 1.2.1
      es-abstract: 1.23.3

  object.values@1.2.0:
    dependencies:
      call-bind: 1.0.7
      define-properties: 1.2.1
      es-object-atoms: 1.0.0

  obliterator@2.0.4: {}

  on-exit-leak-free@0.2.0: {}

  on-exit-leak-free@2.1.2: {}

  on-finished@2.4.1:
    dependencies:
      ee-first: 1.1.1

  once@1.4.0:
    dependencies:
      wrappy: 1.0.2

  onetime@5.1.2:
    dependencies:
      mimic-fn: 2.1.0

  onetime@6.0.0:
    dependencies:
      mimic-fn: 4.0.0

  open@8.4.2:
    dependencies:
      define-lazy-prop: 2.0.0
      is-docker: 2.2.1
      is-wsl: 2.2.0

<<<<<<< HEAD
=======
  openapi-schema-diff@0.0.1:
    dependencies:
      json-schema-ref-resolver: 1.0.1
      semver: 7.6.3

>>>>>>> a4a28710
  openapi-schema-validator@12.1.3:
    dependencies:
      ajv: 8.17.1
      ajv-formats: 2.1.1(ajv@8.17.1)
      lodash.merge: 4.6.2
      openapi-types: 12.1.3

  openapi-types@12.1.3: {}

  optionator@0.8.3:
    dependencies:
      deep-is: 0.1.4
      fast-levenshtein: 2.0.6
      levn: 0.3.0
      prelude-ls: 1.1.2
      type-check: 0.3.2
      word-wrap: 1.2.5

  optionator@0.9.4:
    dependencies:
      deep-is: 0.1.4
      fast-levenshtein: 2.0.6
      levn: 0.4.1
      prelude-ls: 1.2.1
      type-check: 0.4.0
      word-wrap: 1.2.5

  ora@5.4.1:
    dependencies:
      bl: 4.1.0
      chalk: 4.1.2
      cli-cursor: 3.1.0
      cli-spinners: 2.9.2
      is-interactive: 1.0.0
      is-unicode-supported: 0.1.0
      log-symbols: 4.1.0
      strip-ansi: 6.0.1
      wcwidth: 1.0.1

  ora@6.3.1:
    dependencies:
      chalk: 5.3.0
      cli-cursor: 4.0.0
      cli-spinners: 2.9.2
      is-interactive: 2.0.0
      is-unicode-supported: 1.3.0
      log-symbols: 5.1.0
      stdin-discarder: 0.1.0
      strip-ansi: 7.1.0
      wcwidth: 1.0.1

  os-homedir@1.0.2: {}

  os-tmpdir@1.0.2: {}

  osenv@0.1.5:
    dependencies:
      os-homedir: 1.0.2
      os-tmpdir: 1.0.2

  p-limit@2.3.0:
    dependencies:
      p-try: 2.2.0

  p-limit@3.1.0:
    dependencies:
      yocto-queue: 0.1.0

  p-limit@4.0.0:
    dependencies:
      yocto-queue: 1.1.1

  p-locate@3.0.0:
    dependencies:
      p-limit: 2.3.0

  p-locate@4.1.0:
    dependencies:
      p-limit: 2.3.0

  p-locate@5.0.0:
    dependencies:
      p-limit: 3.1.0

  p-locate@6.0.0:
    dependencies:
      p-limit: 4.0.0

  p-map@4.0.0:
    dependencies:
      aggregate-error: 3.1.0

  p-try@2.2.0: {}

  package-json-from-dist@1.0.0: {}

  parent-module@1.0.1:
    dependencies:
      callsites: 3.1.0

  parse-json@4.0.0:
    dependencies:
      error-ex: 1.3.2
      json-parse-better-errors: 1.0.2

  parse-json@5.2.0:
    dependencies:
      '@babel/code-frame': 7.24.7
      error-ex: 1.3.2
      json-parse-even-better-errors: 2.3.1
      lines-and-columns: 1.2.4

  parse-ms@4.0.0: {}

  parseurl@1.3.3: {}

  path-exists@3.0.0: {}

  path-exists@4.0.0: {}

  path-exists@5.0.0: {}

  path-is-absolute@1.0.1: {}

  path-key@3.1.1: {}

  path-key@4.0.0: {}

  path-parse@1.0.7: {}

  path-scurry@1.11.1:
    dependencies:
      lru-cache: 10.4.3
      minipass: 7.1.2

  path-to-regexp@0.1.7: {}

  path-type@4.0.0: {}

  path-type@5.0.0: {}

  peek-stream@1.1.3:
    dependencies:
      buffer-from: 1.1.2
      duplexify: 3.7.1
      through2: 2.0.5

  pg-cloudflare@1.1.1:
    optional: true

  pg-connection-string@2.6.4: {}

  pg-cursor@2.11.0(pg@8.12.0):
    dependencies:
      pg: 8.12.0

  pg-int8@1.0.1: {}

  pg-pool@3.6.2(pg@8.12.0):
    dependencies:
      pg: 8.12.0

  pg-protocol@1.6.1: {}

  pg-types@2.2.0:
    dependencies:
      pg-int8: 1.0.1
      postgres-array: 2.0.0
      postgres-bytea: 1.0.0
      postgres-date: 1.0.7
      postgres-interval: 1.2.0

  pg@8.12.0:
    dependencies:
      pg-connection-string: 2.6.4
      pg-pool: 3.6.2(pg@8.12.0)
      pg-protocol: 1.6.1
      pg-types: 2.2.0
      pgpass: 1.0.5
    optionalDependencies:
      pg-cloudflare: 1.1.1

  pgpass@1.0.5:
    dependencies:
      split2: 4.2.0

  picocolors@1.0.1: {}

  picomatch@2.3.1: {}

  pify@4.0.1: {}

  pino-abstract-transport@0.5.0:
    dependencies:
      duplexify: 4.1.3
      split2: 4.2.0

  pino-abstract-transport@1.2.0:
    dependencies:
      readable-stream: 4.5.2
      split2: 4.2.0

  pino-pretty@11.2.1:
    dependencies:
      colorette: 2.0.20
      dateformat: 4.6.3
      fast-copy: 3.0.2
      fast-safe-stringify: 2.1.1
      help-me: 5.0.0
      joycon: 3.1.1
      minimist: 1.2.8
      on-exit-leak-free: 2.1.2
      pino-abstract-transport: 1.2.0
      pump: 3.0.0
      readable-stream: 4.5.2
      secure-json-parse: 2.7.0
      sonic-boom: 4.0.1
      strip-json-comments: 3.1.1

  pino-roll@1.1.0:
    dependencies:
      sonic-boom: 3.8.1

  pino-std-serializers@4.0.0: {}

  pino-std-serializers@6.2.2: {}

  pino-std-serializers@7.0.0: {}

  pino-test@1.0.1:
    dependencies:
      split2: 4.2.0

  pino@7.11.0:
    dependencies:
      atomic-sleep: 1.0.0
      fast-redact: 3.5.0
      on-exit-leak-free: 0.2.0
      pino-abstract-transport: 0.5.0
      pino-std-serializers: 4.0.0
      process-warning: 1.0.0
      quick-format-unescaped: 4.0.4
      real-require: 0.1.0
      safe-stable-stringify: 2.4.3
      sonic-boom: 2.8.0
      thread-stream: 0.15.2

  pino@8.21.0:
    dependencies:
      atomic-sleep: 1.0.0
      fast-redact: 3.5.0
      on-exit-leak-free: 2.1.2
      pino-abstract-transport: 1.2.0
      pino-std-serializers: 6.2.2
      process-warning: 3.0.0
      quick-format-unescaped: 4.0.4
      real-require: 0.2.0
      safe-stable-stringify: 2.4.3
      sonic-boom: 3.8.1
      thread-stream: 2.7.0

  pino@9.2.0:
    dependencies:
      atomic-sleep: 1.0.0
      fast-redact: 3.5.0
      on-exit-leak-free: 2.1.2
      pino-abstract-transport: 1.2.0
      pino-std-serializers: 7.0.0
      process-warning: 3.0.0
      quick-format-unescaped: 4.0.4
      real-require: 0.2.0
      safe-stable-stringify: 2.4.3
      sonic-boom: 4.0.1
      thread-stream: 3.1.0

  pkg-conf@3.1.0:
    dependencies:
      find-up: 3.0.0
      load-json-file: 5.3.0

  pkg-conf@4.0.0:
    dependencies:
      find-up: 6.3.0
      load-json-file: 7.0.1

  playwright-core@1.45.2: {}

  playwright@1.45.2:
    dependencies:
      playwright-core: 1.45.2
    optionalDependencies:
      fsevents: 2.3.2

  plur@4.0.0:
    dependencies:
      irregular-plurals: 3.5.0

  possible-typed-array-names@1.0.0: {}

  postcss@8.4.39:
    dependencies:
      nanoid: 3.3.7
      picocolors: 1.0.1
      source-map-js: 1.2.0

  postgrator@7.2.0:
    dependencies:
      glob: 7.2.3

  postgres-array@2.0.0: {}

  postgres-bytea@1.0.0: {}

  postgres-date@1.0.7: {}

  postgres-interval@1.2.0:
    dependencies:
      xtend: 4.0.2

  prebuild-install@7.1.2:
    dependencies:
      detect-libc: 2.0.3
      expand-template: 2.0.3
      github-from-package: 0.0.0
      minimist: 1.2.8
      mkdirp-classic: 0.5.3
      napi-build-utils: 1.0.2
      node-abi: 3.65.0
      pump: 3.0.0
      rc: 1.2.8
      simple-get: 4.0.1
      tar-fs: 2.1.1
      tunnel-agent: 0.6.0

  prelude-ls@1.1.2: {}

  prelude-ls@1.2.1: {}

  prettier@3.3.3: {}

  pretty-format@29.7.0:
    dependencies:
      '@jest/schemas': 29.6.3
      ansi-styles: 5.2.0
      react-is: 18.3.1

  pretty-ms@9.0.0:
    dependencies:
      parse-ms: 4.0.0

  process-nextick-args@2.0.1: {}

  process-warning@1.0.0: {}

  process-warning@3.0.0: {}

  process@0.11.10: {}

  prom-client@15.1.3:
    dependencies:
      '@opentelemetry/api': 1.9.0
      tdigest: 0.1.2

  prop-types@15.8.1:
    dependencies:
      loose-envify: 1.4.0
      object-assign: 4.1.1
      react-is: 16.13.1

  protobufjs@7.3.2:
    dependencies:
      '@protobufjs/aspromise': 1.1.2
      '@protobufjs/base64': 1.1.2
      '@protobufjs/codegen': 2.0.4
      '@protobufjs/eventemitter': 1.1.0
      '@protobufjs/fetch': 1.1.0
      '@protobufjs/float': 1.0.2
      '@protobufjs/inquire': 1.1.0
      '@protobufjs/path': 1.1.2
      '@protobufjs/pool': 1.1.0
      '@protobufjs/utf8': 1.1.0
      '@types/node': 20.14.11
      long: 5.2.3

  proxy-addr@2.0.7:
    dependencies:
      forwarded: 0.2.0
      ipaddr.js: 1.9.1

  pump@3.0.0:
    dependencies:
      end-of-stream: 1.4.4
      once: 1.4.0

  pumpify@2.0.1:
    dependencies:
      duplexify: 4.1.3
      inherits: 2.0.4
      pump: 3.0.0

  punycode.js@2.3.1: {}

  punycode@2.3.1: {}

  pupa@3.1.0:
    dependencies:
      escape-goat: 4.0.0

  qlobber@5.0.3: {}

  qlobber@7.0.1: {}

  qs@6.11.0:
    dependencies:
      side-channel: 1.0.6

  queue-microtask@1.2.3: {}

  quick-format-unescaped@4.0.4: {}

  quick-lru@4.0.1: {}

  railroad-diagrams@1.0.0: {}

  randexp@0.4.6:
    dependencies:
      discontinuous-range: 1.0.0
      ret: 0.1.15

  randexp@0.5.3:
    dependencies:
      drange: 1.1.1
      ret: 0.2.2
    optional: true

  range-parser@1.2.1: {}

  raw-body@2.5.2:
    dependencies:
      bytes: 3.1.2
      http-errors: 2.0.0
      iconv-lite: 0.4.24
      unpipe: 1.0.0

  rc@1.2.8:
    dependencies:
      deep-extend: 0.6.0
      ini: 1.3.8
      minimist: 1.2.8
      strip-json-comments: 2.0.1

  react-dom@18.3.1(react@18.3.1):
    dependencies:
      loose-envify: 1.4.0
      react: 18.3.1
      scheduler: 0.23.2

  react-is@16.13.1: {}

  react-is@18.3.1: {}

  react-refresh@0.14.2: {}

  react@18.3.1:
    dependencies:
      loose-envify: 1.4.0

  read-installed@4.0.3:
    dependencies:
      debuglog: 1.0.1
      read-package-json: 2.1.2
      readdir-scoped-modules: 1.1.0
      semver: 5.7.2
      slide: 1.1.6
      util-extend: 1.0.3
    optionalDependencies:
      graceful-fs: 4.2.11

  read-package-json@2.1.2:
    dependencies:
      glob: 7.2.3
      json-parse-even-better-errors: 2.3.1
      normalize-package-data: 2.5.0
      npm-normalize-package-bin: 1.0.1

  read-pkg-up@7.0.1:
    dependencies:
      find-up: 4.1.0
      read-pkg: 5.2.0
      type-fest: 0.8.1

  read-pkg@5.2.0:
    dependencies:
      '@types/normalize-package-data': 2.4.4
      normalize-package-data: 2.5.0
      parse-json: 5.2.0
      type-fest: 0.6.0

  readable-stream@2.3.8:
    dependencies:
      core-util-is: 1.0.3
      inherits: 2.0.4
      isarray: 1.0.0
      process-nextick-args: 2.0.1
      safe-buffer: 5.1.2
      string_decoder: 1.1.1
      util-deprecate: 1.0.2

  readable-stream@3.6.2:
    dependencies:
      inherits: 2.0.4
      string_decoder: 1.3.0
      util-deprecate: 1.0.2

  readable-stream@4.5.2:
    dependencies:
      abort-controller: 3.0.0
      buffer: 6.0.3
      events: 3.3.0
      process: 0.11.10
      string_decoder: 1.3.0

  readdir-scoped-modules@1.1.0:
    dependencies:
      debuglog: 1.0.1
      dezalgo: 1.0.4
      graceful-fs: 4.2.11
      once: 1.4.0

  real-require@0.1.0: {}

  real-require@0.2.0: {}

  redent@3.0.0:
    dependencies:
      indent-string: 4.0.0
      strip-indent: 3.0.0

  redis-errors@1.2.0: {}

  redis-parser@3.0.0:
    dependencies:
      redis-errors: 1.2.0

  reflect.getprototypeof@1.0.6:
    dependencies:
      call-bind: 1.0.7
      define-properties: 1.2.1
      es-abstract: 1.23.3
      es-errors: 1.3.0
      get-intrinsic: 1.2.4
      globalthis: 1.0.4
      which-builtin-type: 1.1.3

  regexp.prototype.flags@1.5.2:
    dependencies:
      call-bind: 1.0.7
      define-properties: 1.2.1
      es-errors: 1.3.0
      set-function-name: 2.0.2

  regexpp@3.2.0: {}

  require-directory@2.1.1: {}

  require-from-string@2.0.2: {}

  resolve-from@4.0.0: {}

  resolve@1.22.8:
    dependencies:
      is-core-module: 2.14.0
      path-parse: 1.0.7
      supports-preserve-symlinks-flag: 1.0.0

  resolve@2.0.0-next.5:
    dependencies:
      is-core-module: 2.14.0
      path-parse: 1.0.7
      supports-preserve-symlinks-flag: 1.0.0

  restore-cursor@3.1.0:
    dependencies:
      onetime: 5.1.2
      signal-exit: 3.0.7

  restore-cursor@4.0.0:
    dependencies:
      onetime: 5.1.2
      signal-exit: 3.0.7

  ret@0.1.15: {}

  ret@0.2.2:
    optional: true

  ret@0.4.3: {}

  reusify@1.0.4: {}

  rfdc@1.4.1: {}

  rimraf@3.0.2:
    dependencies:
      glob: 7.2.3

  rimraf@4.4.1:
    dependencies:
      glob: 9.3.5

  rollup@4.18.1:
    dependencies:
      '@types/estree': 1.0.5
    optionalDependencies:
      '@rollup/rollup-android-arm-eabi': 4.18.1
      '@rollup/rollup-android-arm64': 4.18.1
      '@rollup/rollup-darwin-arm64': 4.18.1
      '@rollup/rollup-darwin-x64': 4.18.1
      '@rollup/rollup-linux-arm-gnueabihf': 4.18.1
      '@rollup/rollup-linux-arm-musleabihf': 4.18.1
      '@rollup/rollup-linux-arm64-gnu': 4.18.1
      '@rollup/rollup-linux-arm64-musl': 4.18.1
      '@rollup/rollup-linux-powerpc64le-gnu': 4.18.1
      '@rollup/rollup-linux-riscv64-gnu': 4.18.1
      '@rollup/rollup-linux-s390x-gnu': 4.18.1
      '@rollup/rollup-linux-x64-gnu': 4.18.1
      '@rollup/rollup-linux-x64-musl': 4.18.1
      '@rollup/rollup-win32-arm64-msvc': 4.18.1
      '@rollup/rollup-win32-ia32-msvc': 4.18.1
      '@rollup/rollup-win32-x64-msvc': 4.18.1
      fsevents: 2.3.3

  run-async@3.0.0: {}

  run-parallel@1.2.0:
    dependencies:
      queue-microtask: 1.2.3

  rxjs@7.8.1:
    dependencies:
      tslib: 2.6.3

  sade@1.8.1:
    dependencies:
      mri: 1.2.0

  safe-array-concat@1.1.2:
    dependencies:
      call-bind: 1.0.7
      get-intrinsic: 1.2.4
      has-symbols: 1.0.3
      isarray: 2.0.5

  safe-buffer@5.1.2: {}

  safe-buffer@5.2.1: {}

  safe-identifier@0.4.2: {}

  safe-regex-test@1.0.3:
    dependencies:
      call-bind: 1.0.7
      es-errors: 1.3.0
      is-regex: 1.1.4

  safe-regex2@3.1.0:
    dependencies:
      ret: 0.4.3

  safe-stable-stringify@2.4.3: {}

  safer-buffer@2.1.2: {}

  scheduler@0.23.2:
    dependencies:
      loose-envify: 1.4.0

  secure-json-parse@2.7.0: {}

  self-cert@2.0.0:
    dependencies:
      abstract-logging: 2.0.1
      edtf: 4.6.0
      node-forge: 1.3.1
      pino: 7.11.0
      sade: 1.8.1

  semgrator@0.3.0:
    dependencies:
      abstract-logging: 2.0.1
      rfdc: 1.4.1
      semver: 7.6.3

  semver@5.7.2: {}

  semver@6.3.1: {}

  semver@7.6.2: {}

  semver@7.6.3: {}

  send@0.18.0:
    dependencies:
      debug: 2.6.9
      depd: 2.0.0
      destroy: 1.2.0
      encodeurl: 1.0.2
      escape-html: 1.0.3
      etag: 1.8.1
      fresh: 0.5.2
      http-errors: 2.0.0
      mime: 1.6.0
      ms: 2.1.3
      on-finished: 2.4.1
      range-parser: 1.2.1
      statuses: 2.0.1
    transitivePeerDependencies:
      - supports-color

  seq-queue@0.0.5: {}

  serve-static@1.15.0:
    dependencies:
      encodeurl: 1.0.2
      escape-html: 1.0.3
      parseurl: 1.3.3
      send: 0.18.0
    transitivePeerDependencies:
      - supports-color

  set-cookie-parser@2.6.0: {}

  set-function-length@1.2.2:
    dependencies:
      define-data-property: 1.1.4
      es-errors: 1.3.0
      function-bind: 1.1.2
      get-intrinsic: 1.2.4
      gopd: 1.0.1
      has-property-descriptors: 1.0.2

  set-function-name@2.0.2:
    dependencies:
      define-data-property: 1.1.4
      es-errors: 1.3.0
      functions-have-names: 1.2.3
      has-property-descriptors: 1.0.2

  setprototypeof@1.2.0: {}

  shebang-command@2.0.0:
    dependencies:
      shebang-regex: 3.0.0

  shebang-regex@3.0.0: {}

  side-channel@1.0.6:
    dependencies:
      call-bind: 1.0.7
      es-errors: 1.3.0
      get-intrinsic: 1.2.4
      object-inspect: 1.13.2

  siginfo@2.0.0: {}

  signal-exit@3.0.7: {}

  signal-exit@4.1.0: {}

  simple-concat@1.0.1: {}

  simple-get@4.0.1:
    dependencies:
      decompress-response: 6.0.0
      once: 1.4.0
      simple-concat: 1.0.1

  simple-wcswidth@1.0.1: {}

  single-user-cache@0.6.0:
    dependencies:
      safe-stable-stringify: 2.4.3

  single-user-cache@1.0.1:
    dependencies:
      safe-stable-stringify: 2.4.3

  slash@3.0.0: {}

  slash@5.1.0: {}

  slice-ansi@4.0.0:
    dependencies:
      ansi-styles: 4.3.0
      astral-regex: 2.0.0
      is-fullwidth-code-point: 3.0.0

  slice-ansi@7.1.0:
    dependencies:
      ansi-styles: 6.2.1
      is-fullwidth-code-point: 5.0.0

  slide@1.1.6: {}

  snazzy@9.0.0:
    dependencies:
      chalk: 4.1.2
      inherits: 2.0.4
      minimist: 1.2.8
      readable-stream: 3.6.2
      standard-json: 1.1.0
      strip-ansi: 6.0.1
      text-table: 0.2.0

  sonic-boom@2.8.0:
    dependencies:
      atomic-sleep: 1.0.0

  sonic-boom@3.8.1:
    dependencies:
      atomic-sleep: 1.0.0

  sonic-boom@4.0.1:
    dependencies:
      atomic-sleep: 1.0.0

  source-map-js@1.2.0: {}

  source-map@0.6.1:
    optional: true

  spdx-compare@1.0.0:
    dependencies:
      array-find-index: 1.0.2
      spdx-expression-parse: 3.0.1
      spdx-ranges: 2.1.1

  spdx-correct@3.2.0:
    dependencies:
      spdx-expression-parse: 3.0.1
      spdx-license-ids: 3.0.18

  spdx-exceptions@2.5.0: {}

  spdx-expression-parse@3.0.1:
    dependencies:
      spdx-exceptions: 2.5.0
      spdx-license-ids: 3.0.18

  spdx-license-ids@3.0.18: {}

  spdx-ranges@2.1.1: {}

  spdx-satisfies@4.0.1:
    dependencies:
      spdx-compare: 1.0.0
      spdx-expression-parse: 3.0.1
      spdx-ranges: 2.1.1

  split2@4.2.0: {}

  sponge-case@2.0.3: {}

  sqlstring@2.3.3: {}

  stack-utils@2.0.6:
    dependencies:
      escape-string-regexp: 2.0.0

  stackback@0.0.2: {}

  standard-as-callback@2.1.0: {}

  standard-engine@15.1.0:
    dependencies:
      get-stdin: 8.0.0
      minimist: 1.2.8
      pkg-conf: 3.1.0
      xdg-basedir: 4.0.0

  standard-json@1.1.0:
    dependencies:
      concat-stream: 2.0.0

  standard@17.1.0(@typescript-eslint/parser@5.62.0(eslint@8.57.0)(typescript@5.5.3)):
    dependencies:
      eslint: 8.57.0
      eslint-config-standard: 17.1.0(eslint-plugin-import@2.29.1(@typescript-eslint/parser@5.62.0(eslint@8.57.0)(typescript@5.5.3))(eslint@8.57.0))(eslint-plugin-n@15.7.0(eslint@8.57.0))(eslint-plugin-promise@6.4.0(eslint@8.57.0))(eslint@8.57.0)
      eslint-config-standard-jsx: 11.0.0(eslint-plugin-react@7.34.4(eslint@8.57.0))(eslint@8.57.0)
      eslint-plugin-import: 2.29.1(@typescript-eslint/parser@5.62.0(eslint@8.57.0)(typescript@5.5.3))(eslint@8.57.0)
      eslint-plugin-n: 15.7.0(eslint@8.57.0)
      eslint-plugin-promise: 6.4.0(eslint@8.57.0)
      eslint-plugin-react: 7.34.4(eslint@8.57.0)
      standard-engine: 15.1.0
      version-guard: 1.1.2
    transitivePeerDependencies:
      - '@typescript-eslint/parser'
      - eslint-import-resolver-typescript
      - eslint-import-resolver-webpack
      - supports-color

  static-eval@2.0.2:
    dependencies:
      escodegen: 1.14.3

  statuses@2.0.1: {}

  stdin-discarder@0.1.0:
    dependencies:
      bl: 5.1.0

  steed@1.1.3:
    dependencies:
      fastfall: 1.5.1
      fastparallel: 2.4.1
      fastq: 1.17.1
      fastseries: 1.7.2
      reusify: 1.0.4

  stream-shift@1.0.3: {}

  string-width@4.2.3:
    dependencies:
      emoji-regex: 8.0.0
      is-fullwidth-code-point: 3.0.0
      strip-ansi: 6.0.1

  string-width@5.1.2:
    dependencies:
      eastasianwidth: 0.2.0
      emoji-regex: 9.2.2
      strip-ansi: 7.1.0

  string-width@7.2.0:
    dependencies:
      emoji-regex: 10.3.0
      get-east-asian-width: 1.2.0
      strip-ansi: 7.1.0

  string.prototype.matchall@4.0.11:
    dependencies:
      call-bind: 1.0.7
      define-properties: 1.2.1
      es-abstract: 1.23.3
      es-errors: 1.3.0
      es-object-atoms: 1.0.0
      get-intrinsic: 1.2.4
      gopd: 1.0.1
      has-symbols: 1.0.3
      internal-slot: 1.0.7
      regexp.prototype.flags: 1.5.2
      set-function-name: 2.0.2
      side-channel: 1.0.6

  string.prototype.repeat@1.0.0:
    dependencies:
      define-properties: 1.2.1
      es-abstract: 1.23.3

  string.prototype.trim@1.2.9:
    dependencies:
      call-bind: 1.0.7
      define-properties: 1.2.1
      es-abstract: 1.23.3
      es-object-atoms: 1.0.0

  string.prototype.trimend@1.0.8:
    dependencies:
      call-bind: 1.0.7
      define-properties: 1.2.1
      es-object-atoms: 1.0.0

  string.prototype.trimstart@1.0.8:
    dependencies:
      call-bind: 1.0.7
      define-properties: 1.2.1
      es-object-atoms: 1.0.0

  string_decoder@1.1.1:
    dependencies:
      safe-buffer: 5.1.2

  string_decoder@1.3.0:
    dependencies:
      safe-buffer: 5.2.1

  strip-ansi@6.0.1:
    dependencies:
      ansi-regex: 5.0.1

  strip-ansi@7.1.0:
    dependencies:
      ansi-regex: 6.0.1

  strip-bom@3.0.0: {}

  strip-final-newline@3.0.0: {}

  strip-final-newline@4.0.0: {}

  strip-indent@3.0.0:
    dependencies:
      min-indent: 1.0.1

  strip-json-comments@2.0.1: {}

  strip-json-comments@3.1.1: {}

  supports-color@5.5.0:
    dependencies:
      has-flag: 3.0.0

  supports-color@7.2.0:
    dependencies:
      has-flag: 4.0.0

  supports-hyperlinks@2.3.0:
    dependencies:
      has-flag: 4.0.0
      supports-color: 7.2.0

  supports-preserve-symlinks-flag@1.0.0: {}

  swap-case@3.0.3: {}

  table@6.8.2:
    dependencies:
      ajv: 8.17.1
      lodash.truncate: 4.4.2
      slice-ansi: 4.0.0
      string-width: 4.2.3
      strip-ansi: 6.0.1

  tail-file-stream@0.1.0: {}

  tar-fs@2.1.1:
    dependencies:
      chownr: 1.1.4
      mkdirp-classic: 0.5.3
      pump: 3.0.0
      tar-stream: 2.2.0

  tar-stream@2.2.0:
    dependencies:
      bl: 4.1.0
      end-of-stream: 1.4.4
      fs-constants: 1.0.0
      inherits: 2.0.4
      readable-stream: 3.6.2

  tdigest@0.1.2:
    dependencies:
      bintrees: 1.0.2

  test-exclude@7.0.1:
    dependencies:
      '@istanbuljs/schema': 0.1.3
      glob: 10.4.5
      minimatch: 9.0.5

  text-table@0.2.0: {}

  thread-stream@0.15.2:
    dependencies:
      real-require: 0.1.0

  thread-stream@2.7.0:
    dependencies:
      real-require: 0.2.0

  thread-stream@3.1.0:
    dependencies:
      real-require: 0.2.0

  through2@2.0.5:
    dependencies:
      readable-stream: 2.3.8
      xtend: 4.0.2

  timers-ext@0.1.8:
    dependencies:
      es5-ext: 0.10.64
      next-tick: 1.1.0

  tiny-lru@11.2.11: {}

  title-case@3.0.3:
    dependencies:
      tslib: 2.6.3

  tmp@0.0.33:
    dependencies:
      os-tmpdir: 1.0.2

  to-fast-properties@2.0.0: {}

  to-fast-properties@3.0.1: {}

  to-regex-range@5.0.1:
    dependencies:
      is-number: 7.0.0

  toad-cache@3.7.0: {}

  toidentifier@1.0.1: {}

  tr46@0.0.3: {}

  treeify@1.1.0: {}

  trim-newlines@3.0.1: {}

  ts-standard@12.0.2(typescript@5.5.3):
    dependencies:
      '@typescript-eslint/eslint-plugin': 5.62.0(@typescript-eslint/parser@5.62.0(eslint@8.57.0)(typescript@5.5.3))(eslint@8.57.0)(typescript@5.5.3)
      '@typescript-eslint/parser': 5.62.0(eslint@8.57.0)(typescript@5.5.3)
      eslint: 8.57.0
      eslint-config-standard-jsx: 11.0.0(eslint-plugin-react@7.34.4(eslint@8.57.0))(eslint@8.57.0)
      eslint-config-standard-with-typescript: 23.0.0(@typescript-eslint/eslint-plugin@5.62.0(@typescript-eslint/parser@5.62.0(eslint@8.57.0)(typescript@5.5.3))(eslint@8.57.0)(typescript@5.5.3))(eslint-plugin-import@2.29.1(@typescript-eslint/parser@5.62.0(eslint@8.57.0)(typescript@5.5.3))(eslint@8.57.0))(eslint-plugin-n@15.7.0(eslint@8.57.0))(eslint-plugin-promise@6.4.0(eslint@8.57.0))(eslint@8.57.0)(typescript@5.5.3)
      eslint-plugin-import: 2.29.1(@typescript-eslint/parser@5.62.0(eslint@8.57.0)(typescript@5.5.3))(eslint@8.57.0)
      eslint-plugin-n: 15.7.0(eslint@8.57.0)
      eslint-plugin-promise: 6.4.0(eslint@8.57.0)
      eslint-plugin-react: 7.34.4(eslint@8.57.0)
      minimist: 1.2.8
      pkg-conf: 4.0.0
      standard-engine: 15.1.0
      typescript: 5.5.3
    transitivePeerDependencies:
      - eslint-import-resolver-typescript
      - eslint-import-resolver-webpack
      - supports-color

  tsconfig-paths@3.15.0:
    dependencies:
      '@types/json5': 0.0.29
      json5: 1.0.2
      minimist: 1.2.8
      strip-bom: 3.0.0

  tsd@0.31.1:
    dependencies:
      '@tsd/typescript': 5.4.5
      eslint-formatter-pretty: 4.1.0
      globby: 11.1.0
      jest-diff: 29.7.0
      meow: 9.0.0
      path-exists: 4.0.0
      read-pkg-up: 7.0.1

  tslib@1.14.1: {}

  tslib@2.6.3: {}

  tsutils@3.21.0(typescript@5.5.3):
    dependencies:
      tslib: 1.14.1
      typescript: 5.5.3

  tunnel-agent@0.6.0:
    dependencies:
      safe-buffer: 5.2.1

  tunnel@0.0.6: {}

  type-check@0.3.2:
    dependencies:
      prelude-ls: 1.1.2

  type-check@0.4.0:
    dependencies:
      prelude-ls: 1.2.1

  type-fest@0.18.1: {}

  type-fest@0.20.2: {}

  type-fest@0.21.3: {}

  type-fest@0.3.1: {}

  type-fest@0.6.0: {}

  type-fest@0.8.1: {}

  type-is@1.6.18:
    dependencies:
      media-typer: 0.3.0
      mime-types: 2.1.35

  type@2.7.3: {}

  typed-array-buffer@1.0.2:
    dependencies:
      call-bind: 1.0.7
      es-errors: 1.3.0
      is-typed-array: 1.1.13

  typed-array-byte-length@1.0.1:
    dependencies:
      call-bind: 1.0.7
      for-each: 0.3.3
      gopd: 1.0.1
      has-proto: 1.0.3
      is-typed-array: 1.1.13

  typed-array-byte-offset@1.0.2:
    dependencies:
      available-typed-arrays: 1.0.7
      call-bind: 1.0.7
      for-each: 0.3.3
      gopd: 1.0.1
      has-proto: 1.0.3
      is-typed-array: 1.1.13

  typed-array-length@1.0.6:
    dependencies:
      call-bind: 1.0.7
      for-each: 0.3.3
      gopd: 1.0.1
      has-proto: 1.0.3
      is-typed-array: 1.1.13
      possible-typed-array-names: 1.0.0

  typedarray@0.0.6: {}

  typescript@5.5.3: {}

  uc.micro@2.1.0: {}

  unbox-primitive@1.0.2:
    dependencies:
      call-bind: 1.0.7
      has-bigints: 1.0.2
      has-symbols: 1.0.3
      which-boxed-primitive: 1.0.2

  underscore@1.12.1: {}

  undici-oidc-interceptor@0.5.0:
    dependencies:
      fast-jwt: 4.0.2
      undici: 6.19.2

  undici-types@5.26.5: {}

  undici@5.28.4:
    dependencies:
      '@fastify/busboy': 2.1.1

  undici@6.19.2: {}

  unicorn-magic@0.1.0: {}

  universalify@2.0.1: {}

  unpipe@1.0.0: {}

  update-browserslist-db@1.1.0(browserslist@4.23.2):
    dependencies:
      browserslist: 4.23.2
      escalade: 3.1.2
      picocolors: 1.0.1

  uri-js@4.4.1:
    dependencies:
      punycode: 2.3.1

  use-strict@1.0.1: {}

  util-deprecate@1.0.2: {}

  util-ex@0.3.18:
    dependencies:
      inherits-ex: 1.6.0
      xtend: 4.0.2

  util-extend@1.0.3: {}

  utils-merge@1.0.1: {}

  uuid-parse@1.1.0: {}

  uuid@8.3.2: {}

  v8-to-istanbul@9.3.0:
    dependencies:
      '@jridgewell/trace-mapping': 0.3.25
      '@types/istanbul-lib-coverage': 2.0.6
      convert-source-map: 2.0.0

  validate-npm-package-license@3.0.4:
    dependencies:
      spdx-correct: 3.2.0
      spdx-expression-parse: 3.0.1

  vary@1.1.2: {}

  version-guard@1.1.2: {}

  vite@5.3.4(@types/node@20.14.11):
    dependencies:
      esbuild: 0.21.5
      postcss: 8.4.39
      rollup: 4.18.1
    optionalDependencies:
      '@types/node': 20.14.11
      fsevents: 2.3.3

  vscode-json-languageservice@5.4.0:
    dependencies:
      '@vscode/l10n': 0.0.18
      jsonc-parser: 3.3.1
      vscode-languageserver-textdocument: 1.0.11
      vscode-languageserver-types: 3.17.5
      vscode-uri: 3.0.8

  vscode-languageserver-textdocument@1.0.11: {}

  vscode-languageserver-types@3.17.5: {}

  vscode-uri@3.0.8: {}

  wcwidth@1.0.1:
    dependencies:
      defaults: 1.0.4

  web-streams-polyfill@3.3.3: {}

  webidl-conversions@3.0.1: {}

  whatwg-url@5.0.0:
    dependencies:
      tr46: 0.0.3
      webidl-conversions: 3.0.1

  which-boxed-primitive@1.0.2:
    dependencies:
      is-bigint: 1.0.4
      is-boolean-object: 1.1.2
      is-number-object: 1.0.7
      is-string: 1.0.7
      is-symbol: 1.0.4

  which-builtin-type@1.1.3:
    dependencies:
      function.prototype.name: 1.1.6
      has-tostringtag: 1.0.2
      is-async-function: 2.0.0
      is-date-object: 1.0.5
      is-finalizationregistry: 1.0.2
      is-generator-function: 1.0.10
      is-regex: 1.1.4
      is-weakref: 1.0.2
      isarray: 2.0.5
      which-boxed-primitive: 1.0.2
      which-collection: 1.0.2
      which-typed-array: 1.1.15

  which-collection@1.0.2:
    dependencies:
      is-map: 2.0.3
      is-set: 2.0.3
      is-weakmap: 2.0.2
      is-weakset: 2.0.3

  which-typed-array@1.1.15:
    dependencies:
      available-typed-arrays: 1.0.7
      call-bind: 1.0.7
      for-each: 0.3.3
      gopd: 1.0.1
      has-tostringtag: 1.0.2

  which@2.0.2:
    dependencies:
      isexe: 2.0.0

  which@3.0.1:
    dependencies:
      isexe: 2.0.0

  which@4.0.0:
    dependencies:
      isexe: 3.1.1

  why-is-node-running@2.3.0:
    dependencies:
      siginfo: 2.0.0
      stackback: 0.0.2

  word-wrap@1.2.5: {}

  wrap-ansi@6.2.0:
    dependencies:
      ansi-styles: 4.3.0
      string-width: 4.2.3
      strip-ansi: 6.0.1

  wrap-ansi@7.0.0:
    dependencies:
      ansi-styles: 4.3.0
      string-width: 4.2.3
      strip-ansi: 6.0.1

  wrap-ansi@8.1.0:
    dependencies:
      ansi-styles: 6.2.1
      string-width: 5.1.2
      strip-ansi: 7.1.0

  wrap-ansi@9.0.0:
    dependencies:
      ansi-styles: 6.2.1
      string-width: 7.2.0
      strip-ansi: 7.1.0

  wrappy@1.0.2: {}

  ws@8.18.0: {}

  xdg-basedir@4.0.0: {}

  xtend@4.0.2: {}

  y18n@5.0.8: {}

  yallist@3.1.1: {}

  yallist@4.0.0: {}

  yaml@2.4.5: {}

  yargs-parser@20.2.9: {}

  yargs-parser@21.1.1: {}

  yargs@17.7.2:
    dependencies:
      cliui: 8.0.1
      escalade: 3.1.2
      get-caller-file: 2.0.5
      require-directory: 2.1.1
      string-width: 4.2.3
      y18n: 5.0.8
      yargs-parser: 21.1.1

  yocto-queue@0.1.0: {}

  yocto-queue@1.1.1: {}

  yoctocolors-cjs@2.1.2: {}

  yoctocolors@2.1.1: {}<|MERGE_RESOLUTION|>--- conflicted
+++ resolved
@@ -9724,14 +9724,6 @@
       is-docker: 2.2.1
       is-wsl: 2.2.0
 
-<<<<<<< HEAD
-=======
-  openapi-schema-diff@0.0.1:
-    dependencies:
-      json-schema-ref-resolver: 1.0.1
-      semver: 7.6.3
-
->>>>>>> a4a28710
   openapi-schema-validator@12.1.3:
     dependencies:
       ajv: 8.17.1
