--- conflicted
+++ resolved
@@ -7593,18 +7593,17 @@
     resolution: {integrity: sha512-gDKb8aZMDeD/tZWs9P6+q0J9Mwkdl6xMV8TjnGP3qJVJ06bdMgkbBlLU8IdfOsIsFz2BW1rNVT3XuNEl8zPAvw==}
     engines: {node: '>=8'}
 
-<<<<<<< HEAD
+  /path-type@5.0.0:
+    resolution: {integrity: sha512-5HviZNaZcfqP95rwpv+1HDgUamezbqdSYTyzjTvwtJSnIH+3vnbmWsItli8OFEndS984VT55M3jduxZbX351gg==}
+    engines: {node: '>=12'}
+    dev: true
+
   /peek-stream@1.1.3:
     resolution: {integrity: sha512-FhJ+YbOSBb9/rIl2ZeE/QHEsWn7PqNYt8ARAY3kIgNGOk13g9FGyIY6JIl/xB/3TFRVoTv5as0l11weORrTekA==}
     dependencies:
       buffer-from: 1.1.2
       duplexify: 3.7.1
       through2: 2.0.5
-=======
-  /path-type@5.0.0:
-    resolution: {integrity: sha512-5HviZNaZcfqP95rwpv+1HDgUamezbqdSYTyzjTvwtJSnIH+3vnbmWsItli8OFEndS984VT55M3jduxZbX351gg==}
-    engines: {node: '>=12'}
->>>>>>> 5d471e0a
     dev: true
 
   /pg-cloudflare@1.1.1:
