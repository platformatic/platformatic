--- conflicted
+++ resolved
@@ -1026,17 +1026,13 @@
         version: 18.3.0
       '@vitejs/plugin-react':
         specifier: ^3.1.0
-<<<<<<< HEAD
-        version: 3.1.0(vite@5.3.4(@types/node@20.14.11))
+        version: 3.1.0(vite@5.3.4(@types/node@20.14.12))
       eslint:
         specifier: '9'
         version: 9.4.0
       neostandard:
         specifier: ^0.11.1
         version: 0.11.1(eslint@9.4.0)(typescript@5.5.4)
-=======
-        version: 3.1.0(vite@5.3.4(@types/node@20.14.12))
->>>>>>> 93402c94
       react:
         specifier: ^18.2.0
         version: 18.3.1
@@ -4031,15 +4027,6 @@
   int64-buffer@0.1.10:
     resolution: {integrity: sha512-v7cSY1J8ydZ0GyjUHqF+1bshJ6cnEVLo9EnjB8p+4HDRPZc9N5jjmvUV7NvEsqQOKyH0pmIBFWXVQbiS0+OBbA==}
 
-<<<<<<< HEAD
-  ioredis-auto-pipeline@1.0.2:
-    resolution: {integrity: sha512-Axp07oVqbUAArCuIjlfXfME0/te/R7x43zfeGEpY1UTJjWdTUIw/h+K/LfIkRGCv8aCB4bCypHft8AQZ+1Z7zw==}
-=======
-  internal-slot@1.0.7:
-    resolution: {integrity: sha512-NGnrKwXzSms2qUUih/ILZ5JBqNTSa1+ZmP6flaIp6KmSElgE9qdndzS3cqjrDovwFdmwsGsLdeFgB6suw+1e9g==}
-    engines: {node: '>= 0.4'}
->>>>>>> 93402c94
-
   ioredis@5.4.1:
     resolution: {integrity: sha512-2YZsvl7jopIa1gaePkeMtd9rAcSjOOjPtpcLlOeusyO+XH2SK5ZcT+UCrElPP+WVIInh2TzeI4XW9ENaSLVVHA==}
     engines: {node: '>=12.22.0'}
@@ -6828,13 +6815,7 @@
       '@typescript-eslint/types': 8.0.0-alpha.51
       eslint-visitor-keys: 3.4.3
 
-<<<<<<< HEAD
-  '@vitejs/plugin-react@3.1.0(vite@5.3.4(@types/node@20.14.11))':
-=======
-  '@ungap/structured-clone@1.2.0': {}
-
   '@vitejs/plugin-react@3.1.0(vite@5.3.4(@types/node@20.14.12))':
->>>>>>> 93402c94
     dependencies:
       '@babel/core': 7.24.8
       '@babel/plugin-transform-react-jsx-self': 7.24.7(@babel/core@7.24.8)
@@ -8183,18 +8164,6 @@
 
   int64-buffer@0.1.10: {}
 
-<<<<<<< HEAD
-  ioredis-auto-pipeline@1.0.2:
-    dependencies:
-      to-fast-properties: 3.0.1
-=======
-  internal-slot@1.0.7:
-    dependencies:
-      es-errors: 1.3.0
-      hasown: 2.0.2
-      side-channel: 1.0.6
->>>>>>> 93402c94
-
   ioredis@5.4.1:
     dependencies:
       '@ioredis/commands': 1.2.0
@@ -9896,13 +9865,7 @@
 
   vary@1.1.2: {}
 
-<<<<<<< HEAD
-  vite@5.3.4(@types/node@20.14.11):
-=======
-  version-guard@1.1.2: {}
-
   vite@5.3.4(@types/node@20.14.12):
->>>>>>> 93402c94
     dependencies:
       esbuild: 0.21.5
       postcss: 8.4.39
