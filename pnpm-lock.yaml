lockfileVersion: '6.0'

settings:
  autoInstallPeers: true
  excludeLinksFromLockfile: false

importers:

  .:
    devDependencies:
      '@fastify/pre-commit':
        specifier: ^2.0.2
        version: 2.0.2
      desm:
        specifier: ^1.3.0
        version: 1.3.0
      markdownlint-cli2:
        specifier: ^0.9.0
        version: 0.9.2

  packages/authenticate:
    dependencies:
      '@platformatic/config':
        specifier: workspace:*
        version: link:../config
      colorette:
        specifier: ^2.0.20
        version: 2.0.20
      commist:
        specifier: ^3.2.0
        version: 3.2.0
      es-main:
        specifier: ^1.2.0
        version: 1.3.0
      minimist:
        specifier: ^1.2.8
        version: 1.2.8
      open:
        specifier: ^8.4.2
        version: 8.4.2
      undici:
        specifier: ^5.22.1
        version: 5.24.0
    devDependencies:
      c8:
        specifier: ^8.0.0
        version: 8.0.1
      snazzy:
        specifier: ^9.0.0
        version: 9.0.0
      standard:
        specifier: ^17.1.0
        version: 17.1.0(@typescript-eslint/parser@5.62.0)
      tap:
        specifier: ^16.3.6
        version: 16.3.8(typescript@5.2.2)

  packages/cli:
    dependencies:
      '@platformatic/authenticate':
        specifier: workspace:*
        version: link:../authenticate
      '@platformatic/client-cli':
        specifier: workspace:*
        version: link:../client-cli
      '@platformatic/composer':
        specifier: workspace:*
        version: link:../composer
      '@platformatic/config':
        specifier: workspace:*
        version: link:../config
      '@platformatic/db':
        specifier: workspace:*
        version: link:../db
      '@platformatic/deploy-client':
        specifier: workspace:*
        version: link:../deploy-client
      '@platformatic/frontend-template':
        specifier: workspace:*
        version: link:../frontend-template
      '@platformatic/metaconfig':
        specifier: workspace:*
        version: link:../metaconfig
      '@platformatic/runtime':
        specifier: workspace:*
        version: link:../runtime
      '@platformatic/service':
        specifier: workspace:*
        version: link:../service
      colorette:
        specifier: ^2.0.20
        version: 2.0.20
      commist:
        specifier: ^3.2.0
        version: 3.2.0
      create-platformatic:
        specifier: workspace:*
        version: link:../create-platformatic
      desm:
        specifier: ^1.3.0
        version: 1.3.0
      dotenv:
        specifier: ^16.1.4
        version: 16.3.1
      help-me:
        specifier: ^4.2.0
        version: 4.2.0
      inquirer:
        specifier: ^9.2.7
        version: 9.2.11
      minimist:
        specifier: ^1.2.8
        version: 1.2.8
      pino:
        specifier: ^8.14.1
        version: 8.15.1
      pino-pretty:
        specifier: ^10.0.0
        version: 10.2.0
    devDependencies:
      execa:
        specifier: ^8.0.0
        version: 8.0.1
      fastify:
        specifier: ^4.18.0
        version: 4.23.2
      license-checker:
        specifier: ^25.0.1
        version: 25.0.1
      mkdirp:
        specifier: ^2.1.6
        version: 2.1.6
      snazzy:
        specifier: ^9.0.0
        version: 9.0.0
      split2:
        specifier: ^4.2.0
        version: 4.2.0
      standard:
        specifier: ^17.1.0
        version: 17.1.0(@typescript-eslint/parser@5.62.0)
      tap:
        specifier: ^16.3.6
        version: 16.3.8(typescript@5.2.2)
      undici:
        specifier: ^5.22.1
        version: 5.24.0

  packages/client:
    dependencies:
      '@apidevtools/json-schema-ref-parser':
        specifier: ^10.1.0
        version: 10.1.0
      abstract-logging:
        specifier: ^2.0.1
        version: 2.0.1
      ajv:
        specifier: ^8.12.0
        version: 8.12.0
      jsonpointer:
        specifier: ^5.0.1
        version: 5.0.1
      swagger-client:
        specifier: ^3.20.2
        version: 3.22.1
      undici:
        specifier: ^5.22.1
        version: 5.24.0
    devDependencies:
      '@platformatic/telemetry':
        specifier: workspace:*
        version: link:../telemetry
      desm:
        specifier: ^1.3.0
        version: 1.3.0
      execa:
        specifier: ^8.0.0
        version: 8.0.1
      fastify:
        specifier: ^4.18.0
        version: 4.23.2
      snazzy:
        specifier: ^9.0.0
        version: 9.0.0
      split2:
        specifier: ^4.2.0
        version: 4.2.0
      standard:
        specifier: ^17.1.0
        version: 17.1.0(@typescript-eslint/parser@5.62.0)
      tap:
        specifier: ^16.3.6
        version: 16.3.8(typescript@5.2.2)
      tsd:
        specifier: ^0.29.0
        version: 0.29.0
      typescript:
        specifier: ^5.1.3
        version: 5.2.2

  packages/client-cli:
    dependencies:
      '@platformatic/client':
        specifier: workspace:*
        version: link:../client
      '@platformatic/config':
        specifier: workspace:*
        version: link:../config
      '@platformatic/metaconfig':
        specifier: workspace:*
        version: link:../metaconfig
      '@platformatic/runtime':
        specifier: workspace:*
        version: link:../runtime
      '@platformatic/service':
        specifier: workspace:*
        version: link:../service
      abstract-logging:
        specifier: ^2.0.1
        version: 2.0.1
      camelcase:
        specifier: 6.x
        version: 6.3.0
      code-block-writer:
        specifier: ^12.0.0
        version: 12.0.0
      desm:
        specifier: ^1.3.0
        version: 1.3.0
      es-main:
        specifier: ^1.2.0
        version: 1.3.0
      find-up:
        specifier: ^6.3.0
        version: 6.3.0
      graphql:
        specifier: ^16.6.0
        version: 16.8.0
      help-me:
        specifier: ^4.2.0
        version: 4.2.0
      jsonpointer:
        specifier: ^5.0.1
        version: 5.0.1
      minimist:
        specifier: ^1.2.8
        version: 1.2.8
      pino:
        specifier: ^8.14.1
        version: 8.15.1
      pino-pretty:
        specifier: ^10.0.0
        version: 10.2.0
      undici:
        specifier: ^5.22.1
        version: 5.24.0
      yaml:
        specifier: ^2.3.1
        version: 2.3.2
    devDependencies:
      '@platformatic/db':
        specifier: workspace:*
        version: link:../db
      c8:
        specifier: ^8.0.0
        version: 8.0.1
      dotenv:
        specifier: ^16.1.4
        version: 16.3.1
      execa:
        specifier: ^8.0.0
        version: 8.0.1
      fastify:
        specifier: ^4.18.0
        version: 4.23.2
      fastify-tsconfig:
        specifier: ^1.0.1
        version: 1.0.1
      fs-extra:
        specifier: ^11.1.1
        version: 11.1.1
      snazzy:
        specifier: ^9.0.0
        version: 9.0.0
      split2:
        specifier: ^4.2.0
        version: 4.2.0
      standard:
        specifier: ^17.1.0
        version: 17.1.0(@typescript-eslint/parser@5.62.0)
      tap:
        specifier: ^16.3.6
        version: 16.3.8(typescript@5.2.2)
      typescript:
        specifier: ^5.1.3
        version: 5.2.2
      why-is-node-running:
        specifier: ^2.2.2
        version: 2.2.2

  packages/composer:
    dependencies:
      '@fastify/http-proxy':
        specifier: ^9.2.0
        version: 9.2.1
      '@fastify/reply-from':
        specifier: ^9.3.0
        version: 9.4.0
      '@fastify/static':
        specifier: ^6.10.2
        version: 6.11.1
      '@fastify/swagger':
        specifier: ^8.5.1
        version: 8.10.0
      '@fastify/swagger-ui':
        specifier: ^1.9.0
        version: 1.9.3
      '@platformatic/config':
        specifier: workspace:*
        version: link:../config
      '@platformatic/service':
        specifier: workspace:*
        version: link:../service
      '@platformatic/swagger-ui-theme':
        specifier: workspace:*
        version: link:../swagger-ui-theme
      '@platformatic/telemetry':
        specifier: workspace:*
        version: link:../telemetry
      ajv:
        specifier: ^8.0.0
        version: 8.12.0
      commist:
        specifier: ^3.2.0
        version: 3.2.0
      desm:
        specifier: ^1.3.0
        version: 1.3.0
      es-main:
        specifier: ^1.2.0
        version: 1.3.0
      fast-deep-equal:
        specifier: ^3.1.3
        version: 3.1.3
      fastify:
        specifier: ^4.18.0
        version: 4.23.2
      fastify-openapi-glue:
        specifier: ^4.2.0
        version: 4.3.3
      fastify-plugin:
        specifier: ^4.5.0
        version: 4.5.1
      help-me:
        specifier: ^4.2.0
        version: 4.2.0
      json-schema-traverse:
        specifier: ^1.0.0
        version: 1.0.0
      minimist:
        specifier: ^1.2.8
        version: 1.2.8
      pino:
        specifier: ^8.14.1
        version: 8.15.1
      pino-pretty:
        specifier: ^10.0.0
        version: 10.2.0
      rfdc:
        specifier: ^1.3.0
        version: 1.3.0
      ua-parser-js:
        specifier: ^1.0.35
        version: 1.0.36
      undici:
        specifier: ^5.22.1
        version: 5.24.0
    devDependencies:
      '@platformatic/client':
        specifier: workspace:*
        version: link:../client
      c8:
        specifier: ^8.0.0
        version: 8.0.1
      execa:
        specifier: ^8.0.0
        version: 8.0.1
      openapi-schema-validator:
        specifier: ^12.1.3
        version: 12.1.3
      snazzy:
        specifier: ^9.0.0
        version: 9.0.0
      split2:
        specifier: ^4.2.0
        version: 4.2.0
      standard:
        specifier: ^17.1.0
        version: 17.1.0(@typescript-eslint/parser@5.62.0)
      tap:
        specifier: ^16.3.6
        version: 16.3.8(typescript@5.2.2)
      why-is-node-running:
        specifier: ^2.2.2
        version: 2.2.2

  packages/config:
    dependencies:
      '@fastify/deepmerge':
        specifier: ^1.3.0
        version: 1.3.0
      '@platformatic/metaconfig':
        specifier: workspace:*
        version: link:../metaconfig
      '@platformatic/utils':
        specifier: workspace:*
        version: link:../utils
      ajv:
        specifier: ^8.12.0
        version: 8.12.0
      dotenv:
        specifier: ^16.1.4
        version: 16.3.1
      minimist:
        specifier: ^1.2.8
        version: 1.2.8
      pupa:
        specifier: ^3.1.0
        version: 3.1.0
      semver:
        specifier: ^7.5.1
        version: 7.5.4
      undici:
        specifier: ^5.22.1
        version: 5.24.0
    devDependencies:
      '@iarna/toml':
        specifier: ^2.2.5
        version: 2.2.5
      fastify:
        specifier: ^4.18.0
        version: 4.23.2
      json5:
        specifier: ^2.2.3
        version: 2.2.3
      snazzy:
        specifier: ^9.0.0
        version: 9.0.0
      standard:
        specifier: ^17.1.0
        version: 17.1.0(@typescript-eslint/parser@5.62.0)
      tap:
        specifier: ^16.3.6
        version: 16.3.8(typescript@5.2.2)
      yaml:
        specifier: ^2.3.1
        version: 2.3.2

  packages/create-platformatic:
    dependencies:
      '@platformatic/config':
        specifier: workspace:*
        version: link:../config
      boring-name-generator:
        specifier: ^1.0.3
        version: 1.0.3
      chalk:
        specifier: ^5.2.0
        version: 5.3.0
      columnify:
        specifier: ^1.6.0
        version: 1.6.0
      commist:
        specifier: ^3.2.0
        version: 3.2.0
      desm:
        specifier: ^1.3.0
        version: 1.3.0
      es-main:
        specifier: ^1.2.0
        version: 1.3.0
      execa:
        specifier: ^8.0.0
        version: 8.0.1
      fastify:
        specifier: ^4.18.0
        version: 4.23.2
      help-me:
        specifier: ^4.2.0
        version: 4.2.0
      inquirer:
        specifier: ^9.2.7
        version: 9.2.11
      log-update:
        specifier: ^5.0.1
        version: 5.0.1
      minimist:
        specifier: ^1.2.8
        version: 1.2.8
      ora:
        specifier: ^6.3.1
        version: 6.3.1
      pino:
        specifier: ^8.14.1
        version: 8.15.1
      pino-pretty:
        specifier: ^10.0.0
        version: 10.2.0
      pupa:
        specifier: ^3.1.0
        version: 3.1.0
      semver:
        specifier: ^7.5.1
        version: 7.5.4
      undici:
        specifier: ^5.22.1
        version: 5.24.0
      which:
        specifier: ^3.0.1
        version: 3.0.1
    devDependencies:
      '@platformatic/db':
        specifier: workspace:*
        version: link:../db
      '@platformatic/service':
        specifier: workspace:*
        version: link:../service
      ajv:
        specifier: ^8.12.0
        version: 8.12.0
      c8:
        specifier: ^8.0.0
        version: 8.0.1
      cross-env:
        specifier: ^7.0.3
        version: 7.0.3
      dotenv:
        specifier: ^16.1.4
        version: 16.3.1
      esmock:
        specifier: ^2.3.1
        version: 2.5.1
      snazzy:
        specifier: ^9.0.0
        version: 9.0.0
      standard:
        specifier: ^17.1.0
        version: 17.1.0(@typescript-eslint/parser@5.62.0)
      tap:
        specifier: ^16.3.6
        version: 16.3.8(typescript@5.2.2)
      typescript:
        specifier: ~5.2.0
        version: 5.2.2
      yaml:
        specifier: ^2.3.1
        version: 2.3.2

  packages/db:
    dependencies:
      '@fastify/accepts':
        specifier: ^4.2.0
        version: 4.2.0
      '@fastify/basic-auth':
        specifier: ^5.0.0
        version: 5.0.0
      '@fastify/cors':
        specifier: ^8.3.0
        version: 8.3.0
      '@fastify/deepmerge':
        specifier: ^1.3.0
        version: 1.3.0
      '@fastify/static':
        specifier: ^6.10.2
        version: 6.11.1
      '@fastify/swagger':
        specifier: ^8.5.1
        version: 8.10.0
      '@platformatic/config':
        specifier: workspace:*
        version: link:../config
      '@platformatic/db-authorization':
        specifier: workspace:*
        version: link:../db-authorization
      '@platformatic/db-core':
        specifier: workspace:*
        version: link:../db-core
      '@platformatic/service':
        specifier: workspace:*
        version: link:../service
      '@platformatic/sql-graphql':
        specifier: workspace:*
        version: link:../sql-graphql
      '@platformatic/sql-json-schema-mapper':
        specifier: workspace:*
        version: link:../sql-json-schema-mapper
      '@platformatic/sql-mapper':
        specifier: workspace:*
        version: link:../sql-mapper
      '@platformatic/sql-openapi':
        specifier: workspace:*
        version: link:../sql-openapi
      '@platformatic/telemetry':
        specifier: workspace:*
        version: link:../telemetry
      '@platformatic/types':
        specifier: workspace:*
        version: link:../types
      '@platformatic/utils':
        specifier: workspace:*
        version: link:../utils
      camelcase:
        specifier: ^6.3.0
        version: 6.3.0
      close-with-grace:
        specifier: ^1.2.0
        version: 1.2.0
      code-block-writer:
        specifier: ^12.0.0
        version: 12.0.0
      commist:
        specifier: ^3.2.0
        version: 3.2.0
      desm:
        specifier: ^1.3.0
        version: 1.3.0
      env-schema:
        specifier: ^5.2.0
        version: 5.2.0
      es-main:
        specifier: ^1.2.0
        version: 1.3.0
      execa:
        specifier: ^8.0.0
        version: 8.0.1
      fastify:
        specifier: ^4.18.0
        version: 4.23.2
      fastify-metrics:
        specifier: ^10.3.0
        version: 10.3.0(fastify@4.23.2)
      fastify-plugin:
        specifier: ^4.5.0
        version: 4.5.1
      fastify-print-routes:
        specifier: ^2.1.0
        version: 2.1.0
      graphql:
        specifier: ^16.6.0
        version: 16.8.0
      help-me:
        specifier: ^4.2.0
        version: 4.2.0
      minimist:
        specifier: ^1.2.8
        version: 1.2.8
      pino:
        specifier: ^8.14.1
        version: 8.15.1
      pino-pretty:
        specifier: ^10.0.0
        version: 10.2.0
      postgrator:
        specifier: ^7.2.0
        version: 7.2.0
      rfdc:
        specifier: ^1.3.0
        version: 1.3.0
      rimraf:
        specifier: ^4.4.1
        version: 4.4.1
      ua-parser-js:
        specifier: ^1.0.35
        version: 1.0.36
    devDependencies:
      '@databases/pg':
        specifier: ^5.4.1
        version: 5.4.1(typescript@5.2.2)
      '@databases/sql':
        specifier: ^3.3.0
        version: 3.3.0
      ajv:
        specifier: ^8.12.0
        version: 8.12.0
      bindings:
        specifier: ^1.5.0
        version: 1.5.0
      json-schema-to-typescript:
        specifier: ^13.0.2
        version: 13.1.1
      mercurius:
        specifier: ^13.0.0
        version: 13.1.0(graphql@16.8.0)
      openapi-types:
        specifier: ^12.1.3
        version: 12.1.3
      snazzy:
        specifier: ^9.0.0
        version: 9.0.0
      split2:
        specifier: ^4.2.0
        version: 4.2.0
      standard:
        specifier: ^17.1.0
        version: 17.1.0(@typescript-eslint/parser@5.62.0)
      strip-ansi:
        specifier: ^7.1.0
        version: 7.1.0
      tap:
        specifier: ^16.3.6
        version: 16.3.8(typescript@5.2.2)
      ts-standard:
        specifier: ^12.0.2
        version: 12.0.2(typescript@5.2.2)
      tsd:
        specifier: ^0.29.0
        version: 0.29.0
      typescript:
        specifier: ^5.1.3
        version: 5.2.2
      undici:
        specifier: ^5.22.1
        version: 5.24.0
      vscode-json-languageservice:
        specifier: ^5.3.5
        version: 5.3.6
      why-is-node-running:
        specifier: ^2.2.2
        version: 2.2.2
      yaml:
        specifier: ^2.3.1
        version: 2.3.2

  packages/db-authorization:
    dependencies:
      '@fastify/error':
        specifier: ^3.2.1
        version: 3.3.0
      '@fastify/jwt':
        specifier: ^7.0.0
        version: 7.2.1
      fastify-plugin:
        specifier: ^4.5.0
        version: 4.5.1
      fastify-user:
        specifier: ^0.3.0
        version: 0.3.1
      get-jwks:
        specifier: ^8.1.0
        version: 8.3.0
      leven:
        specifier: ~3.1.0
        version: 3.1.0
      undici:
        specifier: ^5.22.1
        version: 5.24.0
    devDependencies:
      '@fastify/cookie':
        specifier: ^8.3.0
        version: 8.3.0
      '@fastify/session':
        specifier: ^10.3.0
        version: 10.5.0
      '@platformatic/db-core':
        specifier: workspace:*
        version: link:../db-core
      '@platformatic/sql-mapper':
        specifier: workspace:*
        version: link:../sql-mapper
      '@platformatic/types':
        specifier: workspace:*
        version: link:../types
      fast-jwt:
        specifier: ^3.1.1
        version: 3.2.0
      fastify:
        specifier: ^4.18.0
        version: 4.23.2
      snazzy:
        specifier: ^9.0.0
        version: 9.0.0
      standard:
        specifier: ^17.1.0
        version: 17.1.0(@typescript-eslint/parser@5.62.0)
      tap:
        specifier: ^16.3.6
        version: 16.3.8(typescript@5.2.2)
      tsd:
        specifier: ^0.29.0
        version: 0.29.0
      why-is-node-running:
        specifier: ^2.2.2
        version: 2.2.2
      ws:
        specifier: ^8.13.0
        version: 8.14.1

  packages/db-core:
    dependencies:
      '@platformatic/sql-events':
        specifier: workspace:*
        version: link:../sql-events
      '@platformatic/sql-graphql':
        specifier: workspace:*
        version: link:../sql-graphql
      '@platformatic/sql-mapper':
        specifier: workspace:*
        version: link:../sql-mapper
      '@platformatic/sql-openapi':
        specifier: workspace:*
        version: link:../sql-openapi
      '@platformatic/types':
        specifier: workspace:*
        version: link:../types
      fastify-plugin:
        specifier: ^4.5.0
        version: 4.5.1
    devDependencies:
      fastify:
        specifier: ^4.18.0
        version: 4.23.2
      snazzy:
        specifier: ^9.0.0
        version: 9.0.0
      standard:
        specifier: ^17.1.0
        version: 17.1.0(@typescript-eslint/parser@5.62.0)
      tap:
        specifier: ^16.3.6
        version: 16.3.8(typescript@5.2.2)
      why-is-node-running:
        specifier: ^2.2.2
        version: 2.2.2

  packages/deploy-client:
    dependencies:
      '@platformatic/config':
        specifier: workspace:*
        version: link:../config
      '@platformatic/runtime':
        specifier: workspace:*
        version: link:../runtime
      '@platformatic/service':
        specifier: workspace:*
        version: link:../service
      pretty-bytes:
        specifier: ^6.1.0
        version: 6.1.1
      tar:
        specifier: ^6.1.15
        version: 6.2.0
      undici:
        specifier: ^5.22.1
        version: 5.24.0
    devDependencies:
      c8:
        specifier: ^8.0.0
        version: 8.0.1
      fastify:
        specifier: ^4.18.0
        version: 4.23.2
      license-checker:
        specifier: ^25.0.1
        version: 25.0.1
      proxyquire:
        specifier: ^2.1.3
        version: 2.1.3
      snazzy:
        specifier: ^9.0.0
        version: 9.0.0
      standard:
        specifier: ^17.1.0
        version: 17.1.0(@typescript-eslint/parser@5.62.0)
      tap:
        specifier: ^16.3.6
        version: 16.3.8(typescript@5.2.2)
      typescript:
        specifier: ^5.1.6
        version: 5.2.2

  packages/frontend-template:
    dependencies:
      '@platformatic/client':
        specifier: workspace:*
        version: link:../client
      '@platformatic/db':
        specifier: workspace:^
        version: link:../db
      camelcase:
        specifier: ^8.0.0
        version: 8.0.0
      code-block-writer:
        specifier: ^12.0.0
        version: 12.0.0
      desm:
        specifier: ^1.3.0
        version: 1.3.0
      es-main:
        specifier: ^1.2.0
        version: 1.3.0
      execa:
        specifier: ^8.0.0
        version: 8.0.1
      help-me:
        specifier: ^4.2.0
        version: 4.2.0
      jsonpointer:
        specifier: ^5.0.1
        version: 5.0.1
      minimist:
        specifier: ^1.2.8
        version: 1.2.8
      undici:
        specifier: ^5.22.0
        version: 5.24.0
    devDependencies:
      '@playwright/test':
        specifier: ^1.33.0
        version: 1.38.0
      '@types/react':
        specifier: ^18.2.0
        version: 18.2.21
      '@types/react-dom':
        specifier: ^18.2.1
        version: 18.2.7
      '@vitejs/plugin-react':
        specifier: ^3.1.0
        version: 3.1.0(vite@4.4.9)
      react:
        specifier: ^18.2.0
        version: 18.2.0
      react-dom:
        specifier: ^18.2.0
        version: 18.2.0(react@18.2.0)
      snazzy:
        specifier: ^9.0.0
        version: 9.0.0
      standard:
        specifier: ^17.0.0
        version: 17.1.0(@typescript-eslint/parser@5.62.0)
      tap:
        specifier: ^16.3.6
        version: 16.3.8(typescript@5.2.2)
      typescript:
        specifier: ^5.0.4
        version: 5.2.2
      vite:
        specifier: ^4.3.4
        version: 4.4.9

  packages/metaconfig:
    dependencies:
      '@iarna/toml':
        specifier: ^2.2.5
        version: 2.2.5
      json5:
        specifier: ^2.2.3
        version: 2.2.3
      rfdc:
        specifier: ^1.3.0
        version: 1.3.0
      semver:
        specifier: ^7.5.1
        version: 7.5.4
      yaml:
        specifier: ^2.3.1
        version: 2.3.2
    devDependencies:
      proxyquire:
        specifier: ^2.1.3
        version: 2.1.3
      snazzy:
        specifier: ^9.0.0
        version: 9.0.0
      standard:
        specifier: ^17.1.0
        version: 17.1.0(@typescript-eslint/parser@5.62.0)
      tap:
        specifier: ^16.3.6
        version: 16.3.8(typescript@5.2.2)

  packages/runtime:
    dependencies:
      '@hapi/topo':
        specifier: ^6.0.2
        version: 6.0.2
      '@platformatic/composer':
        specifier: workspace:*
        version: link:../composer
      '@platformatic/config':
        specifier: workspace:*
        version: link:../config
      '@platformatic/db':
        specifier: workspace:*
        version: link:../db
      '@platformatic/service':
        specifier: workspace:*
        version: link:../service
      '@platformatic/telemetry':
        specifier: workspace:*
        version: link:../telemetry
      '@platformatic/utils':
        specifier: workspace:*
        version: link:../utils
      close-with-grace:
        specifier: ^1.2.0
        version: 1.2.0
      commist:
        specifier: ^3.2.0
        version: 3.2.0
      debounce:
        specifier: ^1.2.1
        version: 1.2.1
      desm:
        specifier: ^1.3.0
        version: 1.3.0
      es-main:
        specifier: ^1.2.0
        version: 1.3.0
      fastest-levenshtein:
        specifier: ^1.0.16
        version: 1.0.16
      fastify:
        specifier: ^4.18.0
        version: 4.23.2
      fastify-undici-dispatcher:
        specifier: ^0.4.1
        version: 0.4.2
      help-me:
        specifier: ^4.2.0
        version: 4.2.0
      minimist:
        specifier: ^1.2.8
        version: 1.2.8
      pino:
        specifier: ^8.14.1
        version: 8.15.1
      pino-pretty:
        specifier: ^10.0.0
        version: 10.2.0
      undici:
        specifier: ^5.22.1
        version: 5.24.0
    devDependencies:
      '@platformatic/sql-graphql':
        specifier: workspace:*
        version: link:../sql-graphql
      '@platformatic/sql-mapper':
        specifier: workspace:*
        version: link:../sql-mapper
      c8:
        specifier: ^8.0.0
        version: 8.0.1
      execa:
        specifier: ^8.0.0
        version: 8.0.1
      snazzy:
        specifier: ^9.0.0
        version: 9.0.0
      split2:
        specifier: ^4.2.0
        version: 4.2.0
      standard:
        specifier: ^17.1.0
        version: 17.1.0(@typescript-eslint/parser@5.62.0)
      tsd:
        specifier: ^0.29.0
        version: 0.29.0
      typescript:
        specifier: ^5.1.6
        version: 5.2.2

  packages/service:
    dependencies:
      '@fastify/accepts':
        specifier: ^4.2.0
        version: 4.2.0
      '@fastify/autoload':
        specifier: ^5.7.1
        version: 5.7.1
      '@fastify/basic-auth':
        specifier: ^5.0.0
        version: 5.0.0
      '@fastify/cors':
        specifier: ^8.3.0
        version: 8.3.0
      '@fastify/deepmerge':
        specifier: ^1.3.0
        version: 1.3.0
      '@fastify/restartable':
        specifier: ^2.1.0
        version: 2.1.1
      '@fastify/static':
        specifier: ^6.10.2
        version: 6.11.1
      '@fastify/swagger':
        specifier: ^8.5.1
        version: 8.10.0
      '@fastify/swagger-ui':
        specifier: ^1.9.0
        version: 1.9.3
      '@fastify/under-pressure':
        specifier: ^8.2.0
        version: 8.3.0
      '@mercuriusjs/federation':
        specifier: ^2.0.0
        version: 2.0.0
      '@platformatic/client':
        specifier: workspace:*
        version: link:../client
      '@platformatic/config':
        specifier: workspace:*
        version: link:../config
      '@platformatic/swagger-ui-theme':
        specifier: workspace:*
        version: link:../swagger-ui-theme
      '@platformatic/telemetry':
        specifier: workspace:*
        version: link:../telemetry
      '@platformatic/types':
        specifier: workspace:*
        version: link:../types
      '@platformatic/utils':
        specifier: workspace:*
        version: link:../utils
      close-with-grace:
        specifier: ^1.2.0
        version: 1.2.0
      commist:
        specifier: ^3.2.0
        version: 3.2.0
      desm:
        specifier: ^1.3.0
        version: 1.3.0
      env-schema:
        specifier: ^5.2.0
        version: 5.2.0
      es-main:
        specifier: ^1.2.0
        version: 1.3.0
      execa:
        specifier: ^8.0.0
        version: 8.0.1
      fastify:
        specifier: ^4.18.0
        version: 4.23.2
      fastify-metrics:
        specifier: ^10.3.0
        version: 10.3.0(fastify@4.23.2)
      fastify-plugin:
        specifier: ^4.5.0
        version: 4.5.1
      graphql:
        specifier: ^16.6.0
        version: 16.8.0
      help-me:
        specifier: ^4.2.0
        version: 4.2.0
      mercurius:
        specifier: ^13.0.0
        version: 13.1.0(graphql@16.8.0)
      minimist:
        specifier: ^1.2.8
        version: 1.2.8
      pino:
        specifier: ^8.14.1
        version: 8.15.1
      pino-pretty:
        specifier: ^10.0.0
        version: 10.2.0
      rfdc:
        specifier: ^1.3.0
        version: 1.3.0
      ua-parser-js:
        specifier: ^1.0.35
        version: 1.0.36
    devDependencies:
      '@fastify/aws-lambda':
        specifier: ^3.2.0
        version: 3.3.0
      bindings:
        specifier: ^1.5.0
        version: 1.5.0
      c8:
        specifier: ^8.0.0
        version: 8.0.1
      json-schema-to-typescript:
        specifier: ^13.0.2
        version: 13.1.1
      openapi-types:
        specifier: ^12.1.3
        version: 12.1.3
      self-cert:
        specifier: ^2.0.0
        version: 2.0.0
      snazzy:
        specifier: ^9.0.0
        version: 9.0.0
      split2:
        specifier: ^4.2.0
        version: 4.2.0
      standard:
        specifier: ^17.1.0
        version: 17.1.0(@typescript-eslint/parser@5.62.0)
      strip-ansi:
        specifier: ^7.1.0
        version: 7.1.0
      tap:
        specifier: ^16.3.6
        version: 16.3.8(typescript@5.2.2)
      ts-standard:
        specifier: ^12.0.2
        version: 12.0.2(typescript@5.2.2)
      tsd:
        specifier: ^0.29.0
        version: 0.29.0
      typescript:
        specifier: ^5.1.3
        version: 5.2.2
      undici:
        specifier: ^5.22.1
        version: 5.24.0
      vscode-json-languageservice:
        specifier: ^5.3.5
        version: 5.3.6
      why-is-node-running:
        specifier: ^2.2.2
        version: 2.2.2
      yaml:
        specifier: ^2.3.1
        version: 2.3.2

  packages/shared:
    dependencies:
      '@fastify/error':
        specifier: ^3.2.1
        version: 3.3.0
    devDependencies:
      snazzy:
        specifier: ^9.0.0
        version: 9.0.0
      standard:
        specifier: ^17.1.0
        version: 17.1.0(@typescript-eslint/parser@5.62.0)

  packages/sql-events:
    dependencies:
      '@platformatic/types':
        specifier: workspace:*
        version: link:../types
      camelcase:
        specifier: ^6.3.0
        version: 6.3.0
      fastify-plugin:
        specifier: ^4.5.0
        version: 4.5.1
      mqemitter:
        specifier: ^5.0.0
        version: 5.0.0
      mqemitter-redis:
        specifier: ^5.0.0
        version: 5.0.0
    devDependencies:
      '@platformatic/sql-mapper':
        specifier: workspace:*
        version: link:../sql-mapper
      fastify:
        specifier: ^4.18.0
        version: 4.23.2
      ioredis:
        specifier: ^5.3.2
        version: 5.3.2
      snazzy:
        specifier: ^9.0.0
        version: 9.0.0
      standard:
        specifier: ^17.1.0
        version: 17.1.0(@typescript-eslint/parser@5.62.0)
      tap:
        specifier: ^16.3.6
        version: 16.3.8(typescript@5.2.2)
      tsd:
        specifier: ^0.29.0
        version: 0.29.0

  packages/sql-graphql:
    dependencies:
      '@mercuriusjs/federation':
        specifier: ^2.0.0
        version: 2.0.0
      camelcase:
        specifier: ^6.3.0
        version: 6.3.0
      fastify-plugin:
        specifier: ^4.5.0
        version: 4.5.1
      graphql:
        specifier: ^16.6.0
        version: 16.8.0
      graphql-scalars:
        specifier: ^1.22.2
        version: 1.22.2(graphql@16.8.0)
      graphql-type-json:
        specifier: ^0.3.2
        version: 0.3.2(graphql@16.8.0)
      inflected:
        specifier: ^2.1.0
        version: 2.1.0
      mercurius:
        specifier: ^13.0.0
        version: 13.1.0(graphql@16.8.0)
    devDependencies:
      '@mercuriusjs/gateway':
        specifier: ^1.2.0
        version: 1.2.0
      '@platformatic/sql-events':
        specifier: workspace:*
        version: link:../sql-events
      '@platformatic/sql-mapper':
        specifier: workspace:*
        version: link:../sql-mapper
      fastify:
        specifier: ^4.18.0
        version: 4.23.2
      snazzy:
        specifier: ^9.0.0
        version: 9.0.0
      standard:
        specifier: ^17.1.0
        version: 17.1.0(@typescript-eslint/parser@5.62.0)
      tap:
        specifier: ^16.3.6
        version: 16.3.8(typescript@5.2.2)
      tsd:
        specifier: ^0.29.0
        version: 0.29.0
      ws:
        specifier: ^8.13.0
        version: 8.14.1

  packages/sql-json-schema-mapper:
    dependencies:
      code-block-writer:
        specifier: ^12.0.0
        version: 12.0.0
      safe-identifier:
        specifier: ^0.4.2
        version: 0.4.2
    devDependencies:
      '@platformatic/sql-mapper':
        specifier: workspace:*
        version: link:../sql-mapper
      dtsgenerator:
        specifier: ^3.18.0
        version: 3.19.1
      fastify:
        specifier: ^4.18.0
        version: 4.23.2
      snazzy:
        specifier: ^9.0.0
        version: 9.0.0
      standard:
        specifier: ^17.1.0
        version: 17.1.0(@typescript-eslint/parser@5.62.0)
      tap:
        specifier: ^16.3.6
        version: 16.3.8(typescript@5.2.2)

  packages/sql-mapper:
    dependencies:
      '@databases/mysql':
        specifier: ^6.0.0
        version: 6.0.0
      '@databases/pg':
        specifier: ^5.4.1
        version: 5.4.1(typescript@5.2.2)
      '@databases/sql':
        specifier: ^3.3.0
        version: 3.3.0
      '@hapi/topo':
        specifier: ^6.0.2
        version: 6.0.2
      '@matteo.collina/sqlite-pool':
        specifier: ^0.3.0
        version: 0.3.0
      '@platformatic/types':
        specifier: workspace:*
        version: link:../types
      camelcase:
        specifier: ^6.3.0
        version: 6.3.0
      fastify-plugin:
        specifier: ^4.5.0
        version: 4.5.1
      inflected:
        specifier: ^2.1.0
        version: 2.1.0
    devDependencies:
      fastify:
        specifier: ^4.18.0
        version: 4.23.2
      snazzy:
        specifier: ^9.0.0
        version: 9.0.0
      standard:
        specifier: ^17.1.0
        version: 17.1.0(@typescript-eslint/parser@5.62.0)
      tap:
        specifier: ^16.3.6
        version: 16.3.8(typescript@5.2.2)
      tsd:
        specifier: ^0.29.0
        version: 0.29.0

  packages/sql-openapi:
    dependencies:
      '@fastify/deepmerge':
        specifier: ^1.3.0
        version: 1.3.0
      '@fastify/swagger':
        specifier: ^8.5.1
        version: 8.10.0
      '@fastify/swagger-ui':
        specifier: ^1.9.0
        version: 1.9.3
      '@platformatic/sql-json-schema-mapper':
        specifier: workspace:*
        version: link:../sql-json-schema-mapper
      '@platformatic/swagger-ui-theme':
        specifier: workspace:*
        version: link:../swagger-ui-theme
      camelcase:
        specifier: ^6.3.0
        version: 6.3.0
      fastify-plugin:
        specifier: ^4.5.0
        version: 4.5.1
      inflected:
        specifier: ^2.1.0
        version: 2.1.0
    devDependencies:
      '@platformatic/sql-mapper':
        specifier: workspace:*
        version: link:../sql-mapper
      fastify:
        specifier: ^4.18.0
        version: 4.23.2
      mercurius:
        specifier: ^13.0.0
        version: 13.1.0(graphql@16.8.0)
      openapi-types:
        specifier: ^12.1.3
        version: 12.1.3
      snazzy:
        specifier: ^9.0.0
        version: 9.0.0
      standard:
        specifier: ^17.1.0
        version: 17.1.0(@typescript-eslint/parser@5.62.0)
      tap:
        specifier: ^16.3.6
        version: 16.3.8(typescript@5.2.2)
      tsd:
        specifier: ^0.29.0
        version: 0.29.0

  packages/swagger-ui-theme: {}

  packages/telemetry:
    dependencies:
      '@fastify/swagger':
        specifier: ^8.9.0
        version: 8.10.0
      '@opentelemetry/api':
        specifier: ^1.4.1
        version: 1.6.0
      '@opentelemetry/core':
        specifier: ^1.15.0
        version: 1.17.0(@opentelemetry/api@1.6.0)
      '@opentelemetry/exporter-trace-otlp-proto':
        specifier: ^0.43.0
        version: 0.43.0(@opentelemetry/api@1.6.0)
      '@opentelemetry/exporter-zipkin':
        specifier: ^1.15.0
        version: 1.17.0(@opentelemetry/api@1.6.0)
      '@opentelemetry/resources':
        specifier: ^1.15.0
        version: 1.17.0(@opentelemetry/api@1.6.0)
      '@opentelemetry/sdk-trace-base':
        specifier: ^1.15.0
        version: 1.17.0(@opentelemetry/api@1.6.0)
      '@opentelemetry/semantic-conventions':
        specifier: ^1.15.0
        version: 1.17.0
      fast-uri:
        specifier: ^2.2.0
        version: 2.2.0
      fastify-plugin:
        specifier: ^4.5.0
        version: 4.5.1
    devDependencies:
      fastify:
        specifier: ^4.18.0
        version: 4.23.2
      snazzy:
        specifier: ^9.0.0
        version: 9.0.0
      standard:
        specifier: ^17.1.0
        version: 17.1.0(@typescript-eslint/parser@5.62.0)
      tap:
        specifier: ^16.3.6
        version: 16.3.8(typescript@5.2.2)

  packages/types:
    devDependencies:
      fastify:
        specifier: ^4.18.0
        version: 4.23.2

  packages/utils:
    dependencies:
      '@fastify/deepmerge':
        specifier: ^1.3.0
        version: 1.3.0
      minimatch:
        specifier: ^8.0.4
        version: 8.0.4
    devDependencies:
      c8:
        specifier: ^8.0.0
        version: 8.0.1
      snazzy:
        specifier: ^9.0.0
        version: 9.0.0
      standard:
        specifier: ^17.1.0
        version: 17.1.0(@typescript-eslint/parser@5.62.0)
      tap:
        specifier: ^16.3.6
        version: 16.3.8(typescript@5.2.2)

packages:

  /@aashutoshrathi/word-wrap@1.2.6:
    resolution: {integrity: sha512-1Yjs2SvM8TflER/OD3cOjhWWOZb58A2t7wpE2S9XfBYTiIl+XFhQG2bjy4Pu1I+EAlCNUzRDYDdFwFYUKvXcIA==}
    engines: {node: '>=0.10.0'}
    dev: true

  /@ampproject/remapping@2.2.1:
    resolution: {integrity: sha512-lFMjJTrFL3j7L9yBxwYfCq2k6qqwHyzuUl/XBnif78PWTJYyL/dfowQHWE3sp6U6ZzqWiiIZnpTMO96zhkjwtg==}
    engines: {node: '>=6.0.0'}
    dependencies:
      '@jridgewell/gen-mapping': 0.3.3
      '@jridgewell/trace-mapping': 0.3.19
    dev: true

  /@apidevtools/json-schema-ref-parser@10.1.0:
    resolution: {integrity: sha512-3e+viyMuXdrcK8v5pvP+SDoAQ77FH6OyRmuK48SZKmdHJRFm87RsSs8qm6kP39a/pOPURByJw+OXzQIqcfmKtA==}
    engines: {node: '>= 16'}
    dependencies:
      '@jsdevtools/ono': 7.1.3
      '@types/json-schema': 7.0.12
      '@types/lodash.clonedeep': 4.5.7
      js-yaml: 4.1.0
      lodash.clonedeep: 4.5.0
    dev: false

  /@babel/code-frame@7.22.13:
    resolution: {integrity: sha512-XktuhWlJ5g+3TJXc5upd9Ks1HutSArik6jf2eAjYFyIOf4ej3RN+184cZbzDvbPnuTJIUhPKKJE3cIsYTiAT3w==}
    engines: {node: '>=6.9.0'}
    dependencies:
      '@babel/highlight': 7.22.13
      chalk: 2.4.2

  /@babel/compat-data@7.22.9:
    resolution: {integrity: sha512-5UamI7xkUcJ3i9qVDS+KFDEK8/7oJ55/sJMB1Ge7IEapr7KfdfV/HErR+koZwOfd+SgtFKOKRhRakdg++DcJpQ==}
    engines: {node: '>=6.9.0'}
    dev: true

  /@babel/core@7.22.17:
    resolution: {integrity: sha512-2EENLmhpwplDux5PSsZnSbnSkB3tZ6QTksgO25xwEL7pIDcNOMhF5v/s6RzwjMZzZzw9Ofc30gHv5ChCC8pifQ==}
    engines: {node: '>=6.9.0'}
    dependencies:
      '@ampproject/remapping': 2.2.1
      '@babel/code-frame': 7.22.13
      '@babel/generator': 7.22.15
      '@babel/helper-compilation-targets': 7.22.15
      '@babel/helper-module-transforms': 7.22.17(@babel/core@7.22.17)
      '@babel/helpers': 7.22.15
      '@babel/parser': 7.22.16
      '@babel/template': 7.22.15
      '@babel/traverse': 7.22.17
      '@babel/types': 7.22.17
      convert-source-map: 1.9.0
      debug: 4.3.4
      gensync: 1.0.0-beta.2
      json5: 2.2.3
      semver: 6.3.1
    transitivePeerDependencies:
      - supports-color
    dev: true

  /@babel/generator@7.22.15:
    resolution: {integrity: sha512-Zu9oWARBqeVOW0dZOjXc3JObrzuqothQ3y/n1kUtrjCoCPLkXUwMvOo/F/TCfoHMbWIFlWwpZtkZVb9ga4U2pA==}
    engines: {node: '>=6.9.0'}
    dependencies:
      '@babel/types': 7.22.17
      '@jridgewell/gen-mapping': 0.3.3
      '@jridgewell/trace-mapping': 0.3.19
      jsesc: 2.5.2
    dev: true

  /@babel/helper-compilation-targets@7.22.15:
    resolution: {integrity: sha512-y6EEzULok0Qvz8yyLkCvVX+02ic+By2UdOhylwUOvOn9dvYc9mKICJuuU1n1XBI02YWsNsnrY1kc6DVbjcXbtw==}
    engines: {node: '>=6.9.0'}
    dependencies:
      '@babel/compat-data': 7.22.9
      '@babel/helper-validator-option': 7.22.15
      browserslist: 4.21.10
      lru-cache: 5.1.1
      semver: 6.3.1
    dev: true

  /@babel/helper-environment-visitor@7.22.5:
    resolution: {integrity: sha512-XGmhECfVA/5sAt+H+xpSg0mfrHq6FzNr9Oxh7PSEBBRUb/mL7Kz3NICXb194rCqAEdxkhPT1a88teizAFyvk8Q==}
    engines: {node: '>=6.9.0'}
    dev: true

  /@babel/helper-function-name@7.22.5:
    resolution: {integrity: sha512-wtHSq6jMRE3uF2otvfuD3DIvVhOsSNshQl0Qrd7qC9oQJzHvOL4qQXlQn2916+CXGywIjpGuIkoyZRRxHPiNQQ==}
    engines: {node: '>=6.9.0'}
    dependencies:
      '@babel/template': 7.22.15
      '@babel/types': 7.22.17
    dev: true

  /@babel/helper-hoist-variables@7.22.5:
    resolution: {integrity: sha512-wGjk9QZVzvknA6yKIUURb8zY3grXCcOZt+/7Wcy8O2uctxhplmUPkOdlgoNhmdVee2c92JXbf1xpMtVNbfoxRw==}
    engines: {node: '>=6.9.0'}
    dependencies:
      '@babel/types': 7.22.17
    dev: true

  /@babel/helper-module-imports@7.22.15:
    resolution: {integrity: sha512-0pYVBnDKZO2fnSPCrgM/6WMc7eS20Fbok+0r88fp+YtWVLZrp4CkafFGIp+W0VKw4a22sgebPT99y+FDNMdP4w==}
    engines: {node: '>=6.9.0'}
    dependencies:
      '@babel/types': 7.22.17
    dev: true

  /@babel/helper-module-transforms@7.22.17(@babel/core@7.22.17):
    resolution: {integrity: sha512-XouDDhQESrLHTpnBtCKExJdyY4gJCdrvH2Pyv8r8kovX2U8G0dRUOT45T9XlbLtuu9CLXP15eusnkprhoPV5iQ==}
    engines: {node: '>=6.9.0'}
    peerDependencies:
      '@babel/core': ^7.0.0
    dependencies:
      '@babel/core': 7.22.17
      '@babel/helper-environment-visitor': 7.22.5
      '@babel/helper-module-imports': 7.22.15
      '@babel/helper-simple-access': 7.22.5
      '@babel/helper-split-export-declaration': 7.22.6
      '@babel/helper-validator-identifier': 7.22.15
    dev: true

  /@babel/helper-plugin-utils@7.22.5:
    resolution: {integrity: sha512-uLls06UVKgFG9QD4OeFYLEGteMIAa5kpTPcFL28yuCIIzsf6ZyKZMllKVOCZFhiZ5ptnwX4mtKdWCBE/uT4amg==}
    engines: {node: '>=6.9.0'}
    dev: true

  /@babel/helper-simple-access@7.22.5:
    resolution: {integrity: sha512-n0H99E/K+Bika3++WNL17POvo4rKWZ7lZEp1Q+fStVbUi8nxPQEBOlTmCOxW/0JsS56SKKQ+ojAe2pHKJHN35w==}
    engines: {node: '>=6.9.0'}
    dependencies:
      '@babel/types': 7.22.17
    dev: true

  /@babel/helper-split-export-declaration@7.22.6:
    resolution: {integrity: sha512-AsUnxuLhRYsisFiaJwvp1QF+I3KjD5FOxut14q/GzovUe6orHLesW2C7d754kRm53h5gqrz6sFl6sxc4BVtE/g==}
    engines: {node: '>=6.9.0'}
    dependencies:
      '@babel/types': 7.22.17
    dev: true

  /@babel/helper-string-parser@7.22.5:
    resolution: {integrity: sha512-mM4COjgZox8U+JcXQwPijIZLElkgEpO5rsERVDJTc2qfCDfERyob6k5WegS14SX18IIjv+XD+GrqNumY5JRCDw==}
    engines: {node: '>=6.9.0'}
    dev: true

  /@babel/helper-validator-identifier@7.22.15:
    resolution: {integrity: sha512-4E/F9IIEi8WR94324mbDUMo074YTheJmd7eZF5vITTeYchqAi6sYXRLHUVsmkdmY4QjfKTcB2jB7dVP3NaBElQ==}
    engines: {node: '>=6.9.0'}

  /@babel/helper-validator-option@7.22.15:
    resolution: {integrity: sha512-bMn7RmyFjY/mdECUbgn9eoSY4vqvacUnS9i9vGAGttgFWesO6B4CYWA7XlpbWgBt71iv/hfbPlynohStqnu5hA==}
    engines: {node: '>=6.9.0'}
    dev: true

  /@babel/helpers@7.22.15:
    resolution: {integrity: sha512-7pAjK0aSdxOwR+CcYAqgWOGy5dcfvzsTIfFTb2odQqW47MDfv14UaJDY6eng8ylM2EaeKXdxaSWESbkmaQHTmw==}
    engines: {node: '>=6.9.0'}
    dependencies:
      '@babel/template': 7.22.15
      '@babel/traverse': 7.22.17
      '@babel/types': 7.22.17
    transitivePeerDependencies:
      - supports-color
    dev: true

  /@babel/highlight@7.22.13:
    resolution: {integrity: sha512-C/BaXcnnvBCmHTpz/VGZ8jgtE2aYlW4hxDhseJAWZb7gqGM/qtCK6iZUb0TyKFf7BOUsBH7Q7fkRsDRhg1XklQ==}
    engines: {node: '>=6.9.0'}
    dependencies:
      '@babel/helper-validator-identifier': 7.22.15
      chalk: 2.4.2
      js-tokens: 4.0.0

  /@babel/parser@7.22.16:
    resolution: {integrity: sha512-+gPfKv8UWeKKeJTUxe59+OobVcrYHETCsORl61EmSkmgymguYk/X5bp7GuUIXaFsc6y++v8ZxPsLSSuujqDphA==}
    engines: {node: '>=6.0.0'}
    hasBin: true
    dependencies:
      '@babel/types': 7.22.17
    dev: true

  /@babel/plugin-transform-react-jsx-self@7.22.5(@babel/core@7.22.17):
    resolution: {integrity: sha512-nTh2ogNUtxbiSbxaT4Ds6aXnXEipHweN9YRgOX/oNXdf0cCrGn/+2LozFa3lnPV5D90MkjhgckCPBrsoSc1a7g==}
    engines: {node: '>=6.9.0'}
    peerDependencies:
      '@babel/core': ^7.0.0-0
    dependencies:
      '@babel/core': 7.22.17
      '@babel/helper-plugin-utils': 7.22.5
    dev: true

  /@babel/plugin-transform-react-jsx-source@7.22.5(@babel/core@7.22.17):
    resolution: {integrity: sha512-yIiRO6yobeEIaI0RTbIr8iAK9FcBHLtZq0S89ZPjDLQXBA4xvghaKqI0etp/tF3htTM0sazJKKLz9oEiGRtu7w==}
    engines: {node: '>=6.9.0'}
    peerDependencies:
      '@babel/core': ^7.0.0-0
    dependencies:
      '@babel/core': 7.22.17
      '@babel/helper-plugin-utils': 7.22.5
    dev: true

  /@babel/runtime-corejs3@7.22.15:
    resolution: {integrity: sha512-SAj8oKi8UogVi6eXQXKNPu8qZ78Yzy7zawrlTr0M+IuW/g8Qe9gVDhGcF9h1S69OyACpYoLxEzpjs1M15sI5wQ==}
    engines: {node: '>=6.9.0'}
    dependencies:
      core-js-pure: 3.32.2
      regenerator-runtime: 0.14.0
    dev: false

  /@babel/template@7.22.15:
    resolution: {integrity: sha512-QPErUVm4uyJa60rkI73qneDacvdvzxshT3kksGqlGWYdOTIUOwJ7RDUL8sGqslY1uXWSL6xMFKEXDS3ox2uF0w==}
    engines: {node: '>=6.9.0'}
    dependencies:
      '@babel/code-frame': 7.22.13
      '@babel/parser': 7.22.16
      '@babel/types': 7.22.17
    dev: true

  /@babel/traverse@7.22.17:
    resolution: {integrity: sha512-xK4Uwm0JnAMvxYZxOVecss85WxTEIbTa7bnGyf/+EgCL5Zt3U7htUpEOWv9detPlamGKuRzCqw74xVglDWpPdg==}
    engines: {node: '>=6.9.0'}
    dependencies:
      '@babel/code-frame': 7.22.13
      '@babel/generator': 7.22.15
      '@babel/helper-environment-visitor': 7.22.5
      '@babel/helper-function-name': 7.22.5
      '@babel/helper-hoist-variables': 7.22.5
      '@babel/helper-split-export-declaration': 7.22.6
      '@babel/parser': 7.22.16
      '@babel/types': 7.22.17
      debug: 4.3.4
      globals: 11.12.0
    transitivePeerDependencies:
      - supports-color
    dev: true

  /@babel/types@7.22.17:
    resolution: {integrity: sha512-YSQPHLFtQNE5xN9tHuZnzu8vPr61wVTBZdfv1meex1NBosa4iT05k/Jw06ddJugi4bk7The/oSwQGFcksmEJQg==}
    engines: {node: '>=6.9.0'}
    dependencies:
      '@babel/helper-string-parser': 7.22.5
      '@babel/helper-validator-identifier': 7.22.15
      to-fast-properties: 2.0.0
    dev: true

  /@bcherny/json-schema-ref-parser@10.0.5-fork:
    resolution: {integrity: sha512-E/jKbPoca1tfUPj3iSbitDZTGnq6FUFjkH6L8U2oDwSuwK1WhnnVtCG7oFOTg/DDnyoXbQYUiUiGOibHqaGVnw==}
    engines: {node: '>= 16'}
    dependencies:
      '@jsdevtools/ono': 7.1.3
      '@types/json-schema': 7.0.12
      call-me-maybe: 1.0.2
      js-yaml: 4.1.0
    dev: true

  /@bcoe/v8-coverage@0.2.3:
    resolution: {integrity: sha512-0hYQ8SB4Db5zvZB4axdMHGwEaQjkZzFjQiN9LVYvIFB2nSUHW9tYpxWriPrWDASIxiaXax83REcLxuSdnGPZtw==}
    dev: true

  /@databases/connection-pool@1.1.0:
    resolution: {integrity: sha512-/12/SNgl0V77mJTo5SX3yGPz4c9XGQwAlCfA0vlfs/0HcaErNpYXpmhj0StET07w6TmTJTnaUgX2EPcQK9ez5A==}
    dependencies:
      '@databases/queue': 1.0.1
      is-promise: 4.0.0

  /@databases/escape-identifier@1.0.3:
    resolution: {integrity: sha512-Su36iSVzaHxpVdISVMViUX/32sLvzxVgjZpYhzhotxZUuLo11GVWsiHwqkvUZijTLUxcDmUqEwGJO3O/soLuZA==}
    dependencies:
      '@databases/validate-unicode': 1.0.0

  /@databases/lock@2.1.0:
    resolution: {integrity: sha512-ReWnFE5qeCuO2SA5h5fDh/hE/vMolA+Epe6xkAQP1FL2nhnsTCYwN2JACk/kWctR4OQoh0njBjPZ0yfIptclcA==}
    dependencies:
      '@databases/queue': 1.0.1

  /@databases/mysql-config@3.2.0:
    resolution: {integrity: sha512-rvASYvrhgQy4MXyrqFijvzQIMNDetOyRP3w2OCIH3PfGb+qnp8cbs8CD3EJekx7TZmhnD2IiOEk78rFqfV02hA==}
    dependencies:
      cosmiconfig: 8.3.6(typescript@5.2.2)
      funtypes: 4.2.0
    transitivePeerDependencies:
      - typescript
    dev: false

  /@databases/mysql@6.0.0:
    resolution: {integrity: sha512-pfPZYjbW70Sftq4qYdZd3yo9LuXwDoN8A1YQfzzq/QplUMyhpGUdq5De1AiXKFy3DSBGQWpt3QO0WwICTEPuSw==}
    dependencies:
      '@babel/code-frame': 7.22.13
      '@databases/escape-identifier': 1.0.3
      '@databases/mysql-config': 3.2.0
      '@databases/push-to-async-iterable': 3.0.0
      '@databases/shared': 3.0.2
      '@databases/sql': 3.3.0
      '@types/mysql': 2.15.21
      mysql2: 2.3.3
    transitivePeerDependencies:
      - typescript
    dev: false

  /@databases/pg-config@3.2.0(typescript@5.2.2):
    resolution: {integrity: sha512-hoPAK/F8gLcLgEJ8mLSnNvRlKqShwx5+GglDHIIfQhKF+Zz6M6QceiOefckS4WSjA0x2HClPvpercnXp9i24ag==}
    dependencies:
      cosmiconfig: 8.3.6(typescript@5.2.2)
      funtypes: 4.2.0
    transitivePeerDependencies:
      - typescript

  /@databases/pg-connection-string@1.0.0:
    resolution: {integrity: sha512-8czOF9jlv7PlS7BPjnL82ynpDs1t8cu+C2jvdtMr37e8daPKMS7n1KfNE9xtr2Gq4QYKjynep097eYa5yIwcLA==}

  /@databases/pg-data-type-id@3.0.0:
    resolution: {integrity: sha512-VqW1csN8pRsWJxjPsGIC9FQ8wyenfmGv0P//BaeDMAu/giM3IXKxKM8fkScUSQ00uqFK/L1iHS5g6dgodF3XzA==}

  /@databases/pg-errors@1.0.0:
    resolution: {integrity: sha512-Yz3exbptZwOn4ZD/MSwY6z++XVyOFsMh5DERvSw3awRwJFnfdaqdeiIxxX0MVjM6KPihF0xxp8lPO7vTc5ydpw==}

  /@databases/pg@5.4.1(typescript@5.2.2):
    resolution: {integrity: sha512-V4BvwEwcrpZVEhCuBX4rwIGr1Idk68UMp+7rpqxFsl9SVIvHentX2wq7Nyclp7sxnQddEH8KsTCXt0eleRaihA==}
    dependencies:
      '@babel/code-frame': 7.22.13
      '@databases/escape-identifier': 1.0.3
      '@databases/pg-config': 3.2.0(typescript@5.2.2)
      '@databases/pg-connection-string': 1.0.0
      '@databases/pg-data-type-id': 3.0.0
      '@databases/pg-errors': 1.0.0
      '@databases/push-to-async-iterable': 3.0.0
      '@databases/shared': 3.0.2
      '@databases/split-sql-query': 1.0.4(@databases/sql@3.3.0)
      '@databases/sql': 3.3.0
      '@types/cuid': 1.3.1
      assert-never: 1.2.1
      cuid: 2.1.8
      pg: 8.11.3
      pg-cursor: 2.10.3(pg@8.11.3)
    transitivePeerDependencies:
      - pg-native
      - typescript

  /@databases/push-to-async-iterable@3.0.0:
    resolution: {integrity: sha512-xwu/yNgINdMU+fn6UwFsxh+pa6UrVPafY+0qm0RK0/nKyjllfDqSbwK4gSmdmLEwPYxKwch9CAE3P8NxN1hPSg==}
    dependencies:
      '@databases/queue': 1.0.1

  /@databases/queue@1.0.1:
    resolution: {integrity: sha512-dqRU+/aQ4lhFzjPIkIhjB0+UEKMb76FoBgHOJUTcEblgatr/IhdhHliT3VVwcImXh35Mz297PAXE4yFM4eYWUQ==}

  /@databases/shared@3.0.2:
    resolution: {integrity: sha512-SjkYq6aKK2hyD1Rwtv20lijbDO85zytJCFmfHE3YpGx2nh7ViW1hCms2VuxaKkvUFjvbswTZHsWaZlcmg/QUOQ==}
    dependencies:
      '@databases/connection-pool': 1.1.0
      '@databases/lock': 2.1.0
      '@databases/queue': 1.0.1
      '@databases/split-sql-query': 1.0.4(@databases/sql@3.3.0)
      '@databases/sql': 3.3.0
      cuid: 2.1.8

  /@databases/split-sql-query@1.0.4(@databases/sql@3.3.0):
    resolution: {integrity: sha512-lDqDQvH34NNjLs0knaDvL6HKgPtishQlDYHfOkvbAd5VQOEhcDvvmG2zbBuFvS2HQAz5NsyLj5erGaxibkxhvQ==}
    peerDependencies:
      '@databases/sql': '*'
    dependencies:
      '@databases/sql': 3.3.0

  /@databases/sql@3.3.0:
    resolution: {integrity: sha512-vj9huEy4mjJ48GS1Z8yvtMm4BYAnFYACUds25ym6Gd/gsnngkJ17fo62a6mmbNNwCBS/8467PmZR01Zs/06TjA==}

  /@databases/sqlite-sync@1.1.0:
    resolution: {integrity: sha512-Ly3QBBH7N5ZrJqz0JeTmLQPmzJr3WycECHYvZf9w3FoP6HXNVIW0TATf/uM/pzU956ttRkx18znip4+9Mz9zBQ==}
    dependencies:
      '@databases/escape-identifier': 1.0.3
      '@databases/split-sql-query': 1.0.4(@databases/sql@3.3.0)
      '@databases/sql': 3.3.0
      '@types/better-sqlite3': 7.6.4
      better-sqlite3: 8.6.0
    dev: false

  /@databases/validate-unicode@1.0.0:
    resolution: {integrity: sha512-dLKqxGcymeVwEb/6c44KjOnzaAafFf0Wxa8xcfEjx/qOl3rdijsKYBAtIGhtVtOlpPf/PFKfgTuFurSPn/3B/g==}

  /@esbuild/android-arm64@0.18.20:
    resolution: {integrity: sha512-Nz4rJcchGDtENV0eMKUNa6L12zz2zBDXuhj/Vjh18zGqB44Bi7MBMSXjgunJgjRhCmKOjnPuZp4Mb6OKqtMHLQ==}
    engines: {node: '>=12'}
    cpu: [arm64]
    os: [android]
    requiresBuild: true
    dev: true
    optional: true

  /@esbuild/android-arm@0.18.20:
    resolution: {integrity: sha512-fyi7TDI/ijKKNZTUJAQqiG5T7YjJXgnzkURqmGj13C6dCqckZBLdl4h7bkhHt/t0WP+zO9/zwroDvANaOqO5Sw==}
    engines: {node: '>=12'}
    cpu: [arm]
    os: [android]
    requiresBuild: true
    dev: true
    optional: true

  /@esbuild/android-x64@0.18.20:
    resolution: {integrity: sha512-8GDdlePJA8D6zlZYJV/jnrRAi6rOiNaCC/JclcXpB+KIuvfBN4owLtgzY2bsxnx666XjJx2kDPUmnTtR8qKQUg==}
    engines: {node: '>=12'}
    cpu: [x64]
    os: [android]
    requiresBuild: true
    dev: true
    optional: true

  /@esbuild/darwin-arm64@0.18.20:
    resolution: {integrity: sha512-bxRHW5kHU38zS2lPTPOyuyTm+S+eobPUnTNkdJEfAddYgEcll4xkT8DB9d2008DtTbl7uJag2HuE5NZAZgnNEA==}
    engines: {node: '>=12'}
    cpu: [arm64]
    os: [darwin]
    requiresBuild: true
    dev: true
    optional: true

  /@esbuild/darwin-x64@0.18.20:
    resolution: {integrity: sha512-pc5gxlMDxzm513qPGbCbDukOdsGtKhfxD1zJKXjCCcU7ju50O7MeAZ8c4krSJcOIJGFR+qx21yMMVYwiQvyTyQ==}
    engines: {node: '>=12'}
    cpu: [x64]
    os: [darwin]
    requiresBuild: true
    dev: true
    optional: true

  /@esbuild/freebsd-arm64@0.18.20:
    resolution: {integrity: sha512-yqDQHy4QHevpMAaxhhIwYPMv1NECwOvIpGCZkECn8w2WFHXjEwrBn3CeNIYsibZ/iZEUemj++M26W3cNR5h+Tw==}
    engines: {node: '>=12'}
    cpu: [arm64]
    os: [freebsd]
    requiresBuild: true
    dev: true
    optional: true

  /@esbuild/freebsd-x64@0.18.20:
    resolution: {integrity: sha512-tgWRPPuQsd3RmBZwarGVHZQvtzfEBOreNuxEMKFcd5DaDn2PbBxfwLcj4+aenoh7ctXcbXmOQIn8HI6mCSw5MQ==}
    engines: {node: '>=12'}
    cpu: [x64]
    os: [freebsd]
    requiresBuild: true
    dev: true
    optional: true

  /@esbuild/linux-arm64@0.18.20:
    resolution: {integrity: sha512-2YbscF+UL7SQAVIpnWvYwM+3LskyDmPhe31pE7/aoTMFKKzIc9lLbyGUpmmb8a8AixOL61sQ/mFh3jEjHYFvdA==}
    engines: {node: '>=12'}
    cpu: [arm64]
    os: [linux]
    requiresBuild: true
    dev: true
    optional: true

  /@esbuild/linux-arm@0.18.20:
    resolution: {integrity: sha512-/5bHkMWnq1EgKr1V+Ybz3s1hWXok7mDFUMQ4cG10AfW3wL02PSZi5kFpYKrptDsgb2WAJIvRcDm+qIvXf/apvg==}
    engines: {node: '>=12'}
    cpu: [arm]
    os: [linux]
    requiresBuild: true
    dev: true
    optional: true

  /@esbuild/linux-ia32@0.18.20:
    resolution: {integrity: sha512-P4etWwq6IsReT0E1KHU40bOnzMHoH73aXp96Fs8TIT6z9Hu8G6+0SHSw9i2isWrD2nbx2qo5yUqACgdfVGx7TA==}
    engines: {node: '>=12'}
    cpu: [ia32]
    os: [linux]
    requiresBuild: true
    dev: true
    optional: true

  /@esbuild/linux-loong64@0.18.20:
    resolution: {integrity: sha512-nXW8nqBTrOpDLPgPY9uV+/1DjxoQ7DoB2N8eocyq8I9XuqJ7BiAMDMf9n1xZM9TgW0J8zrquIb/A7s3BJv7rjg==}
    engines: {node: '>=12'}
    cpu: [loong64]
    os: [linux]
    requiresBuild: true
    dev: true
    optional: true

  /@esbuild/linux-mips64el@0.18.20:
    resolution: {integrity: sha512-d5NeaXZcHp8PzYy5VnXV3VSd2D328Zb+9dEq5HE6bw6+N86JVPExrA6O68OPwobntbNJ0pzCpUFZTo3w0GyetQ==}
    engines: {node: '>=12'}
    cpu: [mips64el]
    os: [linux]
    requiresBuild: true
    dev: true
    optional: true

  /@esbuild/linux-ppc64@0.18.20:
    resolution: {integrity: sha512-WHPyeScRNcmANnLQkq6AfyXRFr5D6N2sKgkFo2FqguP44Nw2eyDlbTdZwd9GYk98DZG9QItIiTlFLHJHjxP3FA==}
    engines: {node: '>=12'}
    cpu: [ppc64]
    os: [linux]
    requiresBuild: true
    dev: true
    optional: true

  /@esbuild/linux-riscv64@0.18.20:
    resolution: {integrity: sha512-WSxo6h5ecI5XH34KC7w5veNnKkju3zBRLEQNY7mv5mtBmrP/MjNBCAlsM2u5hDBlS3NGcTQpoBvRzqBcRtpq1A==}
    engines: {node: '>=12'}
    cpu: [riscv64]
    os: [linux]
    requiresBuild: true
    dev: true
    optional: true

  /@esbuild/linux-s390x@0.18.20:
    resolution: {integrity: sha512-+8231GMs3mAEth6Ja1iK0a1sQ3ohfcpzpRLH8uuc5/KVDFneH6jtAJLFGafpzpMRO6DzJ6AvXKze9LfFMrIHVQ==}
    engines: {node: '>=12'}
    cpu: [s390x]
    os: [linux]
    requiresBuild: true
    dev: true
    optional: true

  /@esbuild/linux-x64@0.18.20:
    resolution: {integrity: sha512-UYqiqemphJcNsFEskc73jQ7B9jgwjWrSayxawS6UVFZGWrAAtkzjxSqnoclCXxWtfwLdzU+vTpcNYhpn43uP1w==}
    engines: {node: '>=12'}
    cpu: [x64]
    os: [linux]
    requiresBuild: true
    dev: true
    optional: true

  /@esbuild/netbsd-x64@0.18.20:
    resolution: {integrity: sha512-iO1c++VP6xUBUmltHZoMtCUdPlnPGdBom6IrO4gyKPFFVBKioIImVooR5I83nTew5UOYrk3gIJhbZh8X44y06A==}
    engines: {node: '>=12'}
    cpu: [x64]
    os: [netbsd]
    requiresBuild: true
    dev: true
    optional: true

  /@esbuild/openbsd-x64@0.18.20:
    resolution: {integrity: sha512-e5e4YSsuQfX4cxcygw/UCPIEP6wbIL+se3sxPdCiMbFLBWu0eiZOJ7WoD+ptCLrmjZBK1Wk7I6D/I3NglUGOxg==}
    engines: {node: '>=12'}
    cpu: [x64]
    os: [openbsd]
    requiresBuild: true
    dev: true
    optional: true

  /@esbuild/sunos-x64@0.18.20:
    resolution: {integrity: sha512-kDbFRFp0YpTQVVrqUd5FTYmWo45zGaXe0X8E1G/LKFC0v8x0vWrhOWSLITcCn63lmZIxfOMXtCfti/RxN/0wnQ==}
    engines: {node: '>=12'}
    cpu: [x64]
    os: [sunos]
    requiresBuild: true
    dev: true
    optional: true

  /@esbuild/win32-arm64@0.18.20:
    resolution: {integrity: sha512-ddYFR6ItYgoaq4v4JmQQaAI5s7npztfV4Ag6NrhiaW0RrnOXqBkgwZLofVTlq1daVTQNhtI5oieTvkRPfZrePg==}
    engines: {node: '>=12'}
    cpu: [arm64]
    os: [win32]
    requiresBuild: true
    dev: true
    optional: true

  /@esbuild/win32-ia32@0.18.20:
    resolution: {integrity: sha512-Wv7QBi3ID/rROT08SABTS7eV4hX26sVduqDOTe1MvGMjNd3EjOz4b7zeexIR62GTIEKrfJXKL9LFxTYgkyeu7g==}
    engines: {node: '>=12'}
    cpu: [ia32]
    os: [win32]
    requiresBuild: true
    dev: true
    optional: true

  /@esbuild/win32-x64@0.18.20:
    resolution: {integrity: sha512-kTdfRcSiDfQca/y9QIkng02avJ+NCaQvrMejlsB3RRv5sE9rRoeBPISaZpKxHELzRxZyLvNts1P27W3wV+8geQ==}
    engines: {node: '>=12'}
    cpu: [x64]
    os: [win32]
    requiresBuild: true
    dev: true
    optional: true

  /@eslint-community/eslint-utils@4.4.0(eslint@8.49.0):
    resolution: {integrity: sha512-1/sA4dwrzBAyeUoQ6oxahHKmrZvsnLCg4RfxW3ZFGGmQkSNQPFNLV9CUEFQP1x9EYXHTo5p6xdhZM1Ne9p/AfA==}
    engines: {node: ^12.22.0 || ^14.17.0 || >=16.0.0}
    peerDependencies:
      eslint: ^6.0.0 || ^7.0.0 || >=8.0.0
    dependencies:
      eslint: 8.49.0
      eslint-visitor-keys: 3.4.3
    dev: true

  /@eslint-community/regexpp@4.8.1:
    resolution: {integrity: sha512-PWiOzLIUAjN/w5K17PoF4n6sKBw0gqLHPhywmYHP4t1VFQQVYeb1yWsJwnMVEMl3tUHME7X/SJPZLmtG7XBDxQ==}
    engines: {node: ^12.0.0 || ^14.0.0 || >=16.0.0}
    dev: true

  /@eslint/eslintrc@2.1.2:
    resolution: {integrity: sha512-+wvgpDsrB1YqAMdEUCcnTlpfVBH7Vqn6A/NT3D8WVXFIaKMlErPIZT3oCIAVCOtarRpMtelZLqJeU3t7WY6X6g==}
    engines: {node: ^12.22.0 || ^14.17.0 || >=16.0.0}
    dependencies:
      ajv: 6.12.6
      debug: 4.3.4
      espree: 9.6.1
      globals: 13.21.0
      ignore: 5.2.4
      import-fresh: 3.3.0
      js-yaml: 4.1.0
      minimatch: 3.1.2
      strip-json-comments: 3.1.1
    transitivePeerDependencies:
      - supports-color
    dev: true

  /@eslint/js@8.49.0:
    resolution: {integrity: sha512-1S8uAY/MTJqVx0SC4epBq+N2yhuwtNwLbJYNZyhL2pO1ZVKn5HFXav5T41Ryzy9K9V7ZId2JB2oy/W4aCd9/2w==}
    engines: {node: ^12.22.0 || ^14.17.0 || >=16.0.0}
    dev: true

  /@fastify/accept-negotiator@1.1.0:
    resolution: {integrity: sha512-OIHZrb2ImZ7XG85HXOONLcJWGosv7sIvM2ifAPQVhg9Lv7qdmMBNVaai4QTdyuaqbKM5eO6sLSQOYI7wEQeCJQ==}
    engines: {node: '>=14'}

  /@fastify/accepts@4.2.0:
    resolution: {integrity: sha512-nM2OsxJvdBZOcpMqtbolW7RMB2bn/L1PDZ03+zVlC+/JVdBEW+ufWEKmtsMVzelU5TwyTc/+X/CRr/98JfE9mQ==}
    dependencies:
      accepts: 1.3.8
      fastify-plugin: 4.5.1
    dev: false

  /@fastify/ajv-compiler@3.5.0:
    resolution: {integrity: sha512-ebbEtlI7dxXF5ziNdr05mOY8NnDiPB1XvAlLHctRt/Rc+C3LCOVW5imUVX+mhvUhnNzmPBHewUkOFgGlCxgdAA==}
    dependencies:
      ajv: 8.12.0
      ajv-formats: 2.1.1(ajv@8.12.0)
      fast-uri: 2.2.0

  /@fastify/autoload@5.7.1:
    resolution: {integrity: sha512-F5c94MYAF0tacVu6X4/1ojO7fzmgrJXsqitDtpqknXgiHZpeFNhYSnNCUHPz6UDRKsfkDohmh0fiPTtOd8clzQ==}
    dependencies:
      pkg-up: 3.1.0
    dev: false

  /@fastify/aws-lambda@3.3.0:
    resolution: {integrity: sha512-C/FQH1+OiJcaiL61w5OEkVa1OZsNVZHSuSt6touCnZ1tYEyx/9Uwy381EchLi/K5g4SIRR18pAXlzW4lF9IA9g==}
    dev: true

  /@fastify/basic-auth@5.0.0:
    resolution: {integrity: sha512-SKqJ0z6ziUZ2rfTcI0Y/RTlyvWgLlwATsOC9HSkAUEfIunFUXCTeygijSZRg/CYQkBRjoczwhNvBFr8Pm6agTg==}
    dependencies:
      '@fastify/error': 3.3.0
      basic-auth: 2.0.1
      fastify-plugin: 4.5.1
    dev: false

  /@fastify/cookie@8.3.0:
    resolution: {integrity: sha512-P9hY9GO11L20TnZ33XN3i0bt+3x0zaT7S0ohAzWO950E9PB2xnNhLYzPFJIGFi5AVN0yr5+/iZhWxeYvR6KCzg==}
    dependencies:
      cookie: 0.5.0
      fastify-plugin: 4.5.1
    dev: true

  /@fastify/cors@8.3.0:
    resolution: {integrity: sha512-oj9xkka2Tg0MrwuKhsSUumcAkfp2YCnKxmFEusi01pjk1YrdDsuSYTHXEelWNW+ilSy/ApZq0c2SvhKrLX0H1g==}
    dependencies:
      fastify-plugin: 4.5.1
      mnemonist: 0.39.5
    dev: false

  /@fastify/deepmerge@1.3.0:
    resolution: {integrity: sha512-J8TOSBq3SoZbDhM9+R/u77hP93gz/rajSA+K2kGyijPpORPWUXHUpTaleoj+92As0S9uPRP7Oi8IqMf0u+ro6A==}

  /@fastify/error@3.3.0:
    resolution: {integrity: sha512-dj7vjIn1Ar8sVXj2yAXiMNCJDmS9MQ9XMlIecX2dIzzhjSHCyKo4DdXjXMs7wKW2kj6yvVRSpuQjOZ3YLrh56w==}

  /@fastify/fast-json-stringify-compiler@4.3.0:
    resolution: {integrity: sha512-aZAXGYo6m22Fk1zZzEUKBvut/CIIQe/BapEORnxiD5Qr0kPHqqI69NtEMCme74h+at72sPhbkb4ZrLd1W3KRLA==}
    dependencies:
      fast-json-stringify: 5.8.0

  /@fastify/http-proxy@9.2.1:
    resolution: {integrity: sha512-SSxcdrDQQA2PYYBCK+2I+w83QEbMt1s5bsKEERiMG1jcraQulTW3t/Wkje+RWJNNblDhABnhdKXUTbDuA/EIXA==}
    dependencies:
      '@fastify/reply-from': 9.4.0
      fastify-plugin: 4.5.1
      ws: 8.14.1
    transitivePeerDependencies:
      - bufferutil
      - utf-8-validate
    dev: false

  /@fastify/jwt@7.2.1:
    resolution: {integrity: sha512-CAEL8UxIIn1Baxm6GIjH7j5VNUqAijeBWF3dvxLQd+RNDYCBnVt0RtK3JV4WbfOaMsKQ0IhrxrekroWwhXYOpw==}
    dependencies:
      '@fastify/error': 3.3.0
      '@lukeed/ms': 2.0.1
      fast-jwt: 3.2.0
      fastify-plugin: 4.5.1
      steed: 1.1.3
    dev: false

  /@fastify/pre-commit@2.0.2:
    resolution: {integrity: sha512-NCruP+jjsaj+kwDKAS1zQc2XVCVcBPnH2q4cYbgzoUqvblmXE/SD0MaVgZ4o9MUMnCG+z1YLBGJb1eXNi0SEUw==}
    requiresBuild: true
    dependencies:
      cross-spawn: 7.0.3
      which: 2.0.2
    dev: true

  /@fastify/reply-from@9.4.0:
    resolution: {integrity: sha512-A0rT2o2Y8Xe9+CpS/VCfpWMLyptwI7peljdtdsW3nlLwwMbDr3kxDry5aiIb43SCfI1nr3B5mMH48kerJAZ8YQ==}
    dependencies:
      '@fastify/error': 3.3.0
      end-of-stream: 1.4.4
      fast-querystring: 1.1.2
      fastify-plugin: 4.5.1
      pump: 3.0.0
      tiny-lru: 11.0.1
      undici: 5.24.0
    dev: false

  /@fastify/restartable@2.1.1:
    resolution: {integrity: sha512-Mj3zuefaQo3hJlW8BA4Tqnwx59t4NP/ng7i4v7doOjQiHaQ8+MYPZzHDeePb+sl1nystkzTPuO4WpRb6XXGQDA==}
    dependencies:
      fastify: 4.23.2
    transitivePeerDependencies:
      - supports-color
    dev: false

  /@fastify/send@2.1.0:
    resolution: {integrity: sha512-yNYiY6sDkexoJR0D8IDy3aRP3+L4wdqCpvx5WP+VtEU58sn7USmKynBzDQex5X42Zzvw2gNzzYgP90UfWShLFA==}
    dependencies:
      '@lukeed/ms': 2.0.1
      escape-html: 1.0.3
      fast-decode-uri-component: 1.0.1
      http-errors: 2.0.0
      mime: 3.0.0

  /@fastify/session@10.5.0:
    resolution: {integrity: sha512-2oXXSQ4Yy6pzLgbBoooblgHJ55DYqyxSLoKMq2CGmDZI2WPMrOIvN1bJbllWuUuCe7luPdQju3RJTRvNMW+j/g==}
    dependencies:
      fastify-plugin: 4.5.1
      safe-stable-stringify: 2.4.3
    dev: true

  /@fastify/static@6.11.1:
    resolution: {integrity: sha512-d8cJyPhZ0WNQTPniMNV+Q8ADuILpcMMETmkyg5Co1voT48aQXFpQP8jJmQDGo858GG3xt7v0YXeawmpGzooYaw==}
    dependencies:
      '@fastify/accept-negotiator': 1.1.0
      '@fastify/send': 2.1.0
      content-disposition: 0.5.4
      fastify-plugin: 4.5.1
      glob: 8.1.0
      p-limit: 3.1.0

  /@fastify/swagger-ui@1.9.3:
    resolution: {integrity: sha512-YYqce4CydjDIEry6Zo4JLjVPe5rjS8iGnk3fHiIQnth9sFSLeyG0U1DCH+IyYmLddNDg1uWJOuErlVqnu/jI3w==}
    dependencies:
      '@fastify/static': 6.11.1
      fastify-plugin: 4.5.1
      openapi-types: 12.1.3
      rfdc: 1.3.0
      yaml: 2.3.2
    dev: false

  /@fastify/swagger@8.10.0:
    resolution: {integrity: sha512-0o6nd0qWpJbVSv/vbK4bzHSYe7l+PTGPqrQVwWIXVGd7CvXr585SBx+h8EgrMOY80bcOnGreqnjYFOV0osGP5A==}
    dependencies:
      fastify-plugin: 4.5.1
      json-schema-resolver: 2.0.0
      openapi-types: 12.1.3
      rfdc: 1.3.0
      yaml: 2.3.2
    transitivePeerDependencies:
      - supports-color
    dev: false

  /@fastify/under-pressure@8.3.0:
    resolution: {integrity: sha512-ap1EePB9vHm8uQLM0nnaOeIMBLooNmAMTnccavBRwaXmu+acJFuSEQRVdMGRkW6viFDhdo5RGTcHzMBQyrucEA==}
    dependencies:
      '@fastify/error': 3.3.0
      fastify-plugin: 4.5.1
    dev: false

  /@fastify/websocket@7.2.0:
    resolution: {integrity: sha512-vhWQCT0I5a1JIKc34LXHQ2earW7kViYvhGn5x+lZr8TIOJKmx6NJk0Bw9zGWakulXhMsu/0y89QnsUnHiII9ag==}
    dependencies:
      fastify-plugin: 4.5.1
      ws: 8.14.1
    transitivePeerDependencies:
      - bufferutil
      - utf-8-validate
    dev: true

  /@fastify/websocket@8.2.0:
    resolution: {integrity: sha512-B4tlHFBKCX7tenEG9aUcQEpksW2e0+dgRTaH/05+cro1Xsq1+kSj+9IB9Gep7a0KbHZGrat+zBsOas6lRs5dFQ==}
    dependencies:
      fastify-plugin: 4.5.1
      ws: 8.14.1
    transitivePeerDependencies:
      - bufferutil
      - utf-8-validate

  /@graphql-typed-document-node/core@3.2.0(graphql@16.8.0):
    resolution: {integrity: sha512-mB9oAsNCm9aM3/SOv4YtBMqZbYj10R7dkq8byBqxGY/ncFwhf2oQzMV+LCRlWoDSEBJ3COiR1yeDvMtsoOsuFQ==}
    peerDependencies:
      graphql: ^0.8.0 || ^0.9.0 || ^0.10.0 || ^0.11.0 || ^0.12.0 || ^0.13.0 || ^14.0.0 || ^15.0.0 || ^16.0.0 || ^17.0.0
    dependencies:
      graphql: 16.8.0

  /@hapi/hoek@11.0.2:
    resolution: {integrity: sha512-aKmlCO57XFZ26wso4rJsW4oTUnrgTFw2jh3io7CAtO9w4UltBNwRXvXIVzzyfkaaLRo3nluP/19msA8vDUUuKw==}
    dev: false

  /@hapi/topo@6.0.2:
    resolution: {integrity: sha512-KR3rD5inZbGMrHmgPxsJ9dbi6zEK+C3ZwUwTa+eMwWLz7oijWUTWD2pMSNNYJAU6Qq+65NkxXjqHr/7LM2Xkqg==}
    dependencies:
      '@hapi/hoek': 11.0.2
    dev: false

  /@humanwhocodes/config-array@0.11.11:
    resolution: {integrity: sha512-N2brEuAadi0CcdeMXUkhbZB84eskAc8MEX1By6qEchoVywSgXPIjou4rYsl0V3Hj0ZnuGycGCjdNgockbzeWNA==}
    engines: {node: '>=10.10.0'}
    dependencies:
      '@humanwhocodes/object-schema': 1.2.1
      debug: 4.3.4
      minimatch: 3.1.2
    transitivePeerDependencies:
      - supports-color
    dev: true

  /@humanwhocodes/module-importer@1.0.1:
    resolution: {integrity: sha512-bxveV4V8v5Yb4ncFTT3rPSgZBOpCkjfK0y4oVVVJwIuDVBRMDXrPyXRL988i5ap9m9bnyEEjWfm5WkBmtffLfA==}
    engines: {node: '>=12.22'}
    dev: true

  /@humanwhocodes/object-schema@1.2.1:
    resolution: {integrity: sha512-ZnQMnLV4e7hDlUvw8H+U8ASL02SS2Gn6+9Ac3wGGLIe7+je2AeAOxPY+izIPJDfFDb7eDjev0Us8MO1iFRN8hA==}
    dev: true

  /@iarna/toml@2.2.5:
    resolution: {integrity: sha512-trnsAYxU3xnS1gPHPyU961coFyLkh4gAD/0zQ5mymY4yOZ+CYvsPqUbOFSw0aDM4y0tV7tiFxL/1XfXPNC6IPg==}

  /@ioredis/commands@1.2.0:
    resolution: {integrity: sha512-Sx1pU8EM64o2BrqNpEO1CNLtKQwyhuXuqyfH7oGKCk+1a33d2r5saW8zNwm3j6BTExtjrv2BxTgzzkMwts6vGg==}

  /@isaacs/cliui@8.0.2:
    resolution: {integrity: sha512-O8jcjabXaleOG9DQ0+ARXWZBTfnP4WNAqzuiJK7ll44AmxGKv/J2M4TPjxjY3znBCfvBXFzucm1twdyFybFqEA==}
    engines: {node: '>=12'}
    dependencies:
      string-width: 5.1.2
      string-width-cjs: /string-width@4.2.3
      strip-ansi: 7.1.0
      strip-ansi-cjs: /strip-ansi@6.0.1
      wrap-ansi: 8.1.0
      wrap-ansi-cjs: /wrap-ansi@7.0.0
    dev: true

  /@istanbuljs/load-nyc-config@1.1.0:
    resolution: {integrity: sha512-VjeHSlIzpv/NyD3N0YuHfXOPDIixcA1q2ZV98wsMqcYlPmv2n3Yb2lYP9XMElnaFVXg5A7YLTeLu6V84uQDjmQ==}
    engines: {node: '>=8'}
    dependencies:
      camelcase: 5.3.1
      find-up: 4.1.0
      get-package-type: 0.1.0
      js-yaml: 3.14.1
      resolve-from: 5.0.0
    dev: true

  /@istanbuljs/schema@0.1.3:
    resolution: {integrity: sha512-ZXRY4jNvVgSVQ8DL3LTcakaAtXwTVUxE81hslsyD2AtoXW/wVob10HkOJ1X/pAlcI7D+2YoZKg5do8G/w6RYgA==}
    engines: {node: '>=8'}
    dev: true

  /@jest/schemas@29.6.3:
    resolution: {integrity: sha512-mo5j5X+jIZmJQveBKeS/clAueipV7KgiX1vMgCxam1RNYiqE1w62n0/tJJnHtjW8ZHcQco5gY85jA3mi0L+nSA==}
    engines: {node: ^14.15.0 || ^16.10.0 || >=18.0.0}
    dependencies:
      '@sinclair/typebox': 0.27.8
    dev: true

  /@jridgewell/gen-mapping@0.3.3:
    resolution: {integrity: sha512-HLhSWOLRi875zjjMG/r+Nv0oCW8umGb0BgEhyX3dDX3egwZtB8PqLnjz3yedt8R5StBrzcg4aBpnh8UA9D1BoQ==}
    engines: {node: '>=6.0.0'}
    dependencies:
      '@jridgewell/set-array': 1.1.2
      '@jridgewell/sourcemap-codec': 1.4.15
      '@jridgewell/trace-mapping': 0.3.19
    dev: true

  /@jridgewell/resolve-uri@3.1.1:
    resolution: {integrity: sha512-dSYZh7HhCDtCKm4QakX0xFpsRDqjjtZf/kjI/v3T3Nwt5r8/qz/M19F9ySyOqU94SXBmeG9ttTul+YnR4LOxFA==}
    engines: {node: '>=6.0.0'}
    dev: true

  /@jridgewell/set-array@1.1.2:
    resolution: {integrity: sha512-xnkseuNADM0gt2bs+BvhO0p78Mk762YnZdsuzFV018NoG1Sj1SCQvpSqa7XUaTam5vAGasABV9qXASMKnFMwMw==}
    engines: {node: '>=6.0.0'}
    dev: true

  /@jridgewell/sourcemap-codec@1.4.15:
    resolution: {integrity: sha512-eF2rxCRulEKXHTRiDrDy6erMYWqNw4LPdQ8UQA4huuxaQsVeRPFl2oM8oDGxMFhJUWZf9McpLtJasDDZb/Bpeg==}
    dev: true

  /@jridgewell/trace-mapping@0.3.19:
    resolution: {integrity: sha512-kf37QtfW+Hwx/buWGMPcR60iF9ziHa6r/CZJIHbmcm4+0qrXiVdxegAH0F6yddEVQ7zdkjcGCgCzUu+BcbhQxw==}
    dependencies:
      '@jridgewell/resolve-uri': 3.1.1
      '@jridgewell/sourcemap-codec': 1.4.15
    dev: true

  /@jsdevtools/ono@7.1.3:
    resolution: {integrity: sha512-4JQNk+3mVzK3xh2rqd6RB4J46qUR19azEHBneZyTZM+c456qOrbbM/5xcR8huNCCcbVt7+UmizG6GuUvPvKUYg==}

  /@ljharb/through@2.3.9:
    resolution: {integrity: sha512-yN599ZBuMPPK4tdoToLlvgJB4CLK8fGl7ntfy0Wn7U6ttNvHYurd81bfUiK/6sMkiIwm65R6ck4L6+Y3DfVbNQ==}
    engines: {node: '>= 0.4'}
    dev: false

  /@lukeed/ms@2.0.1:
    resolution: {integrity: sha512-Xs/4RZltsAL7pkvaNStUQt7netTkyxrS0K+RILcVr3TRMS/ToOg4I6uNfhB9SlGsnWBym4U+EaXq0f0cEMNkHA==}
    engines: {node: '>=8'}

  /@matteo.collina/sqlite-pool@0.3.0:
    resolution: {integrity: sha512-e6jYWqcTxqU8MssqnUUWAm0hAm7xAKlt2cPt9e7ZnC7njj9Mw8d29ysrwXdd24A54UyTpuYpKgWccCiZHRQbrA==}
    dependencies:
      '@databases/connection-pool': 1.1.0
      '@databases/escape-identifier': 1.0.3
      '@databases/sql': 3.3.0
      '@databases/sqlite-sync': 1.1.0
    dev: false

  /@mercuriusjs/federation@1.0.1:
    resolution: {integrity: sha512-aski6H8SRfjK73Bruzh5kQ20OS0s0pkbFvcOex46Qm17bYWoJ3daMrbTw4caOSkru7R8pIA/bvAjSq97xkDJkQ==}
    dependencies:
      '@fastify/error': 3.3.0
      graphql: 16.8.0
      mercurius: 12.2.0(graphql@16.8.0)
    transitivePeerDependencies:
      - bufferutil
      - utf-8-validate
    dev: true

  /@mercuriusjs/federation@2.0.0:
    resolution: {integrity: sha512-hBL2Zhdf0p2Ab2SDPXcVnNsYTf5x50xPAyHm2HpmXreHS7aGt4obX8g8JrqRhIfOApcRg5l9RQ2OZqaUYeR8sQ==}
    dependencies:
      '@fastify/error': 3.3.0
      graphql: 16.8.0
      mercurius: 13.1.0(graphql@16.8.0)
    transitivePeerDependencies:
      - bufferutil
      - utf-8-validate
    dev: false

  /@mercuriusjs/gateway@1.2.0:
    resolution: {integrity: sha512-kwSTeY53NpO2VUaDKKl3PBUwcqQBLHzHAq2FDxCr4N2u2ELu9/yJVAcv7okkmwg7ImjsTOdgbvU2+VrG2foLHQ==}
    dependencies:
      '@mercuriusjs/federation': 1.0.1
      '@mercuriusjs/subscription-client': 1.0.0(graphql@16.8.0)
      fastify-plugin: 4.5.1
      graphql: 16.8.0
      graphql-ws: 5.14.0(graphql@16.8.0)
      mercurius: 12.2.0(graphql@16.8.0)
      p-map: 4.0.0
      single-user-cache: 0.6.0
      tiny-lru: 10.4.1
      use-strict: 1.0.1
      ws: 8.14.1
    transitivePeerDependencies:
      - bufferutil
      - utf-8-validate
    dev: true

  /@mercuriusjs/subscription-client@1.0.0(graphql@16.8.0):
    resolution: {integrity: sha512-hIGqNp6FBdcy7ZkrWNk4mHl/Qodtwvbu9/iRl3zQdNRl4UtlVI7xW/FPU+2AJy0qTB567yrpvtQPwtmQLuYHYg==}
    engines: {node: '>=14.19.3'}
    peerDependencies:
      graphql: ^16.0.0
    dependencies:
      '@fastify/error': 3.3.0
      graphql: 16.8.0
      secure-json-parse: 2.7.0
      ws: 8.14.1
    transitivePeerDependencies:
      - bufferutil
      - utf-8-validate
    dev: true

  /@nodelib/fs.scandir@2.1.5:
    resolution: {integrity: sha512-vq24Bq3ym5HEQm2NKCr3yXDwjc7vTsEThRDnkp2DK9p1uqLR+DHurm/NOTo0KG7HYHU7eppKZj3MyqYuMBf62g==}
    engines: {node: '>= 8'}
    dependencies:
      '@nodelib/fs.stat': 2.0.5
      run-parallel: 1.2.0
    dev: true

  /@nodelib/fs.stat@2.0.5:
    resolution: {integrity: sha512-RkhPPp2zrqDAQA/2jNhnztcPAlv64XdhIp7a7454A5ovI7Bukxgt7MX7udwAu3zg1DcpPU0rz3VV1SeaqvY4+A==}
    engines: {node: '>= 8'}
    dev: true

  /@nodelib/fs.walk@1.2.8:
    resolution: {integrity: sha512-oGB+UxlgWcgQkgwo8GcEGwemoTFt3FIO9ababBmaGwXIoBKZ+GTy0pP185beGg7Llih/NSHSV2XAs1lnznocSg==}
    engines: {node: '>= 8'}
    dependencies:
      '@nodelib/fs.scandir': 2.1.5
      fastq: 1.15.0
    dev: true

  /@opentelemetry/api-logs@0.43.0:
    resolution: {integrity: sha512-0CXMOYPXgAdLM2OzVkiUfAL6QQwWVhnMfUXCqLsITY42FZ9TxAhZIHkoc4mfVxvPuXsBnRYGR8UQZX86p87z4A==}
    engines: {node: '>=14'}
    dependencies:
      '@opentelemetry/api': 1.6.0
    dev: false

  /@opentelemetry/api@1.6.0:
    resolution: {integrity: sha512-OWlrQAnWn9577PhVgqjUvMr1pg57Bc4jv0iL4w0PRuOSRvq67rvHW9Ie/dZVMvCzhSCB+UxhcY/PmCmFj33Q+g==}
    engines: {node: '>=8.0.0'}
    dev: false

  /@opentelemetry/core@1.17.0(@opentelemetry/api@1.6.0):
    resolution: {integrity: sha512-tfnl3h+UefCgx1aeN2xtrmr6BmdWGKXypk0pflQR0urFS40aE88trnkOMc2HTJZbMrqEEl4HsaBeFhwLVXsrJg==}
    engines: {node: '>=14'}
    peerDependencies:
      '@opentelemetry/api': '>=1.0.0 <1.7.0'
    dependencies:
      '@opentelemetry/api': 1.6.0
      '@opentelemetry/semantic-conventions': 1.17.0
    dev: false

  /@opentelemetry/exporter-trace-otlp-proto@0.43.0(@opentelemetry/api@1.6.0):
    resolution: {integrity: sha512-a7gnB0MZ8/+BHH5Lt8UaKPv5yMAGvqj/7TceF4dvaFBOshjBZPrG628creAaKBIpuUwrpUtDRoTb1dbEMeO9tA==}
    engines: {node: '>=14'}
    peerDependencies:
      '@opentelemetry/api': ^1.0.0
    dependencies:
      '@opentelemetry/api': 1.6.0
      '@opentelemetry/core': 1.17.0(@opentelemetry/api@1.6.0)
      '@opentelemetry/otlp-exporter-base': 0.43.0(@opentelemetry/api@1.6.0)
      '@opentelemetry/otlp-proto-exporter-base': 0.43.0(@opentelemetry/api@1.6.0)
      '@opentelemetry/otlp-transformer': 0.43.0(@opentelemetry/api@1.6.0)
      '@opentelemetry/resources': 1.17.0(@opentelemetry/api@1.6.0)
      '@opentelemetry/sdk-trace-base': 1.17.0(@opentelemetry/api@1.6.0)
    dev: false

  /@opentelemetry/exporter-zipkin@1.17.0(@opentelemetry/api@1.6.0):
    resolution: {integrity: sha512-0eh/MOELhBByen+t2ZJVSOmtT1NlwSSqdAxu0+Id6ebTHVuslb/GLvJPPMU4Qz7zDHtSvFoR4/+AbOYtVmgQ1g==}
    engines: {node: '>=14'}
    peerDependencies:
      '@opentelemetry/api': ^1.0.0
    dependencies:
      '@opentelemetry/api': 1.6.0
      '@opentelemetry/core': 1.17.0(@opentelemetry/api@1.6.0)
      '@opentelemetry/resources': 1.17.0(@opentelemetry/api@1.6.0)
      '@opentelemetry/sdk-trace-base': 1.17.0(@opentelemetry/api@1.6.0)
      '@opentelemetry/semantic-conventions': 1.17.0
    dev: false

  /@opentelemetry/otlp-exporter-base@0.43.0(@opentelemetry/api@1.6.0):
    resolution: {integrity: sha512-LXNtRFVuPRXB9q0qdvrLikQ3NtT9Jmv255Idryz3RJPhOh/Fa03sBASQoj3D55OH3xazmA90KFHfhJ/d8D8y4A==}
    engines: {node: '>=14'}
    peerDependencies:
      '@opentelemetry/api': ^1.0.0
    dependencies:
      '@opentelemetry/api': 1.6.0
      '@opentelemetry/core': 1.17.0(@opentelemetry/api@1.6.0)
    dev: false

  /@opentelemetry/otlp-proto-exporter-base@0.43.0(@opentelemetry/api@1.6.0):
    resolution: {integrity: sha512-6s74egvK4MbN1ZYpaq5+k8wPe2s/OCUzz6aNwjLHGNAA/f4up6asTMlNE8F5PAmx2nQf2jvx+s90b6DjuEYElg==}
    engines: {node: '>=14'}
    peerDependencies:
      '@opentelemetry/api': ^1.0.0
    dependencies:
      '@opentelemetry/api': 1.6.0
      '@opentelemetry/core': 1.17.0(@opentelemetry/api@1.6.0)
      '@opentelemetry/otlp-exporter-base': 0.43.0(@opentelemetry/api@1.6.0)
      protobufjs: 7.2.5
    dev: false

  /@opentelemetry/otlp-transformer@0.43.0(@opentelemetry/api@1.6.0):
    resolution: {integrity: sha512-KXYmgzWdVBOD5NvPmGW1nEMJjyQ8gK3N8r6pi4HvmEhTp0v4T13qDSax4q0HfsqmbPJR355oqQSJUnu1dHNutw==}
    engines: {node: '>=14'}
    peerDependencies:
      '@opentelemetry/api': '>=1.3.0 <1.7.0'
    dependencies:
      '@opentelemetry/api': 1.6.0
      '@opentelemetry/api-logs': 0.43.0
      '@opentelemetry/core': 1.17.0(@opentelemetry/api@1.6.0)
      '@opentelemetry/resources': 1.17.0(@opentelemetry/api@1.6.0)
      '@opentelemetry/sdk-logs': 0.43.0(@opentelemetry/api-logs@0.43.0)(@opentelemetry/api@1.6.0)
      '@opentelemetry/sdk-metrics': 1.17.0(@opentelemetry/api@1.6.0)
      '@opentelemetry/sdk-trace-base': 1.17.0(@opentelemetry/api@1.6.0)
    dev: false

  /@opentelemetry/resources@1.17.0(@opentelemetry/api@1.6.0):
    resolution: {integrity: sha512-+u0ciVnj8lhuL/qGRBPeVYvk7fL+H/vOddfvmOeJaA1KC+5/3UED1c9KoZQlRsNT5Kw1FaK8LkY2NVLYfOVZQw==}
    engines: {node: '>=14'}
    peerDependencies:
      '@opentelemetry/api': '>=1.0.0 <1.7.0'
    dependencies:
      '@opentelemetry/api': 1.6.0
      '@opentelemetry/core': 1.17.0(@opentelemetry/api@1.6.0)
      '@opentelemetry/semantic-conventions': 1.17.0
    dev: false

  /@opentelemetry/sdk-logs@0.43.0(@opentelemetry/api-logs@0.43.0)(@opentelemetry/api@1.6.0):
    resolution: {integrity: sha512-JyJ2BBRKm37Mc4cSEhFmsMl5ASQn1dkGhEWzAAMSlhPtLRTv5PfvJwhR+Mboaic/eDLAlciwsgijq8IFlf6IgQ==}
    engines: {node: '>=14'}
    peerDependencies:
      '@opentelemetry/api': '>=1.4.0 <1.7.0'
      '@opentelemetry/api-logs': '>=0.39.1'
    dependencies:
      '@opentelemetry/api': 1.6.0
      '@opentelemetry/api-logs': 0.43.0
      '@opentelemetry/core': 1.17.0(@opentelemetry/api@1.6.0)
      '@opentelemetry/resources': 1.17.0(@opentelemetry/api@1.6.0)
    dev: false

  /@opentelemetry/sdk-metrics@1.17.0(@opentelemetry/api@1.6.0):
    resolution: {integrity: sha512-HlWM27yGmYuwCoVRe3yg2PqKnIsq0kEF0HQgvkeDWz2NYkq9fFaSspR6kvjxUTbghAlZrabiqbgyKoYpYaXS3w==}
    engines: {node: '>=14'}
    peerDependencies:
      '@opentelemetry/api': '>=1.3.0 <1.7.0'
    dependencies:
      '@opentelemetry/api': 1.6.0
      '@opentelemetry/core': 1.17.0(@opentelemetry/api@1.6.0)
      '@opentelemetry/resources': 1.17.0(@opentelemetry/api@1.6.0)
      lodash.merge: 4.6.2
    dev: false

  /@opentelemetry/sdk-trace-base@1.17.0(@opentelemetry/api@1.6.0):
    resolution: {integrity: sha512-2T5HA1/1iE36Q9eg6D4zYlC4Y4GcycI1J6NsHPKZY9oWfAxWsoYnRlkPfUqyY5XVtocCo/xHpnJvGNHwzT70oQ==}
    engines: {node: '>=14'}
    peerDependencies:
      '@opentelemetry/api': '>=1.0.0 <1.7.0'
    dependencies:
      '@opentelemetry/api': 1.6.0
      '@opentelemetry/core': 1.17.0(@opentelemetry/api@1.6.0)
      '@opentelemetry/resources': 1.17.0(@opentelemetry/api@1.6.0)
      '@opentelemetry/semantic-conventions': 1.17.0
    dev: false

  /@opentelemetry/semantic-conventions@1.17.0:
    resolution: {integrity: sha512-+fguCd2d8d2qruk0H0DsCEy2CTK3t0Tugg7MhZ/UQMvmewbZLNnJ6heSYyzIZWG5IPfAXzoj4f4F/qpM7l4VBA==}
    engines: {node: '>=14'}
    dev: false

  /@pkgjs/parseargs@0.11.0:
    resolution: {integrity: sha512-+1VkjdD0QBLPodGrJUeqarH8VAIvQODIbwh9XpP5Syisf7YoQgsJKPNFoqqLQlu+VQ/tVSshMR6loPMn8U+dPg==}
    engines: {node: '>=14'}
    requiresBuild: true
    dev: true
    optional: true

  /@playwright/test@1.38.0:
    resolution: {integrity: sha512-xis/RXXsLxwThKnlIXouxmIvvT3zvQj1JE39GsNieMUrMpb3/GySHDh2j8itCG22qKVD4MYLBp7xB73cUW/UUw==}
    engines: {node: '>=16'}
    hasBin: true
    dependencies:
      playwright: 1.38.0
    dev: true

  /@protobufjs/aspromise@1.1.2:
    resolution: {integrity: sha512-j+gKExEuLmKwvz3OgROXtrJ2UG2x8Ch2YZUxahh+s1F2HZ+wAceUNLkvy6zKCPVRkU++ZWQrdxsUeQXmcg4uoQ==}
    dev: false

  /@protobufjs/base64@1.1.2:
    resolution: {integrity: sha512-AZkcAA5vnN/v4PDqKyMR5lx7hZttPDgClv83E//FMNhR2TMcLUhfRUBHCmSl0oi9zMgDDqRUJkSxO3wm85+XLg==}
    dev: false

  /@protobufjs/codegen@2.0.4:
    resolution: {integrity: sha512-YyFaikqM5sH0ziFZCN3xDC7zeGaB/d0IUb9CATugHWbd1FRFwWwt4ld4OYMPWu5a3Xe01mGAULCdqhMlPl29Jg==}
    dev: false

  /@protobufjs/eventemitter@1.1.0:
    resolution: {integrity: sha512-j9ednRT81vYJ9OfVuXG6ERSTdEL1xVsNgqpkxMsbIabzSo3goCjDIveeGv5d03om39ML71RdmrGNjG5SReBP/Q==}
    dev: false

  /@protobufjs/fetch@1.1.0:
    resolution: {integrity: sha512-lljVXpqXebpsijW71PZaCYeIcE5on1w5DlQy5WH6GLbFryLUrBD4932W/E2BSpfRJWseIL4v/KPgBFxDOIdKpQ==}
    dependencies:
      '@protobufjs/aspromise': 1.1.2
      '@protobufjs/inquire': 1.1.0
    dev: false

  /@protobufjs/float@1.0.2:
    resolution: {integrity: sha512-Ddb+kVXlXst9d+R9PfTIxh1EdNkgoRe5tOX6t01f1lYWOvJnSPDBlG241QLzcyPdoNTsblLUdujGSE4RzrTZGQ==}
    dev: false

  /@protobufjs/inquire@1.1.0:
    resolution: {integrity: sha512-kdSefcPdruJiFMVSbn801t4vFK7KB/5gd2fYvrxhuJYg8ILrmn9SKSX2tZdV6V+ksulWqS7aXjBcRXl3wHoD9Q==}
    dev: false

  /@protobufjs/path@1.1.2:
    resolution: {integrity: sha512-6JOcJ5Tm08dOHAbdR3GrvP+yUUfkjG5ePsHYczMFLq3ZmMkAD98cDgcT2iA1lJ9NVwFd4tH/iSSoe44YWkltEA==}
    dev: false

  /@protobufjs/pool@1.1.0:
    resolution: {integrity: sha512-0kELaGSIDBKvcgS4zkjz1PeddatrjYcmMWOlAuAPwAeccUrPHdUqo/J6LiymHHEiJT5NrF1UVwxY14f+fy4WQw==}
    dev: false

  /@protobufjs/utf8@1.1.0:
    resolution: {integrity: sha512-Vvn3zZrhQZkkBE8LSuW3em98c0FwgO4nxzv6OdSxPKJIEKY2bGbHn+mhGIPerzI4twdxaP8/0+06HBpwf345Lw==}
    dev: false

  /@seriousme/openapi-schema-validator@2.1.1:
    resolution: {integrity: sha512-vHC3cmXzxPX8TZq3MyCs9euKSAAwUWXI2P4fhSbcBoqNMCprK03VEcLMbDho2VBKz7pIy3jxSgAz3wVzmCuyqg==}
    hasBin: true
    dependencies:
      ajv: 8.12.0
      ajv-draft-04: 1.0.0(ajv@8.12.0)
      ajv-formats: 2.1.1(ajv@8.12.0)
      js-yaml: 4.1.0
    dev: false

  /@sinclair/typebox@0.27.8:
    resolution: {integrity: sha512-+Fj43pSMwJs4KRrH/938Uf+uAELIgVBmQzg/q1YG10djyfA3TnrU8N8XzqCh/okZdszqBQTZf96idMfE5lnwTA==}
    dev: true

<<<<<<< HEAD
=======
  /@swagger-api/apidom-ast@0.76.2:
    resolution: {integrity: sha512-yLSeI3KtfpR7tI/misqTeasFonssj9GGhCOJfSHBuRAZkrPCJf0eU8vh3pL7YPa8lqFWcPT+z/arZoMcC9VLnQ==}
    dependencies:
      '@babel/runtime-corejs3': 7.22.15
      '@swagger-api/apidom-error': 0.76.2
      '@types/ramda': 0.29.4
      ramda: 0.29.0
      ramda-adjunct: 4.1.1(ramda@0.29.0)
      stampit: 4.3.2
      unraw: 3.0.0
    dev: false

  /@swagger-api/apidom-core@0.76.2:
    resolution: {integrity: sha512-366dJJM7DFONlO3nUQfQRMJpJzZjPpWZldbHJZCcvy+aCyrNYI3Waauas7fm29UXRliPirGrd9e/ZsnW3Jimag==}
    dependencies:
      '@babel/runtime-corejs3': 7.22.15
      '@swagger-api/apidom-ast': 0.76.2
      '@swagger-api/apidom-error': 0.76.2
      '@types/ramda': 0.29.4
      minim: 0.23.8
      ramda: 0.29.0
      ramda-adjunct: 4.1.1(ramda@0.29.0)
      short-unique-id: 5.0.2
      stampit: 4.3.2
    dev: false

  /@swagger-api/apidom-error@0.76.2:
    resolution: {integrity: sha512-QxoWL+qGzwftqXSJaYLZ1Nrdtro+U1zX5Q4OLK+Ggg8Hi6Kn1SGXcHhn4JZ9J1rwrP85XCabilL3z9mhdebqWg==}
    dependencies:
      '@babel/runtime-corejs3': 7.22.15
      '@types/ramda': 0.29.4
      ramda: 0.29.0
      ramda-adjunct: 4.1.1(ramda@0.29.0)
    dev: false

  /@swagger-api/apidom-json-pointer@0.76.2:
    resolution: {integrity: sha512-2XCgA4bn8vB1VMDbSiP+6SHUTiBxx1EVLW2pgqFolhLPMdiI/QBVmoW+jEkvTPo4d5gwj/vP5WDs5QnnC9VwEA==}
    dependencies:
      '@babel/runtime-corejs3': 7.22.15
      '@swagger-api/apidom-core': 0.76.2
      '@swagger-api/apidom-error': 0.76.2
      '@types/ramda': 0.29.4
      ramda: 0.29.0
      ramda-adjunct: 4.1.1(ramda@0.29.0)
    dev: false

  /@swagger-api/apidom-ns-api-design-systems@0.76.2:
    resolution: {integrity: sha512-ct83R5Pvc08jeOuGShO4N0ty7VO8f46WedTDCbzT4edMRhd9Xdr5UFxkwWDuliy4uLzl9ZayHygSxfnyZKQb8g==}
    requiresBuild: true
    dependencies:
      '@babel/runtime-corejs3': 7.22.15
      '@swagger-api/apidom-core': 0.76.2
      '@swagger-api/apidom-error': 0.76.2
      '@swagger-api/apidom-ns-openapi-3-1': 0.76.2
      '@types/ramda': 0.29.4
      ramda: 0.29.0
      ramda-adjunct: 4.1.1(ramda@0.29.0)
      stampit: 4.3.2
    dev: false
    optional: true

  /@swagger-api/apidom-ns-asyncapi-2@0.76.2:
    resolution: {integrity: sha512-ffV2AhF7jTBbYl2vX0nYSDufs70CmC/kNMWHkgwR2Vq86lgadUc6S/NK/djpWY8+oAU3EYmHwTqu07hpSOUb4A==}
    requiresBuild: true
    dependencies:
      '@babel/runtime-corejs3': 7.22.15
      '@swagger-api/apidom-core': 0.76.2
      '@swagger-api/apidom-ns-json-schema-draft-7': 0.76.2
      '@types/ramda': 0.29.4
      ramda: 0.29.0
      ramda-adjunct: 4.1.1(ramda@0.29.0)
      stampit: 4.3.2
    dev: false
    optional: true

  /@swagger-api/apidom-ns-json-schema-draft-4@0.76.2:
    resolution: {integrity: sha512-0Y32CQE6tIt4IPsoCzWAUskZSyGkfw87IIsH5Bcm3D1qIlAhPAokQbe1212MmZoLVUvqrXDqZHXnOxxMaHZvYw==}
    dependencies:
      '@babel/runtime-corejs3': 7.22.15
      '@swagger-api/apidom-ast': 0.76.2
      '@swagger-api/apidom-core': 0.76.2
      '@types/ramda': 0.29.4
      ramda: 0.29.0
      ramda-adjunct: 4.1.1(ramda@0.29.0)
      stampit: 4.3.2
    dev: false

  /@swagger-api/apidom-ns-json-schema-draft-6@0.76.2:
    resolution: {integrity: sha512-i6nZtj3ie6SP1LhRtBeZNJuBppWkuC/+AsVfUzXkH5pM+3B7Puklc77hHdLtmvUTpd/iRBdlfsklvBVXJYPtUA==}
    requiresBuild: true
    dependencies:
      '@babel/runtime-corejs3': 7.22.15
      '@swagger-api/apidom-core': 0.76.2
      '@swagger-api/apidom-error': 0.76.2
      '@swagger-api/apidom-ns-json-schema-draft-4': 0.76.2
      '@types/ramda': 0.29.4
      ramda: 0.29.0
      ramda-adjunct: 4.1.1(ramda@0.29.0)
      stampit: 4.3.2
    dev: false
    optional: true

  /@swagger-api/apidom-ns-json-schema-draft-7@0.76.2:
    resolution: {integrity: sha512-Klyfi/1XkJVUZa1nJP87HPMjklmB3IxE+TSD27aZIEi7GKASu96euan0gflZaegexUBA9hsAngk98USbdpHpgQ==}
    requiresBuild: true
    dependencies:
      '@babel/runtime-corejs3': 7.22.15
      '@swagger-api/apidom-core': 0.76.2
      '@swagger-api/apidom-error': 0.76.2
      '@swagger-api/apidom-ns-json-schema-draft-6': 0.76.2
      '@types/ramda': 0.29.4
      ramda: 0.29.0
      ramda-adjunct: 4.1.1(ramda@0.29.0)
      stampit: 4.3.2
    dev: false
    optional: true

  /@swagger-api/apidom-ns-openapi-3-0@0.76.2:
    resolution: {integrity: sha512-tV7dfbAZjX4HHul6JzmWsipMIVHCX5fAsBwLTltq8qmF9X9m6kZwg7fb4pD+cGK2KVlZl/ucDDDIQLDRWpOAog==}
    dependencies:
      '@babel/runtime-corejs3': 7.22.15
      '@swagger-api/apidom-core': 0.76.2
      '@swagger-api/apidom-ns-json-schema-draft-4': 0.76.2
      '@types/ramda': 0.29.4
      ramda: 0.29.0
      ramda-adjunct: 4.1.1(ramda@0.29.0)
      stampit: 4.3.2
    dev: false

  /@swagger-api/apidom-ns-openapi-3-1@0.76.2:
    resolution: {integrity: sha512-Mb9VhVacoWvQcBqxO4j0eweyM6PGupAOt7XcOL5CzID0dOU+P4BbAv6kHD++0bTqRgXk1O31HkS/yPJmPaTCrw==}
    dependencies:
      '@babel/runtime-corejs3': 7.22.15
      '@swagger-api/apidom-ast': 0.76.2
      '@swagger-api/apidom-core': 0.76.2
      '@swagger-api/apidom-ns-openapi-3-0': 0.76.2
      '@types/ramda': 0.29.4
      ramda: 0.29.0
      ramda-adjunct: 4.1.1(ramda@0.29.0)
      stampit: 4.3.2
    dev: false

  /@swagger-api/apidom-parser-adapter-api-design-systems-json@0.76.2:
    resolution: {integrity: sha512-mJ4HLVIR9YHgWu0SiHykFQ9Sz1f3eV5Wqhrff8sH2Qll+4QSSdOOs0tW4Gp56F0HIcrU66uvrrTy1tpkO943aw==}
    requiresBuild: true
    dependencies:
      '@babel/runtime-corejs3': 7.22.15
      '@swagger-api/apidom-core': 0.76.2
      '@swagger-api/apidom-ns-api-design-systems': 0.76.2
      '@swagger-api/apidom-parser-adapter-json': 0.76.2
      '@types/ramda': 0.29.4
      ramda: 0.29.0
      ramda-adjunct: 4.1.1(ramda@0.29.0)
    dev: false
    optional: true

  /@swagger-api/apidom-parser-adapter-api-design-systems-yaml@0.76.2:
    resolution: {integrity: sha512-ot0F8Pw9/oWce6daDK+3srhNad/Iva/OlkVtN0S9cR58Zcn8p1F3s6RcN7ZG97i8EdBuyQj6Bm0jzXnOX+lvtQ==}
    requiresBuild: true
    dependencies:
      '@babel/runtime-corejs3': 7.22.15
      '@swagger-api/apidom-core': 0.76.2
      '@swagger-api/apidom-ns-api-design-systems': 0.76.2
      '@swagger-api/apidom-parser-adapter-yaml-1-2': 0.76.2
      '@types/ramda': 0.29.4
      ramda: 0.29.0
      ramda-adjunct: 4.1.1(ramda@0.29.0)
    dev: false
    optional: true

  /@swagger-api/apidom-parser-adapter-asyncapi-json-2@0.76.2:
    resolution: {integrity: sha512-FK06pb4w5E8RQ65Nh1FHHM8aWzPL7fHr2HeuXZkbSeKu4j0xyzwYkxZVGwZJOT6YPJR0Yrkb/2rD89CNXsLctA==}
    requiresBuild: true
    dependencies:
      '@babel/runtime-corejs3': 7.22.15
      '@swagger-api/apidom-core': 0.76.2
      '@swagger-api/apidom-ns-asyncapi-2': 0.76.2
      '@swagger-api/apidom-parser-adapter-json': 0.76.2
      '@types/ramda': 0.29.4
      ramda: 0.29.0
      ramda-adjunct: 4.1.1(ramda@0.29.0)
    dev: false
    optional: true

  /@swagger-api/apidom-parser-adapter-asyncapi-yaml-2@0.76.2:
    resolution: {integrity: sha512-7TGhZgHZ9nmBJnFA7YhDWbNDbKoUOGVkBqx563ExHr2FewaohiQ/wagXAhKZzOK+HS+KHvob09uROtqOWGdIew==}
    requiresBuild: true
    dependencies:
      '@babel/runtime-corejs3': 7.22.15
      '@swagger-api/apidom-core': 0.76.2
      '@swagger-api/apidom-ns-asyncapi-2': 0.76.2
      '@swagger-api/apidom-parser-adapter-yaml-1-2': 0.76.2
      '@types/ramda': 0.29.4
      ramda: 0.29.0
      ramda-adjunct: 4.1.1(ramda@0.29.0)
    dev: false
    optional: true

  /@swagger-api/apidom-parser-adapter-json@0.76.2:
    resolution: {integrity: sha512-vbH7EcldZ/gSK9FnGUW1cpibM5+hiJPQcoyLmzLZe8YBxX73qzd2WAd77v+uI56eO9Z0G4KMCRCF9PDZT/tz5Q==}
    requiresBuild: true
    dependencies:
      '@babel/runtime-corejs3': 7.22.15
      '@swagger-api/apidom-ast': 0.76.2
      '@swagger-api/apidom-core': 0.76.2
      '@swagger-api/apidom-error': 0.76.2
      '@types/ramda': 0.29.4
      ramda: 0.29.0
      ramda-adjunct: 4.1.1(ramda@0.29.0)
      stampit: 4.3.2
      tree-sitter: 0.20.4
      tree-sitter-json: 0.20.0
      web-tree-sitter: 0.20.3
    dev: false
    optional: true

  /@swagger-api/apidom-parser-adapter-openapi-json-3-0@0.76.2:
    resolution: {integrity: sha512-Kqcq5QUgz1TcCuPaL+zU+wmdAEo7YM0LR5jyWQo3FAT3BhAsmeVv2wRZMiz9RMDrPyxzHzbJhjMZxCqL8r2G0g==}
    requiresBuild: true
    dependencies:
      '@babel/runtime-corejs3': 7.22.15
      '@swagger-api/apidom-core': 0.76.2
      '@swagger-api/apidom-ns-openapi-3-0': 0.76.2
      '@swagger-api/apidom-parser-adapter-json': 0.76.2
      '@types/ramda': 0.29.4
      ramda: 0.29.0
      ramda-adjunct: 4.1.1(ramda@0.29.0)
    dev: false
    optional: true

  /@swagger-api/apidom-parser-adapter-openapi-json-3-1@0.76.2:
    resolution: {integrity: sha512-kfZ4BBxww5afiIIeFT6l0/Kuob72dnYAP+Qnmp2zQB3GQUTilKqv+ddj4blCF19n8RGNERVv2RDHLTZhjg+1AA==}
    requiresBuild: true
    dependencies:
      '@babel/runtime-corejs3': 7.22.15
      '@swagger-api/apidom-core': 0.76.2
      '@swagger-api/apidom-ns-openapi-3-1': 0.76.2
      '@swagger-api/apidom-parser-adapter-json': 0.76.2
      '@types/ramda': 0.29.4
      ramda: 0.29.0
      ramda-adjunct: 4.1.1(ramda@0.29.0)
    dev: false
    optional: true

  /@swagger-api/apidom-parser-adapter-openapi-yaml-3-0@0.76.2:
    resolution: {integrity: sha512-spXabhd0sgX87QaYUDou22KduSL5GHCmLNuPDpPykYelB/zZnE8aPsrjBMIgK9CPZoQCDoWYYmtRTPfJjKwf3Q==}
    requiresBuild: true
    dependencies:
      '@babel/runtime-corejs3': 7.22.15
      '@swagger-api/apidom-core': 0.76.2
      '@swagger-api/apidom-ns-openapi-3-0': 0.76.2
      '@swagger-api/apidom-parser-adapter-yaml-1-2': 0.76.2
      '@types/ramda': 0.29.4
      ramda: 0.29.0
      ramda-adjunct: 4.1.1(ramda@0.29.0)
    dev: false
    optional: true

  /@swagger-api/apidom-parser-adapter-openapi-yaml-3-1@0.76.2:
    resolution: {integrity: sha512-KIEg9QWeiMMKQ9VtftK+1Rc7irKQjj0VTsoEtraun9N2MWLVt7g+xZKqbqtQ4/ovv5J8JBHE+hFGLdm2qZalsg==}
    requiresBuild: true
    dependencies:
      '@babel/runtime-corejs3': 7.22.15
      '@swagger-api/apidom-core': 0.76.2
      '@swagger-api/apidom-ns-openapi-3-1': 0.76.2
      '@swagger-api/apidom-parser-adapter-yaml-1-2': 0.76.2
      '@types/ramda': 0.29.4
      ramda: 0.29.0
      ramda-adjunct: 4.1.1(ramda@0.29.0)
    dev: false
    optional: true

  /@swagger-api/apidom-parser-adapter-yaml-1-2@0.76.2:
    resolution: {integrity: sha512-nmEDYOfqeB8yCHbQ5yEQkJ09zIDOeX61KXTUktP4yErm96WVjIUk5YTTAkO7QbAEND9JHE+BAnS25cBC8BxFFA==}
    requiresBuild: true
    dependencies:
      '@babel/runtime-corejs3': 7.22.15
      '@swagger-api/apidom-ast': 0.76.2
      '@swagger-api/apidom-core': 0.76.2
      '@swagger-api/apidom-error': 0.76.2
      '@types/ramda': 0.29.4
      ramda: 0.29.0
      ramda-adjunct: 4.1.1(ramda@0.29.0)
      stampit: 4.3.2
      tree-sitter: 0.20.4
      tree-sitter-yaml: 0.5.0
      web-tree-sitter: 0.20.3
    dev: false
    optional: true

  /@swagger-api/apidom-reference@0.76.2:
    resolution: {integrity: sha512-O1qX6Tql+B18Em/ERyqCzuhcvOG3JeRq4QIHfebzS3lNxpxX6si/z0DrL5K1azBldmnXx7UGqt/fvwq8GQJmIA==}
    dependencies:
      '@babel/runtime-corejs3': 7.22.15
      '@swagger-api/apidom-core': 0.76.2
      '@types/ramda': 0.29.4
      axios: 1.5.0
      minimatch: 7.4.6
      process: 0.11.10
      ramda: 0.29.0
      ramda-adjunct: 4.1.1(ramda@0.29.0)
      stampit: 4.3.2
    optionalDependencies:
      '@swagger-api/apidom-error': 0.76.2
      '@swagger-api/apidom-json-pointer': 0.76.2
      '@swagger-api/apidom-ns-asyncapi-2': 0.76.2
      '@swagger-api/apidom-ns-openapi-3-0': 0.76.2
      '@swagger-api/apidom-ns-openapi-3-1': 0.76.2
      '@swagger-api/apidom-parser-adapter-api-design-systems-json': 0.76.2
      '@swagger-api/apidom-parser-adapter-api-design-systems-yaml': 0.76.2
      '@swagger-api/apidom-parser-adapter-asyncapi-json-2': 0.76.2
      '@swagger-api/apidom-parser-adapter-asyncapi-yaml-2': 0.76.2
      '@swagger-api/apidom-parser-adapter-json': 0.76.2
      '@swagger-api/apidom-parser-adapter-openapi-json-3-0': 0.76.2
      '@swagger-api/apidom-parser-adapter-openapi-json-3-1': 0.76.2
      '@swagger-api/apidom-parser-adapter-openapi-yaml-3-0': 0.76.2
      '@swagger-api/apidom-parser-adapter-openapi-yaml-3-1': 0.76.2
      '@swagger-api/apidom-parser-adapter-yaml-1-2': 0.76.2
    transitivePeerDependencies:
      - debug
    dev: false

  /@tootallnate/once@1.1.2:
    resolution: {integrity: sha512-RbzJvlNzmRq5c3O09UipeuXno4tA1FE6ikOjxZK0tuxVv3412l64l5t1W5pj4+rJq9vpkm/kwiR07aZXnsKPxw==}
    engines: {node: '>= 6'}
    requiresBuild: true
    dev: true
    optional: true

>>>>>>> f60a7637
  /@tsd/typescript@5.2.2:
    resolution: {integrity: sha512-VtjHPAKJqLJoHHKBDNofzvQB2+ZVxjXU/Gw6INAS9aINLQYVsxfzrQ2s84huCeYWZRTtrr7R0J7XgpZHjNwBCw==}
    engines: {node: '>=14.17'}
    dev: true

  /@types/better-sqlite3@7.6.4:
    resolution: {integrity: sha512-dzrRZCYPXIXfSR1/surNbJ/grU3scTaygS0OMzjlGf71i9sc2fGyHPXXiXmEvNIoE0cGwsanEFMVJxPXmco9Eg==}
    dependencies:
      '@types/node': 20.6.0
    dev: false

  /@types/cuid@1.3.1:
    resolution: {integrity: sha512-LwQOxZtpN3aEGElEicpHx1I6exi+mLBecAdLMWNRjGaYByD2CqGjSH1oVEQGeNSqgYBhLC1pIJQMDgcpxk0t8Q==}

  /@types/eslint@7.29.0:
    resolution: {integrity: sha512-VNcvioYDH8/FxaeTKkM4/TiTwt6pBV9E3OfGmvaw8tPl0rrHCJ4Ll15HRT+pMiFAf/MLQvAzC+6RzUMEL9Ceng==}
    dependencies:
      '@types/estree': 1.0.1
      '@types/json-schema': 7.0.12
    dev: true

  /@types/estree@1.0.1:
    resolution: {integrity: sha512-LG4opVs2ANWZ1TJoKc937iMmNstM/d0ae1vNbnBvBhqCSezgVUOzcLCqbI5elV8Vy6WKwKjaqR+zO9VKirBBCA==}
    dev: true

  /@types/glob@7.2.0:
    resolution: {integrity: sha512-ZUxbzKl0IfJILTS6t7ip5fQQM/J3TJYubDm3nMbgubNNYS62eXeUpoLUC8/7fJNiFYHTrGPQn7hspDUzIHX3UA==}
    dependencies:
      '@types/minimatch': 5.1.2
      '@types/node': 20.6.0
    dev: true

  /@types/istanbul-lib-coverage@2.0.4:
    resolution: {integrity: sha512-z/QT1XN4K4KYuslS23k62yDIDLwLFkzxOuMplDtObz0+y7VqJCaO2o+SPwHCvLFZh7xazvvoor2tA/hPz9ee7g==}
    dev: true

  /@types/json-schema@7.0.12:
    resolution: {integrity: sha512-Hr5Jfhc9eYOQNPYO5WLDq/n4jqijdHNlDXjuAQkkt+mWdQR+XJToOHrsD4cPaMXpn6KO7y2+wM8AZEs8VpBLVA==}

  /@types/json5@0.0.29:
    resolution: {integrity: sha512-dRLjCWHYg4oaA77cxO64oO+7JwCwnIzkZPdrrC71jQmQtlhM556pwKo5bUzqvZndkVbeFLIIi+9TC40JNF5hNQ==}
    dev: true

  /@types/lodash.clonedeep@4.5.7:
    resolution: {integrity: sha512-ccNqkPptFIXrpVqUECi60/DFxjNKsfoQxSQsgcBJCX/fuX1wgyQieojkcWH/KpE3xzLoWN/2k+ZeGqIN3paSvw==}
    dependencies:
      '@types/lodash': 4.14.198
    dev: false

  /@types/lodash@4.14.198:
    resolution: {integrity: sha512-trNJ/vtMZYMLhfN45uLq4ShQSw0/S7xCTLLVM+WM1rmFpba/VS42jVUgaO3w/NOLiWR/09lnYk0yMaA/atdIsg==}

  /@types/minimatch@5.1.2:
    resolution: {integrity: sha512-K0VQKziLUWkVKiRVrx4a40iPaxTUefQmjtkQofBkYRcoaaL/8rhwDWww9qWbrgicNOgnpIsMxyNIUM4+n6dUIA==}
    dev: true

  /@types/minimist@1.2.2:
    resolution: {integrity: sha512-jhuKLIRrhvCPLqwPcx6INqmKeiA5EWrsCOPhrlFSrbrmU4ZMPjj5Ul/oLCMDO98XRUIwVm78xICz4EPCektzeQ==}
    dev: true

  /@types/mysql@2.15.21:
    resolution: {integrity: sha512-NPotx5CVful7yB+qZbWtXL2fA4e7aEHkihHLjklc6ID8aq7bhguHgeIoC1EmSNTAuCgI6ZXrjt2ZSaXnYX0EUg==}
    dependencies:
      '@types/node': 20.6.0
    dev: false

  /@types/node@20.6.0:
    resolution: {integrity: sha512-najjVq5KN2vsH2U/xyh2opaSEz6cZMR2SetLIlxlj08nOcmPOemJmUK2o4kUzfLqfrWE0PIrNeE16XhYDd3nqg==}

  /@types/normalize-package-data@2.4.1:
    resolution: {integrity: sha512-Gj7cI7z+98M282Tqmp2K5EIsoouUEzbBJhQQzDE3jSIRk6r9gsz0oUokqIUR4u1R3dMHo0pDHM7sNOHyhulypw==}
    dev: true

  /@types/prettier@2.7.3:
    resolution: {integrity: sha512-+68kP9yzs4LMp7VNh8gdzMSPZFL44MLGqiHWvttYJe+6qnuVr4Ek9wSBQoveqY/r+LwjCcU29kNVkidwim+kYA==}
    dev: true

  /@types/prop-types@15.7.5:
    resolution: {integrity: sha512-JCB8C6SnDoQf0cNycqd/35A7MjcnK+ZTqE7judS6o7utxUCg6imJg3QK2qzHKszlTjcj2cn+NwMB2i96ubpj7w==}
    dev: true

  /@types/ramda@0.29.4:
    resolution: {integrity: sha512-bd3nyfkZd5EVxuBf1kW6wvFz61SvAEfXXISIEIePJOj2XRjCHyro1ikvDXTXIlpRtuC6lwTMfYdkXCD+oiXQfw==}
    dependencies:
      types-ramda: 0.29.4
    dev: false

  /@types/react-dom@18.2.7:
    resolution: {integrity: sha512-GRaAEriuT4zp9N4p1i8BDBYmEyfo+xQ3yHjJU4eiK5NDa1RmUZG+unZABUTK4/Ox/M+GaHwb6Ow8rUITrtjszA==}
    dependencies:
      '@types/react': 18.2.21
    dev: true

  /@types/react@18.2.21:
    resolution: {integrity: sha512-neFKG/sBAwGxHgXiIxnbm3/AAVQ/cMRS93hvBpg8xYRbeQSPVABp9U2bRnPf0iI4+Ucdv3plSxKK+3CW2ENJxA==}
    dependencies:
      '@types/prop-types': 15.7.5
      '@types/scheduler': 0.16.3
      csstype: 3.1.2
    dev: true

  /@types/scheduler@0.16.3:
    resolution: {integrity: sha512-5cJ8CB4yAx7BH1oMvdU0Jh9lrEXyPkar6F9G/ERswkCuvP4KQZfZkSjcMbAICCpQTN4OuZn8tz0HiKv9TGZgrQ==}
    dev: true

  /@types/semver@7.5.2:
    resolution: {integrity: sha512-7aqorHYgdNO4DM36stTiGO3DvKoex9TQRwsJU6vMaFGyqpBA1MNZkz+PG3gaNUPpTAOYhT1WR7M1JyA3fbS9Cw==}
    dev: true

  /@typescript-eslint/eslint-plugin@5.62.0(@typescript-eslint/parser@5.62.0)(eslint@8.49.0)(typescript@5.2.2):
    resolution: {integrity: sha512-TiZzBSJja/LbhNPvk6yc0JrX9XqhQ0hdh6M2svYfsHGejaKFIAGd9MQ+ERIMzLGlN/kZoYIgdxFV0PuljTKXag==}
    engines: {node: ^12.22.0 || ^14.17.0 || >=16.0.0}
    peerDependencies:
      '@typescript-eslint/parser': ^5.0.0
      eslint: ^6.0.0 || ^7.0.0 || ^8.0.0
      typescript: '*'
    peerDependenciesMeta:
      typescript:
        optional: true
    dependencies:
      '@eslint-community/regexpp': 4.8.1
      '@typescript-eslint/parser': 5.62.0(eslint@8.49.0)(typescript@5.2.2)
      '@typescript-eslint/scope-manager': 5.62.0
      '@typescript-eslint/type-utils': 5.62.0(eslint@8.49.0)(typescript@5.2.2)
      '@typescript-eslint/utils': 5.62.0(eslint@8.49.0)(typescript@5.2.2)
      debug: 4.3.4
      eslint: 8.49.0
      graphemer: 1.4.0
      ignore: 5.2.4
      natural-compare-lite: 1.4.0
      semver: 7.5.4
      tsutils: 3.21.0(typescript@5.2.2)
      typescript: 5.2.2
    transitivePeerDependencies:
      - supports-color
    dev: true

  /@typescript-eslint/parser@5.62.0(eslint@8.49.0)(typescript@5.2.2):
    resolution: {integrity: sha512-VlJEV0fOQ7BExOsHYAGrgbEiZoi8D+Bl2+f6V2RrXerRSylnp+ZBHmPvaIa8cz0Ajx7WO7Z5RqfgYg7ED1nRhA==}
    engines: {node: ^12.22.0 || ^14.17.0 || >=16.0.0}
    peerDependencies:
      eslint: ^6.0.0 || ^7.0.0 || ^8.0.0
      typescript: '*'
    peerDependenciesMeta:
      typescript:
        optional: true
    dependencies:
      '@typescript-eslint/scope-manager': 5.62.0
      '@typescript-eslint/types': 5.62.0
      '@typescript-eslint/typescript-estree': 5.62.0(typescript@5.2.2)
      debug: 4.3.4
      eslint: 8.49.0
      typescript: 5.2.2
    transitivePeerDependencies:
      - supports-color
    dev: true

  /@typescript-eslint/scope-manager@5.62.0:
    resolution: {integrity: sha512-VXuvVvZeQCQb5Zgf4HAxc04q5j+WrNAtNh9OwCsCgpKqESMTu3tF/jhZ3xG6T4NZwWl65Bg8KuS2uEvhSfLl0w==}
    engines: {node: ^12.22.0 || ^14.17.0 || >=16.0.0}
    dependencies:
      '@typescript-eslint/types': 5.62.0
      '@typescript-eslint/visitor-keys': 5.62.0
    dev: true

  /@typescript-eslint/type-utils@5.62.0(eslint@8.49.0)(typescript@5.2.2):
    resolution: {integrity: sha512-xsSQreu+VnfbqQpW5vnCJdq1Z3Q0U31qiWmRhr98ONQmcp/yhiPJFPq8MXiJVLiksmOKSjIldZzkebzHuCGzew==}
    engines: {node: ^12.22.0 || ^14.17.0 || >=16.0.0}
    peerDependencies:
      eslint: '*'
      typescript: '*'
    peerDependenciesMeta:
      typescript:
        optional: true
    dependencies:
      '@typescript-eslint/typescript-estree': 5.62.0(typescript@5.2.2)
      '@typescript-eslint/utils': 5.62.0(eslint@8.49.0)(typescript@5.2.2)
      debug: 4.3.4
      eslint: 8.49.0
      tsutils: 3.21.0(typescript@5.2.2)
      typescript: 5.2.2
    transitivePeerDependencies:
      - supports-color
    dev: true

  /@typescript-eslint/types@5.62.0:
    resolution: {integrity: sha512-87NVngcbVXUahrRTqIK27gD2t5Cu1yuCXxbLcFtCzZGlfyVWWh8mLHkoxzjsB6DDNnvdL+fW8MiwPEJyGJQDgQ==}
    engines: {node: ^12.22.0 || ^14.17.0 || >=16.0.0}
    dev: true

  /@typescript-eslint/typescript-estree@5.62.0(typescript@5.2.2):
    resolution: {integrity: sha512-CmcQ6uY7b9y694lKdRB8FEel7JbU/40iSAPomu++SjLMntB+2Leay2LO6i8VnJk58MtE9/nQSFIH6jpyRWyYzA==}
    engines: {node: ^12.22.0 || ^14.17.0 || >=16.0.0}
    peerDependencies:
      typescript: '*'
    peerDependenciesMeta:
      typescript:
        optional: true
    dependencies:
      '@typescript-eslint/types': 5.62.0
      '@typescript-eslint/visitor-keys': 5.62.0
      debug: 4.3.4
      globby: 11.1.0
      is-glob: 4.0.3
      semver: 7.5.4
      tsutils: 3.21.0(typescript@5.2.2)
      typescript: 5.2.2
    transitivePeerDependencies:
      - supports-color
    dev: true

  /@typescript-eslint/utils@5.62.0(eslint@8.49.0)(typescript@5.2.2):
    resolution: {integrity: sha512-n8oxjeb5aIbPFEtmQxQYOLI0i9n5ySBEY/ZEHHZqKQSFnxio1rv6dthascc9dLuwrL0RC5mPCxB7vnAVGAYWAQ==}
    engines: {node: ^12.22.0 || ^14.17.0 || >=16.0.0}
    peerDependencies:
      eslint: ^6.0.0 || ^7.0.0 || ^8.0.0
    dependencies:
      '@eslint-community/eslint-utils': 4.4.0(eslint@8.49.0)
      '@types/json-schema': 7.0.12
      '@types/semver': 7.5.2
      '@typescript-eslint/scope-manager': 5.62.0
      '@typescript-eslint/types': 5.62.0
      '@typescript-eslint/typescript-estree': 5.62.0(typescript@5.2.2)
      eslint: 8.49.0
      eslint-scope: 5.1.1
      semver: 7.5.4
    transitivePeerDependencies:
      - supports-color
      - typescript
    dev: true

  /@typescript-eslint/visitor-keys@5.62.0:
    resolution: {integrity: sha512-07ny+LHRzQXepkGg6w0mFY41fVUNBrL2Roj/++7V1txKugfjm/Ci/qSND03r2RhlJhJYMcTn9AhhSSqQp0Ysyw==}
    engines: {node: ^12.22.0 || ^14.17.0 || >=16.0.0}
    dependencies:
      '@typescript-eslint/types': 5.62.0
      eslint-visitor-keys: 3.4.3
    dev: true

  /@vitejs/plugin-react@3.1.0(vite@4.4.9):
    resolution: {integrity: sha512-AfgcRL8ZBhAlc3BFdigClmTUMISmmzHn7sB2h9U1odvc5U/MjWXsAaz18b/WoppUTDBzxOJwo2VdClfUcItu9g==}
    engines: {node: ^14.18.0 || >=16.0.0}
    peerDependencies:
      vite: ^4.1.0-beta.0
    dependencies:
      '@babel/core': 7.22.17
      '@babel/plugin-transform-react-jsx-self': 7.22.5(@babel/core@7.22.17)
      '@babel/plugin-transform-react-jsx-source': 7.22.5(@babel/core@7.22.17)
      magic-string: 0.27.0
      react-refresh: 0.14.0
      vite: 4.4.9
    transitivePeerDependencies:
      - supports-color
    dev: true

  /@vscode/l10n@0.0.16:
    resolution: {integrity: sha512-JT5CvrIYYCrmB+dCana8sUqJEcGB1ZDXNLMQ2+42bW995WmNoenijWMUdZfwmuQUTQcEVVIa2OecZzTYWUW9Cg==}
    dev: true

  /abbrev@1.1.1:
    resolution: {integrity: sha512-nne9/IiQ/hzIhY6pdDnbBtz7DjPTKrY00P/zvPSm5pOFkl6xuGrGnXn/VtTNNfNtAfZ9/1RtehkszU9qcTii0Q==}
    dev: true

  /abort-controller@3.0.0:
    resolution: {integrity: sha512-h8lQ8tacZYnR3vNQTgibj+tODHI5/+l06Au2Pcriv/Gmet0eaj4TwWH41sO9wnHDiQsEj19q0drzdWdeAHtweg==}
    engines: {node: '>=6.5'}
    dependencies:
      event-target-shim: 5.0.1

  /abstract-logging@2.0.1:
    resolution: {integrity: sha512-2BjRTZxTPvheOvGbBslFSYOUkr+SjPtOnrLP33f+VIWLzezQpZcqVg7ja3L4dBXmzzgwT+a029jRx5PCi3JuiA==}

  /accepts@1.3.8:
    resolution: {integrity: sha512-PYAthTa2m2VKxuvSD3DPC/Gy+U+sOA1LAuT8mkmRuvw+NACSaeXEQ+NHcVF7rONl6qcaxV3Uuemwawk+7+SJLw==}
    engines: {node: '>= 0.6'}
    dependencies:
      mime-types: 2.1.35
      negotiator: 0.6.3
    dev: false

  /acorn-jsx@5.3.2(acorn@8.10.0):
    resolution: {integrity: sha512-rq9s+JNhf0IChjtDXxllJ7g41oZk5SlXtp0LHwyA5cejwn7vKmKp4pPri6YEePv2PU65sAsegbXtIinmDFDXgQ==}
    peerDependencies:
      acorn: ^6.0.0 || ^7.0.0 || ^8.0.0
    dependencies:
      acorn: 8.10.0
    dev: true

  /acorn@8.10.0:
    resolution: {integrity: sha512-F0SAmZ8iUtS//m8DmCTA0jlh6TDKkHQyK6xc6V4KDTyZKA9dnvX9/3sRTVQrWm79glUAZbnmmNcdYwUIHWVybw==}
    engines: {node: '>=0.4.0'}
    hasBin: true
    dev: true

  /acquerello@1.0.12:
    resolution: {integrity: sha512-6yCYGUNctkYqF7DLmm0D/CxlRmM/OrzyuHOU+mbaO6VRxHmRg4EV0phvyBexRt6jTyDtEQIb09YFiwu5LExXsA==}
    engines: {node: '>=14.15.0'}
    dev: false

  /agent-base@7.1.0:
    resolution: {integrity: sha512-o/zjMZRhJxny7OyEF+Op8X+efiELC7k7yOjMzgfzVqOzXqkBkWI79YoTdOtsuWd5BWhAGAuOY/Xa6xpiaWXiNg==}
    engines: {node: '>= 14'}
    dependencies:
      debug: 4.3.4
    transitivePeerDependencies:
      - supports-color
    dev: true

  /aggregate-error@3.1.0:
    resolution: {integrity: sha512-4I7Td01quW/RpocfNayFdFVk1qSuoh0E7JrbRJ16nH01HhKFQ88INq9Sd+nd72zqRySlr9BmDA8xlEJ6vJMrYA==}
    engines: {node: '>=8'}
    dependencies:
      clean-stack: 2.2.0
      indent-string: 4.0.0

  /ajv-draft-04@1.0.0(ajv@8.12.0):
    resolution: {integrity: sha512-mv00Te6nmYbRp5DCwclxtt7yV/joXJPGS7nM+97GdxvuttCOfgI3K4U25zboyeX0O+myI8ERluxQe5wljMmVIw==}
    peerDependencies:
      ajv: ^8.5.0
    peerDependenciesMeta:
      ajv:
        optional: true
    dependencies:
      ajv: 8.12.0
    dev: false

  /ajv-formats@2.1.1(ajv@8.12.0):
    resolution: {integrity: sha512-Wx0Kx52hxE7C18hkMEggYlEifqWZtYaRgouJor+WMdPnQyEK13vgEWyVNup7SoeeoLMsr4kf5h6dOW11I15MUA==}
    peerDependencies:
      ajv: ^8.0.0
    peerDependenciesMeta:
      ajv:
        optional: true
    dependencies:
      ajv: 8.12.0

  /ajv@6.12.6:
    resolution: {integrity: sha512-j3fVLgvTo527anyYyJOGTYJbG+vnnQYvE0m5mmkc1TK+nxAppkCLMIL0aZ4dblVCNoGShhm+kzE4ZUykBoMg4g==}
    dependencies:
      fast-deep-equal: 3.1.3
      fast-json-stable-stringify: 2.1.0
      json-schema-traverse: 0.4.1
      uri-js: 4.4.1
    dev: true

  /ajv@8.12.0:
    resolution: {integrity: sha512-sRu1kpcO9yLtYxBKvqfTeh9KzZEwO3STyX1HT+4CaDzC6HpTGYhIhPIzj9XuKU7KYDwnaeh5hcOwjy1QuJzBPA==}
    dependencies:
      fast-deep-equal: 3.1.3
      json-schema-traverse: 1.0.0
      require-from-string: 2.0.2
      uri-js: 4.4.1

  /ansi-escapes@4.3.2:
    resolution: {integrity: sha512-gKXj5ALrKWQLsYG9jlTRmR/xKluxHV+Z9QEwNIgCfM1/uwPMCuzVVnh5mwTd+OuBZcwSIMbqssNWRm1lE51QaQ==}
    engines: {node: '>=8'}
    dependencies:
      type-fest: 0.21.3

  /ansi-escapes@5.0.0:
    resolution: {integrity: sha512-5GFMVX8HqE/TB+FuBJGuO5XG0WrsA6ptUqoODaT/n9mmUaZFkqnBueB4leqGBCmrUHnCnC4PCZTCd0E7QQ83bA==}
    engines: {node: '>=12'}
    dependencies:
      type-fest: 1.4.0
    dev: false

  /ansi-regex@5.0.1:
    resolution: {integrity: sha512-quJQXlTSUGL2LH9SUXo8VwsY4soanhgo6LNSm84E1LBcE8s3O0wpdiRzyR9z/ZZJMlMWv37qOOb9pdJlMUEKFQ==}
    engines: {node: '>=8'}

  /ansi-regex@6.0.1:
    resolution: {integrity: sha512-n5M855fKb2SsfMIiFFoVrABHJC8QtHwVx+mHWP3QcEqBHYienj5dHSgjbxtC0WEZXYt4wcD6zrQElDPhFuZgfA==}
    engines: {node: '>=12'}

  /ansi-styles@3.2.1:
    resolution: {integrity: sha512-VT0ZI6kZRdTh8YyJw3SMbYm/u+NqfsAxEpWO0Pf9sq8/e94WxxOpPKx9FR1FlyCtOVDNOQ+8ntlqFxiRc+r5qA==}
    engines: {node: '>=4'}
    dependencies:
      color-convert: 1.9.3

  /ansi-styles@4.3.0:
    resolution: {integrity: sha512-zbB9rCJAT1rbjiVDb2hqKFHNYLxgtk8NURxZ3IZwD3F6NtxbXZQCnnSi1Lkx+IDohdPlFp222wVALIheZJQSEg==}
    engines: {node: '>=8'}
    dependencies:
      color-convert: 2.0.1

  /ansi-styles@5.2.0:
    resolution: {integrity: sha512-Cxwpt2SfTzTtXcfOlzGEee8O+c+MmUgGrNiBcXnuWxuFJHe6a5Hz7qwhwe5OgaSYI0IJvkLqWX1ASG+cJOkEiA==}
    engines: {node: '>=10'}
    dev: true

  /ansi-styles@6.2.1:
    resolution: {integrity: sha512-bN798gFfQX+viw3R7yrGWRqnrN2oRkEkUjjl4JNn4E8GxxbjtG3FbrEIIY3l8/hrwUwIeCZvi4QuOTP4MErVug==}
    engines: {node: '>=12'}

  /any-promise@1.3.0:
    resolution: {integrity: sha512-7UvmKalWRt1wgjL1RrGxoSJW/0QZFIegpeGvZG9kjp8vrRu55XTHbwnqq2GpXm9uLbcuhxm3IqX9OB4MZR1b2A==}
    dev: true

  /anymatch@3.1.3:
    resolution: {integrity: sha512-KMReFUr0B4t+D+OBkjR3KYqvocp2XaSzO55UcB6mgQMd3KbcE+mWTyvVV7D/zsdEbNnV6acZUutkiHQXvTr1Rw==}
    engines: {node: '>= 8'}
    dependencies:
      normalize-path: 3.0.0
      picomatch: 2.3.1
    dev: true

  /append-transform@2.0.0:
    resolution: {integrity: sha512-7yeyCEurROLQJFv5Xj4lEGTy0borxepjFv1g22oAdqFu//SrAlDl1O1Nxx15SH1RoliUml6p8dwJW9jvZughhg==}
    engines: {node: '>=8'}
    dependencies:
      default-require-extensions: 3.0.1
    dev: true

  /archy@1.0.0:
    resolution: {integrity: sha512-Xg+9RwCg/0p32teKdGMPTPnVXKD0w3DfHnFTficozsAgsvq2XenPJq/MYpzzQ/v8zrOyJn6Ds39VA4JIDwFfqw==}

  /argparse@1.0.10:
    resolution: {integrity: sha512-o5Roy6tNG4SL/FOkCAN6RzjiakZS25RLYFrcMttJqbdd8BWrnA+fGz57iN5Pb06pvBGvl5gQ0B48dJlslXvoTg==}
    dependencies:
      sprintf-js: 1.0.3
    dev: true

  /argparse@2.0.1:
    resolution: {integrity: sha512-8+9WqebbFzpX9OR+Wa6O29asIogeRMzcGtAINdpMHHyAg10f05aSFVBbcEqGf/PXw1EjAZ+q2/bEBg3DvurK3Q==}

  /array-buffer-byte-length@1.0.0:
    resolution: {integrity: sha512-LPuwb2P+NrQw3XhxGc36+XSvuBPopovXYTR9Ew++Du9Yb/bx5AzBfrIsBoj0EZUifjQU+sHL21sseZ3jerWO/A==}
    dependencies:
      call-bind: 1.0.2
      is-array-buffer: 3.0.2
    dev: true

  /array-find-index@1.0.2:
    resolution: {integrity: sha512-M1HQyIXcBGtVywBt8WVdim+lrNaK7VHp99Qt5pSNziXznKHViIBbXWtfRTpEFpF/c4FdfxNAsCCwPp5phBYJtw==}
    engines: {node: '>=0.10.0'}
    dev: true

  /array-includes@3.1.7:
    resolution: {integrity: sha512-dlcsNBIiWhPkHdOEEKnehA+RNUWDc4UqFtnIXU4uuYDPtA4LDkr7qip2p0VvFAEXNDr0yWZ9PJyIRiGjRLQzwQ==}
    engines: {node: '>= 0.4'}
    dependencies:
      call-bind: 1.0.2
      define-properties: 1.2.1
      es-abstract: 1.22.1
      get-intrinsic: 1.2.1
      is-string: 1.0.7
    dev: true

  /array-union@2.1.0:
    resolution: {integrity: sha512-HGyxoOTYUyCM6stUe6EJgnd4EoewAI7zMdfqO+kGjnlZmBDz/cR5pf8r/cR4Wq60sL/p0IkcjUEEPwS3GFrIyw==}
    engines: {node: '>=8'}
    dev: true

  /array.prototype.findlastindex@1.2.3:
    resolution: {integrity: sha512-LzLoiOMAxvy+Gd3BAq3B7VeIgPdo+Q8hthvKtXybMvRV0jrXfJM/t8mw7nNlpEcVlVUnCnM2KSX4XU5HmpodOA==}
    engines: {node: '>= 0.4'}
    dependencies:
      call-bind: 1.0.2
      define-properties: 1.2.1
      es-abstract: 1.22.1
      es-shim-unscopables: 1.0.0
      get-intrinsic: 1.2.1
    dev: true

  /array.prototype.flat@1.3.2:
    resolution: {integrity: sha512-djYB+Zx2vLewY8RWlNCUdHjDXs2XOgm602S9E7P/UpHgfeHL00cRiIF+IN/G/aUJ7kGPb6yO/ErDI5V2s8iycA==}
    engines: {node: '>= 0.4'}
    dependencies:
      call-bind: 1.0.2
      define-properties: 1.2.1
      es-abstract: 1.22.1
      es-shim-unscopables: 1.0.0
    dev: true

  /array.prototype.flatmap@1.3.2:
    resolution: {integrity: sha512-Ewyx0c9PmpcsByhSW4r+9zDU7sGjFc86qf/kKtuSCRdhfbk0SNLLkaT5qvcHnRGgc5NP/ly/y+qkXkqONX54CQ==}
    engines: {node: '>= 0.4'}
    dependencies:
      call-bind: 1.0.2
      define-properties: 1.2.1
      es-abstract: 1.22.1
      es-shim-unscopables: 1.0.0
    dev: true

  /array.prototype.tosorted@1.1.2:
    resolution: {integrity: sha512-HuQCHOlk1Weat5jzStICBCd83NxiIMwqDg/dHEsoefabn/hJRj5pVdWcPUSpRrwhwxZOsQassMpgN/xRYFBMIg==}
    dependencies:
      call-bind: 1.0.2
      define-properties: 1.2.1
      es-abstract: 1.22.1
      es-shim-unscopables: 1.0.0
      get-intrinsic: 1.2.1
    dev: true

  /arraybuffer.prototype.slice@1.0.2:
    resolution: {integrity: sha512-yMBKppFur/fbHu9/6USUe03bZ4knMYiwFBcyiaXB8Go0qNehwX6inYPzK9U0NeQvGxKthcmHcaR8P5MStSRBAw==}
    engines: {node: '>= 0.4'}
    dependencies:
      array-buffer-byte-length: 1.0.0
      call-bind: 1.0.2
      define-properties: 1.2.1
      es-abstract: 1.22.1
      get-intrinsic: 1.2.1
      is-array-buffer: 3.0.2
      is-shared-array-buffer: 1.0.2
    dev: true

  /arrify@1.0.1:
    resolution: {integrity: sha512-3CYzex9M9FGQjCGMGyi6/31c8GJbgb0qGyrx5HWxPd0aCwh4cB2YjMb2Xf9UuoogrMrlO9cTqnB5rI5GHZTcUA==}
    engines: {node: '>=0.10.0'}
    dev: true

  /asap@2.0.6:
    resolution: {integrity: sha512-BSHWgDSAiKs50o2Re8ppvp3seVHXSRM44cdSsT9FfNEUUZLOGWVCsiWaRPWM1Znn+mqZ1OfVZ3z3DWEzSp7hRA==}
    dev: true

  /asn1.js@5.4.1:
    resolution: {integrity: sha512-+I//4cYPccV8LdmBLiX8CYvf9Sp3vQsrqu2QNXRcrbiWvcx/UdlFiqUJJzxRQxgsZmvhXhn4cSKeSmoFjVdupA==}
    dependencies:
      bn.js: 4.12.0
      inherits: 2.0.4
      minimalistic-assert: 1.0.1
      safer-buffer: 2.1.2

  /assert-never@1.2.1:
    resolution: {integrity: sha512-TaTivMB6pYI1kXwrFlEhLeGfOqoDNdTxjCdwRfFFkEA30Eu+k48W34nlok2EYWJfFFzqaEmichdNM7th6M5HNw==}

  /astral-regex@2.0.0:
    resolution: {integrity: sha512-Z7tMw1ytTXt5jqMcOP+OQteU1VuNK9Y02uuJtKQ1Sv69jXQKKg5cibLwGJow8yzZP+eAc18EmLGPal0bp36rvQ==}
    engines: {node: '>=8'}
    dev: false

  /async-hook-domain@2.0.4:
    resolution: {integrity: sha512-14LjCmlK1PK8eDtTezR6WX8TMaYNIzBIsd2D1sGoGjgx0BuNMMoSdk7i/drlbtamy0AWv9yv2tkB+ASdmeqFIw==}
    engines: {node: '>=10'}
    dev: true

  /asynciterator.prototype@1.0.0:
    resolution: {integrity: sha512-wwHYEIS0Q80f5mosx3L/dfG5t5rjEa9Ft51GTaNt862EnpyGHpgz2RkZvLPp1oF5TnAiTohkEKVEu8pQPJI7Vg==}
    dependencies:
      has-symbols: 1.0.3
    dev: true

  /asynckit@0.4.0:
    resolution: {integrity: sha512-Oei9OH4tRh0YqU3GxhX79dM/mwVgvbZJaSNaRk+bshkj0S5cfHcgYakreBjrHwatXKbz+IoIdYLxrKim2MjW0Q==}
    dev: false

  /atomic-sleep@1.0.0:
    resolution: {integrity: sha512-kNOjDqAh7px0XWNI+4QbzoiR/nTkHAWNud2uvnJquD1/x5a7EQZMJT0AczqK0Qn67oY/TTQ1LbUKajZpp3I9tQ==}
    engines: {node: '>=8.0.0'}

  /available-typed-arrays@1.0.5:
    resolution: {integrity: sha512-DMD0KiN46eipeziST1LPP/STfDU0sufISXmjSgvVsoU2tqxctQeASejWcfNtxYKqETM1UxQ8sp2OrSBWpHY6sw==}
    engines: {node: '>= 0.4'}
    dev: true

  /avvio@8.2.1:
    resolution: {integrity: sha512-TAlMYvOuwGyLK3PfBb5WKBXZmXz2fVCgv23d6zZFdle/q3gPjmxBaeuC0pY0Dzs5PWMSgfqqEZkrye19GlDTgw==}
    dependencies:
      archy: 1.0.0
      debug: 4.3.4
      fastq: 1.15.0
    transitivePeerDependencies:
      - supports-color

  /axios@1.5.0:
    resolution: {integrity: sha512-D4DdjDo5CY50Qms0qGQTTw6Q44jl7zRwY7bthds06pUGfChBCTcQs+N743eFWGEd6pRTMd6A+I87aWyFV5wiZQ==}
    dependencies:
      follow-redirects: 1.15.2
      form-data: 4.0.0
      proxy-from-env: 1.1.0
    transitivePeerDependencies:
      - debug
    dev: false

  /balanced-match@1.0.2:
    resolution: {integrity: sha512-3oSeUO0TMV67hN1AmbXsK4yaqU7tjiHlbxRDZOpH0KW9+CeX4bRAaX0Anxt0tx2MrpRpWwQaPwIlISEJhYU5Pw==}

  /base64-js@1.5.1:
    resolution: {integrity: sha512-AKpaYlHn8t4SVbOHCy+b5+KKgvR4vrsD8vbvrbiQJps7fKDTkjkDry6ji0rUJjC0kzbNePLwzxq8iypo41qeWA==}

  /basic-auth@2.0.1:
    resolution: {integrity: sha512-NF+epuEdnUYVlGuhaxbbq+dvJttwLnGY+YixlXlME5KpQ5W3CnXA5cVTneY3SPbPDRkcjMbifrwmFYcClgOZeg==}
    engines: {node: '>= 0.8'}
    dependencies:
      safe-buffer: 5.1.2
    dev: false

  /better-sqlite3@8.6.0:
    resolution: {integrity: sha512-jwAudeiTMTSyby+/SfbHDebShbmC2MCH8mU2+DXi0WJfv13ypEJm47cd3kljmy/H130CazEvkf2Li//ewcMJ1g==}
    requiresBuild: true
    dependencies:
      bindings: 1.5.0
      prebuild-install: 7.1.1
    dev: false

  /binary-extensions@2.2.0:
    resolution: {integrity: sha512-jDctJ/IVQbZoJykoeHbhXpOlNBqGNcwXJKJog42E5HDPUwQTSdjCHdihjj0DlnheQ7blbT6dHOafNAiS8ooQKA==}
    engines: {node: '>=8'}
    dev: true

  /bind-obj-methods@3.0.0:
    resolution: {integrity: sha512-nLEaaz3/sEzNSyPWRsN9HNsqwk1AUyECtGj+XwGdIi3xABnEqecvXtIJ0wehQXuuER5uZ/5fTs2usONgYjG+iw==}
    engines: {node: '>=10'}
    dev: true

  /bindings@1.5.0:
    resolution: {integrity: sha512-p2q/t/mhvuOj/UeLlV6566GD/guowlr0hHxClI0W9m7MWYkL1F0hLo+0Aexs9HSPCtR1SXQ0TD3MMKrXZajbiQ==}
    dependencies:
      file-uri-to-path: 1.0.0

  /bintrees@1.0.2:
    resolution: {integrity: sha512-VOMgTMwjAaUG580SXn3LacVgjurrbMme7ZZNYGSSV7mmtY6QQRh0Eg3pwIcntQ77DErK1L0NxkbetjcoXzVwKw==}
    dev: false

  /bl@4.1.0:
    resolution: {integrity: sha512-1W07cM9gS6DcLperZfFSj+bWLtaPGSOHWhPiGzXmvVJbRLdG82sH/Kn8EtW1VqWVA54AKf2h5k5BbnIbwF3h6w==}
    dependencies:
      buffer: 5.7.1
      inherits: 2.0.4
      readable-stream: 3.6.2
    dev: false

  /bl@5.1.0:
    resolution: {integrity: sha512-tv1ZJHLfTDnXE6tMHv73YgSJaWR2AFuPwMntBe7XL/GBFHnT0CLnsHMogfk5+GzCDC5ZWarSCYaIGATZt9dNsQ==}
    dependencies:
      buffer: 6.0.3
      inherits: 2.0.4
      readable-stream: 3.6.2
    dev: false

  /bn.js@4.12.0:
    resolution: {integrity: sha512-c98Bf3tPniI+scsdk237ku1Dc3ujXQTSgyiPUDEOe7tRkhrqridvh8klBv0HCEso1OLOYcHuCv/cS6DNxKH+ZA==}

  /boring-name-generator@1.0.3:
    resolution: {integrity: sha512-1wEo1pNahY9js7Vkp1RQa/VWdWrXYJnVAmsHV3Pw/0YzspjABLw7dcekjukOMTIYWr8ir/aG0GX1eoEkYhpnUg==}
    hasBin: true
    dependencies:
      commander: 6.2.1
      lodash: 4.17.21
    dev: false

  /brace-expansion@1.1.11:
    resolution: {integrity: sha512-iCuPHDFgrHX7H2vEI/5xpz07zSHB00TpugqhmYtVmMO6518mCuRMoOYFldEBl0g187ufozdaHgWKcYFb61qGiA==}
    dependencies:
      balanced-match: 1.0.2
      concat-map: 0.0.1

  /brace-expansion@2.0.1:
    resolution: {integrity: sha512-XnAIvQ8eM+kC6aULx6wuQiwVsnzsi9d3WxzV3FpWTGA19F621kwdbsAcFKXgKUHZWsy+mY6iL1sHTxWEFCytDA==}
    dependencies:
      balanced-match: 1.0.2

  /braces@3.0.2:
    resolution: {integrity: sha512-b8um+L1RzM3WDSzvhm6gIz1yfTbBt6YTlcEKAvsmqCZZFw46z626lVj9j1yEPW33H5H+lBQpZMP1k8l+78Ha0A==}
    engines: {node: '>=8'}
    dependencies:
      fill-range: 7.0.1
    dev: true

  /brorand@1.1.0:
    resolution: {integrity: sha512-cKV8tMCEpQs4hK/ik71d6LrPOnpkpGBR0wzxqr68g2m/LB2GxVYQroAjMJZRVM1Y4BCjCKc3vAamxSzOY2RP+w==}
    dev: false

  /browserslist@4.21.10:
    resolution: {integrity: sha512-bipEBdZfVH5/pwrvqc+Ub0kUPVfGUhlKxbvfD+z1BDnPEO/X98ruXGA1WP5ASpAFKan7Qr6j736IacbZQuAlKQ==}
    engines: {node: ^6 || ^7 || ^8 || ^9 || ^10 || ^11 || ^12 || >=13.7}
    hasBin: true
    dependencies:
      caniuse-lite: 1.0.30001534
      electron-to-chromium: 1.4.520
      node-releases: 2.0.13
      update-browserslist-db: 1.0.11(browserslist@4.21.10)
    dev: true

  /buffer-from@1.1.2:
    resolution: {integrity: sha512-E+XQCRwSbaaiChtv6k6Dwgc+bx+Bs6vuKJHHl5kox/BaKbhiXzqQOwK4cO22yElGp2OCmjwVhT3HmxgyPGnJfQ==}
    dev: true

  /buffer-writer@2.0.0:
    resolution: {integrity: sha512-a7ZpuTZU1TRtnwyCNW3I5dc0wWNC3VR9S++Ewyk2HHZdrO3CQJqSpd+95Us590V6AL7JqUAH2IwZ/398PmNFgw==}
    engines: {node: '>=4'}

  /buffer@5.7.1:
    resolution: {integrity: sha512-EHcyIPBQ4BSGlvjB16k5KgAJ27CIsHY/2JBmCRReo48y9rQ3MaUzWX3KVlBa4U7MyX02HdVj0K7C3WaB3ju7FQ==}
    dependencies:
      base64-js: 1.5.1
      ieee754: 1.2.1
    dev: false

  /buffer@6.0.3:
    resolution: {integrity: sha512-FTiCpNxtwiZZHEZbcbTIcZjERVICn9yq/pDFkTl95/AxzD1naBctN7YO68riM/gLSDY7sdrMby8hofADYuuqOA==}
    dependencies:
      base64-js: 1.5.1
      ieee754: 1.2.1

  /builtins@5.0.1:
    resolution: {integrity: sha512-qwVpFEHNfhYJIzNRBvd2C1kyo6jz3ZSMPyyuR47OPdiKWlbYnZNyDWuyR175qDnAJLiCo5fBBqPb3RiXgWlkOQ==}
    dependencies:
      semver: 7.5.4
    dev: true

  /busboy@1.6.0:
    resolution: {integrity: sha512-8SFQbg/0hQ9xy3UNTB0YEnsNBbWfhf7RtnzpL7TkBiTBRfrQ9Fxcnz7VJsleJpyp6rVLvXiuORqjlHi5q+PYuA==}
    engines: {node: '>=10.16.0'}
    dependencies:
      streamsearch: 1.1.0

  /c8@8.0.1:
    resolution: {integrity: sha512-EINpopxZNH1mETuI0DzRA4MZpAUH+IFiRhnmFD3vFr3vdrgxqi3VfE3KL0AIL+zDq8rC9bZqwM/VDmmoe04y7w==}
    engines: {node: '>=12'}
    hasBin: true
    dependencies:
      '@bcoe/v8-coverage': 0.2.3
      '@istanbuljs/schema': 0.1.3
      find-up: 5.0.0
      foreground-child: 2.0.0
      istanbul-lib-coverage: 3.2.0
      istanbul-lib-report: 3.0.1
      istanbul-reports: 3.1.6
      rimraf: 3.0.2
      test-exclude: 6.0.0
      v8-to-istanbul: 9.1.0
      yargs: 17.7.2
      yargs-parser: 21.1.1
    dev: true

  /caching-transform@4.0.0:
    resolution: {integrity: sha512-kpqOvwXnjjN44D89K5ccQC+RUrsy7jB/XLlRrx0D7/2HNcTPqzsb6XgYoErwko6QsV184CA2YgS1fxDiiDZMWA==}
    engines: {node: '>=8'}
    dependencies:
      hasha: 5.2.2
      make-dir: 3.1.0
      package-hash: 4.0.0
      write-file-atomic: 3.0.3
    dev: true

  /call-bind@1.0.2:
    resolution: {integrity: sha512-7O+FbCihrB5WGbFYesctwmTKae6rOiIzmz1icreWJ+0aA7LJfuqhEso2T9ncpcFtzMQtzXf2QGGueWJGTYsqrA==}
    dependencies:
      function-bind: 1.1.1
      get-intrinsic: 1.2.1

  /call-me-maybe@1.0.2:
    resolution: {integrity: sha512-HpX65o1Hnr9HH25ojC1YGs7HCQLq0GCOibSaWER0eNpgJ/Z1MZv2mTc7+xh6WOPxbRVcmgbv4hGU+uSQ/2xFZQ==}
    dev: true

  /callsites@3.1.0:
    resolution: {integrity: sha512-P8BjAsXvZS+VIDUI11hHCQEv74YT67YUi5JJFNWIqL235sBmjX4+qx9Muvls5ivyNENctx46xQLQ3aTuE7ssaQ==}
    engines: {node: '>=6'}

  /camelcase-keys@6.2.2:
    resolution: {integrity: sha512-YrwaA0vEKazPBkn0ipTiMpSajYDSe+KjQfrjhcBMxJt/znbvlHd8Pw/Vamaz5EB4Wfhs3SUR3Z9mwRu/P3s3Yg==}
    engines: {node: '>=8'}
    dependencies:
      camelcase: 5.3.1
      map-obj: 4.3.0
      quick-lru: 4.0.1
    dev: true

  /camelcase@5.3.1:
    resolution: {integrity: sha512-L28STB170nwWS63UjtlEOE3dldQApaJXZkOI1uMFfzf3rRuPegHaHesyee+YxQ+W6SvRDQV6UrdOdRiR153wJg==}
    engines: {node: '>=6'}
    dev: true

  /camelcase@6.3.0:
    resolution: {integrity: sha512-Gmy6FhYlCY7uOElZUSbxo2UCDH8owEk996gkbrpsgGtrJLM3J7jGxl9Ic7Qwwj4ivOE5AWZWRMecDdF7hqGjFA==}
    engines: {node: '>=10'}
    dev: false

  /camelcase@8.0.0:
    resolution: {integrity: sha512-8WB3Jcas3swSvjIeA2yvCJ+Miyz5l1ZmB6HFb9R1317dt9LCQoswg/BGrmAmkWVEszSrrg4RwmO46qIm2OEnSA==}
    engines: {node: '>=16'}
    dev: false

  /caniuse-lite@1.0.30001534:
    resolution: {integrity: sha512-vlPVrhsCS7XaSh2VvWluIQEzVhefrUQcEsQWSS5A5V+dM07uv1qHeQzAOTGIMy9i3e9bH15+muvI/UHojVgS/Q==}
    dev: true

  /chalk@2.4.2:
    resolution: {integrity: sha512-Mti+f9lpJNcwF4tWV8/OrTTtF1gZi+f8FqlyAdouralcFWFQWF2+NgCHShjkCb+IFBLq9buZwE1xckQU4peSuQ==}
    engines: {node: '>=4'}
    dependencies:
      ansi-styles: 3.2.1
      escape-string-regexp: 1.0.5
      supports-color: 5.5.0

  /chalk@4.1.2:
    resolution: {integrity: sha512-oKnbhFyRIXpUuez8iBMmyEa4nbj4IOQyuhc/wy9kY7/WVPcwIO9VA668Pu8RkO7+0G76SLROeyw9CpQ061i4mA==}
    engines: {node: '>=10'}
    dependencies:
      ansi-styles: 4.3.0
      supports-color: 7.2.0

  /chalk@5.3.0:
    resolution: {integrity: sha512-dLitG79d+GV1Nb/VYcCDFivJeK1hiukt9QjRNVOsUtTy1rR1YJsmpGGTZ3qJos+uw7WmWF4wUwBd9jxjocFC2w==}
    engines: {node: ^12.17.0 || ^14.13 || >=16.0.0}
    dev: false

  /chardet@0.7.0:
    resolution: {integrity: sha512-mT8iDcrh03qDGRRmoA2hmBJnxpllMR+0/0qlzjqZES6NdiWDcZkCNAk4rPFZ9Q85r27unkiNNg8ZOiwZXBHwcA==}
    dev: false

  /chokidar@3.5.3:
    resolution: {integrity: sha512-Dr3sfKRP6oTcjf2JmUmFJfeVMvXBdegxB0iVQ5eb2V10uFJUCAS8OByZdVAyVb8xXNz3GjjTgj9kLWsZTqE6kw==}
    engines: {node: '>= 8.10.0'}
    dependencies:
      anymatch: 3.1.3
      braces: 3.0.2
      glob-parent: 5.1.2
      is-binary-path: 2.1.0
      is-glob: 4.0.3
      normalize-path: 3.0.0
      readdirp: 3.6.0
    optionalDependencies:
      fsevents: 2.3.3
    dev: true

  /chownr@1.1.4:
    resolution: {integrity: sha512-jJ0bqzaylmJtVnNgzTeSOs8DPavpbYgEr/b0YL8/2GO3xJEhInFmhKMUnEJQjZumK7KXGFhUy89PrsJWlakBVg==}
    dev: false

  /chownr@2.0.0:
    resolution: {integrity: sha512-bIomtDF5KGpdogkLd9VspvFzk9KfpyyGlS8YFVZl7TGPBHL5snIOnxeshwVgPteQ9b4Eydl+pVbIyE1DcvCWgQ==}
    engines: {node: '>=10'}
    dev: false

  /clean-stack@2.2.0:
    resolution: {integrity: sha512-4diC9HaTE+KRAMWhDhrGOECgWZxoevMc5TlkObMqNSsVU62PYzXZ/SMTjzyGAFF1YusgxGcSWTEXBhp0CPwQ1A==}
    engines: {node: '>=6'}

  /cli-color@2.0.3:
    resolution: {integrity: sha512-OkoZnxyC4ERN3zLzZaY9Emb7f/MhBOIpePv0Ycok0fJYT+Ouo00UBEIwsVsr0yoow++n5YWlSUgST9GKhNHiRQ==}
    engines: {node: '>=0.10'}
    dependencies:
      d: 1.0.1
      es5-ext: 0.10.62
      es6-iterator: 2.0.3
      memoizee: 0.4.15
      timers-ext: 0.1.7
    dev: true

  /cli-cursor@3.1.0:
    resolution: {integrity: sha512-I/zHAwsKf9FqGoXM4WWRACob9+SNukZTd94DWF57E4toouRulbCxcUh6RKUEOQlYTHJnzkPMySvPNaaSLNfLZw==}
    engines: {node: '>=8'}
    dependencies:
      restore-cursor: 3.1.0
    dev: false

  /cli-cursor@4.0.0:
    resolution: {integrity: sha512-VGtlMu3x/4DOtIUwEkRezxUZ2lBacNJCHash0N0WeZDBS+7Ux1dm3XWAgWYxLJFMMdOeXMHXorshEFhbMSGelg==}
    engines: {node: ^12.20.0 || ^14.13.1 || >=16.0.0}
    dependencies:
      restore-cursor: 4.0.0
    dev: false

  /cli-spinners@2.9.1:
    resolution: {integrity: sha512-jHgecW0pxkonBJdrKsqxgRX9AcG+u/5k0Q7WPDfi8AogLAdwxEkyYYNWwZ5GvVFoFx2uiY1eNcSK00fh+1+FyQ==}
    engines: {node: '>=6'}
    dev: false

  /cli-width@4.1.0:
    resolution: {integrity: sha512-ouuZd4/dm2Sw5Gmqy6bGyNNNe1qt9RpmxveLSO7KcgsTnU7RXfsw+/bukWGo1abgBiMAic068rclZsO4IWmmxQ==}
    engines: {node: '>= 12'}
    dev: false

  /cliui@6.0.0:
    resolution: {integrity: sha512-t6wbgtoCXvAzst7QgXxJYqPt0usEfbgQdftEPbLL/cvv6HPE5VgvqCuAIDR0NgU52ds6rFwqrgakNLrHEjCbrQ==}
    dependencies:
      string-width: 4.2.3
      strip-ansi: 6.0.1
      wrap-ansi: 6.2.0
    dev: true

  /cliui@7.0.4:
    resolution: {integrity: sha512-OcRE68cOsVMXp1Yvonl/fzkQOyjLSu/8bhPDfQt0e0/Eb283TKP20Fs2MqoPsr9SwA595rRCA+QMzYc9nBP+JQ==}
    dependencies:
      string-width: 4.2.3
      strip-ansi: 6.0.1
      wrap-ansi: 7.0.0
    dev: true

  /cliui@8.0.1:
    resolution: {integrity: sha512-BSeNnyus75C4//NQ9gQt1/csTXyo/8Sb+afLAkzAptFuMsod9HFokGNudZpi/oQV73hnVK+sR+5PVRMd+Dr7YQ==}
    engines: {node: '>=12'}
    dependencies:
      string-width: 4.2.3
      strip-ansi: 6.0.1
      wrap-ansi: 7.0.0
    dev: true

  /clone@1.0.4:
    resolution: {integrity: sha512-JQHZ2QMW6l3aH/j6xCqQThY/9OH4D/9ls34cgkUBiEeocRTU04tHfKPBsUK1PqZCUQM7GiA0IIXJSuXHI64Kbg==}
    engines: {node: '>=0.8'}
    dev: false

  /close-with-grace@1.2.0:
    resolution: {integrity: sha512-Xga0jyAb4fX98u5pZAgqlbqHP8cHuy5M3Wto0k0L/36aP2C25Cjp51XfPw3Hz7dNC2L2/hF/PK/KJhO275L+VA==}
    dev: false

  /cluster-key-slot@1.1.2:
    resolution: {integrity: sha512-RMr0FhtfXemyinomL4hrWcYJxmX6deFdCxpJzhDttxgO1+bcCnkk+9drydLVDmAMG7NE6aN/fl4F7ucU/90gAA==}
    engines: {node: '>=0.10.0'}

  /code-block-writer@12.0.0:
    resolution: {integrity: sha512-q4dMFMlXtKR3XNBHyMHt/3pwYNA69EDk00lloMOaaUMKPUXBw6lpXtbu3MMVG6/uOihGnRDOlkyqsONEUj60+w==}
    dev: false

  /color-convert@1.9.3:
    resolution: {integrity: sha512-QfAUtd+vFdAtFQcC8CCyYt1fYWxSqAiK2cSD6zDB8N3cpsEBAvRxp9zOGg6G/SHHJYAT88/az/IuDGALsNVbGg==}
    dependencies:
      color-name: 1.1.3

  /color-convert@2.0.1:
    resolution: {integrity: sha512-RRECPsj7iu/xb5oKYcsFHSppFNnsj/52OVTRKb4zP5onXwVF3zVmmToNcOfGC+CRDpfK/U584fMg38ZHCaElKQ==}
    engines: {node: '>=7.0.0'}
    dependencies:
      color-name: 1.1.4

  /color-name@1.1.3:
    resolution: {integrity: sha512-72fSenhMw2HZMTVHeCA9KCmpEIbzWiQsjN+BHcBbS9vr1mtt+vJjPdksIBNUmKAW8TFUDPJK5SUU3QhE9NEXDw==}

  /color-name@1.1.4:
    resolution: {integrity: sha512-dOy+3AuW3a2wNbZHIuMZpTcgjGuLU/uBL/ubcZF9OXbDo8ff4O8yVp5Bf0efS8uEoYo5q4Fx7dY9OgQGXgAsQA==}

  /color-support@1.1.3:
    resolution: {integrity: sha512-qiBjkpbMLO/HL68y+lh4q0/O1MZFj2RX6X/KmMa3+gJD3z+WwI1ZzDHysvqHGS3mP6mznPckpXmw1nI9cJjyRg==}
    hasBin: true
    dev: true

  /colorette@2.0.20:
    resolution: {integrity: sha512-IfEDxwoWIjkeXL1eXcDiow4UbKjhLdq6/EuSVR9GMN7KVH3r9gQ83e73hsz1Nd1T3ijd5xv1wcWRYO+D6kCI2w==}
    dev: false

  /columnify@1.6.0:
    resolution: {integrity: sha512-lomjuFZKfM6MSAnV9aCZC9sc0qGbmZdfygNv+nCpqVkSKdCxCklLtd16O0EILGkImHw9ZpHkAnHaB+8Zxq5W6Q==}
    engines: {node: '>=8.0.0'}
    dependencies:
      strip-ansi: 6.0.1
      wcwidth: 1.0.1
    dev: false

  /combined-stream@1.0.8:
    resolution: {integrity: sha512-FQN4MRfuJeHf7cBbBMJFXhKSDq+2kAArBlmRBvcvFE5BB1HZKXtSFASDhdlz9zOYwxh8lDdnvmMOe/+5cdoEdg==}
    engines: {node: '>= 0.8'}
    dependencies:
      delayed-stream: 1.0.0
    dev: false

  /commander@11.0.0:
    resolution: {integrity: sha512-9HMlXtt/BNoYr8ooyjjNRdIilOTkVJXB+GhxMTtOKwk0R4j4lS4NpjuqmRxroBfnfTSHQIHQB7wryHhXarNjmQ==}
    engines: {node: '>=16'}
    dev: true

  /commander@2.20.3:
    resolution: {integrity: sha512-GpVkmM8vF2vQUkj2LvZmD35JxeJOLCwJ9cUkugyk2nuhbv3+mJvpLYYt+0+USMxE+oj+ey/lJEnhZw75x/OMcQ==}
    dev: true

  /commander@6.2.1:
    resolution: {integrity: sha512-U7VdrJFnJgo4xjrHpTzu0yrHPGImdsmD95ZlgYSEajAn2JKzDhDTPG9kBTefmObL2w/ngeZnilk+OV9CG3d7UA==}
    engines: {node: '>= 6'}
    dev: false

  /commist@3.2.0:
    resolution: {integrity: sha512-4PIMoPniho+LqXmpS5d3NuGYncG6XWlkBSVGiWycL22dd42OYdUGil2CWuzklaJoNxyxUSpO4MKIBU94viWNAw==}
    dev: false

  /commondir@1.0.1:
    resolution: {integrity: sha512-W9pAhw0ja1Edb5GVdIF1mjZw/ASI0AlShXM83UUGe2DVr5TdAPEA1OA8m/g8zWp9x6On7gqufY+FatDbC3MDQg==}
    dev: true

  /concat-map@0.0.1:
    resolution: {integrity: sha512-/Srv4dswyQNBfohGpz9o6Yb3Gz3SrUDqBH5rTuhGR7ahtlbYKnVxw2bCFMRljaA7EXHaXZ8wsHdodFvbkhKmqg==}

  /concat-stream@2.0.0:
    resolution: {integrity: sha512-MWufYdFw53ccGjCA+Ol7XJYpAlW6/prSMzuPOTRnJGcGzuhLn4Scrz7qf6o8bROZ514ltazcIFJZevcfbo0x7A==}
    engines: {'0': node >= 6.0}
    dependencies:
      buffer-from: 1.1.2
      inherits: 2.0.4
      readable-stream: 3.6.2
      typedarray: 0.0.6
    dev: true

  /content-disposition@0.5.4:
    resolution: {integrity: sha512-FveZTNuGw04cxlAiWbzi6zTAL/lhehaWbTtgluJh4/E95DqMwTmha3KZN1aAWA8cFIhHzMZUvLevkw5Rqk+tSQ==}
    engines: {node: '>= 0.6'}
    dependencies:
      safe-buffer: 5.2.1

  /convert-source-map@1.9.0:
    resolution: {integrity: sha512-ASFBup0Mz1uyiIjANan1jzLQami9z1PoYSZCiiYW2FczPbenXc45FZdBZLzOT+r6+iciuEModtmCti+hjaAk0A==}
    dev: true

  /cookie@0.5.0:
    resolution: {integrity: sha512-YZ3GUyn/o8gfKJlnlX7g7xq4gyO6OSuhGPKaaGssGB2qgDUS0gPgtTvoyZLTt9Ab6dC4hfc9dV5arkvc/OCmrw==}
    engines: {node: '>= 0.6'}

  /core-js-pure@3.32.2:
    resolution: {integrity: sha512-Y2rxThOuNywTjnX/PgA5vWM6CZ9QB9sz9oGeCixV8MqXZO70z/5SHzf9EeBrEBK0PN36DnEBBu9O/aGWzKuMZQ==}
    requiresBuild: true
    dev: false

  /cosmiconfig@8.3.6(typescript@5.2.2):
    resolution: {integrity: sha512-kcZ6+W5QzcJ3P1Mt+83OUv/oHFqZHIx8DuxG6eZ5RGMERoLqp4BuGjhHLYGK+Kf5XVkQvqBSmAy/nGWN3qDgEA==}
    engines: {node: '>=14'}
    peerDependencies:
      typescript: '>=4.9.5'
    peerDependenciesMeta:
      typescript:
        optional: true
    dependencies:
      import-fresh: 3.3.0
      js-yaml: 4.1.0
      parse-json: 5.2.0
      path-type: 4.0.0
      typescript: 5.2.2

  /cross-env@7.0.3:
    resolution: {integrity: sha512-+/HKd6EgcQCJGh2PSjZuUitQBQynKor4wrFbRg4DtAgS1aWO+gU52xpH7M9ScGgXSYmAVS9bIJ8EzuaGw0oNAw==}
    engines: {node: '>=10.14', npm: '>=6', yarn: '>=1'}
    hasBin: true
    dependencies:
      cross-spawn: 7.0.3
    dev: true

  /cross-fetch@4.0.0:
    resolution: {integrity: sha512-e4a5N8lVvuLgAWgnCrLr2PP0YyDOTHa9H/Rj54dirp61qXnNq46m82bRhNqIA5VccJtWBvPTFRV3TtvHUKPB1g==}
    dependencies:
      node-fetch: 2.7.0
    transitivePeerDependencies:
      - encoding
    dev: true

  /cross-spawn@7.0.3:
    resolution: {integrity: sha512-iRDPJKUPVEND7dHPO8rkbOnPpyDygcDFtWjpeWNCgy8WP2rXcxXL8TskReQl6OrB2G7+UJrags1q15Fudc7G6w==}
    engines: {node: '>= 8'}
    dependencies:
      path-key: 3.1.1
      shebang-command: 2.0.0
      which: 2.0.2

  /csstype@3.1.2:
    resolution: {integrity: sha512-I7K1Uu0MBPzaFKg4nI5Q7Vs2t+3gWWW648spaF+Rg7pI9ds18Ugn+lvg4SHczUdKlHI5LWBXyqfS8+DufyBsgQ==}
    dev: true

  /cuid@2.1.8:
    resolution: {integrity: sha512-xiEMER6E7TlTPnDxrM4eRiC6TRgjNX9xzEZ5U/Se2YJKr7Mq4pJn/2XEHjl3STcSh96GmkHPcBXLES8M29wyyg==}
    deprecated: Cuid and other k-sortable and non-cryptographic ids (Ulid, ObjectId, KSUID, all UUIDs) are all insecure. Use @paralleldrive/cuid2 instead.

  /d@1.0.1:
    resolution: {integrity: sha512-m62ShEObQ39CfralilEQRjH6oAMtNCV1xJyEx5LpRYUVN+EviphDgUc/F3hnYbADmkiNs67Y+3ylmlG7Lnu+FA==}
    dependencies:
      es5-ext: 0.10.62
      type: 1.2.0
    dev: true

  /dateformat@4.6.3:
    resolution: {integrity: sha512-2P0p0pFGzHS5EMnhdxQi7aJN+iMheud0UhG4dlE1DLAlvL8JHjJJTX/CSm4JXwV0Ka5nGk3zC5mcb5bUQUxxMA==}
    dev: false

  /debounce@1.2.1:
    resolution: {integrity: sha512-XRRe6Glud4rd/ZGQfiV1ruXSfbvfJedlV9Y6zOlP+2K04vBYiJEte6stfFkCP03aMnY5tsipamumUjL14fofug==}
    dev: false

  /debug@3.2.7:
    resolution: {integrity: sha512-CFjzYYAi4ThfiQvizrFQevTTXHtnCqWfe7x1AhgEscTz6ZbLbfoLRLPugTQyBth6f8ZERVUSyWHFD/7Wu4t1XQ==}
    peerDependencies:
      supports-color: '*'
    peerDependenciesMeta:
      supports-color:
        optional: true
    dependencies:
      ms: 2.1.3
    dev: true

  /debug@4.3.4:
    resolution: {integrity: sha512-PRWFHuSU3eDtQJPvnNY7Jcket1j0t5OuOsFzPPzsekD52Zl8qUfFIPEiswXqIvHWGVHOgX+7G/vCNNhehwxfkQ==}
    engines: {node: '>=6.0'}
    peerDependencies:
      supports-color: '*'
    peerDependenciesMeta:
      supports-color:
        optional: true
    dependencies:
      ms: 2.1.2

  /debuglog@1.0.1:
    resolution: {integrity: sha512-syBZ+rnAK3EgMsH2aYEOLUW7mZSY9Gb+0wUMCFsZvcmiz+HigA0LOcq/HoQqVuGG+EKykunc7QG2bzrponfaSw==}
    deprecated: Package no longer supported. Contact Support at https://www.npmjs.com/support for more info.
    dev: true

  /decamelize-keys@1.1.1:
    resolution: {integrity: sha512-WiPxgEirIV0/eIOMcnFBA3/IJZAZqKnwAwWyvvdi4lsr1WCN22nhdf/3db3DoZcUjTV2SqfzIwNyp6y2xs3nmg==}
    engines: {node: '>=0.10.0'}
    dependencies:
      decamelize: 1.2.0
      map-obj: 1.0.1
    dev: true

  /decamelize@1.2.0:
    resolution: {integrity: sha512-z2S+W9X73hAUUki+N+9Za2lBlun89zigOyGrsax+KUQ6wKW4ZoWpEYBkGhQjwAjjDCkWxhY0VKEhk8wzY7F5cA==}
    engines: {node: '>=0.10.0'}
    dev: true

  /decompress-response@6.0.0:
    resolution: {integrity: sha512-aW35yZM6Bb/4oJlZncMH2LCoZtJXTRxES17vE3hoRiowU2kWHaJKFkSBDnDR+cm9J+9QhXmREyIfv0pji9ejCQ==}
    engines: {node: '>=10'}
    dependencies:
      mimic-response: 3.1.0
    dev: false

  /deep-extend@0.6.0:
    resolution: {integrity: sha512-LOHxIOaPYdHlJRtCQfDIVZtfw/ufM8+rVj649RIHzcm/vGwQRXFt6OPqIFWsm2XEMrNIEtWR64sY1LEKD2vAOA==}
    engines: {node: '>=4.0.0'}
    dev: false

  /deep-is@0.1.4:
    resolution: {integrity: sha512-oIPzksmTg4/MriiaYGO+okXDT7ztn/w3Eptv/+gSIdMdKsJo0u4CfYNFJPy+4SKMuCqGw2wxnA+URMg3t8a/bQ==}
    dev: true

  /deepmerge@4.3.1:
    resolution: {integrity: sha512-3sUqbMEc77XqpdNO7FRyRog+eW3ph+GYCbj+rK+uYyRMuwsVy0rMiVtPn+QJlKFvWP/1PYpapqYn0Me2knFn+A==}
    engines: {node: '>=0.10.0'}
    dev: false

  /default-require-extensions@3.0.1:
    resolution: {integrity: sha512-eXTJmRbm2TIt9MgWTsOH1wEuhew6XGZcMeGKCtLedIg/NCsg1iBePXkceTdK4Fii7pzmN9tGsZhKzZ4h7O/fxw==}
    engines: {node: '>=8'}
    dependencies:
      strip-bom: 4.0.0
    dev: true

  /defaults@1.0.4:
    resolution: {integrity: sha512-eFuaLoy/Rxalv2kr+lqMlUnrDWV+3j4pljOIJgLIhI058IQfWJ7vXhyEIHu+HtC738klGALYxOKDO0bQP3tg8A==}
    dependencies:
      clone: 1.0.4
    dev: false

  /define-data-property@1.1.0:
    resolution: {integrity: sha512-UzGwzcjyv3OtAvolTj1GoyNYzfFR+iqbGjcnBEENZVCpM4/Ng1yhGNvS3lR/xDS74Tb2wGG9WzNSNIOS9UVb2g==}
    engines: {node: '>= 0.4'}
    dependencies:
      get-intrinsic: 1.2.1
      gopd: 1.0.1
      has-property-descriptors: 1.0.0
    dev: true

  /define-lazy-prop@2.0.0:
    resolution: {integrity: sha512-Ds09qNh8yw3khSjiJjiUInaGX9xlqZDY7JVryGxdxV7NPeuqQfplOpQ66yJFZut3jLa5zOwkXw1g9EI2uKh4Og==}
    engines: {node: '>=8'}
    dev: false

  /define-properties@1.2.1:
    resolution: {integrity: sha512-8QmQKqEASLd5nx0U1B1okLElbUuuttJ/AnYmRXbbbGDWh6uS208EjD4Xqq/I9wK7u0v6O08XhTWnt5XtEbR6Dg==}
    engines: {node: '>= 0.4'}
    dependencies:
      define-data-property: 1.1.0
      has-property-descriptors: 1.0.0
      object-keys: 1.1.1
    dev: true

<<<<<<< HEAD
=======
  /delayed-stream@1.0.0:
    resolution: {integrity: sha512-ZySD7Nf91aLB0RxL4KGrKHBXl7Eds1DAmEdcoVawXnLD7SDhpNgtuII2aAkg7a7QS41jxPSZ17p4VdGnMHk3MQ==}
    engines: {node: '>=0.4.0'}
    dev: false

  /delegates@1.0.0:
    resolution: {integrity: sha512-bd2L678uiWATM6m5Z1VzNCErI3jiGzt6HGY8OVICs40JQq/HALfbyNJmp0UDakEY4pMMaN0Ly5om/B1VI/+xfQ==}
    dev: true

>>>>>>> f60a7637
  /denque@2.1.0:
    resolution: {integrity: sha512-HVQE3AAb/pxF8fQAoiqpvg9i3evqug3hoiwakOyZAwJm+6vZehbkYXZ0l4JxS+I3QxM97v5aaRNhj8v5oBhekw==}
    engines: {node: '>=0.10'}

  /depd@2.0.0:
    resolution: {integrity: sha512-g7nH6P6dyDioJogAAGprGpCtVImJhpPk/roCzdb3fIh61/s/nPsfR6onyMwkCAR/OlC3yBC0lESvUoQEAssIrw==}
    engines: {node: '>= 0.8'}

  /desm@1.3.0:
    resolution: {integrity: sha512-RvlHN2gfYA0BpCfjpWzCdQeR6p5U+84f5DzcirLow86UA/OcpwuOqXRC4Oz0bG9rzcJPVtMT6ZgNtjp4qh+uqA==}

  /detect-libc@2.0.2:
    resolution: {integrity: sha512-UX6sGumvvqSaXgdKGUsgZWqcUyIXZ/vZTrlRT/iobiKhGL0zL4d3osHj3uqllWJK+i+sixDS/3COVEOFbupFyw==}
    engines: {node: '>=8'}
    dev: false

  /dezalgo@1.0.4:
    resolution: {integrity: sha512-rXSP0bf+5n0Qonsb+SVVfNfIsimO4HEtmnIpPHY8Q1UCzKlQrDMfdobr8nJOOsRgWCyMRqeSBQzmWUMq7zvVig==}
    dependencies:
      asap: 2.0.6
      wrappy: 1.0.2
    dev: true

  /diff-sequences@29.6.3:
    resolution: {integrity: sha512-EjePK1srD3P08o2j4f0ExnylqRs5B9tJjcp9t1krH2qRi8CCdsYfwe9JgSLurFBWwq4uOlipzfk5fHNvwFKr8Q==}
    engines: {node: ^14.15.0 || ^16.10.0 || >=18.0.0}
    dev: true

  /diff@4.0.2:
    resolution: {integrity: sha512-58lmxKSA4BNyLz+HHMUzlOEpg09FV+ev6ZMe3vJihgdxzgcwZ8VoEEPmALCZG9LmqfVoNMMKpttIYTVG6uDY7A==}
    engines: {node: '>=0.3.1'}
    dev: true

  /dir-glob@3.0.1:
    resolution: {integrity: sha512-WkrWp9GR4KXfKGYzOLmTuGVi1UWFfws377n9cc55/tb6DuqyF6pcQ5AbiHEshaDpY9v6oaSr2XCDidGmMwdzIA==}
    engines: {node: '>=8'}
    dependencies:
      path-type: 4.0.0
    dev: true

  /discontinuous-range@1.0.0:
    resolution: {integrity: sha512-c68LpLbO+7kP/b1Hr1qs8/BJ09F5khZGTxqxZuhzxpmwJKOgRFHJWIb9/KmqnqHhLdO55aOxFH/EGBvUQbL/RQ==}
    dev: true

  /doctrine@2.1.0:
    resolution: {integrity: sha512-35mSku4ZXK0vfCuHEDAwt55dg2jNajHZ1odvF+8SSr82EsZY4QmXfuWso8oEd8zRhVObSN18aM0CjSdoBX7zIw==}
    engines: {node: '>=0.10.0'}
    dependencies:
      esutils: 2.0.3
    dev: true

  /doctrine@3.0.0:
    resolution: {integrity: sha512-yS+Q5i3hBf7GBkd4KG8a7eBNNWNGLTaEwwYWUijIYM7zrlYDM0BFXHjjPWlWZ1Rg7UaddZeIDmi9jF3HmqiQ2w==}
    engines: {node: '>=6.0.0'}
    dependencies:
      esutils: 2.0.3
    dev: true

  /dotenv-expand@9.0.0:
    resolution: {integrity: sha512-uW8Hrhp5ammm9x7kBLR6jDfujgaDarNA02tprvZdyrJ7MpdzD1KyrIHG4l+YoC2fJ2UcdFdNWNWIjt+sexBHJw==}
    engines: {node: '>=12'}
    dev: false

  /dotenv@16.3.1:
    resolution: {integrity: sha512-IPzF4w4/Rd94bA9imS68tZBaYyBWSCE47V1RGuMrB94iyTOIEwRmVL2x/4An+6mETpLrKJ5hQkB8W4kFAadeIQ==}
    engines: {node: '>=12'}

  /drange@1.1.1:
    resolution: {integrity: sha512-pYxfDYpued//QpnLIm4Avk7rsNtAtQkUES2cwAYSvD/wd2pKD71gN2Ebj3e7klzXwjocvE8c5vx/1fxwpqmSxA==}
    engines: {node: '>=4'}
    requiresBuild: true
    dev: true
    optional: true

  /dtsgenerator@3.19.1:
    resolution: {integrity: sha512-x4gfUwDYmI3VLAfoKH18AdAs7WY1WN9w4ccZElLWWdzd3+HFvuQZQBgBpF8ISJLrMk/lHbqeJZ0m2d2aV92qNw==}
    engines: {node: '>= 16.0'}
    hasBin: true
    dependencies:
      commander: 11.0.0
      cross-fetch: 4.0.0
      debug: 4.3.4
      glob: 10.3.4
      http-proxy-agent: 7.0.0
      https-proxy-agent: 7.0.2
      js-yaml: 4.1.0
      tslib: 2.6.2
      typescript: 5.2.2
    transitivePeerDependencies:
      - encoding
      - supports-color
    dev: true

  /duplexify@4.1.2:
    resolution: {integrity: sha512-fz3OjcNCHmRP12MJoZMPglx8m4rrFP8rovnk4vT8Fs+aonZoCwGg10dSsQsfP/E62eZcPTMSMP6686fu9Qlqtw==}
    dependencies:
      end-of-stream: 1.4.4
      inherits: 2.0.4
      readable-stream: 3.6.2
      stream-shift: 1.0.1
    dev: true

  /eastasianwidth@0.2.0:
    resolution: {integrity: sha512-I88TYZWc9XiYHRQ4/3c5rjjfgkjhLyW2luGIheGERbNQ6OY7yTybanSpDXZa8y7VUP9YmDcYa+eyq4ca7iLqWA==}

  /ecdsa-sig-formatter@1.0.11:
    resolution: {integrity: sha512-nagl3RYrbNv6kQkeJIpt6NJZy8twLB/2vtz6yN9Z4vRKHN4/QZJIEbqohALSgwKdnksuY3k5Addp5lg8sVoVcQ==}
    dependencies:
      safe-buffer: 5.2.1

  /edtf@4.4.1:
    resolution: {integrity: sha512-sX/SYBF1y+K47wvHzPCnpfzbQrxQCGBm/wdY3rc8vsJgRuJfJLnaCYwMt1WYjeWLVTCoAeOQ1OWabtjqgl0Ouw==}
    dependencies:
      nearley: 2.20.1
    optionalDependencies:
      randexp: 0.5.3
    dev: true

  /electron-to-chromium@1.4.520:
    resolution: {integrity: sha512-Frfus2VpYADsrh1lB3v/ft/WVFlVzOIm+Q0p7U7VqHI6qr7NWHYKe+Wif3W50n7JAFoBsWVsoU0+qDks6WQ60g==}
    dev: true

  /elliptic@6.5.4:
    resolution: {integrity: sha512-iLhC6ULemrljPZb+QutR5TQGB+pdW6KGD5RSegS+8sorOZT+rdQFbsQFJgvN3eRqNALqJer4oQ16YvJHlU8hzQ==}
    dependencies:
      bn.js: 4.12.0
      brorand: 1.1.0
      hash.js: 1.1.7
      hmac-drbg: 1.0.1
      inherits: 2.0.4
      minimalistic-assert: 1.0.1
      minimalistic-crypto-utils: 1.0.1
    dev: false

  /emoji-regex@8.0.0:
    resolution: {integrity: sha512-MSjYzcWNOA0ewAHpz0MxpYFvwg6yjy1NG3xteoqz644VCo/RPgnr1/GGt+ic3iJTzQ8Eu3TdM14SawnVUmGE6A==}

  /emoji-regex@9.2.2:
    resolution: {integrity: sha512-L18DaJsXSUk2+42pv8mLs5jJT2hqFkFE4j21wOmgbUqsZ2hL72NsUU785g9RXgo3s0ZNgVl42TiHp3ZtOv/Vyg==}

  /end-of-stream@1.4.4:
    resolution: {integrity: sha512-+uw1inIHVPQoaVuHzRyXd21icM+cnt4CzD5rW+NC1wjOUSTOs+Te7FOv7AhN7vS9x/oIyhLP5PR1H+phQAHu5Q==}
    dependencies:
      once: 1.4.0

  /entities@3.0.1:
    resolution: {integrity: sha512-WiyBqoomrwMdFG1e0kqvASYfnlb0lp8M5o5Fw2OFq1hNZxxcNk8Ik0Xm7LxzBhuidnZB/UtBqVCgUz3kBOP51Q==}
    engines: {node: '>=0.12'}
    dev: true

  /env-schema@5.2.0:
    resolution: {integrity: sha512-36/6cZ+zIbcPA2ANrzp7vTz2bS8/zdZaq2RPFqJVtCGJ4P55EakgJ1BeKP8RMvEmM7ndrnHdJXzL3J1dHrEm1w==}
    dependencies:
      ajv: 8.12.0
      dotenv: 16.3.1
      dotenv-expand: 9.0.0
    dev: false

  /error-ex@1.3.2:
    resolution: {integrity: sha512-7dFHNmqeFSEt2ZBsCriorKnn3Z2pj+fd9kmI6QoWw4//DL+icEBfc0U7qJCisqrTsKTjw4fNFy2pW9OqStD84g==}
    dependencies:
      is-arrayish: 0.2.1

  /es-abstract@1.22.1:
    resolution: {integrity: sha512-ioRRcXMO6OFyRpyzV3kE1IIBd4WG5/kltnzdxSCqoP8CMGs/Li+M1uF5o7lOkZVFjDs+NLesthnF66Pg/0q0Lw==}
    engines: {node: '>= 0.4'}
    dependencies:
      array-buffer-byte-length: 1.0.0
      arraybuffer.prototype.slice: 1.0.2
      available-typed-arrays: 1.0.5
      call-bind: 1.0.2
      es-set-tostringtag: 2.0.1
      es-to-primitive: 1.2.1
      function.prototype.name: 1.1.6
      get-intrinsic: 1.2.1
      get-symbol-description: 1.0.0
      globalthis: 1.0.3
      gopd: 1.0.1
      has: 1.0.3
      has-property-descriptors: 1.0.0
      has-proto: 1.0.1
      has-symbols: 1.0.3
      internal-slot: 1.0.5
      is-array-buffer: 3.0.2
      is-callable: 1.2.7
      is-negative-zero: 2.0.2
      is-regex: 1.1.4
      is-shared-array-buffer: 1.0.2
      is-string: 1.0.7
      is-typed-array: 1.1.12
      is-weakref: 1.0.2
      object-inspect: 1.12.3
      object-keys: 1.1.1
      object.assign: 4.1.4
      regexp.prototype.flags: 1.5.1
      safe-array-concat: 1.0.1
      safe-regex-test: 1.0.0
      string.prototype.trim: 1.2.8
      string.prototype.trimend: 1.0.7
      string.prototype.trimstart: 1.0.7
      typed-array-buffer: 1.0.0
      typed-array-byte-length: 1.0.0
      typed-array-byte-offset: 1.0.0
      typed-array-length: 1.0.4
      unbox-primitive: 1.0.2
      which-typed-array: 1.1.11
    dev: true

  /es-iterator-helpers@1.0.15:
    resolution: {integrity: sha512-GhoY8uYqd6iwUl2kgjTm4CZAf6oo5mHK7BPqx3rKgx893YSsy0LGHV6gfqqQvZt/8xM8xeOnfXBCfqclMKkJ5g==}
    dependencies:
      asynciterator.prototype: 1.0.0
      call-bind: 1.0.2
      define-properties: 1.2.1
      es-abstract: 1.22.1
      es-set-tostringtag: 2.0.1
      function-bind: 1.1.1
      get-intrinsic: 1.2.1
      globalthis: 1.0.3
      has-property-descriptors: 1.0.0
      has-proto: 1.0.1
      has-symbols: 1.0.3
      internal-slot: 1.0.5
      iterator.prototype: 1.1.2
      safe-array-concat: 1.0.1
    dev: true

  /es-main@1.3.0:
    resolution: {integrity: sha512-AzORKdz1Zt97TzbYQnIrI3ZiibWpRXUfpo/w0xOJ20GpNYd2bd3MU9m31zS/aJ1TJl6JfLTok83Y8HjNunYT0A==}
    dev: false

  /es-set-tostringtag@2.0.1:
    resolution: {integrity: sha512-g3OMbtlwY3QewlqAiMLI47KywjWZoEytKr8pf6iTC8uJq5bIAH52Z9pnQ8pVL6whrCto53JZDuUIsifGeLorTg==}
    engines: {node: '>= 0.4'}
    dependencies:
      get-intrinsic: 1.2.1
      has: 1.0.3
      has-tostringtag: 1.0.0
    dev: true

  /es-shim-unscopables@1.0.0:
    resolution: {integrity: sha512-Jm6GPcCdC30eMLbZ2x8z2WuRwAws3zTBBKuusffYVUrNj/GVSUAZ+xKMaUpfNDR5IbyNA5LJbaecoUVbmUcB1w==}
    dependencies:
      has: 1.0.3
    dev: true

  /es-to-primitive@1.2.1:
    resolution: {integrity: sha512-QCOllgZJtaUo9miYBcLChTUaHNjJF3PYs1VidD7AwiEj1kYxKeQTctLAezAOH5ZKRH0g2IgPn6KwB4IT8iRpvA==}
    engines: {node: '>= 0.4'}
    dependencies:
      is-callable: 1.2.7
      is-date-object: 1.0.5
      is-symbol: 1.0.4
    dev: true

  /es5-ext@0.10.62:
    resolution: {integrity: sha512-BHLqn0klhEpnOKSrzn/Xsz2UIW8j+cGmo9JLzr8BiUapV8hPL9+FliFqjwr9ngW7jWdnxv6eO+/LqyhJVqgrjA==}
    engines: {node: '>=0.10'}
    requiresBuild: true
    dependencies:
      es6-iterator: 2.0.3
      es6-symbol: 3.1.3
      next-tick: 1.1.0
    dev: true

  /es6-error@4.1.1:
    resolution: {integrity: sha512-Um/+FxMr9CISWh0bi5Zv0iOD+4cFh5qLeks1qhAopKVAJw3drgKbKySikp7wGhDL0HPeaja0P5ULZrxLkniUVg==}
    dev: true

  /es6-iterator@2.0.3:
    resolution: {integrity: sha512-zw4SRzoUkd+cl+ZoE15A9o1oQd920Bb0iOJMQkQhl3jNc03YqVjAhG7scf9C5KWRU/R13Orf588uCC6525o02g==}
    dependencies:
      d: 1.0.1
      es5-ext: 0.10.62
      es6-symbol: 3.1.3
    dev: true

  /es6-symbol@3.1.3:
    resolution: {integrity: sha512-NJ6Yn3FuDinBaBRWl/q5X/s4koRHBrgKAu+yGI6JCBeiu3qrcbJhwT2GeR/EXVfylRk8dpQVJoLEFhK+Mu31NA==}
    dependencies:
      d: 1.0.1
      ext: 1.7.0
    dev: true

  /es6-weak-map@2.0.3:
    resolution: {integrity: sha512-p5um32HOTO1kP+w7PRnB+5lQ43Z6muuMuIMffvDN8ZB4GcnjLBV6zGStpbASIMk4DCAvEaamhe2zhyCb/QXXsA==}
    dependencies:
      d: 1.0.1
      es5-ext: 0.10.62
      es6-iterator: 2.0.3
      es6-symbol: 3.1.3
    dev: true

  /esbuild@0.18.20:
    resolution: {integrity: sha512-ceqxoedUrcayh7Y7ZX6NdbbDzGROiyVBgC4PriJThBKSVPWnnFHZAkfI1lJT8QFkOwH4qOS2SJkS4wvpGl8BpA==}
    engines: {node: '>=12'}
    hasBin: true
    requiresBuild: true
    optionalDependencies:
      '@esbuild/android-arm': 0.18.20
      '@esbuild/android-arm64': 0.18.20
      '@esbuild/android-x64': 0.18.20
      '@esbuild/darwin-arm64': 0.18.20
      '@esbuild/darwin-x64': 0.18.20
      '@esbuild/freebsd-arm64': 0.18.20
      '@esbuild/freebsd-x64': 0.18.20
      '@esbuild/linux-arm': 0.18.20
      '@esbuild/linux-arm64': 0.18.20
      '@esbuild/linux-ia32': 0.18.20
      '@esbuild/linux-loong64': 0.18.20
      '@esbuild/linux-mips64el': 0.18.20
      '@esbuild/linux-ppc64': 0.18.20
      '@esbuild/linux-riscv64': 0.18.20
      '@esbuild/linux-s390x': 0.18.20
      '@esbuild/linux-x64': 0.18.20
      '@esbuild/netbsd-x64': 0.18.20
      '@esbuild/openbsd-x64': 0.18.20
      '@esbuild/sunos-x64': 0.18.20
      '@esbuild/win32-arm64': 0.18.20
      '@esbuild/win32-ia32': 0.18.20
      '@esbuild/win32-x64': 0.18.20
    dev: true

  /escalade@3.1.1:
    resolution: {integrity: sha512-k0er2gUkLf8O0zKJiAhmkTnJlTvINGv7ygDNPbeIsX/TJjGJZHuh9B2UxbsaEkmlEo9MfhrSzmhIlhRlI2GXnw==}
    engines: {node: '>=6'}
    dev: true

  /escape-goat@4.0.0:
    resolution: {integrity: sha512-2Sd4ShcWxbx6OY1IHyla/CVNwvg7XwZVoXZHcSu9w9SReNP1EzzD5T8NWKIR38fIqEns9kDWKUQTXXAmlDrdPg==}
    engines: {node: '>=12'}
    dev: false

  /escape-html@1.0.3:
    resolution: {integrity: sha512-NiSupZ4OeuGwr68lGIeym/ksIZMJodUGOSCZ/FSnTxcrekbvqrgdUxlJOMpijaKZVjAJrWrGs/6Jy8OMuyj9ow==}

  /escape-string-regexp@1.0.5:
    resolution: {integrity: sha512-vbRorB5FUQWvla16U8R/qgaFIya2qGzwDrNmCZuYKrbdSUMG6I1ZCGQRefkRVhuOkIGVne7BQ35DSfo1qvJqFg==}
    engines: {node: '>=0.8.0'}

  /escape-string-regexp@2.0.0:
    resolution: {integrity: sha512-UpzcLCXolUWcNu5HtVMHYdXJjArjsF9C0aNnquZYY4uW/Vu0miy5YoWvbV345HauVvcAUnpRuhMMcqTcGOY2+w==}
    engines: {node: '>=8'}
    dev: true

  /escape-string-regexp@4.0.0:
    resolution: {integrity: sha512-TtpcNJ3XAzx3Gq8sWRzJaVajRs0uVxA2YAkdb1jm2YkPz4G6egUFAyA3n5vtEIZefPk5Wa4UXbKuS5fKkJWdgA==}
    engines: {node: '>=10'}
    dev: true

  /escape-string-regexp@5.0.0:
    resolution: {integrity: sha512-/veY75JbMK4j1yjvuUxuVsiS/hr/4iHs9FTT6cgTexxdE0Ly/glccBAkloH/DofkjRbZU3bnoj38mOmhkZ0lHw==}
    engines: {node: '>=12'}
    dev: false

  /eslint-config-standard-jsx@11.0.0(eslint-plugin-react@7.33.2)(eslint@8.49.0):
    resolution: {integrity: sha512-+1EV/R0JxEK1L0NGolAr8Iktm3Rgotx3BKwgaX+eAuSX8D952LULKtjgZD3F+e6SvibONnhLwoTi9DPxN5LvvQ==}
    peerDependencies:
      eslint: ^8.8.0
      eslint-plugin-react: ^7.28.0
    dependencies:
      eslint: 8.49.0
      eslint-plugin-react: 7.33.2(eslint@8.49.0)
    dev: true

  /eslint-config-standard-with-typescript@23.0.0(@typescript-eslint/eslint-plugin@5.62.0)(eslint-plugin-import@2.28.1)(eslint-plugin-n@15.7.0)(eslint-plugin-promise@6.1.1)(eslint@8.49.0)(typescript@5.2.2):
    resolution: {integrity: sha512-iaaWifImn37Z1OXbNW1es7KI+S7D408F9ys0bpaQf2temeBWlvb0Nc5qHkOgYaRb5QxTZT32GGeN1gtswASOXA==}
    peerDependencies:
      '@typescript-eslint/eslint-plugin': ^5.0.0
      eslint: ^8.0.1
      eslint-plugin-import: ^2.25.2
      eslint-plugin-n: ^15.0.0
      eslint-plugin-promise: ^6.0.0
      typescript: '*'
    dependencies:
      '@typescript-eslint/eslint-plugin': 5.62.0(@typescript-eslint/parser@5.62.0)(eslint@8.49.0)(typescript@5.2.2)
      '@typescript-eslint/parser': 5.62.0(eslint@8.49.0)(typescript@5.2.2)
      eslint: 8.49.0
      eslint-config-standard: 17.0.0(eslint-plugin-import@2.28.1)(eslint-plugin-n@15.7.0)(eslint-plugin-promise@6.1.1)(eslint@8.49.0)
      eslint-plugin-import: 2.28.1(@typescript-eslint/parser@5.62.0)(eslint@8.49.0)
      eslint-plugin-n: 15.7.0(eslint@8.49.0)
      eslint-plugin-promise: 6.1.1(eslint@8.49.0)
      typescript: 5.2.2
    transitivePeerDependencies:
      - supports-color
    dev: true

  /eslint-config-standard@17.0.0(eslint-plugin-import@2.28.1)(eslint-plugin-n@15.7.0)(eslint-plugin-promise@6.1.1)(eslint@8.49.0):
    resolution: {integrity: sha512-/2ks1GKyqSOkH7JFvXJicu0iMpoojkwB+f5Du/1SC0PtBL+s8v30k9njRZ21pm2drKYm2342jFnGWzttxPmZVg==}
    peerDependencies:
      eslint: ^8.0.1
      eslint-plugin-import: ^2.25.2
      eslint-plugin-n: ^15.0.0
      eslint-plugin-promise: ^6.0.0
    dependencies:
      eslint: 8.49.0
      eslint-plugin-import: 2.28.1(@typescript-eslint/parser@5.62.0)(eslint@8.49.0)
      eslint-plugin-n: 15.7.0(eslint@8.49.0)
      eslint-plugin-promise: 6.1.1(eslint@8.49.0)
    dev: true

  /eslint-config-standard@17.1.0(eslint-plugin-import@2.28.1)(eslint-plugin-n@15.7.0)(eslint-plugin-promise@6.1.1)(eslint@8.49.0):
    resolution: {integrity: sha512-IwHwmaBNtDK4zDHQukFDW5u/aTb8+meQWZvNFWkiGmbWjD6bqyuSSBxxXKkCftCUzc1zwCH2m/baCNDLGmuO5Q==}
    engines: {node: '>=12.0.0'}
    peerDependencies:
      eslint: ^8.0.1
      eslint-plugin-import: ^2.25.2
      eslint-plugin-n: '^15.0.0 || ^16.0.0 '
      eslint-plugin-promise: ^6.0.0
    dependencies:
      eslint: 8.49.0
      eslint-plugin-import: 2.28.1(@typescript-eslint/parser@5.62.0)(eslint@8.49.0)
      eslint-plugin-n: 15.7.0(eslint@8.49.0)
      eslint-plugin-promise: 6.1.1(eslint@8.49.0)
    dev: true

  /eslint-formatter-pretty@4.1.0:
    resolution: {integrity: sha512-IsUTtGxF1hrH6lMWiSl1WbGaiP01eT6kzywdY1U+zLc0MP+nwEnUiS9UI8IaOTUhTeQJLlCEWIbXINBH4YJbBQ==}
    engines: {node: '>=10'}
    dependencies:
      '@types/eslint': 7.29.0
      ansi-escapes: 4.3.2
      chalk: 4.1.2
      eslint-rule-docs: 1.1.235
      log-symbols: 4.1.0
      plur: 4.0.0
      string-width: 4.2.3
      supports-hyperlinks: 2.3.0
    dev: true

  /eslint-import-resolver-node@0.3.9:
    resolution: {integrity: sha512-WFj2isz22JahUv+B788TlO3N6zL3nNJGU8CcZbPZvVEkBPaJdCV4vy5wyghty5ROFbCRnm132v8BScu5/1BQ8g==}
    dependencies:
      debug: 3.2.7
      is-core-module: 2.13.0
      resolve: 1.22.4
    transitivePeerDependencies:
      - supports-color
    dev: true

  /eslint-module-utils@2.8.0(@typescript-eslint/parser@5.62.0)(eslint-import-resolver-node@0.3.9)(eslint@8.49.0):
    resolution: {integrity: sha512-aWajIYfsqCKRDgUfjEXNN/JlrzauMuSEy5sbd7WXbtW3EH6A6MpwEh42c7qD+MqQo9QMJ6fWLAeIJynx0g6OAw==}
    engines: {node: '>=4'}
    peerDependencies:
      '@typescript-eslint/parser': '*'
      eslint: '*'
      eslint-import-resolver-node: '*'
      eslint-import-resolver-typescript: '*'
      eslint-import-resolver-webpack: '*'
    peerDependenciesMeta:
      '@typescript-eslint/parser':
        optional: true
      eslint:
        optional: true
      eslint-import-resolver-node:
        optional: true
      eslint-import-resolver-typescript:
        optional: true
      eslint-import-resolver-webpack:
        optional: true
    dependencies:
      '@typescript-eslint/parser': 5.62.0(eslint@8.49.0)(typescript@5.2.2)
      debug: 3.2.7
      eslint: 8.49.0
      eslint-import-resolver-node: 0.3.9
    transitivePeerDependencies:
      - supports-color
    dev: true

  /eslint-plugin-es@4.1.0(eslint@8.49.0):
    resolution: {integrity: sha512-GILhQTnjYE2WorX5Jyi5i4dz5ALWxBIdQECVQavL6s7cI76IZTDWleTHkxz/QT3kvcs2QlGHvKLYsSlPOlPXnQ==}
    engines: {node: '>=8.10.0'}
    peerDependencies:
      eslint: '>=4.19.1'
    dependencies:
      eslint: 8.49.0
      eslint-utils: 2.1.0
      regexpp: 3.2.0
    dev: true

  /eslint-plugin-import@2.28.1(@typescript-eslint/parser@5.62.0)(eslint@8.49.0):
    resolution: {integrity: sha512-9I9hFlITvOV55alzoKBI+K9q74kv0iKMeY6av5+umsNwayt59fz692daGyjR+oStBQgx6nwR9rXldDev3Clw+A==}
    engines: {node: '>=4'}
    peerDependencies:
      '@typescript-eslint/parser': '*'
      eslint: ^2 || ^3 || ^4 || ^5 || ^6 || ^7.2.0 || ^8
    peerDependenciesMeta:
      '@typescript-eslint/parser':
        optional: true
    dependencies:
      '@typescript-eslint/parser': 5.62.0(eslint@8.49.0)(typescript@5.2.2)
      array-includes: 3.1.7
      array.prototype.findlastindex: 1.2.3
      array.prototype.flat: 1.3.2
      array.prototype.flatmap: 1.3.2
      debug: 3.2.7
      doctrine: 2.1.0
      eslint: 8.49.0
      eslint-import-resolver-node: 0.3.9
      eslint-module-utils: 2.8.0(@typescript-eslint/parser@5.62.0)(eslint-import-resolver-node@0.3.9)(eslint@8.49.0)
      has: 1.0.3
      is-core-module: 2.13.0
      is-glob: 4.0.3
      minimatch: 3.1.2
      object.fromentries: 2.0.7
      object.groupby: 1.0.1
      object.values: 1.1.7
      semver: 6.3.1
      tsconfig-paths: 3.14.2
    transitivePeerDependencies:
      - eslint-import-resolver-typescript
      - eslint-import-resolver-webpack
      - supports-color
    dev: true

  /eslint-plugin-n@15.7.0(eslint@8.49.0):
    resolution: {integrity: sha512-jDex9s7D/Qial8AGVIHq4W7NswpUD5DPDL2RH8Lzd9EloWUuvUkHfv4FRLMipH5q2UtyurorBkPeNi1wVWNh3Q==}
    engines: {node: '>=12.22.0'}
    peerDependencies:
      eslint: '>=7.0.0'
    dependencies:
      builtins: 5.0.1
      eslint: 8.49.0
      eslint-plugin-es: 4.1.0(eslint@8.49.0)
      eslint-utils: 3.0.0(eslint@8.49.0)
      ignore: 5.2.4
      is-core-module: 2.13.0
      minimatch: 3.1.2
      resolve: 1.22.4
      semver: 7.5.4
    dev: true

  /eslint-plugin-promise@6.1.1(eslint@8.49.0):
    resolution: {integrity: sha512-tjqWDwVZQo7UIPMeDReOpUgHCmCiH+ePnVT+5zVapL0uuHnegBUs2smM13CzOs2Xb5+MHMRFTs9v24yjba4Oig==}
    engines: {node: ^12.22.0 || ^14.17.0 || >=16.0.0}
    peerDependencies:
      eslint: ^7.0.0 || ^8.0.0
    dependencies:
      eslint: 8.49.0
    dev: true

  /eslint-plugin-react@7.33.2(eslint@8.49.0):
    resolution: {integrity: sha512-73QQMKALArI8/7xGLNI/3LylrEYrlKZSb5C9+q3OtOewTnMQi5cT+aE9E41sLCmli3I9PGGmD1yiZydyo4FEPw==}
    engines: {node: '>=4'}
    peerDependencies:
      eslint: ^3 || ^4 || ^5 || ^6 || ^7 || ^8
    dependencies:
      array-includes: 3.1.7
      array.prototype.flatmap: 1.3.2
      array.prototype.tosorted: 1.1.2
      doctrine: 2.1.0
      es-iterator-helpers: 1.0.15
      eslint: 8.49.0
      estraverse: 5.3.0
      jsx-ast-utils: 3.3.5
      minimatch: 3.1.2
      object.entries: 1.1.7
      object.fromentries: 2.0.7
      object.hasown: 1.1.3
      object.values: 1.1.7
      prop-types: 15.8.1
      resolve: 2.0.0-next.4
      semver: 6.3.1
      string.prototype.matchall: 4.0.10
    dev: true

  /eslint-rule-docs@1.1.235:
    resolution: {integrity: sha512-+TQ+x4JdTnDoFEXXb3fDvfGOwnyNV7duH8fXWTPD1ieaBmB8omj7Gw/pMBBu4uI2uJCCU8APDaQJzWuXnTsH4A==}
    dev: true

  /eslint-scope@5.1.1:
    resolution: {integrity: sha512-2NxwbF/hZ0KpepYN0cNbo+FN6XoK7GaHlQhgx/hIZl6Va0bF45RQOOwhLIy8lQDbuCiadSLCBnH2CFYquit5bw==}
    engines: {node: '>=8.0.0'}
    dependencies:
      esrecurse: 4.3.0
      estraverse: 4.3.0
    dev: true

  /eslint-scope@7.2.2:
    resolution: {integrity: sha512-dOt21O7lTMhDM+X9mB4GX+DZrZtCUJPL/wlcTqxyrx5IvO0IYtILdtrQGQp+8n5S0gwSVmOf9NQrjMOgfQZlIg==}
    engines: {node: ^12.22.0 || ^14.17.0 || >=16.0.0}
    dependencies:
      esrecurse: 4.3.0
      estraverse: 5.3.0
    dev: true

  /eslint-utils@2.1.0:
    resolution: {integrity: sha512-w94dQYoauyvlDc43XnGB8lU3Zt713vNChgt4EWwhXAP2XkBvndfxF0AgIqKOOasjPIPzj9JqgwkwbCYD0/V3Zg==}
    engines: {node: '>=6'}
    dependencies:
      eslint-visitor-keys: 1.3.0
    dev: true

  /eslint-utils@3.0.0(eslint@8.49.0):
    resolution: {integrity: sha512-uuQC43IGctw68pJA1RgbQS8/NP7rch6Cwd4j3ZBtgo4/8Flj4eGE7ZYSZRN3iq5pVUv6GPdW5Z1RFleo84uLDA==}
    engines: {node: ^10.0.0 || ^12.0.0 || >= 14.0.0}
    peerDependencies:
      eslint: '>=5'
    dependencies:
      eslint: 8.49.0
      eslint-visitor-keys: 2.1.0
    dev: true

  /eslint-visitor-keys@1.3.0:
    resolution: {integrity: sha512-6J72N8UNa462wa/KFODt/PJ3IU60SDpC3QXC1Hjc1BXXpfL2C9R5+AU7jhe0F6GREqVMh4Juu+NY7xn+6dipUQ==}
    engines: {node: '>=4'}
    dev: true

  /eslint-visitor-keys@2.1.0:
    resolution: {integrity: sha512-0rSmRBzXgDzIsD6mGdJgevzgezI534Cer5L/vyMX0kHzT/jiB43jRhd9YUlMGYLQy2zprNmoT8qasCGtY+QaKw==}
    engines: {node: '>=10'}
    dev: true

  /eslint-visitor-keys@3.4.3:
    resolution: {integrity: sha512-wpc+LXeiyiisxPlEkUzU6svyS1frIO3Mgxj1fdy7Pm8Ygzguax2N3Fa/D/ag1WqbOprdI+uY6wMUl8/a2G+iag==}
    engines: {node: ^12.22.0 || ^14.17.0 || >=16.0.0}
    dev: true

  /eslint@8.49.0:
    resolution: {integrity: sha512-jw03ENfm6VJI0jA9U+8H5zfl5b+FvuU3YYvZRdZHOlU2ggJkxrlkJH4HcDrZpj6YwD8kuYqvQM8LyesoazrSOQ==}
    engines: {node: ^12.22.0 || ^14.17.0 || >=16.0.0}
    hasBin: true
    dependencies:
      '@eslint-community/eslint-utils': 4.4.0(eslint@8.49.0)
      '@eslint-community/regexpp': 4.8.1
      '@eslint/eslintrc': 2.1.2
      '@eslint/js': 8.49.0
      '@humanwhocodes/config-array': 0.11.11
      '@humanwhocodes/module-importer': 1.0.1
      '@nodelib/fs.walk': 1.2.8
      ajv: 6.12.6
      chalk: 4.1.2
      cross-spawn: 7.0.3
      debug: 4.3.4
      doctrine: 3.0.0
      escape-string-regexp: 4.0.0
      eslint-scope: 7.2.2
      eslint-visitor-keys: 3.4.3
      espree: 9.6.1
      esquery: 1.5.0
      esutils: 2.0.3
      fast-deep-equal: 3.1.3
      file-entry-cache: 6.0.1
      find-up: 5.0.0
      glob-parent: 6.0.2
      globals: 13.21.0
      graphemer: 1.4.0
      ignore: 5.2.4
      imurmurhash: 0.1.4
      is-glob: 4.0.3
      is-path-inside: 3.0.3
      js-yaml: 4.1.0
      json-stable-stringify-without-jsonify: 1.0.1
      levn: 0.4.1
      lodash.merge: 4.6.2
      minimatch: 3.1.2
      natural-compare: 1.4.0
      optionator: 0.9.3
      strip-ansi: 6.0.1
      text-table: 0.2.0
    transitivePeerDependencies:
      - supports-color
    dev: true

  /esmock@2.5.1:
    resolution: {integrity: sha512-3pu+ri9kNrRjahR8c+FWXphK3xpKrgBwLHu+A+Xj3vw84fGsScWY3SWTH1v5nSiheYQAdlz5Ny+a319tlle1mA==}
    engines: {node: '>=14.16.0'}
    dev: true

  /espree@9.6.1:
    resolution: {integrity: sha512-oruZaFkjorTpF32kDSI5/75ViwGeZginGGy2NoOSg3Q9bnwlnmDm4HLnkl0RE3n+njDXR037aY1+x58Z/zFdwQ==}
    engines: {node: ^12.22.0 || ^14.17.0 || >=16.0.0}
    dependencies:
      acorn: 8.10.0
      acorn-jsx: 5.3.2(acorn@8.10.0)
      eslint-visitor-keys: 3.4.3
    dev: true

  /esprima@4.0.1:
    resolution: {integrity: sha512-eGuFFw7Upda+g4p+QHvnW0RyTX/SVeJBDM/gCtMARO0cLuT2HcEKnTPvhjV6aGeqrCB/sbNop0Kszm0jsaWU4A==}
    engines: {node: '>=4'}
    hasBin: true
    dev: true

  /esquery@1.5.0:
    resolution: {integrity: sha512-YQLXUplAwJgCydQ78IMJywZCceoqk1oH01OERdSAJc/7U2AylwjhSCLDEtqwg811idIS/9fIU5GjG73IgjKMVg==}
    engines: {node: '>=0.10'}
    dependencies:
      estraverse: 5.3.0
    dev: true

  /esrecurse@4.3.0:
    resolution: {integrity: sha512-KmfKL3b6G+RXvP8N1vr3Tq1kL/oCFgn2NYXEtqP8/L3pKapUA4G8cFVaoF3SU323CD4XypR/ffioHmkti6/Tag==}
    engines: {node: '>=4.0'}
    dependencies:
      estraverse: 5.3.0
    dev: true

  /estraverse@4.3.0:
    resolution: {integrity: sha512-39nnKffWz8xN1BU/2c79n9nB9HDzo0niYUqx6xyqUnyoAnQyyWpOTdZEeiCch8BBu515t4wp9ZmgVfVhn9EBpw==}
    engines: {node: '>=4.0'}
    dev: true

  /estraverse@5.3.0:
    resolution: {integrity: sha512-MMdARuVEQziNTeJD8DgMqmhwR11BRQ/cBP+pLtYdSTnf3MIO8fFeiINEbX36ZdNlfU/7A9f3gUw49B3oQsvwBA==}
    engines: {node: '>=4.0'}
    dev: true

  /esutils@2.0.3:
    resolution: {integrity: sha512-kVscqXk4OCp68SZ0dkgEKVi6/8ij300KBWTJq32P/dYeWTSwK41WyTxalN1eRmA5Z9UU/LX9D7FWSmV9SAYx6g==}
    engines: {node: '>=0.10.0'}
    dev: true

  /event-emitter@0.3.5:
    resolution: {integrity: sha512-D9rRn9y7kLPnJ+hMq7S/nhvoKwwvVJahBi2BPmx3bvbsEdK3W9ii8cBSGjP+72/LnM4n6fo3+dkCX5FeTQruXA==}
    dependencies:
      d: 1.0.1
      es5-ext: 0.10.62
    dev: true

  /event-lite@0.1.3:
    resolution: {integrity: sha512-8qz9nOz5VeD2z96elrEKD2U433+L3DWdUdDkOINLGOJvx1GsMBbMn0aCeu28y8/e85A6mCigBiFlYMnTBEGlSw==}
    dev: false

  /event-target-shim@5.0.1:
    resolution: {integrity: sha512-i/2XbnSz/uxRCU6+NdVJgKWDTM427+MqYbkQzD321DuCQJUqOuJKIA0IM2+W2xtYHdKOmZ4dR6fExsd4SXL+WQ==}
    engines: {node: '>=6'}

  /events-to-array@1.1.2:
    resolution: {integrity: sha512-inRWzRY7nG+aXZxBzEqYKB3HPgwflZRopAjDCHv0whhRx+MTUr1ei0ICZUypdyE0HRm4L2d5VEcIqLD6yl+BFA==}
    dev: true

  /events@3.3.0:
    resolution: {integrity: sha512-mQw+2fkQbALzQ7V0MY0IqdnXNOeTtP4r0lN9z7AAawCXgqea7bDii20AYrIBrFd/Hx0M2Ocz6S111CaFkUcb0Q==}
    engines: {node: '>=0.8.x'}

  /execa@8.0.1:
    resolution: {integrity: sha512-VyhnebXciFV2DESc+p6B+y0LjSm0krU4OgJN44qFAhBY0TJ+1V61tYD2+wHusZ6F9n5K+vl8k0sTy7PEfV4qpg==}
    engines: {node: '>=16.17'}
    dependencies:
      cross-spawn: 7.0.3
      get-stream: 8.0.1
      human-signals: 5.0.0
      is-stream: 3.0.0
      merge-stream: 2.0.0
      npm-run-path: 5.1.0
      onetime: 6.0.0
      signal-exit: 4.1.0
      strip-final-newline: 3.0.0

  /expand-template@2.0.3:
    resolution: {integrity: sha512-XYfuKMvj4O35f/pOXLObndIRvyQ+/+6AhODh+OKWj9S9498pHHn/IMszH+gt0fBCRWMNfk1ZSp5x3AifmnI2vg==}
    engines: {node: '>=6'}
    dev: false

  /ext@1.7.0:
    resolution: {integrity: sha512-6hxeJYaL110a9b5TEJSj0gojyHQAmA2ch5Os+ySCiA1QGdS697XWY1pzsrSjqA9LDEEgdB/KypIlR59RcLuHYw==}
    dependencies:
      type: 2.7.2
    dev: true

  /external-editor@3.1.0:
    resolution: {integrity: sha512-hMQ4CX1p1izmuLYyZqLMO/qGNw10wSv9QDCPfzXfyFrOaCSSoRfqE1Kf1s5an66J5JZC62NewG+mK49jOCtQew==}
    engines: {node: '>=4'}
    dependencies:
      chardet: 0.7.0
      iconv-lite: 0.4.24
      tmp: 0.0.33
    dev: false

  /fast-content-type-parse@1.0.0:
    resolution: {integrity: sha512-Xbc4XcysUXcsP5aHUU7Nq3OwvHq97C+WnbkeIefpeYLX+ryzFJlU6OStFJhs6Ol0LkUGpcK+wL0JwfM+FCU5IA==}

  /fast-copy@3.0.1:
    resolution: {integrity: sha512-Knr7NOtK3HWRYGtHoJrjkaWepqT8thIVGAwt0p0aUs1zqkAzXZV4vo9fFNwyb5fcqK1GKYFYxldQdIDVKhUAfA==}
    dev: false

  /fast-decode-uri-component@1.0.1:
    resolution: {integrity: sha512-WKgKWg5eUxvRZGwW8FvfbaH7AXSh2cL+3j5fMGzUMCxWBJ3dV3a7Wz8y2f/uQ0e3B6WmodD3oS54jTQ9HVTIIg==}

  /fast-deep-equal@3.1.3:
    resolution: {integrity: sha512-f3qQ9oQy9j2AhBe/H9VC91wLmKBCCU/gDOnKNAYG5hswO7BLKj09Hc5HYNz9cGI++xlpDCIgDaitVs03ATR84Q==}

  /fast-glob@3.3.1:
    resolution: {integrity: sha512-kNFPyjhh5cKjrUltxs+wFx+ZkbRaxxmZ+X0ZU31SOsxCEtP9VPgtq2teZw1DebupL5GmDaNQ6yKMMVcM41iqDg==}
    engines: {node: '>=8.6.0'}
    dependencies:
      '@nodelib/fs.stat': 2.0.5
      '@nodelib/fs.walk': 1.2.8
      glob-parent: 5.1.2
      merge2: 1.4.1
      micromatch: 4.0.5
    dev: true

  /fast-json-patch@3.1.1:
    resolution: {integrity: sha512-vf6IHUX2SBcA+5/+4883dsIjpBTqmfBjmYiWK1savxQmFk4JfBMLa7ynTYOs1Rolp/T1betJxHiGD3g1Mn8lUQ==}
    dev: false

  /fast-json-stable-stringify@2.1.0:
    resolution: {integrity: sha512-lhd/wF+Lk98HZoTCtlVraHtfh5XYijIjalXck7saUtuanSDyLMxnHhSXEDJqHxD7msR8D0uCmqlkwjCV8xvwHw==}
    dev: true

  /fast-json-stringify@5.8.0:
    resolution: {integrity: sha512-VVwK8CFMSALIvt14U8AvrSzQAwN/0vaVRiFFUVlpnXSnDGrSkOAO5MtzyN8oQNjLd5AqTW5OZRgyjoNuAuR3jQ==}
    dependencies:
      '@fastify/deepmerge': 1.3.0
      ajv: 8.12.0
      ajv-formats: 2.1.1(ajv@8.12.0)
      fast-deep-equal: 3.1.3
      fast-uri: 2.2.0
      rfdc: 1.3.0

  /fast-jwt@3.2.0:
    resolution: {integrity: sha512-RELkgZpWwu5BsUgylCjuu9RBwg3mofXd1bVzqD3V3aH4uew2bF2A+nYp1sZbmvPGf/k7sLBnKuzpQA00CM+gnA==}
    engines: {node: '>=14 <22'}
    dependencies:
      '@lukeed/ms': 2.0.1
      asn1.js: 5.4.1
      ecdsa-sig-formatter: 1.0.11
      mnemonist: 0.39.5

  /fast-levenshtein@2.0.6:
    resolution: {integrity: sha512-DCXu6Ifhqcks7TZKY3Hxp3y6qphY5SJZmrWMDrKcERSOXWQdMhU9Ig/PYrzyw/ul9jOIyh0N4M0tbC5hodg8dw==}
    dev: true

  /fast-querystring@1.1.2:
    resolution: {integrity: sha512-g6KuKWmFXc0fID8WWH0jit4g0AGBoJhCkJMb1RmbsSEUNvQ+ZC8D6CUZ+GtF8nMzSPXnhiePyyqqipzNNEnHjg==}
    dependencies:
      fast-decode-uri-component: 1.0.1

  /fast-redact@3.3.0:
    resolution: {integrity: sha512-6T5V1QK1u4oF+ATxs1lWUmlEk6P2T9HqJG3e2DnHOdVgZy2rFJBoEnrIedcTXlkAHU/zKC+7KETJ+KGGKwxgMQ==}
    engines: {node: '>=6'}

  /fast-safe-stringify@2.1.1:
    resolution: {integrity: sha512-W+KJc2dmILlPplD/H4K9l9LcAHAfPtP6BY84uVLXQ6Evcz9Lcg33Y2z1IVblT6xdY54PXYVHEv+0Wpq8Io6zkA==}
    dev: false

  /fast-uri@2.2.0:
    resolution: {integrity: sha512-cIusKBIt/R/oI6z/1nyfe2FvGKVTohVRfvkOhvx0nCEW+xf5NoCXjAHcWp93uOUBchzYcsvPlrapAdX1uW+YGg==}

  /fastest-levenshtein@1.0.16:
    resolution: {integrity: sha512-eRnCtTTtGZFpQCwhJiUOuxPQWRXVKYDn0b2PeHfXL6/Zi53SLAzAHfVhVWK2AryC/WH05kGfxhFIPvTF0SXQzg==}
    engines: {node: '>= 4.9.1'}
    dev: false

  /fastfall@1.5.1:
    resolution: {integrity: sha512-KH6p+Z8AKPXnmA7+Iz2Lh8ARCMr+8WNPVludm1LGkZoD2MjY6LVnRMtTKhkdzI+jr0RzQWXKzKyBJm1zoHEL4Q==}
    engines: {node: '>=0.10.0'}
    dependencies:
      reusify: 1.0.4
    dev: false

  /fastify-metrics@10.3.0(fastify@4.23.2):
    resolution: {integrity: sha512-0m+tD84efgudLp4gmLqFSZ5q1eUltBeNVBPGV8duPxhIR4s+2Xv4IVR4Clp9So5p1Emv83iOAEERddSmDBkyRA==}
    peerDependencies:
      fastify: '>=4'
    dependencies:
      fastify: 4.23.2
      fastify-plugin: 4.5.1
      prom-client: 14.2.0
    dev: false

  /fastify-openapi-glue@4.3.3:
    resolution: {integrity: sha512-1kAjUzCehymP3hCQAOLSVmrZsWFfvqqWCuMgb9d8A3hRRmqEp7i9Et/aqmh2DQU1CKYCAArdPvq6x9AXsQtVcw==}
    engines: {node: '>=14.0.0'}
    hasBin: true
    dependencies:
      '@seriousme/openapi-schema-validator': 2.1.1
      fastify-plugin: 4.5.1
      js-yaml: 4.1.0
      minimist: 1.2.8
    dev: false

  /fastify-plugin@4.5.1:
    resolution: {integrity: sha512-stRHYGeuqpEZTL1Ef0Ovr2ltazUT9g844X5z/zEBFLG8RYlpDiOCIG+ATvYEp+/zmc7sN29mcIMp8gvYplYPIQ==}

  /fastify-print-routes@2.1.0:
    resolution: {integrity: sha512-R91MYrC2fvJZ2tVIJ3C1Oh0arbBpyBV3QcN0PA7s8kG4uwsaF6OE8xUWth7JDxNNuvH+avumAT+nb36BTIdgtg==}
    engines: {node: '>=14.15.0'}
    dependencies:
      acquerello: 1.0.12
      fastify-plugin: 4.5.1
      table: 6.8.1
    dev: false

  /fastify-tsconfig@1.0.1:
    resolution: {integrity: sha512-BXkTG3JYcjJb3xX5R5FcE9ciscV/h7YtmnkiSaNAONd1g6ooMSN/4GWfhA8hnS6SRZFYBBxsn8719Mj9lbCOtA==}
    engines: {node: '>=10.4.0'}
    dev: true

  /fastify-undici-dispatcher@0.4.2:
    resolution: {integrity: sha512-7uUdlbUsuta3U8DKYeLsMnTAg0GBhiYzdEWyqzga6nLrtCNFfZ0ephzfQvHPe/VLGhlzvKCDBnXBURC+shMbBQ==}
    dependencies:
      undici: 5.24.0
    dev: false

  /fastify-user@0.3.1:
    resolution: {integrity: sha512-Gx6FxRjoPWKZMmpAmHmCwhkwgJpdBLXuko09Z6T4rLOw+YR67znjbv35Ec4r0g3L5tsOKc8hDPz6L0tZQlX9Ww==}
    dependencies:
      '@fastify/error': 3.3.0
      '@fastify/jwt': 7.2.1
      fastify: 4.23.2
      fastify-plugin: 4.5.1
      get-jwks: 8.3.0
    transitivePeerDependencies:
      - encoding
      - supports-color
    dev: false

  /fastify@4.23.2:
    resolution: {integrity: sha512-WFSxsHES115svC7NrerNqZwwM0UOxbC/P6toT9LRHgAAFvG7o2AN5W+H4ihCtOGuYXjZf4z+2jXC89rVEoPWOA==}
    dependencies:
      '@fastify/ajv-compiler': 3.5.0
      '@fastify/error': 3.3.0
      '@fastify/fast-json-stringify-compiler': 4.3.0
      abstract-logging: 2.0.1
      avvio: 8.2.1
      fast-content-type-parse: 1.0.0
      fast-json-stringify: 5.8.0
      find-my-way: 7.6.2
      light-my-request: 5.11.0
      pino: 8.15.1
      process-warning: 2.2.0
      proxy-addr: 2.0.7
      rfdc: 1.3.0
      secure-json-parse: 2.7.0
      semver: 7.5.4
      toad-cache: 3.2.0
    transitivePeerDependencies:
      - supports-color

  /fastparallel@2.4.1:
    resolution: {integrity: sha512-qUmhxPgNHmvRjZKBFUNI0oZuuH9OlSIOXmJ98lhKPxMZZ7zS/Fi0wRHOihDSz0R1YiIOjxzOY4bq65YTcdBi2Q==}
    dependencies:
      reusify: 1.0.4
      xtend: 4.0.2

  /fastq@1.15.0:
    resolution: {integrity: sha512-wBrocU2LCXXa+lWBt8RoIRD89Fi8OdABODa/kEnyeyjS5aZO5/GNvI5sEINADqP/h8M29UHTHUb53sUu5Ihqdw==}
    dependencies:
      reusify: 1.0.4

  /fastseries@1.7.2:
    resolution: {integrity: sha512-dTPFrPGS8SNSzAt7u/CbMKCJ3s01N04s4JFbORHcmyvVfVKmbhMD1VtRbh5enGHxkaQDqWyLefiKOGGmohGDDQ==}
    dependencies:
      reusify: 1.0.4
      xtend: 4.0.2
    dev: false

  /figures@5.0.0:
    resolution: {integrity: sha512-ej8ksPF4x6e5wvK9yevct0UCXh8TTFlWGVLlgjZuoBH1HwjIfKE/IdL5mq89sFA7zELi1VhKpmtDnrs7zWyeyg==}
    engines: {node: '>=14'}
    dependencies:
      escape-string-regexp: 5.0.0
      is-unicode-supported: 1.3.0
    dev: false

  /file-entry-cache@6.0.1:
    resolution: {integrity: sha512-7Gps/XWymbLk2QLYK4NzpMOrYjMhdIxXuIvy2QBsLE6ljuodKvdkWs/cpyJJ3CVIVpH0Oi1Hvg1ovbMzLdFBBg==}
    engines: {node: ^10.12.0 || >=12.0.0}
    dependencies:
      flat-cache: 3.1.0
    dev: true

  /file-uri-to-path@1.0.0:
    resolution: {integrity: sha512-0Zt+s3L7Vf1biwWZ29aARiVYLx7iMGnEUl9x33fbB/j3jR81u/O2LbqK+Bm1CDSNDKVtJ/YjwY7TUd5SkeLQLw==}

  /fill-keys@1.0.2:
    resolution: {integrity: sha512-tcgI872xXjwFF4xgQmLxi76GnwJG3g/3isB1l4/G5Z4zrbddGpBjqZCO9oEAcB5wX0Hj/5iQB3toxfO7in1hHA==}
    engines: {node: '>=0.10.0'}
    dependencies:
      is-object: 1.0.2
      merge-descriptors: 1.0.1
    dev: true

  /fill-range@7.0.1:
    resolution: {integrity: sha512-qOo9F+dMUmC2Lcb4BbVvnKJxTPjCm+RRpe4gDuGrzkL7mEVl/djYSu2OdQ2Pa302N4oqkSg9ir6jaLWJ2USVpQ==}
    engines: {node: '>=8'}
    dependencies:
      to-regex-range: 5.0.1
    dev: true

  /find-cache-dir@3.3.2:
    resolution: {integrity: sha512-wXZV5emFEjrridIgED11OoUKLxiYjAcqot/NJdAkOhlJ+vGzwhOAfcG5OX1jP+S0PcjEn8bdMJv+g2jwQ3Onig==}
    engines: {node: '>=8'}
    dependencies:
      commondir: 1.0.1
      make-dir: 3.1.0
      pkg-dir: 4.2.0
    dev: true

  /find-my-way@7.6.2:
    resolution: {integrity: sha512-0OjHn1b1nCX3eVbm9ByeEHiscPYiHLfhei1wOUU9qffQkk98wE0Lo8VrVYfSGMgnSnDh86DxedduAnBf4nwUEw==}
    engines: {node: '>=14'}
    dependencies:
      fast-deep-equal: 3.1.3
      fast-querystring: 1.1.2
      safe-regex2: 2.0.0

  /find-up@3.0.0:
    resolution: {integrity: sha512-1yD6RmLI1XBfxugvORwlck6f75tYL+iR0jqwsOrOxMZyGYqUuDhJ0l4AXdO1iX/FTs9cBAMEk1gWSEx1kSbylg==}
    engines: {node: '>=6'}
    dependencies:
      locate-path: 3.0.0

  /find-up@4.1.0:
    resolution: {integrity: sha512-PpOwAdQ/YlXQ2vj8a3h8IipDuYRi3wceVQQGYWxNINccq40Anw7BlsEXCMbt1Zt+OLA6Fq9suIpIWD0OsnISlw==}
    engines: {node: '>=8'}
    dependencies:
      locate-path: 5.0.0
      path-exists: 4.0.0
    dev: true

  /find-up@5.0.0:
    resolution: {integrity: sha512-78/PXT1wlLLDgTzDs7sjq9hzz0vXD+zn+7wypEe4fXQxCmdmqfGsEPQxmiCSQI3ajFV91bVSsvNtrJRiW6nGng==}
    engines: {node: '>=10'}
    dependencies:
      locate-path: 6.0.0
      path-exists: 4.0.0
    dev: true

  /find-up@6.3.0:
    resolution: {integrity: sha512-v2ZsoEuVHYy8ZIlYqwPe/39Cy+cFDzp4dXPaxNvkEuouymu+2Jbz0PxpKarJHYJTmv2HWT3O382qY8l4jMWthw==}
    engines: {node: ^12.20.0 || ^14.13.1 || >=16.0.0}
    dependencies:
      locate-path: 7.2.0
      path-exists: 5.0.0

  /findit@2.0.0:
    resolution: {integrity: sha512-ENZS237/Hr8bjczn5eKuBohLgaD0JyUd0arxretR1f9RO46vZHA1b2y0VorgGV3WaOT3c+78P8h7v4JGJ1i/rg==}
    dev: true

  /flat-cache@3.1.0:
    resolution: {integrity: sha512-OHx4Qwrrt0E4jEIcI5/Xb+f+QmJYNj2rrK8wiIdQOIrB9WrrJL8cjZvXdXuBTkkEwEqLycb5BeZDV1o2i9bTew==}
    engines: {node: '>=12.0.0'}
    dependencies:
      flatted: 3.2.7
      keyv: 4.5.3
      rimraf: 3.0.2
    dev: true

  /flatted@3.2.7:
    resolution: {integrity: sha512-5nqDSxl8nn5BSNxyR3n4I6eDmbolI6WT+QqR547RwxQapgjQBmtktdP+HTBb/a/zLsbzERTONyUB5pefh5TtjQ==}
    dev: true

  /follow-redirects@1.15.2:
    resolution: {integrity: sha512-VQLG33o04KaQ8uYi2tVNbdrWp1QWxNNea+nmIB4EVM28v0hmP17z7aG1+wAkNzVq4KeXTq3221ye5qTJP91JwA==}
    engines: {node: '>=4.0'}
    peerDependencies:
      debug: '*'
    peerDependenciesMeta:
      debug:
        optional: true
    dev: false

  /for-each@0.3.3:
    resolution: {integrity: sha512-jqYfLp7mo9vIyQf8ykW2v7A+2N4QjeCeI5+Dz9XraiO1ign81wjiH7Fb9vSOWvQfNtmSa4H2RoQTrrXivdUZmw==}
    dependencies:
      is-callable: 1.2.7
    dev: true

  /foreground-child@2.0.0:
    resolution: {integrity: sha512-dCIq9FpEcyQyXKCkyzmlPTFNgrCzPudOe+mhvJU5zAtlBnGVy2yKxtfsxK2tQBThwq225jcvBjpw1Gr40uzZCA==}
    engines: {node: '>=8.0.0'}
    dependencies:
      cross-spawn: 7.0.3
      signal-exit: 3.0.7
    dev: true

  /foreground-child@3.1.1:
    resolution: {integrity: sha512-TMKDUnIte6bfb5nWv7V/caI169OHgvwjb7V4WkeUvbQQdjr5rWKqHFiKWb/fcOwB+CzBT+qbWjvj+DVwRskpIg==}
    engines: {node: '>=14'}
    dependencies:
      cross-spawn: 7.0.3
      signal-exit: 4.1.0
    dev: true

  /form-data@4.0.0:
    resolution: {integrity: sha512-ETEklSGi5t0QMZuiXoA/Q6vcnxcLQP5vdugSpuAyi6SVGi2clPPp+xgEhuMaHC+zGgn31Kd235W35f7Hykkaww==}
    engines: {node: '>= 6'}
    dependencies:
      asynckit: 0.4.0
      combined-stream: 1.0.8
      mime-types: 2.1.35
    dev: false

  /forwarded@0.2.0:
    resolution: {integrity: sha512-buRG0fpBtRHSTCOASe6hD258tEubFoRLb4ZNA6NxMVHNw2gOcwHo9wyablzMzOA5z9xA9L1KNjk/Nt6MT9aYow==}
    engines: {node: '>= 0.6'}

  /fromentries@1.3.2:
    resolution: {integrity: sha512-cHEpEQHUg0f8XdtZCc2ZAhrHzKzT0MrFUTcvx+hfxYu7rGMDc5SKoXFh+n4YigxsHXRzc6OrCshdR1bWH6HHyg==}
    dev: true

  /fs-constants@1.0.0:
    resolution: {integrity: sha512-y6OAwoSIf7FyjMIv94u+b5rdheZEjzR63GTyZJm5qh4Bi+2YgwLCcI/fPFZkL5PSixOt6ZNKm+w+Hfp/Bciwow==}
    dev: false

  /fs-exists-cached@1.0.0:
    resolution: {integrity: sha512-kSxoARUDn4F2RPXX48UXnaFKwVU7Ivd/6qpzZL29MCDmr9sTvybv4gFCp+qaI4fM9m0z9fgz/yJvi56GAz+BZg==}
    dev: true

  /fs-extra@11.1.1:
    resolution: {integrity: sha512-MGIE4HOvQCeUCzmlHs0vXpih4ysz4wg9qiSAu6cd42lVwPbTM1TjV7RusoyQqMmk/95gdQZX72u+YW+c3eEpFQ==}
    engines: {node: '>=14.14'}
    dependencies:
      graceful-fs: 4.2.11
      jsonfile: 6.1.0
      universalify: 2.0.0
    dev: true

  /fs-minipass@2.1.0:
    resolution: {integrity: sha512-V/JgOLFCS+R6Vcq0slCuaeWEdNC3ouDlJMNIsacH2VtALiu9mV4LPrHc5cDl8k5aw6J8jwgWWpiTo5RYhmIzvg==}
    engines: {node: '>= 8'}
    dependencies:
      minipass: 3.3.6
    dev: false

  /fs.realpath@1.0.0:
    resolution: {integrity: sha512-OO0pH2lK6a0hZnAdau5ItzHPI6pUlvI7jMVnxUQRtw4owF2wk8lOSabtGDCTP4Ggrg2MbGnWO9X8K1t4+fGMDw==}

  /fsevents@2.3.2:
    resolution: {integrity: sha512-xiqMQR4xAeHTuB9uWm+fFRcIOgKBMiOBP+eXiyT7jsgVCq1bkVygt00oASowB7EdtpOHaaPgKt812P9ab+DDKA==}
    engines: {node: ^8.16.0 || ^10.6.0 || >=11.0.0}
    os: [darwin]
    requiresBuild: true
    dev: true
    optional: true

  /fsevents@2.3.3:
    resolution: {integrity: sha512-5xoDfX+fL7faATnagmWPpbFtwh/R77WmMMqqHGS65C3vvB0YHrgF+B1YmZ3441tMj5n63k0212XNoJwzlhffQw==}
    engines: {node: ^8.16.0 || ^10.6.0 || >=11.0.0}
    os: [darwin]
    requiresBuild: true
    dev: true
    optional: true

  /function-bind@1.1.1:
    resolution: {integrity: sha512-yIovAzMX49sF8Yl58fSCWJ5svSLuaibPxXQJFLmBObTuCr0Mf1KiPopGM9NiFjiYBCbfaa2Fh6breQ6ANVTI0A==}

  /function-loop@2.0.1:
    resolution: {integrity: sha512-ktIR+O6i/4h+j/ZhZJNdzeI4i9lEPeEK6UPR2EVyTVBqOwcU3Za9xYKLH64ZR9HmcROyRrOkizNyjjtWJzDDkQ==}
    dev: true

  /function.prototype.name@1.1.6:
    resolution: {integrity: sha512-Z5kx79swU5P27WEayXM1tBi5Ze/lbIyiNgU3qyXUOf9b2rgXYyF9Dy9Cx+IQv/Lc8WCG6L82zwUPpSS9hGehIg==}
    engines: {node: '>= 0.4'}
    dependencies:
      call-bind: 1.0.2
      define-properties: 1.2.1
      es-abstract: 1.22.1
      functions-have-names: 1.2.3
    dev: true

  /functions-have-names@1.2.3:
    resolution: {integrity: sha512-xckBUXyTIqT97tq2x2AMb+g163b5JFysYk0x4qxNFwbfQkmNZoiRHb6sPzI9/QV33WeuvVYBUIiD4NzNIyqaRQ==}
    dev: true

  /funtypes@4.2.0:
    resolution: {integrity: sha512-DvOtjiKvkeuXGV0O8LQh9quUP3bSOTEQPGv537Sao8kDq2rDbg48UsSJ7wlBLPzR2Mn0pV7cyAiq5pYG1oUyCQ==}

  /generate-function@2.3.1:
    resolution: {integrity: sha512-eeB5GfMNeevm/GRYq20ShmsaGcmI81kIX2K9XQx5miC8KdHaC6Jm0qQ8ZNeGOi7wYB8OsdxKs+Y2oVuTFuVwKQ==}
    dependencies:
      is-property: 1.0.2

  /gensync@1.0.0-beta.2:
    resolution: {integrity: sha512-3hN7NaskYvMDLQY55gnW3NQ+mesEAepTqlg+VEbj7zzqEMBVNhzcGYYeqFo/TlYz6eQiFcp1HcsCZO+nGgS8zg==}
    engines: {node: '>=6.9.0'}
    dev: true

  /get-caller-file@2.0.5:
    resolution: {integrity: sha512-DyFP3BM/3YHTQOCUL/w0OZHR0lpKeGrxotcHWcqNEdnltqFwXVfhEBQ94eIo34AfQpo0rGki4cyIiftY06h2Fg==}
    engines: {node: 6.* || 8.* || >= 10.*}
    dev: true

  /get-intrinsic@1.2.1:
    resolution: {integrity: sha512-2DcsyfABl+gVHEfCOaTrWgyt+tb6MSEGmKq+kI5HwLbIYgjgmMcV8KQ41uaKz1xxUcn9tJtgFbQUEVcEbd0FYw==}
    dependencies:
      function-bind: 1.1.1
      has: 1.0.3
      has-proto: 1.0.1
      has-symbols: 1.0.3

  /get-jwks@8.3.0:
    resolution: {integrity: sha512-cz7pJmXUo2mVHSs0XDnvtxiTlWztS9tRJCWGm4PTS2ROfvpU8gerR1jhKncwVfeRilUlEBhIu4fMjTFnN/8ckQ==}
    engines: {node: '>=14'}
    dependencies:
      jwk-to-pem: 2.0.5
      lru-cache: 10.0.1
      node-fetch: 2.7.0
    transitivePeerDependencies:
      - encoding
    dev: false

  /get-package-type@0.1.0:
    resolution: {integrity: sha512-pjzuKtY64GYfWizNAJ0fr9VqttZkNiK2iS430LtIHzjBEr6bX8Am2zm4sW4Ro5wjWW5cAlRL1qAMTcXbjNAO2Q==}
    engines: {node: '>=8.0.0'}
    dev: true

  /get-stdin@8.0.0:
    resolution: {integrity: sha512-sY22aA6xchAzprjyqmSEQv4UbAAzRN0L2dQB0NlN5acTTK9Don6nhoc3eAbUnpZiCANAMfd/+40kVdKfFygohg==}
    engines: {node: '>=10'}
    dev: true

  /get-stream@8.0.1:
    resolution: {integrity: sha512-VaUJspBffn/LMCJVoMvSAdmscJyS1auj5Zulnn5UoYcY531UWmdwhRWkcGKnGU93m5HSXP9LP2usOryrBtQowA==}
    engines: {node: '>=16'}

  /get-symbol-description@1.0.0:
    resolution: {integrity: sha512-2EmdH1YvIQiZpltCNgkuiUnyukzxM/R6NDJX31Ke3BG1Nq5b0S2PhX59UKi9vZpPDQVdqn+1IcaAwnzTT5vCjw==}
    engines: {node: '>= 0.4'}
    dependencies:
      call-bind: 1.0.2
      get-intrinsic: 1.2.1
    dev: true

  /github-from-package@0.0.0:
    resolution: {integrity: sha512-SyHy3T1v2NUXn29OsWdxmK6RwHD+vkj3v8en8AOBZ1wBQ/hCAQ5bAQTD02kW4W9tUp/3Qh6J8r9EvntiyCmOOw==}
    dev: false

  /glob-parent@5.1.2:
    resolution: {integrity: sha512-AOIgSQCepiJYwP3ARnGx+5VnTu2HBYdzbGP45eLw1vr3zB3vZLeyed1sC9hnbcOc9/SrMyM5RPQrkGz4aS9Zow==}
    engines: {node: '>= 6'}
    dependencies:
      is-glob: 4.0.3
    dev: true

  /glob-parent@6.0.2:
    resolution: {integrity: sha512-XxwI8EOhVQgWp6iDL+3b0r86f4d6AX6zSU55HfB4ydCEuXLXc5FcYeOu+nnGftS4TEju/11rt4KJPTMgbfmv4A==}
    engines: {node: '>=10.13.0'}
    dependencies:
      is-glob: 4.0.3
    dev: true

  /glob-promise@4.2.2(glob@7.2.3):
    resolution: {integrity: sha512-xcUzJ8NWN5bktoTIX7eOclO1Npxd/dyVqUJxlLIDasT4C7KZyqlPIwkdJ0Ypiy3p2ZKahTjK4M9uC3sNSfNMzw==}
    engines: {node: '>=12'}
    peerDependencies:
      glob: ^7.1.6
    dependencies:
      '@types/glob': 7.2.0
      glob: 7.2.3
    dev: true

  /glob@10.3.4:
    resolution: {integrity: sha512-6LFElP3A+i/Q8XQKEvZjkEWEOTgAIALR9AO2rwT8bgPhDd1anmqDJDZ6lLddI4ehxxxR1S5RIqKe1uapMQfYaQ==}
    engines: {node: '>=16 || 14 >=14.17'}
    hasBin: true
    dependencies:
      foreground-child: 3.1.1
      jackspeak: 2.3.3
      minimatch: 9.0.3
      minipass: 7.0.3
      path-scurry: 1.10.1
    dev: true

  /glob@7.2.3:
    resolution: {integrity: sha512-nFR0zLpU2YCaRxwoCJvL6UvCH2JFyFVIvwTLsIf21AuHlMskA1hhTdk+LlYJtOlYt9v6dvszD2BGRqBL+iQK9Q==}
    dependencies:
      fs.realpath: 1.0.0
      inflight: 1.0.6
      inherits: 2.0.4
      minimatch: 3.1.2
      once: 1.4.0
      path-is-absolute: 1.0.1

  /glob@8.1.0:
    resolution: {integrity: sha512-r8hpEjiQEYlF2QU0df3dS+nxxSIreXQS1qRhMJM0Q5NDdR386C7jb7Hwwod8Fgiuex+k0GFjgft18yvxm5XoCQ==}
    engines: {node: '>=12'}
    dependencies:
      fs.realpath: 1.0.0
      inflight: 1.0.6
      inherits: 2.0.4
      minimatch: 5.1.6
      once: 1.4.0

  /glob@9.3.5:
    resolution: {integrity: sha512-e1LleDykUz2Iu+MTYdkSsuWX8lvAjAcs0Xef0lNIu0S2wOAzuTxCJtcd9S3cijlwYF18EsU3rzb8jPVobxDh9Q==}
    engines: {node: '>=16 || 14 >=14.17'}
    dependencies:
      fs.realpath: 1.0.0
      minimatch: 8.0.4
      minipass: 4.2.8
      path-scurry: 1.10.1
    dev: false

  /globals@11.12.0:
    resolution: {integrity: sha512-WOBp/EEGUiIsJSp7wcv/y6MO+lV9UoncWqxuFfm8eBwzWNgyfBd6Gz+IeKQ9jCmyhoH99g15M3T+QaVHFjizVA==}
    engines: {node: '>=4'}
    dev: true

  /globals@13.21.0:
    resolution: {integrity: sha512-ybyme3s4yy/t/3s35bewwXKOf7cvzfreG2lH0lZl0JB7I4GxRP2ghxOK/Nb9EkRXdbBXZLfq/p/0W2JUONB/Gg==}
    engines: {node: '>=8'}
    dependencies:
      type-fest: 0.20.2
    dev: true

  /globalthis@1.0.3:
    resolution: {integrity: sha512-sFdI5LyBiNTHjRd7cGPWapiHWMOXKyuBNX/cWJ3NfzrZQVa8GI/8cofCl74AOVqq9W5kNmguTIzJ/1s2gyI9wA==}
    engines: {node: '>= 0.4'}
    dependencies:
      define-properties: 1.2.1
    dev: true

  /globby@11.1.0:
    resolution: {integrity: sha512-jhIXaOzy1sb8IyocaruWSn1TjmnBVs8Ayhcy83rmxNJ8q2uWKCAj3CnJY+KpGSXCueAPc0i05kVvVKtP1t9S3g==}
    engines: {node: '>=10'}
    dependencies:
      array-union: 2.1.0
      dir-glob: 3.0.1
      fast-glob: 3.3.1
      ignore: 5.2.4
      merge2: 1.4.1
      slash: 3.0.0
    dev: true

  /globby@13.2.2:
    resolution: {integrity: sha512-Y1zNGV+pzQdh7H39l9zgB4PJqjRNqydvdYCDG4HFXM4XuvSaQQlEc91IU1yALL8gUTDomgBAfz3XJdmUS+oo0w==}
    engines: {node: ^12.20.0 || ^14.13.1 || >=16.0.0}
    dependencies:
      dir-glob: 3.0.1
      fast-glob: 3.3.1
      ignore: 5.2.4
      merge2: 1.4.1
      slash: 4.0.0
    dev: true

  /gopd@1.0.1:
    resolution: {integrity: sha512-d65bNlIadxvpb/A2abVdlqKqV563juRnZ1Wtk6s1sIR8uNsXR70xqIzVqxVf1eTqDunwT2MkczEeaezCKTZhwA==}
    dependencies:
      get-intrinsic: 1.2.1
    dev: true

  /graceful-fs@4.2.11:
    resolution: {integrity: sha512-RbJ5/jmFcNNCcDV5o9eTnBLJ/HszWV0P73bc+Ff4nS/rJj+YaS6IGyiOL0VoBYX+l1Wrl3k63h/KrH+nhJ0XvQ==}
    dev: true

  /graphemer@1.4.0:
    resolution: {integrity: sha512-EtKwoO6kxCL9WO5xipiHTZlSzBm7WLT627TqC/uVRd0HKmq8NXyebnNYxDoBi7wt8eTWrUrKXCOVaFq9x1kgag==}
    dev: true

  /graphql-jit@0.8.4(graphql@16.8.0):
    resolution: {integrity: sha512-4KRrJ1ROy3Usgbl3eAoUMfdfZCRjkcw9cCGT7QwTUIHm9dPGaSaldxzGUttyjErU0rsYEb6WWyb6mMh5r6lEoQ==}
    peerDependencies:
      graphql: '>=15'
    dependencies:
      '@graphql-typed-document-node/core': 3.2.0(graphql@16.8.0)
      fast-json-stringify: 5.8.0
      generate-function: 2.3.1
      graphql: 16.8.0
      lodash.memoize: 4.1.2
      lodash.merge: 4.6.2
      lodash.mergewith: 4.6.2

  /graphql-scalars@1.22.2(graphql@16.8.0):
    resolution: {integrity: sha512-my9FB4GtghqXqi/lWSVAOPiTzTnnEzdOXCsAC2bb5V7EFNQjVjwy3cSSbUvgYOtDuDibd+ZsCDhz+4eykYOlhQ==}
    engines: {node: '>=10'}
    peerDependencies:
      graphql: ^0.8.0 || ^0.9.0 || ^0.10.0 || ^0.11.0 || ^0.12.0 || ^0.13.0 || ^14.0.0 || ^15.0.0 || ^16.0.0
    dependencies:
      graphql: 16.8.0
      tslib: 2.6.2
    dev: false

  /graphql-type-json@0.3.2(graphql@16.8.0):
    resolution: {integrity: sha512-J+vjof74oMlCWXSvt0DOf2APEdZOCdubEvGDUAlqH//VBYcOYsGgRW7Xzorr44LvkjiuvecWc8fChxuZZbChtg==}
    peerDependencies:
      graphql: '>=0.8.0'
    dependencies:
      graphql: 16.8.0
    dev: false

  /graphql-ws@5.14.0(graphql@16.8.0):
    resolution: {integrity: sha512-itrUTQZP/TgswR4GSSYuwWUzrE/w5GhbwM2GX3ic2U7aw33jgEsayfIlvaj7/GcIvZgNMzsPTrE5hqPuFUiE5g==}
    engines: {node: '>=10'}
    peerDependencies:
      graphql: '>=0.11 <=16'
    dependencies:
      graphql: 16.8.0
    dev: true

  /graphql@16.8.0:
    resolution: {integrity: sha512-0oKGaR+y3qcS5mCu1vb7KG+a89vjn06C7Ihq/dDl3jA+A8B3TKomvi3CiEcVLJQGalbu8F52LxkOym7U5sSfbg==}
    engines: {node: ^12.22.0 || ^14.16.0 || ^16.0.0 || >=17.0.0}

  /hard-rejection@2.1.0:
    resolution: {integrity: sha512-VIZB+ibDhx7ObhAe7OVtoEbuP4h/MuOTHJ+J8h/eBXotJYl0fBgR72xDFCKgIh22OJZIOVNxBMWuhAr10r8HdA==}
    engines: {node: '>=6'}
    dev: true

  /has-bigints@1.0.2:
    resolution: {integrity: sha512-tSvCKtBr9lkF0Ex0aQiP9N+OpV4zi2r/Nee5VkRDbaqv35RLYMzbwQfFSZZH0kR+Rd6302UJZ2p/bJCEoR3VoQ==}
    dev: true

  /has-flag@3.0.0:
    resolution: {integrity: sha512-sKJf1+ceQBr4SMkvQnBDNDtf4TXpVhVGateu0t918bl30FnbE2m4vNLX+VWe/dpjlb+HugGYzW7uQXH98HPEYw==}
    engines: {node: '>=4'}

  /has-flag@4.0.0:
    resolution: {integrity: sha512-EykJT/Q1KjTWctppgIAgfSO0tKVuZUjhgMr17kqTumMl6Afv3EISleU7qZUzoXDFTAHTDC4NOoG/ZxU3EvlMPQ==}
    engines: {node: '>=8'}

  /has-property-descriptors@1.0.0:
    resolution: {integrity: sha512-62DVLZGoiEBDHQyqG4w9xCuZ7eJEwNmJRWw2VY84Oedb7WFcA27fiEVe8oUQx9hAUJ4ekurquucTGwsyO1XGdQ==}
    dependencies:
      get-intrinsic: 1.2.1
    dev: true

  /has-proto@1.0.1:
    resolution: {integrity: sha512-7qE+iP+O+bgF9clE5+UoBFzE65mlBiVj3tKCrlNQ0Ogwm0BjpT/gK4SlLYDMybDh5I3TCTKnPPa0oMG7JDYrhg==}
    engines: {node: '>= 0.4'}

  /has-symbols@1.0.3:
    resolution: {integrity: sha512-l3LCuF6MgDNwTDKkdYGEihYjt5pRPbEg46rtlmnSPlUbgmB8LOIrKJbYYFBSbnPaJexMKtiPO8hmeRjRz2Td+A==}
    engines: {node: '>= 0.4'}

  /has-tostringtag@1.0.0:
    resolution: {integrity: sha512-kFjcSNhnlGV1kyoGk7OXKSawH5JOb/LzUc5w9B02hOTO0dfFRjbHQKvg1d6cf3HbeUmtU9VbbV3qzZ2Teh97WQ==}
    engines: {node: '>= 0.4'}
    dependencies:
      has-symbols: 1.0.3
    dev: true

  /has@1.0.3:
    resolution: {integrity: sha512-f2dvO0VU6Oej7RkWJGrehjbzMAjFp5/VKPp5tTpWIV4JHHZK1/BxbFRtf/siA2SWTe09caDmVtYYzWEIbBS4zw==}
    engines: {node: '>= 0.4.0'}
    dependencies:
      function-bind: 1.1.1

  /hash.js@1.1.7:
    resolution: {integrity: sha512-taOaskGt4z4SOANNseOviYDvjEJinIkRgmp7LbKP2YTTmVxWBl87s/uzK9r+44BclBSp2X7K1hqeNfz9JbBeXA==}
    dependencies:
      inherits: 2.0.4
      minimalistic-assert: 1.0.1
    dev: false

  /hasha@5.2.2:
    resolution: {integrity: sha512-Hrp5vIK/xr5SkeN2onO32H0MgNZ0f17HRNH39WfL0SYUNOTZ5Lz1TJ8Pajo/87dYGEFlLMm7mIc/k/s6Bvz9HQ==}
    engines: {node: '>=8'}
    dependencies:
      is-stream: 2.0.1
      type-fest: 0.8.1
    dev: true

  /help-me@4.2.0:
    resolution: {integrity: sha512-TAOnTB8Tz5Dw8penUuzHVrKNKlCIbwwbHnXraNJxPwf8LRtE2HlM84RYuezMFcwOJmoYOCWVDyJ8TQGxn9PgxA==}
    dependencies:
      glob: 8.1.0
      readable-stream: 3.6.2
    dev: false

  /hmac-drbg@1.0.1:
    resolution: {integrity: sha512-Tti3gMqLdZfhOQY1Mzf/AanLiqh1WTiJgEj26ZuYQ9fbkLomzGchCws4FyrSd4VkpBfiNhaE1On+lOz894jvXg==}
    dependencies:
      hash.js: 1.1.7
      minimalistic-assert: 1.0.1
      minimalistic-crypto-utils: 1.0.1
    dev: false

  /hosted-git-info@2.8.9:
    resolution: {integrity: sha512-mxIDAb9Lsm6DoOJ7xH+5+X4y1LU/4Hi50L9C5sIswK3JzULS4bwk1FvjdBgvYR4bzT4tuUQiC15FE2f5HbLvYw==}
    dev: true

  /hosted-git-info@4.1.0:
    resolution: {integrity: sha512-kyCuEOWjJqZuDbRHzL8V93NzQhwIB71oFWSyzVo+KPZI+pnQPPxucdkrOZvkLRnrf5URsQM+IJ09Dw29cRALIA==}
    engines: {node: '>=10'}
    dependencies:
      lru-cache: 6.0.0
    dev: true

  /html-escaper@2.0.2:
    resolution: {integrity: sha512-H2iMtd0I4Mt5eYiapRdIDjp+XzelXQ0tFE4JS7YFwFevXXMmOp9myNrUvCg0D6ws8iqkRPBfKHgbwig1SmlLfg==}
    dev: true

  /http-errors@2.0.0:
    resolution: {integrity: sha512-FtwrG/euBzaEjYeRqOgly7G0qviiXoJWnvEH2Z1plBdXgbyjv34pHTSb9zoeHMyDy33+DWy5Wt9Wo+TURtOYSQ==}
    engines: {node: '>= 0.8'}
    dependencies:
      depd: 2.0.0
      inherits: 2.0.4
      setprototypeof: 1.2.0
      statuses: 2.0.1
      toidentifier: 1.0.1

  /http-proxy-agent@7.0.0:
    resolution: {integrity: sha512-+ZT+iBxVUQ1asugqnD6oWoRiS25AkjNfG085dKJGtGxkdwLQrMKU5wJr2bOOFAXzKcTuqq+7fZlTMgG3SRfIYQ==}
    engines: {node: '>= 14'}
    dependencies:
      agent-base: 7.1.0
      debug: 4.3.4
    transitivePeerDependencies:
      - supports-color
    dev: true

  /https-proxy-agent@7.0.2:
    resolution: {integrity: sha512-NmLNjm6ucYwtcUmL7JQC1ZQ57LmHP4lT15FQ8D61nak1rO6DH+fz5qNK2Ap5UN4ZapYICE3/0KodcLYSPsPbaA==}
    engines: {node: '>= 14'}
    dependencies:
      agent-base: 7.1.0
      debug: 4.3.4
    transitivePeerDependencies:
      - supports-color
    dev: true

  /human-signals@5.0.0:
    resolution: {integrity: sha512-AXcZb6vzzrFAUE61HnN4mpLqd/cSIwNQjtNWR0euPm6y0iqx3G4gOXaIDdtdDwZmhwe82LA6+zinmW4UBWVePQ==}
    engines: {node: '>=16.17.0'}

  /hyperid@3.1.1:
    resolution: {integrity: sha512-RveV33kIksycSf7HLkq1sHB5wW0OwuX8ot8MYnY++gaaPXGFfKpBncHrAWxdpuEeRlazUMGWefwP1w6o6GaumA==}
    dependencies:
      uuid: 8.3.2
      uuid-parse: 1.1.0
    dev: false

  /iconv-lite@0.4.24:
    resolution: {integrity: sha512-v3MXnZAcvnywkTUEZomIActle7RXXeedOR31wwl7VlyoXO4Qi9arvSenNQWne1TcRwhCL1HwLI21bEqdpj8/rA==}
    engines: {node: '>=0.10.0'}
    dependencies:
      safer-buffer: 2.1.2
    dev: false

  /iconv-lite@0.6.3:
    resolution: {integrity: sha512-4fCk79wshMdzMp2rH06qWrJE4iolqLhCUH+OiuIgU++RB0+94NlDL81atO7GX55uUKueo0txHNtvEyI6D7WdMw==}
    engines: {node: '>=0.10.0'}
    dependencies:
      safer-buffer: 2.1.2
    dev: false

  /ieee754@1.2.1:
    resolution: {integrity: sha512-dcyqhDvX1C46lXZcVqCpK+FtMRQVdIMN6/Df5js2zouUsqG7I6sFxitIC+7KYK29KdXOLHdu9zL4sFnoVQnqaA==}

  /ignore@5.2.4:
    resolution: {integrity: sha512-MAb38BcSbH0eHNBxn7ql2NH/kX33OkB3lZ1BNdh7ENeRChHTYsTvWrMubiIAMNS2llXEEgZ1MUOBtXChP3kaFQ==}
    engines: {node: '>= 4'}
    dev: true

  /import-fresh@3.3.0:
    resolution: {integrity: sha512-veYYhQa+D1QBKznvhUHxb8faxlrwUnxseDAbAp457E0wLNio2bOSKnjYDhMj+YiAq61xrMGhQk9iXVk5FzgQMw==}
    engines: {node: '>=6'}
    dependencies:
      parent-module: 1.0.1
      resolve-from: 4.0.0

  /imurmurhash@0.1.4:
    resolution: {integrity: sha512-JmXMZ6wuvDmLiHEml9ykzqO6lwFbof0GG4IkcGaENdCRDDmMVnny7s5HsIgHCbaq0w2MyPhDqkhTUgS2LU2PHA==}
    engines: {node: '>=0.8.19'}
    dev: true

  /indent-string@4.0.0:
    resolution: {integrity: sha512-EdDDZu4A2OyIK7Lr/2zG+w5jmbuk1DVBnEwREQvBzspBJkCEbRa8GxU1lghYcaGJCnRWibjDXlq779X1/y5xwg==}
    engines: {node: '>=8'}

  /inflected@2.1.0:
    resolution: {integrity: sha512-hAEKNxvHf2Iq3H60oMBHkB4wl5jn3TPF3+fXek/sRwAB5gP9xWs4r7aweSF95f99HFoz69pnZTcu8f0SIHV18w==}
    dev: false

  /inflight@1.0.6:
    resolution: {integrity: sha512-k92I/b08q4wvFscXCLvqfsHCrjrF7yiXsQuIVvVE7N82W3+aqpzuUdBbfhWcy/FZR3/4IgflMgKLOsvPDrGCJA==}
    dependencies:
      once: 1.4.0
      wrappy: 1.0.2

  /inherits@2.0.4:
    resolution: {integrity: sha512-k/vGaX4/Yla3WzyMCvTQOXYeIHvqOKtnqBduzTHpzpQZzAskKMhZ2K+EnBiSM9zGSoIFeMpXKxa4dYeZIQqewQ==}

  /ini@1.3.8:
    resolution: {integrity: sha512-JV/yugV2uzW5iMRSiZAyDtQd+nxtUnjeLt0acNdw98kKLrvuRVyB80tsREOE7yvGVgalhZ6RNXCmEHkUKBKxew==}
    dev: false

  /inquirer@9.2.11:
    resolution: {integrity: sha512-B2LafrnnhbRzCWfAdOXisUzL89Kg8cVJlYmhqoi3flSiV/TveO+nsXwgKr9h9PIo+J1hz7nBSk6gegRIMBBf7g==}
    engines: {node: '>=14.18.0'}
    dependencies:
      '@ljharb/through': 2.3.9
      ansi-escapes: 4.3.2
      chalk: 5.3.0
      cli-cursor: 3.1.0
      cli-width: 4.1.0
      external-editor: 3.1.0
      figures: 5.0.0
      lodash: 4.17.21
      mute-stream: 1.0.0
      ora: 5.4.1
      run-async: 3.0.0
      rxjs: 7.8.1
      string-width: 4.2.3
      strip-ansi: 6.0.1
      wrap-ansi: 6.2.0
    dev: false

  /int64-buffer@0.1.10:
    resolution: {integrity: sha512-v7cSY1J8ydZ0GyjUHqF+1bshJ6cnEVLo9EnjB8p+4HDRPZc9N5jjmvUV7NvEsqQOKyH0pmIBFWXVQbiS0+OBbA==}
    dev: false

  /internal-slot@1.0.5:
    resolution: {integrity: sha512-Y+R5hJrzs52QCG2laLn4udYVnxsfny9CpOhNhUvk/SSSVyF6T27FzRbF0sroPidSu3X8oEAkOn2K804mjpt6UQ==}
    engines: {node: '>= 0.4'}
    dependencies:
      get-intrinsic: 1.2.1
      has: 1.0.3
      side-channel: 1.0.4
    dev: true

  /ioredis-auto-pipeline@1.0.2:
    resolution: {integrity: sha512-Axp07oVqbUAArCuIjlfXfME0/te/R7x43zfeGEpY1UTJjWdTUIw/h+K/LfIkRGCv8aCB4bCypHft8AQZ+1Z7zw==}
    dependencies:
      to-fast-properties: 3.0.1
    dev: false

  /ioredis@5.3.2:
    resolution: {integrity: sha512-1DKMMzlIHM02eBBVOFQ1+AolGjs6+xEcM4PDL7NqOS6szq7H9jSaEkIUH6/a5Hl241LzW6JLSiAbNvTQjUupUA==}
    engines: {node: '>=12.22.0'}
    dependencies:
      '@ioredis/commands': 1.2.0
      cluster-key-slot: 1.1.2
      debug: 4.3.4
      denque: 2.1.0
      lodash.defaults: 4.2.0
      lodash.isarguments: 3.1.0
      redis-errors: 1.2.0
      redis-parser: 3.0.0
      standard-as-callback: 2.1.0
    transitivePeerDependencies:
      - supports-color

  /ipaddr.js@1.9.1:
    resolution: {integrity: sha512-0KI/607xoxSToH7GjN1FfSbLoU0+btTicjsQSWQlh/hZykN8KpmMf7uYwPW3R+akZ6R/w18ZlXSHBYXiYUPO3g==}
    engines: {node: '>= 0.10'}

  /irregular-plurals@3.5.0:
    resolution: {integrity: sha512-1ANGLZ+Nkv1ptFb2pa8oG8Lem4krflKuX/gINiHJHjJUKaJHk/SXk5x6K3J+39/p0h1RQ2saROclJJ+QLvETCQ==}
    engines: {node: '>=8'}
    dev: true

  /is-array-buffer@3.0.2:
    resolution: {integrity: sha512-y+FyyR/w8vfIRq4eQcM1EYgSTnmHXPqaF+IgzgraytCFq5Xh8lllDVmAZolPJiZttZLeFSINPYMaEJ7/vWUa1w==}
    dependencies:
      call-bind: 1.0.2
      get-intrinsic: 1.2.1
      is-typed-array: 1.1.12
    dev: true

  /is-arrayish@0.2.1:
    resolution: {integrity: sha512-zz06S8t0ozoDXMG+ube26zeCTNXcKIPJZJi8hBrF4idCLms4CG9QtK7qBl1boi5ODzFpjswb5JPmHCbMpjaYzg==}

  /is-async-function@2.0.0:
    resolution: {integrity: sha512-Y1JXKrfykRJGdlDwdKlLpLyMIiWqWvuSd17TvZk68PLAOGOoF4Xyav1z0Xhoi+gCYjZVeC5SI+hYFOfvXmGRCA==}
    engines: {node: '>= 0.4'}
    dependencies:
      has-tostringtag: 1.0.0
    dev: true

  /is-bigint@1.0.4:
    resolution: {integrity: sha512-zB9CruMamjym81i2JZ3UMn54PKGsQzsJeo6xvN3HJJ4CAsQNB6iRutp2To77OfCNuoxspsIhzaPoO1zyCEhFOg==}
    dependencies:
      has-bigints: 1.0.2
    dev: true

  /is-binary-path@2.1.0:
    resolution: {integrity: sha512-ZMERYes6pDydyuGidse7OsHxtbI7WVeUEozgR/g7rd0xUimYNlvZRE/K2MgZTjWy725IfelLeVcEM97mmtRGXw==}
    engines: {node: '>=8'}
    dependencies:
      binary-extensions: 2.2.0
    dev: true

  /is-boolean-object@1.1.2:
    resolution: {integrity: sha512-gDYaKHJmnj4aWxyj6YHyXVpdQawtVLHU5cb+eztPGczf6cjuTdwve5ZIEfgXqH4e57An1D1AKf8CZ3kYrQRqYA==}
    engines: {node: '>= 0.4'}
    dependencies:
      call-bind: 1.0.2
      has-tostringtag: 1.0.0
    dev: true

  /is-callable@1.2.7:
    resolution: {integrity: sha512-1BC0BVFhS/p0qtw6enp8e+8OD0UrK0oFLztSjNzhcKA3WDuJxxAPXzPuPtKkjEY9UUoEWlX/8fgKeu2S8i9JTA==}
    engines: {node: '>= 0.4'}
    dev: true

  /is-core-module@2.13.0:
    resolution: {integrity: sha512-Z7dk6Qo8pOCp3l4tsX2C5ZVas4V+UxwQodwZhLopL91TX8UyyHEXafPcyoeeWuLrwzHcr3igO78wNLwHJHsMCQ==}
    dependencies:
      has: 1.0.3
    dev: true

  /is-date-object@1.0.5:
    resolution: {integrity: sha512-9YQaSxsAiSwcvS33MBk3wTCVnWK+HhF8VZR2jRxehM16QcVOdHqPn4VPHmRK4lSr38n9JriurInLcP90xsYNfQ==}
    engines: {node: '>= 0.4'}
    dependencies:
      has-tostringtag: 1.0.0
    dev: true

  /is-docker@2.2.1:
    resolution: {integrity: sha512-F+i2BKsFrH66iaUFc0woD8sLy8getkwTwtOBjvs56Cx4CgJDeKQeqfz8wAYiSb8JOprWhHH5p77PbmYCvvUuXQ==}
    engines: {node: '>=8'}
    hasBin: true
    dev: false

  /is-extglob@2.1.1:
    resolution: {integrity: sha512-SbKbANkN603Vi4jEZv49LeVJMn4yGwsbzZworEoyEiutsN3nJYdbO36zfhGJ6QEDpOZIFkDtnq5JRxmvl3jsoQ==}
    engines: {node: '>=0.10.0'}
    dev: true

  /is-finalizationregistry@1.0.2:
    resolution: {integrity: sha512-0by5vtUJs8iFQb5TYUHHPudOR+qXYIMKtiUzvLIZITZUjknFmziyBJuLhVRc+Ds0dREFlskDNJKYIdIzu/9pfw==}
    dependencies:
      call-bind: 1.0.2
    dev: true

  /is-fullwidth-code-point@3.0.0:
    resolution: {integrity: sha512-zymm5+u+sCsSWyD9qNaejV3DFvhCKclKdizYaJUuHA83RLjb7nSuGnddCHGv0hk+KY7BMAlsWeK4Ueg6EV6XQg==}
    engines: {node: '>=8'}

  /is-fullwidth-code-point@4.0.0:
    resolution: {integrity: sha512-O4L094N2/dZ7xqVdrXhh9r1KODPJpFms8B5sGdJLPy664AgvXsreZUyCQQNItZRDlYug4xStLjNp/sz3HvBowQ==}
    engines: {node: '>=12'}
    dev: false

  /is-generator-function@1.0.10:
    resolution: {integrity: sha512-jsEjy9l3yiXEQ+PsXdmBwEPcOxaXWLspKdplFUVI9vq1iZgIekeC0L167qeu86czQaxed3q/Uzuw0swL0irL8A==}
    engines: {node: '>= 0.4'}
    dependencies:
      has-tostringtag: 1.0.0
    dev: true

  /is-glob@4.0.3:
    resolution: {integrity: sha512-xelSayHH36ZgE7ZWhli7pW34hNbNl8Ojv5KVmkJD4hBdD3th8Tfk9vYasLM+mXWOZhFkgZfxhLSnrwRr4elSSg==}
    engines: {node: '>=0.10.0'}
    dependencies:
      is-extglob: 2.1.1
    dev: true

  /is-interactive@1.0.0:
    resolution: {integrity: sha512-2HvIEKRoqS62guEC+qBjpvRubdX910WCMuJTZ+I9yvqKU2/12eSL549HMwtabb4oupdj2sMP50k+XJfB/8JE6w==}
    engines: {node: '>=8'}
    dev: false

  /is-interactive@2.0.0:
    resolution: {integrity: sha512-qP1vozQRI+BMOPcjFzrjXuQvdak2pHNUMZoeG2eRbiSqyvbEf/wQtEOTOX1guk6E3t36RkaqiSt8A/6YElNxLQ==}
    engines: {node: '>=12'}
    dev: false

  /is-map@2.0.2:
    resolution: {integrity: sha512-cOZFQQozTha1f4MxLFzlgKYPTyj26picdZTx82hbc/Xf4K/tZOOXSCkMvU4pKioRXGDLJRn0GM7Upe7kR721yg==}
    dev: true

  /is-negative-zero@2.0.2:
    resolution: {integrity: sha512-dqJvarLawXsFbNDeJW7zAz8ItJ9cd28YufuuFzh0G8pNHjJMnY08Dv7sYX2uF5UpQOwieAeOExEYAWWfu7ZZUA==}
    engines: {node: '>= 0.4'}
    dev: true

  /is-number-object@1.0.7:
    resolution: {integrity: sha512-k1U0IRzLMo7ZlYIfzRu23Oh6MiIFasgpb9X76eqfFZAqwH44UI4KTBvBYIZ1dSL9ZzChTB9ShHfLkR4pdW5krQ==}
    engines: {node: '>= 0.4'}
    dependencies:
      has-tostringtag: 1.0.0
    dev: true

  /is-number@7.0.0:
    resolution: {integrity: sha512-41Cifkg6e8TylSpdtTpeLVMqvSBEVzTttHvERD741+pnZ8ANv0004MRL43QKPDlK9cGvNp6NZWZUBlbGXYxxng==}
    engines: {node: '>=0.12.0'}
    dev: true

  /is-object@1.0.2:
    resolution: {integrity: sha512-2rRIahhZr2UWb45fIOuvZGpFtz0TyOZLf32KxBbSoUCeZR495zCKlWUKKUByk3geS2eAs7ZAABt0Y/Rx0GiQGA==}
    dev: true

  /is-path-inside@3.0.3:
    resolution: {integrity: sha512-Fd4gABb+ycGAmKou8eMftCupSir5lRxqf4aD/vd0cD2qc4HL07OjCeuHMr8Ro4CoMaeCKDB0/ECBOVWjTwUvPQ==}
    engines: {node: '>=8'}
    dev: true

  /is-plain-obj@1.1.0:
    resolution: {integrity: sha512-yvkRyxmFKEOQ4pNXCmJG5AEQNlXJS5LaONXo5/cLdTZdWvsZ1ioJEonLGAosKlMWE8lwUy/bJzMjcw8az73+Fg==}
    engines: {node: '>=0.10.0'}
    dev: true

  /is-plain-object@5.0.0:
    resolution: {integrity: sha512-VRSzKkbMm5jMDoKLbltAkFQ5Qr7VDiTFGXxYFXXowVj387GeGNOCsOH6Msy00SGZ3Fp84b1Naa1psqgcCIEP5Q==}
    engines: {node: '>=0.10.0'}
    dev: false

  /is-promise@2.2.2:
    resolution: {integrity: sha512-+lP4/6lKUBfQjZ2pdxThZvLUAafmZb8OAxFb8XXtiQmS35INgr85hdOGoEs124ez1FCnZJt6jau/T+alh58QFQ==}
    dev: true

  /is-promise@4.0.0:
    resolution: {integrity: sha512-hvpoI6korhJMnej285dSg6nu1+e6uxs7zG3BYAm5byqDsgJNWwxzM6z6iZiAgQR4TJ30JmBTOwqZUw3WlyH3AQ==}

  /is-property@1.0.2:
    resolution: {integrity: sha512-Ks/IoX00TtClbGQr4TWXemAnktAQvYB7HzcCxDGqEZU6oCmb2INHuOoKxbtR+HFkmYWBKv/dOZtGRiAjDhj92g==}

  /is-regex@1.1.4:
    resolution: {integrity: sha512-kvRdxDsxZjhzUX07ZnLydzS1TU/TJlTUHHY4YLL87e37oUA49DfkLqgy+VjFocowy29cKvcSiu+kIv728jTTVg==}
    engines: {node: '>= 0.4'}
    dependencies:
      call-bind: 1.0.2
      has-tostringtag: 1.0.0
    dev: true

  /is-set@2.0.2:
    resolution: {integrity: sha512-+2cnTEZeY5z/iXGbLhPrOAaK/Mau5k5eXq9j14CpRTftq0pAJu2MwVRSZhyZWBzx3o6X795Lz6Bpb6R0GKf37g==}
    dev: true

  /is-shared-array-buffer@1.0.2:
    resolution: {integrity: sha512-sqN2UDu1/0y6uvXyStCOzyhAjCSlHceFoMKJW8W9EU9cvic/QdsZ0kEU93HEy3IUEFZIiH/3w+AH/UQbPHNdhA==}
    dependencies:
      call-bind: 1.0.2
    dev: true

  /is-stream@2.0.1:
    resolution: {integrity: sha512-hFoiJiTl63nn+kstHGBtewWSKnQLpyb155KHheA1l39uvtO9nWIop1p3udqPcUd/xbF1VLMO4n7OI6p7RbngDg==}
    engines: {node: '>=8'}
    dev: true

  /is-stream@3.0.0:
    resolution: {integrity: sha512-LnQR4bZ9IADDRSkvpqMGvt/tEJWclzklNgSw48V5EAaAeDd6qGvN8ei6k5p0tvxSR171VmGyHuTiAOfxAbr8kA==}
    engines: {node: ^12.20.0 || ^14.13.1 || >=16.0.0}

  /is-string@1.0.7:
    resolution: {integrity: sha512-tE2UXzivje6ofPW7l23cjDOMa09gb7xlAqG6jG5ej6uPV32TlWP3NKPigtaGeHNu9fohccRYvIiZMfOOnOYUtg==}
    engines: {node: '>= 0.4'}
    dependencies:
      has-tostringtag: 1.0.0
    dev: true

  /is-symbol@1.0.4:
    resolution: {integrity: sha512-C/CPBqKWnvdcxqIARxyOh4v1UUEOCHpgDa0WYgpKDFMszcrPcffg5uhwSgPCLD2WWxmq6isisz87tzT01tuGhg==}
    engines: {node: '>= 0.4'}
    dependencies:
      has-symbols: 1.0.3
    dev: true

  /is-typed-array@1.1.12:
    resolution: {integrity: sha512-Z14TF2JNG8Lss5/HMqt0//T9JeHXttXy5pH/DBU4vi98ozO2btxzq9MwYDZYnKwU8nRsz/+GVFVRDq3DkVuSPg==}
    engines: {node: '>= 0.4'}
    dependencies:
      which-typed-array: 1.1.11
    dev: true

  /is-typedarray@1.0.0:
    resolution: {integrity: sha512-cyA56iCMHAh5CdzjJIa4aohJyeO1YbwLi3Jc35MmRU6poroFjIGZzUzupGiRPOjgHg9TLu43xbpwXk523fMxKA==}
    dev: true

  /is-unicode-supported@0.1.0:
    resolution: {integrity: sha512-knxG2q4UC3u8stRGyAVJCOdxFmv5DZiRcdlIaAQXAbSfJya+OhopNotLQrstBhququ4ZpuKbDc/8S6mgXgPFPw==}
    engines: {node: '>=10'}

  /is-unicode-supported@1.3.0:
    resolution: {integrity: sha512-43r2mRvz+8JRIKnWJ+3j8JtjRKZ6GmjzfaE/qiBJnikNnYv/6bagRJ1kUhNk8R5EX/GkobD+r+sfxCPJsiKBLQ==}
    engines: {node: '>=12'}
    dev: false

  /is-weakmap@2.0.1:
    resolution: {integrity: sha512-NSBR4kH5oVj1Uwvv970ruUkCV7O1mzgVFO4/rev2cLRda9Tm9HrL70ZPut4rOHgY0FNrUu9BCbXA2sdQ+x0chA==}
    dev: true

  /is-weakref@1.0.2:
    resolution: {integrity: sha512-qctsuLZmIQ0+vSSMfoVvyFe2+GSEvnmZ2ezTup1SBse9+twCCeial6EEi3Nc2KFcf6+qz2FBPnjXsk8xhKSaPQ==}
    dependencies:
      call-bind: 1.0.2
    dev: true

  /is-weakset@2.0.2:
    resolution: {integrity: sha512-t2yVvttHkQktwnNNmBQ98AhENLdPUTDTE21uPqAQ0ARwQfGeQKRVS0NNurH7bTf7RrvcVn1OOge45CnBeHCSmg==}
    dependencies:
      call-bind: 1.0.2
      get-intrinsic: 1.2.1
    dev: true

  /is-windows@1.0.2:
    resolution: {integrity: sha512-eXK1UInq2bPmjyX6e3VHIzMLobc4J94i4AWn+Hpq3OU5KkrRC96OAcR3PRJ/pGu6m8TRnBHP9dkXQVsT/COVIA==}
    engines: {node: '>=0.10.0'}
    dev: true

  /is-wsl@2.2.0:
    resolution: {integrity: sha512-fKzAra0rGJUUBwGBgNkHZuToZcn+TtXHpeCgmkMJMMYx1sQDYaCSyjJBSCa2nH1DGm7s3n1oBnohoVTBaN7Lww==}
    engines: {node: '>=8'}
    dependencies:
      is-docker: 2.2.1
    dev: false

  /isarray@1.0.0:
    resolution: {integrity: sha512-VLghIWNM6ELQzo7zwmcg0NmTVyWKYjvIeM83yjp0wRDTmUnrM678fQbcKBo6n2CJEF0szoG//ytg+TKla89ALQ==}
    dev: false

  /isarray@2.0.5:
    resolution: {integrity: sha512-xHjhDr3cNBK0BzdUJSPXZntQUx/mwMS5Rw4A7lPJ90XGAO6ISP/ePDNuo0vhqOZU+UD5JoodwCAAoZQd3FeAKw==}
    dev: true

  /isexe@2.0.0:
    resolution: {integrity: sha512-RHxMLp9lnKHGHRng9QFhRCMbYAcVpn69smSGcq3f36xjgVVWThj4qqLbTLlq7Ssj8B+fIQ1EuCEGI2lKsyQeIw==}

  /istanbul-lib-coverage@3.2.0:
    resolution: {integrity: sha512-eOeJ5BHCmHYvQK7xt9GkdHuzuCGS1Y6g9Gvnx3Ym33fz/HpLRYxiS0wHNr+m/MBC8B647Xt608vCDEvhl9c6Mw==}
    engines: {node: '>=8'}
    dev: true

  /istanbul-lib-hook@3.0.0:
    resolution: {integrity: sha512-Pt/uge1Q9s+5VAZ+pCo16TYMWPBIl+oaNIjgLQxcX0itS6ueeaA+pEfThZpH8WxhFgCiEb8sAJY6MdUKgiIWaQ==}
    engines: {node: '>=8'}
    dependencies:
      append-transform: 2.0.0
    dev: true

  /istanbul-lib-instrument@4.0.3:
    resolution: {integrity: sha512-BXgQl9kf4WTCPCCpmFGoJkz/+uhvm7h7PFKUYxh7qarQd3ER33vHG//qaE8eN25l07YqZPpHXU9I09l/RD5aGQ==}
    engines: {node: '>=8'}
    dependencies:
      '@babel/core': 7.22.17
      '@istanbuljs/schema': 0.1.3
      istanbul-lib-coverage: 3.2.0
      semver: 6.3.1
    transitivePeerDependencies:
      - supports-color
    dev: true

  /istanbul-lib-processinfo@2.0.3:
    resolution: {integrity: sha512-NkwHbo3E00oybX6NGJi6ar0B29vxyvNwoC7eJ4G4Yq28UfY758Hgn/heV8VRFhevPED4LXfFz0DQ8z/0kw9zMg==}
    engines: {node: '>=8'}
    dependencies:
      archy: 1.0.0
      cross-spawn: 7.0.3
      istanbul-lib-coverage: 3.2.0
      p-map: 3.0.0
      rimraf: 3.0.2
      uuid: 8.3.2
    dev: true

  /istanbul-lib-report@3.0.1:
    resolution: {integrity: sha512-GCfE1mtsHGOELCU8e/Z7YWzpmybrx/+dSTfLrvY8qRmaY6zXTKWn6WQIjaAFw069icm6GVMNkgu0NzI4iPZUNw==}
    engines: {node: '>=10'}
    dependencies:
      istanbul-lib-coverage: 3.2.0
      make-dir: 4.0.0
      supports-color: 7.2.0
    dev: true

  /istanbul-lib-source-maps@4.0.1:
    resolution: {integrity: sha512-n3s8EwkdFIJCG3BPKBYvskgXGoy88ARzvegkitk60NxRdwltLOTaH7CUiMRXvwYorl0Q712iEjcWB+fK/MrWVw==}
    engines: {node: '>=10'}
    dependencies:
      debug: 4.3.4
      istanbul-lib-coverage: 3.2.0
      source-map: 0.6.1
    transitivePeerDependencies:
      - supports-color
    dev: true

  /istanbul-reports@3.1.6:
    resolution: {integrity: sha512-TLgnMkKg3iTDsQ9PbPTdpfAK2DzjF9mqUG7RMgcQl8oFjad8ob4laGxv5XV5U9MAfx8D6tSJiUyuAwzLicaxlg==}
    engines: {node: '>=8'}
    dependencies:
      html-escaper: 2.0.2
      istanbul-lib-report: 3.0.1
    dev: true

  /iterator.prototype@1.1.2:
    resolution: {integrity: sha512-DR33HMMr8EzwuRL8Y9D3u2BMj8+RqSE850jfGu59kS7tbmPLzGkZmVSfyCFSDxuZiEY6Rzt3T2NA/qU+NwVj1w==}
    dependencies:
      define-properties: 1.2.1
      get-intrinsic: 1.2.1
      has-symbols: 1.0.3
      reflect.getprototypeof: 1.0.4
      set-function-name: 2.0.1
    dev: true

  /jackspeak@1.4.2:
    resolution: {integrity: sha512-GHeGTmnuaHnvS+ZctRB01bfxARuu9wW83ENbuiweu07SFcVlZrJpcshSre/keGT7YGBhLHg/+rXCNSrsEHKU4Q==}
    engines: {node: '>=8'}
    dependencies:
      cliui: 7.0.4
    dev: true

  /jackspeak@2.3.3:
    resolution: {integrity: sha512-R2bUw+kVZFS/h1AZqBKrSgDmdmjApzgY0AlCPumopFiAlbUxE2gf+SCuBzQ0cP5hHmUmFYF5yw55T97Th5Kstg==}
    engines: {node: '>=14'}
    dependencies:
      '@isaacs/cliui': 8.0.2
    optionalDependencies:
      '@pkgjs/parseargs': 0.11.0
    dev: true

  /jest-diff@29.7.0:
    resolution: {integrity: sha512-LMIgiIrhigmPrs03JHpxUh2yISK3vLFPkAodPeo0+BuF7wA2FoQbkEg1u8gBYBThncu7e1oEDUfIXVuTqLRUjw==}
    engines: {node: ^14.15.0 || ^16.10.0 || >=18.0.0}
    dependencies:
      chalk: 4.1.2
      diff-sequences: 29.6.3
      jest-get-type: 29.6.3
      pretty-format: 29.7.0
    dev: true

  /jest-get-type@29.6.3:
    resolution: {integrity: sha512-zrteXnqYxfQh7l5FHyL38jL39di8H8rHoecLH3JNxH3BwOrBsNeabdap5e0I23lD4HHI8W5VFBZqG4Eaq5LNcw==}
    engines: {node: ^14.15.0 || ^16.10.0 || >=18.0.0}
    dev: true

  /joycon@3.1.1:
    resolution: {integrity: sha512-34wB/Y7MW7bzjKRjUKTa46I2Z7eV62Rkhva+KkopW7Qvv/OSWBqvkSY7vusOPrNuZcUG3tApvdVgNB8POj3SPw==}
    engines: {node: '>=10'}
    dev: false

  /js-tokens@4.0.0:
    resolution: {integrity: sha512-RdJUflcE3cUzKiMqQgsCu06FPu9UdIJO0beYbPhHN4k6apgJtifcoCtT9bcxOpYBtpD2kCM6Sbzg4CausW/PKQ==}

  /js-yaml@3.14.1:
    resolution: {integrity: sha512-okMH7OXXJ7YrN9Ok3/SXrnu4iX9yOk+25nqX4imS2npuvTYDmo/QEZoqwZkYaIDk3jVvBOTOIEgEhaLOynBS9g==}
    hasBin: true
    dependencies:
      argparse: 1.0.10
      esprima: 4.0.1
    dev: true

  /js-yaml@4.1.0:
    resolution: {integrity: sha512-wpxZs9NoxZaJESJGIZTyDEaYpl0FKSA+FB9aJiyemKhMwkxQg63h4T1KJgUGHpTqPDNRcmmYLugrRjJlBtWvRA==}
    hasBin: true
    dependencies:
      argparse: 2.0.1

  /jsesc@2.5.2:
    resolution: {integrity: sha512-OYu7XEzjkCQ3C5Ps3QIZsQfNpqoJyZZA99wd9aWd05NCtC5pWOkShK2mkL6HXQR6/Cy2lbNdPlZBpuQHXE63gA==}
    engines: {node: '>=4'}
    hasBin: true
    dev: true

  /json-buffer@3.0.1:
    resolution: {integrity: sha512-4bV5BfR2mqfQTJm+V5tPPdf+ZpuhiIvTuAB5g8kcrXOZpTT/QwwVRWBywX1ozr6lEuPdbHxwaJlm9G6mI2sfSQ==}
    dev: true

  /json-parse-better-errors@1.0.2:
    resolution: {integrity: sha512-mrqyZKfX5EhL7hvqcV6WG1yYjnjeuYDzDhhcAAUrq8Po85NBQBJP+ZDUT75qZQ98IkUoBqdkExkukOU7Ts2wrw==}
    dev: true

  /json-parse-even-better-errors@2.3.1:
    resolution: {integrity: sha512-xyFwyhro/JEof6Ghe2iz2NcXoj2sloNsWr/XsERDK/oiPCfaNhl5ONfp+jQdAZRQQ0IJWNzH9zIZF7li91kh2w==}

  /json-schema-resolver@2.0.0:
    resolution: {integrity: sha512-pJ4XLQP4Q9HTxl6RVDLJ8Cyh1uitSs0CzDBAz1uoJ4sRD/Bk7cFSXL1FUXDW3zJ7YnfliJx6eu8Jn283bpZ4Yg==}
    engines: {node: '>=10'}
    dependencies:
      debug: 4.3.4
      rfdc: 1.3.0
      uri-js: 4.4.1
    transitivePeerDependencies:
      - supports-color
    dev: false

  /json-schema-to-typescript@13.1.1:
    resolution: {integrity: sha512-F3CYhtA7F3yPbb8vF7sFchk/2dnr1/yTKf8RcvoNpjnh67ZS/ZMH1ElLt5KHAtf2/bymiejLQQszszPWEeTdSw==}
    engines: {node: '>=12.0.0'}
    hasBin: true
    dependencies:
      '@bcherny/json-schema-ref-parser': 10.0.5-fork
      '@types/json-schema': 7.0.12
      '@types/lodash': 4.14.198
      '@types/prettier': 2.7.3
      cli-color: 2.0.3
      get-stdin: 8.0.0
      glob: 7.2.3
      glob-promise: 4.2.2(glob@7.2.3)
      is-glob: 4.0.3
      lodash: 4.17.21
      minimist: 1.2.8
      mkdirp: 1.0.4
      mz: 2.7.0
      prettier: 2.8.8
    dev: true

  /json-schema-traverse@0.4.1:
    resolution: {integrity: sha512-xbbCH5dCYU5T8LcEhhuh7HJ88HXuW3qsI3Y0zOZFKfZEHcpWiHU/Jxzk629Brsab/mMiHQti9wMP+845RPe3Vg==}
    dev: true

  /json-schema-traverse@1.0.0:
    resolution: {integrity: sha512-NM8/P9n3XjXhIZn1lLhkFaACTOURQXjWhV4BA/RnOv8xvgqtqpAX9IO4mRQxSx1Rlo4tqzeqb0sOlruaOy3dug==}

  /json-stable-stringify-without-jsonify@1.0.1:
    resolution: {integrity: sha512-Bdboy+l7tA3OGW6FjyFHWkP5LuByj1Tk33Ljyq0axyzdk9//JSi2u3fP1QSmd1KNwq6VOKYGlAu87CisVir6Pw==}
    dev: true

  /json5@1.0.2:
    resolution: {integrity: sha512-g1MWMLBiz8FKi1e4w0UyVL3w+iJceWAFBAaBnnGKOpNa5f8TLktkbre1+s6oICydWAm+HRUGTmI+//xv2hvXYA==}
    hasBin: true
    dependencies:
      minimist: 1.2.8
    dev: true

  /json5@2.2.3:
    resolution: {integrity: sha512-XmOWe7eyHYH14cLdVPoyg+GOH3rYX++KpzrylJwSW98t3Nk+U8XOl8FWKOgwtzdb8lXGf6zYwDUzeHMWfxasyg==}
    engines: {node: '>=6'}
    hasBin: true

  /jsonc-parser@3.2.0:
    resolution: {integrity: sha512-gfFQZrcTc8CnKXp6Y4/CBT3fTc0OVuDofpre4aEeEpSBPV5X5v4+Vmx+8snU7RLPrNHPKSgLxGo9YuQzz20o+w==}
    dev: true

  /jsonfile@6.1.0:
    resolution: {integrity: sha512-5dgndWOriYSm5cnYaJNhalLNDKOqFwyDB/rr1E9ZsGciGvKPs8R2xYGCacuf3z6K1YKDz182fd+fY3cn3pMqXQ==}
    dependencies:
      universalify: 2.0.0
    optionalDependencies:
      graceful-fs: 4.2.11
    dev: true

  /jsonpointer@5.0.1:
    resolution: {integrity: sha512-p/nXbhSEcu3pZRdkW1OfJhpsVtW1gd4Wa1fnQc9YLiTfAjn0312eMKimbdIQzuZl9aa9xUGaRlP9T/CJE/ditQ==}
    engines: {node: '>=0.10.0'}
    dev: false

  /jsx-ast-utils@3.3.5:
    resolution: {integrity: sha512-ZZow9HBI5O6EPgSJLUb8n2NKgmVWTwCvHGwFuJlMjvLFqlGG6pjirPhtdsseaLZjSibD8eegzmYpUZwoIlj2cQ==}
    engines: {node: '>=4.0'}
    dependencies:
      array-includes: 3.1.7
      array.prototype.flat: 1.3.2
      object.assign: 4.1.4
      object.values: 1.1.7
    dev: true

  /jwk-to-pem@2.0.5:
    resolution: {integrity: sha512-L90jwellhO8jRKYwbssU9ifaMVqajzj3fpRjDKcsDzrslU9syRbFqfkXtT4B89HYAap+xsxNcxgBSB09ig+a7A==}
    dependencies:
      asn1.js: 5.4.1
      elliptic: 6.5.4
      safe-buffer: 5.2.1
    dev: false

  /keyv@4.5.3:
    resolution: {integrity: sha512-QCiSav9WaX1PgETJ+SpNnx2PRRapJ/oRSXM4VO5OGYGSjrxbKPVFVhB3l2OCbLCk329N8qyAtsJjSjvVBWzEug==}
    dependencies:
      json-buffer: 3.0.1
    dev: true

  /kind-of@6.0.3:
    resolution: {integrity: sha512-dcS1ul+9tmeD95T+x28/ehLgd9mENa3LsvDTtzm3vyBEO7RPptvAD+t44WVXaUjTBRcrpFeFlC8WCruUR456hw==}
    engines: {node: '>=0.10.0'}
    dev: true

  /leven@3.1.0:
    resolution: {integrity: sha512-qsda+H8jTaUaN/x5vzW2rzc+8Rw4TAQ/4KjB46IwK5VH+IlVeeeje/EoZRpiXvIqjFgK84QffqPztGI3VBLG1A==}
    engines: {node: '>=6'}
    dev: false

  /levn@0.4.1:
    resolution: {integrity: sha512-+bT2uH4E5LGE7h/n3evcS/sQlJXCpIp6ym8OWJ5eV6+67Dsql/LaaT7qJBAt2rzfoa/5QBGBhxDix1dMt2kQKQ==}
    engines: {node: '>= 0.8.0'}
    dependencies:
      prelude-ls: 1.2.1
      type-check: 0.4.0
    dev: true

  /libtap@1.4.1:
    resolution: {integrity: sha512-S9v19shLTigoMn3c02V7LZ4t09zxmVP3r3RbEAwuHFYeKgF+ESFJxoQ0PMFKW4XdgQhcjVBEwDoopG6WROq/gw==}
    engines: {node: '>=10'}
    dependencies:
      async-hook-domain: 2.0.4
      bind-obj-methods: 3.0.0
      diff: 4.0.2
      function-loop: 2.0.1
      minipass: 3.3.6
      own-or: 1.0.0
      own-or-env: 1.0.2
      signal-exit: 3.0.7
      stack-utils: 2.0.6
      tap-parser: 11.0.2
      tap-yaml: 1.0.2
      tcompare: 5.0.7
      trivial-deferred: 1.1.2
    dev: true

  /license-checker@25.0.1:
    resolution: {integrity: sha512-mET5AIwl7MR2IAKYYoVBBpV0OnkKQ1xGj2IMMeEFIs42QAkEVjRtFZGWmQ28WeU7MP779iAgOaOy93Mn44mn6g==}
    hasBin: true
    dependencies:
      chalk: 2.4.2
      debug: 3.2.7
      mkdirp: 0.5.6
      nopt: 4.0.3
      read-installed: 4.0.3
      semver: 5.7.2
      spdx-correct: 3.2.0
      spdx-expression-parse: 3.0.1
      spdx-satisfies: 4.0.1
      treeify: 1.1.0
    transitivePeerDependencies:
      - supports-color
    dev: true

  /light-my-request@5.11.0:
    resolution: {integrity: sha512-qkFCeloXCOMpmEdZ/MV91P8AT4fjwFXWaAFz3lUeStM8RcoM1ks4J/F8r1b3r6y/H4u3ACEJ1T+Gv5bopj7oDA==}
    dependencies:
      cookie: 0.5.0
      process-warning: 2.2.0
      set-cookie-parser: 2.6.0

  /lines-and-columns@1.2.4:
    resolution: {integrity: sha512-7ylylesZQ/PV29jhEDl3Ufjo6ZX7gCqJr5F7PKrqc93v7fzSymt1BpwEU8nAUXs8qzzvqhbjhK5QZg6Mt/HkBg==}

  /linkify-it@4.0.1:
    resolution: {integrity: sha512-C7bfi1UZmoj8+PQx22XyeXCuBlokoyWQL5pWSP+EI6nzRylyThouddufc2c1NDIcP9k5agmN9fLpA7VNJfIiqw==}
    dependencies:
      uc.micro: 1.0.6
    dev: true

  /load-json-file@5.3.0:
    resolution: {integrity: sha512-cJGP40Jc/VXUsp8/OrnyKyTZ1y6v/dphm3bioS+RrKXjK2BB6wHUd6JptZEFDGgGahMT+InnZO5i1Ei9mpC8Bw==}
    engines: {node: '>=6'}
    dependencies:
      graceful-fs: 4.2.11
      parse-json: 4.0.0
      pify: 4.0.1
      strip-bom: 3.0.0
      type-fest: 0.3.1
    dev: true

  /load-json-file@7.0.1:
    resolution: {integrity: sha512-Gnxj3ev3mB5TkVBGad0JM6dmLiQL+o0t23JPBZ9sd+yvSLk05mFoqKBw5N8gbbkU4TNXyqCgIrl/VM17OgUIgQ==}
    engines: {node: ^12.20.0 || ^14.13.1 || >=16.0.0}
    dev: true

  /locate-path@3.0.0:
    resolution: {integrity: sha512-7AO748wWnIhNqAuaty2ZWHkQHRSNfPVIsPIfwEOWO22AmaoVrWavlOcMR5nzTLNYvp36X220/maaRsrec1G65A==}
    engines: {node: '>=6'}
    dependencies:
      p-locate: 3.0.0
      path-exists: 3.0.0

  /locate-path@5.0.0:
    resolution: {integrity: sha512-t7hw9pI+WvuwNJXwk5zVHpyhIqzg2qTlklJOf0mVxGSbe3Fp2VieZcduNYjaLDoy6p9uGpQEGWG87WpMKlNq8g==}
    engines: {node: '>=8'}
    dependencies:
      p-locate: 4.1.0
    dev: true

  /locate-path@6.0.0:
    resolution: {integrity: sha512-iPZK6eYjbxRu3uB4/WZ3EsEIMJFMqAoopl3R+zuq0UjcAm/MO6KCweDgPfP3elTztoKP3KtnVHxTn2NHBSDVUw==}
    engines: {node: '>=10'}
    dependencies:
      p-locate: 5.0.0
    dev: true

  /locate-path@7.2.0:
    resolution: {integrity: sha512-gvVijfZvn7R+2qyPX8mAuKcFGDf6Nc61GdvGafQsHL0sBIxfKzA+usWn4GFC/bk+QdwPUD4kWFJLhElipq+0VA==}
    engines: {node: ^12.20.0 || ^14.13.1 || >=16.0.0}
    dependencies:
      p-locate: 6.0.0

  /lodash.clonedeep@4.5.0:
    resolution: {integrity: sha512-H5ZhCF25riFd9uB5UCkVKo61m3S/xZk1x4wA6yp/L3RFP6Z/eHH1ymQcGLo7J3GMPfm0V/7m1tryHuGVxpqEBQ==}
    dev: false

  /lodash.defaults@4.2.0:
    resolution: {integrity: sha512-qjxPLHd3r5DnsdGacqOMU6pb/avJzdh9tFX2ymgoZE27BmjXrNy/y4LoaiTeAb+O3gL8AfpJGtqfX/ae2leYYQ==}

  /lodash.flattendeep@4.4.0:
    resolution: {integrity: sha512-uHaJFihxmJcEX3kT4I23ABqKKalJ/zDrDg0lsFtc1h+3uw49SIJ5beyhx5ExVRti3AvKoOJngIj7xz3oylPdWQ==}
    dev: true

  /lodash.isarguments@3.1.0:
    resolution: {integrity: sha512-chi4NHZlZqZD18a0imDHnZPrDeBbTtVN7GXMwuGdRH9qotxAjYs3aVLKc7zNOG9eddR5Ksd8rvFEBc9SsggPpg==}

  /lodash.memoize@4.1.2:
    resolution: {integrity: sha512-t7j+NzmgnQzTAYXcsHYLgimltOV1MXHtlOWf6GjL9Kj8GK5FInw5JotxvbOs+IvV1/Dzo04/fCGfLVs7aXb4Ag==}

  /lodash.merge@4.6.2:
    resolution: {integrity: sha512-0KpjqXRVvrYyCsX1swR/XTK0va6VQkQM6MNo7PqW77ByjAhoARA8EfrP1N4+KlKj8YS0ZUCtRT/YUuhyYDujIQ==}

  /lodash.mergewith@4.6.2:
    resolution: {integrity: sha512-GK3g5RPZWTRSeLSpgP8Xhra+pnjBC56q9FZYe1d5RN3TJ35dbkGy3YqBSMbyCrlbi+CM9Z3Jk5yTL7RCsqboyQ==}

  /lodash.truncate@4.4.2:
    resolution: {integrity: sha512-jttmRe7bRse52OsWIMDLaXxWqRAmtIUccAQ3garviCqJjafXOfNMO0yMfNpdD6zbGaTU0P5Nz7e7gAT6cKmJRw==}
    dev: false

  /lodash@4.17.21:
    resolution: {integrity: sha512-v2kDEe57lecTulaDIuNTPy3Ry4gLGJ6Z1O3vE1krgXZNrsQ+LFTGHVxVjcXPs17LhbZVGedAJv8XZ1tvj5FvSg==}

  /log-symbols@4.1.0:
    resolution: {integrity: sha512-8XPvpAA8uyhfteu8pIvQxpJZ7SYYdpUivZpGy6sFsBuKRY/7rQGavedeB8aK+Zkyq6upMFVL/9AW6vOYzfRyLg==}
    engines: {node: '>=10'}
    dependencies:
      chalk: 4.1.2
      is-unicode-supported: 0.1.0

  /log-symbols@5.1.0:
    resolution: {integrity: sha512-l0x2DvrW294C9uDCoQe1VSU4gf529FkSZ6leBl4TiqZH/e+0R7hSfHQBNut2mNygDgHwvYHfFLn6Oxb3VWj2rA==}
    engines: {node: '>=12'}
    dependencies:
      chalk: 5.3.0
      is-unicode-supported: 1.3.0
    dev: false

  /log-update@5.0.1:
    resolution: {integrity: sha512-5UtUDQ/6edw4ofyljDNcOVJQ4c7OjDro4h3y8e1GQL5iYElYclVHJ3zeWchylvMaKnDbDilC8irOVyexnA/Slw==}
    engines: {node: ^12.20.0 || ^14.13.1 || >=16.0.0}
    dependencies:
      ansi-escapes: 5.0.0
      cli-cursor: 4.0.0
      slice-ansi: 5.0.0
      strip-ansi: 7.1.0
      wrap-ansi: 8.1.0
    dev: false

  /long@4.0.0:
    resolution: {integrity: sha512-XsP+KhQif4bjX1kbuSiySJFNAehNxgLb6hPRGJ9QsUr8ajHkuXGdrHmFUTUUXhDwVX2R5bY4JNZEwbUiMhV+MA==}
    dev: false

  /long@5.2.3:
    resolution: {integrity: sha512-lcHwpNoggQTObv5apGNCTdJrO69eHOZMi4BNC+rTLER8iHAqGrUVeLh/irVIM7zTw2bOXA8T6uNPeujwOLg/2Q==}
    dev: false

  /loose-envify@1.4.0:
    resolution: {integrity: sha512-lyuxPGr/Wfhrlem2CL/UcnUc1zcqKAImBDzukY7Y5F/yQiNdko6+fRLevlw1HgMySw7f611UIY408EtxRSoK3Q==}
    hasBin: true
    dependencies:
      js-tokens: 4.0.0
    dev: true

  /lru-cache@10.0.1:
    resolution: {integrity: sha512-IJ4uwUTi2qCccrioU6g9g/5rvvVl13bsdczUUcqbciD9iLr095yj8DQKdObriEvuNSx325N1rV1O0sJFszx75g==}
    engines: {node: 14 || >=16.14}

  /lru-cache@5.1.1:
    resolution: {integrity: sha512-KpNARQA3Iwv+jTA0utUVVbrh+Jlrr1Fv0e56GGzAFOXN7dk/FviaDW8LHmK52DlcH4WP2n6gI8vN1aesBFgo9w==}
    dependencies:
      yallist: 3.1.1
    dev: true

  /lru-cache@6.0.0:
    resolution: {integrity: sha512-Jo6dJ04CmSjuznwJSS3pUeWmd/H0ffTlkXXgwZi+eq1UCmqQwCh+eLsYOYCwY991i2Fah4h1BEMCx4qThGbsiA==}
    engines: {node: '>=10'}
    dependencies:
      yallist: 4.0.0

  /lru-cache@7.18.3:
    resolution: {integrity: sha512-jumlc0BIUrS3qJGgIkWZsyfAM7NCWiBcCDhnd+3NNM5KbBmLTgHVfWBcg6W+rLUsIpzpERPsvwUP7CckAQSOoA==}
    engines: {node: '>=12'}
    dev: false

  /lru-queue@0.1.0:
    resolution: {integrity: sha512-BpdYkt9EvGl8OfWHDQPISVpcl5xZthb+XPsbELj5AQXxIC8IriDZIQYjBJPEm5rS420sjZ0TLEzRcq5KdBhYrQ==}
    dependencies:
      es5-ext: 0.10.62
    dev: true

  /magic-string@0.27.0:
    resolution: {integrity: sha512-8UnnX2PeRAPZuN12svgR9j7M1uWMovg/CEnIwIG0LFkXSJJe4PdfUGiTGl8V9bsBHFUtfVINcSyYxd7q+kx9fA==}
    engines: {node: '>=12'}
    dependencies:
      '@jridgewell/sourcemap-codec': 1.4.15
    dev: true

  /make-dir@3.1.0:
    resolution: {integrity: sha512-g3FeP20LNwhALb/6Cz6Dd4F2ngze0jz7tbzrD2wAV+o9FeNHe4rL+yK2md0J/fiSf1sa1ADhXqi5+oVwOM/eGw==}
    engines: {node: '>=8'}
    dependencies:
      semver: 6.3.1
    dev: true

  /make-dir@4.0.0:
    resolution: {integrity: sha512-hXdUTZYIVOt1Ex//jAQi+wTZZpUpwBj/0QsOzqegb3rGMMeJiSEu5xLHnYfBrRV4RH2+OCSOO95Is/7x1WJ4bw==}
    engines: {node: '>=10'}
    dependencies:
      semver: 7.5.4
    dev: true

  /map-obj@1.0.1:
    resolution: {integrity: sha512-7N/q3lyZ+LVCp7PzuxrJr4KMbBE2hW7BT7YNia330OFxIf4d3r5zVpicP2650l7CPN6RM9zOJRl3NGpqSiw3Eg==}
    engines: {node: '>=0.10.0'}
    dev: true

  /map-obj@4.3.0:
    resolution: {integrity: sha512-hdN1wVrZbb29eBGiGjJbeP8JbKjq1urkHJ/LIP/NY48MZ1QVXUsQBV1G1zvYFHn1XE06cwjBsOI2K3Ulnj1YXQ==}
    engines: {node: '>=8'}
    dev: true

  /markdown-it@13.0.1:
    resolution: {integrity: sha512-lTlxriVoy2criHP0JKRhO2VDG9c2ypWCsT237eDiLqi09rmbKoUetyGHq2uOIRoRS//kfoJckS0eUzzkDR+k2Q==}
    hasBin: true
    dependencies:
      argparse: 2.0.1
      entities: 3.0.1
      linkify-it: 4.0.1
      mdurl: 1.0.1
      uc.micro: 1.0.6
    dev: true

  /markdownlint-cli2-formatter-default@0.0.4(markdownlint-cli2@0.9.2):
    resolution: {integrity: sha512-xm2rM0E+sWgjpPn1EesPXx5hIyrN2ddUnUwnbCsD/ONxYtw3PX6LydvdH6dciWAoFDpwzbHM1TO7uHfcMd6IYg==}
    peerDependencies:
      markdownlint-cli2: '>=0.0.4'
    dependencies:
      markdownlint-cli2: 0.9.2
    dev: true

  /markdownlint-cli2@0.9.2:
    resolution: {integrity: sha512-ndijEHIOikcs29W8068exHXlfkFviGFT/mPhREia7zSfQzHvTDkL2s+tWizvELjLHiKRO4KGTkkJyR3oeR8A5g==}
    engines: {node: '>=16'}
    hasBin: true
    dependencies:
      globby: 13.2.2
      markdownlint: 0.30.0
      markdownlint-cli2-formatter-default: 0.0.4(markdownlint-cli2@0.9.2)
      micromatch: 4.0.5
      strip-json-comments: 5.0.1
      yaml: 2.3.1
    dev: true

  /markdownlint-micromark@0.1.7:
    resolution: {integrity: sha512-BbRPTC72fl5vlSKv37v/xIENSRDYL/7X/XoFzZ740FGEbs9vZerLrIkFRY0rv7slQKxDczToYuMmqQFN61fi4Q==}
    engines: {node: '>=16'}
    dev: true

  /markdownlint@0.30.0:
    resolution: {integrity: sha512-nInuFvI/rEzanAOArW5490Ez4EYpB5ODqVM0mcDYCPx9DKJWCQqCgejjiCvbSeE7sjbDscVtZmwr665qpF5xGA==}
    engines: {node: '>=16'}
    dependencies:
      markdown-it: 13.0.1
      markdownlint-micromark: 0.1.7
    dev: true

  /mdurl@1.0.1:
    resolution: {integrity: sha512-/sKlQJCBYVY9Ers9hqzKou4H6V5UWc/M59TH2dvkt+84itfnq7uFOMLpOiOS4ujvHP4etln18fmIxA5R5fll0g==}
    dev: true

  /memoizee@0.4.15:
    resolution: {integrity: sha512-UBWmJpLZd5STPm7PMUlOw/TSy972M+z8gcyQ5veOnSDRREz/0bmpyTfKt3/51DhEBqCZQn1udM/5flcSPYhkdQ==}
    dependencies:
      d: 1.0.1
      es5-ext: 0.10.62
      es6-weak-map: 2.0.3
      event-emitter: 0.3.5
      is-promise: 2.2.2
      lru-queue: 0.1.0
      next-tick: 1.1.0
      timers-ext: 0.1.7
    dev: true

  /meow@9.0.0:
    resolution: {integrity: sha512-+obSblOQmRhcyBt62furQqRAQpNyWXo8BuQ5bN7dG8wmwQ+vwHKp/rCFD4CrTP8CsDQD1sjoZ94K417XEUk8IQ==}
    engines: {node: '>=10'}
    dependencies:
      '@types/minimist': 1.2.2
      camelcase-keys: 6.2.2
      decamelize: 1.2.0
      decamelize-keys: 1.1.1
      hard-rejection: 2.1.0
      minimist-options: 4.1.0
      normalize-package-data: 3.0.3
      read-pkg-up: 7.0.1
      redent: 3.0.0
      trim-newlines: 3.0.1
      type-fest: 0.18.1
      yargs-parser: 20.2.9
    dev: true

  /mercurius@12.2.0(graphql@16.8.0):
    resolution: {integrity: sha512-S1/j+MSJA11A0rW/TM+31qq7PTf9EQVDtq+XJQMaebtqEP5JhhUmQnTLzCh9NhHkh7YIFH72gEY03Phr3Cs8xQ==}
    engines: {node: '>=14.19.3'}
    peerDependencies:
      graphql: ^16.0.0
    dependencies:
      '@fastify/error': 3.3.0
      '@fastify/static': 6.11.1
      '@fastify/websocket': 7.2.0
      fastify-plugin: 4.5.1
      graphql: 16.8.0
      graphql-jit: 0.8.4(graphql@16.8.0)
      mqemitter: 5.0.0
      p-map: 4.0.0
      readable-stream: 4.4.2
      safe-stable-stringify: 2.4.3
      secure-json-parse: 2.7.0
      single-user-cache: 0.6.0
      tiny-lru: 10.4.1
      undici: 5.24.0
      ws: 8.14.1
    transitivePeerDependencies:
      - bufferutil
      - utf-8-validate
    dev: true

  /mercurius@13.1.0(graphql@16.8.0):
    resolution: {integrity: sha512-MDCmgNLk77f6Epe4af78Z36XChQ/TeHIO3l8Aoyj3whEqzlXxODNaNHt4vEfLDHCSbuLoLJTaK6bpWN0MtomUA==}
    engines: {node: '>=14.19.3'}
    peerDependencies:
      graphql: ^16.0.0
    dependencies:
      '@fastify/error': 3.3.0
      '@fastify/static': 6.11.1
      '@fastify/websocket': 8.2.0
      fastify-plugin: 4.5.1
      graphql: 16.8.0
      graphql-jit: 0.8.4(graphql@16.8.0)
      mqemitter: 5.0.0
      p-map: 4.0.0
      readable-stream: 4.4.2
      safe-stable-stringify: 2.4.3
      secure-json-parse: 2.7.0
      single-user-cache: 0.6.0
      tiny-lru: 11.0.1
      undici: 5.24.0
      ws: 8.14.1
    transitivePeerDependencies:
      - bufferutil
      - utf-8-validate

  /merge-descriptors@1.0.1:
    resolution: {integrity: sha512-cCi6g3/Zr1iqQi6ySbseM1Xvooa98N0w31jzUYrXPX2xqObmFGHJ0tQ5u74H3mVh7wLouTseZyYIq39g8cNp1w==}
    dev: true

  /merge-stream@2.0.0:
    resolution: {integrity: sha512-abv/qOcuPfk3URPfDzmZU1LKmuw8kT+0nIHvKrKgFrwifol/doWcdA4ZqsWQ8ENrFKkd67Mfpo/LovbIUsbt3w==}

  /merge2@1.4.1:
    resolution: {integrity: sha512-8q7VEgMJW4J8tcfVPy8g09NcQwZdbwFEqhe/WZkoIzjn/3TGDwtOCYtXGxA3O8tPzpczCCDgv+P2P5y00ZJOOg==}
    engines: {node: '>= 8'}
    dev: true

  /micromatch@4.0.5:
    resolution: {integrity: sha512-DMy+ERcEW2q8Z2Po+WNXuw3c5YaUSFjAO5GsJqfEl7UjvtIuFKO6ZrKvcItdy98dwFI2N1tg3zNIdKaQT+aNdA==}
    engines: {node: '>=8.6'}
    dependencies:
      braces: 3.0.2
      picomatch: 2.3.1
    dev: true

  /mime-db@1.52.0:
    resolution: {integrity: sha512-sPU4uV7dYlvtWJxwwxHD0PuihVNiE7TyAbQ5SWxDCB9mUYvOgroQOwYQQOKPJ8CIbE+1ETVlOoK1UC2nU3gYvg==}
    engines: {node: '>= 0.6'}
    dev: false

  /mime-types@2.1.35:
    resolution: {integrity: sha512-ZDY+bPm5zTTF+YpCrAU9nK0UgICYPT0QtT1NZWFv4s++TNkcgVaT0g6+4R2uI4MjQjzysHB1zxuWL50hzaeXiw==}
    engines: {node: '>= 0.6'}
    dependencies:
      mime-db: 1.52.0
    dev: false

  /mime@3.0.0:
    resolution: {integrity: sha512-jSCU7/VB1loIWBZe14aEYHU/+1UMEHoaO7qxCOVJOw9GgH72VAWppxNcjU+x9a2k3GSIBXNKxXQFqRvvZ7vr3A==}
    engines: {node: '>=10.0.0'}
    hasBin: true

  /mimic-fn@2.1.0:
    resolution: {integrity: sha512-OqbOk5oEQeAZ8WXWydlu9HJjz9WVdEIvamMCcXmuqUYjTknH/sqsWvhQ3vgwKFRR1HpjvNBKQ37nbJgYzGqGcg==}
    engines: {node: '>=6'}
    dev: false

  /mimic-fn@4.0.0:
    resolution: {integrity: sha512-vqiC06CuhBTUdZH+RYl8sFrL096vA45Ok5ISO6sE/Mr1jRbGH4Csnhi8f3wKVl7x8mO4Au7Ir9D3Oyv1VYMFJw==}
    engines: {node: '>=12'}

  /mimic-response@3.1.0:
    resolution: {integrity: sha512-z0yWI+4FDrrweS8Zmt4Ej5HdJmky15+L2e6Wgn3+iK5fWzb6T3fhNFq2+MeTRb064c6Wr4N/wv0DzQTjNzHNGQ==}
    engines: {node: '>=10'}
    dev: false

  /min-indent@1.0.1:
    resolution: {integrity: sha512-I9jwMn07Sy/IwOj3zVkVik2JTvgpaykDZEigL6Rx6N9LbMywwUSMtxET+7lVoDLLd3O3IXwJwvuuns8UB/HeAg==}
    engines: {node: '>=4'}
    dev: true

  /minim@0.23.8:
    resolution: {integrity: sha512-bjdr2xW1dBCMsMGGsUeqM4eFI60m94+szhxWys+B1ztIt6gWSfeGBdSVCIawezeHYLYn0j6zrsXdQS/JllBzww==}
    engines: {node: '>=6'}
    dependencies:
      lodash: 4.17.21
    dev: false

  /minimalistic-assert@1.0.1:
    resolution: {integrity: sha512-UtJcAD4yEaGtjPezWuO9wC4nwUnVH/8/Im3yEHQP4b67cXlD/Qr9hdITCU1xDbSEXg2XKNaP8jsReV7vQd00/A==}

  /minimalistic-crypto-utils@1.0.1:
    resolution: {integrity: sha512-JIYlbt6g8i5jKfJ3xz7rF0LXmv2TkDxBLUkiBeZ7bAx4GnnNMr8xFpGnOxn6GhTEHx3SjRrZEoU+j04prX1ktg==}
    dev: false

  /minimatch@3.1.2:
    resolution: {integrity: sha512-J7p63hRiAjw1NDEww1W7i37+ByIrOWO5XQQAzZ3VOcL0PNybwpfmV/N05zFAzwQ9USyEcX6t3UO+K5aqBQOIHw==}
    dependencies:
      brace-expansion: 1.1.11

  /minimatch@5.1.6:
    resolution: {integrity: sha512-lKwV/1brpG6mBUFHtb7NUmtABCb2WZZmm2wNiOA5hAb8VdCS4B3dtMWyvcoViccwAW/COERjXLt0zP1zXUN26g==}
    engines: {node: '>=10'}
    dependencies:
      brace-expansion: 2.0.1

  /minimatch@7.4.6:
    resolution: {integrity: sha512-sBz8G/YjVniEz6lKPNpKxXwazJe4c19fEfV2GDMX6AjFz+MX9uDWIZW8XreVhkFW3fkIdTv/gxWr/Kks5FFAVw==}
    engines: {node: '>=10'}
    dependencies:
      brace-expansion: 2.0.1
    dev: false

  /minimatch@8.0.4:
    resolution: {integrity: sha512-W0Wvr9HyFXZRGIDgCicunpQ299OKXs9RgZfaukz4qAW/pJhcpUfupc9c+OObPOFueNy8VSrZgEmDtk6Kh4WzDA==}
    engines: {node: '>=16 || 14 >=14.17'}
    dependencies:
      brace-expansion: 2.0.1
    dev: false

  /minimatch@9.0.3:
    resolution: {integrity: sha512-RHiac9mvaRw0x3AYRgDC1CxAP7HTcNrrECeA8YYJeWnpo+2Q5CegtZjaotWTWxDG3UeGA1coE05iH1mPjT/2mg==}
    engines: {node: '>=16 || 14 >=14.17'}
    dependencies:
      brace-expansion: 2.0.1
    dev: true

  /minimist-options@4.1.0:
    resolution: {integrity: sha512-Q4r8ghd80yhO/0j1O3B2BjweX3fiHg9cdOwjJd2J76Q135c+NDxGCqdYKQ1SKBuFfgWbAUzBfvYjPUEeNgqN1A==}
    engines: {node: '>= 6'}
    dependencies:
      arrify: 1.0.1
      is-plain-obj: 1.1.0
      kind-of: 6.0.3
    dev: true

  /minimist@1.2.8:
    resolution: {integrity: sha512-2yyAR8qBkN3YuheJanUpWC5U3bb5osDywNB8RzDVlDwDHbocAJveqqj1u8+SVD7jkWT4yvsHCpWqqWqAxb0zCA==}

  /minipass@3.3.6:
    resolution: {integrity: sha512-DxiNidxSEK+tHG6zOIklvNOwm3hvCrbUrdtzY74U6HKTJxvIDfOUL5W5P2Ghd3DTkhhKPYGqeNUIh5qcM4YBfw==}
    engines: {node: '>=8'}
    dependencies:
      yallist: 4.0.0

  /minipass@4.2.8:
    resolution: {integrity: sha512-fNzuVyifolSLFL4NzpF+wEF4qrgqaaKX0haXPQEdQ7NKAN+WecoKMHV09YcuL/DHxrUsYQOK3MiuDf7Ip2OXfQ==}
    engines: {node: '>=8'}
    dev: false

  /minipass@5.0.0:
    resolution: {integrity: sha512-3FnjYuehv9k6ovOEbyOswadCDPX1piCfhV8ncmYtHOjuPwylVWsghTLo7rabjC3Rx5xD4HDx8Wm1xnMF7S5qFQ==}
    engines: {node: '>=8'}
    dev: false

  /minipass@7.0.3:
    resolution: {integrity: sha512-LhbbwCfz3vsb12j/WkWQPZfKTsgqIe1Nf/ti1pKjYESGLHIVjWU96G9/ljLH4F9mWNVhlQOm0VySdAWzf05dpg==}
    engines: {node: '>=16 || 14 >=14.17'}

  /minizlib@2.1.2:
    resolution: {integrity: sha512-bAxsR8BVfj60DWXHE3u30oHzfl4G7khkSuPW+qvpd7jFRHm7dLxOjUk1EHACJ/hxLY8phGJ0YhYHZo7jil7Qdg==}
    engines: {node: '>= 8'}
    dependencies:
      minipass: 3.3.6
      yallist: 4.0.0
    dev: false

  /mkdirp-classic@0.5.3:
    resolution: {integrity: sha512-gKLcREMhtuZRwRAfqP3RFW+TK4JqApVBtOIftVgjuABpAtpxhPGaDcfvbhNvD0B8iD1oUr/txX35NjcaY6Ns/A==}
    dev: false

  /mkdirp@0.5.6:
    resolution: {integrity: sha512-FP+p8RB8OWpF3YZBCrP5gtADmtXApB5AMLn+vdyA+PyxCjrCs00mjyUozssO33cwDeT3wNGdLxJ5M//YqtHAJw==}
    hasBin: true
    dependencies:
      minimist: 1.2.8
    dev: true

  /mkdirp@1.0.4:
    resolution: {integrity: sha512-vVqVZQyf3WLx2Shd0qJ9xuvqgAyKPLAiqITEtqW0oIUjzo3PePDd6fW9iFz30ef7Ysp/oiWqbhszeGWW2T6Gzw==}
    engines: {node: '>=10'}
    hasBin: true

  /mkdirp@2.1.6:
    resolution: {integrity: sha512-+hEnITedc8LAtIP9u3HJDFIdcLV2vXP33sqLLIzkv1Db1zO/1OxbvYf0Y1OC/S/Qo5dxHXepofhmxL02PsKe+A==}
    engines: {node: '>=10'}
    hasBin: true
    dev: true

  /mnemonist@0.39.5:
    resolution: {integrity: sha512-FPUtkhtJ0efmEFGpU14x7jGbTB+s18LrzRL2KgoWz9YvcY3cPomz8tih01GbHwnGk/OmkOKfqd/RAQoc8Lm7DQ==}
    dependencies:
      obliterator: 2.0.4

  /module-not-found-error@1.0.1:
    resolution: {integrity: sha512-pEk4ECWQXV6z2zjhRZUongnLJNUeGQJ3w6OQ5ctGwD+i5o93qjRQUk2Rt6VdNeu3sEP0AB4LcfvdebpxBRVr4g==}
    dev: true

  /moo@0.5.2:
    resolution: {integrity: sha512-iSAJLHYKnX41mKcJKjqvnAN9sf0LMDTXDEvFv+ffuRR9a1MIuXLjMNL6EsnDHSkKLTWNqQQ5uo61P4EbU4NU+Q==}
    dev: true

  /mqemitter-redis@5.0.0:
    resolution: {integrity: sha512-4ld+yZHfQ+YTbP5IfF8nsZDjSyfMe8DTefdm40E80BwvGbKvMSOABMWXUjmmXHawGm+whKUGBIYlMytsQoOIUw==}
    dependencies:
      hyperid: 3.1.1
      inherits: 2.0.4
      ioredis: 5.3.2
      ioredis-auto-pipeline: 1.0.2
      lru-cache: 7.18.3
      mqemitter: 4.5.0
      msgpack-lite: 0.1.26
    transitivePeerDependencies:
      - supports-color
    dev: false

  /mqemitter@4.5.0:
    resolution: {integrity: sha512-Mp/zytFeIv6piJQkEKnncHcP4R/ErJc5C7dfonkhkNUT2LA/nTayrfNxbipp3M5iCJUTQSUtzfQAQA3XVcKz6w==}
    engines: {node: '>=10'}
    dependencies:
      fastparallel: 2.4.1
      qlobber: 5.0.3
    dev: false

  /mqemitter@5.0.0:
    resolution: {integrity: sha512-rqNRQhGgl0W/NV+Zrx0rpAUTZcSlAtivCVUmXBUPcFYt+AeDEpoJgy5eKlFWJP6xnatONL59WIFdV0W6niOMhw==}
    engines: {node: '>=10'}
    dependencies:
      fastparallel: 2.4.1
      qlobber: 7.0.1

  /mri@1.2.0:
    resolution: {integrity: sha512-tzzskb3bG8LvYGFF/mDTpq3jpI6Q9wc3LEmBaghu+DdCssd1FakN7Bc0hVNmEyGq1bq3RgfkCb3cmQLpNPOroA==}
    engines: {node: '>=4'}
    dev: true

  /ms@2.1.2:
    resolution: {integrity: sha512-sGkPx+VjMtmA6MX27oA4FBFELFCZZ4S4XqeGOXCv68tT+jb3vk/RyaKWP0PTKyWtmLSM0b+adUTEvbs1PEaH2w==}

  /ms@2.1.3:
    resolution: {integrity: sha512-6FlzubTLZG3J2a/NVCAleEhjzq5oxgHyaCU9yYXvcLsvoVaHJq/s5xXI6/XXP6tz7R9xAOtHnSO/tXtF3WRTlA==}
    dev: true

  /msgpack-lite@0.1.26:
    resolution: {integrity: sha512-SZ2IxeqZ1oRFGo0xFGbvBJWMp3yLIY9rlIJyxy8CGrwZn1f0ZK4r6jV/AM1r0FZMDUkWkglOk/eeKIL9g77Nxw==}
    hasBin: true
    dependencies:
      event-lite: 0.1.3
      ieee754: 1.2.1
      int64-buffer: 0.1.10
      isarray: 1.0.0
    dev: false

  /mute-stream@1.0.0:
    resolution: {integrity: sha512-avsJQhyd+680gKXyG/sQc0nXaC6rBkPOfyHYcFb9+hdkqQkR9bdnkJ0AMZhke0oesPqIO+mFFJ+IdBc7mst4IA==}
    engines: {node: ^14.17.0 || ^16.13.0 || >=18.0.0}
    dev: false

  /mysql2@2.3.3:
    resolution: {integrity: sha512-wxJUev6LgMSgACDkb/InIFxDprRa6T95+VEoR+xPvtngtccNH2dGjEB/fVZ8yg1gWv1510c9CvXuJHi5zUm0ZA==}
    engines: {node: '>= 8.0'}
    dependencies:
      denque: 2.1.0
      generate-function: 2.3.1
      iconv-lite: 0.6.3
      long: 4.0.0
      lru-cache: 6.0.0
      named-placeholders: 1.1.3
      seq-queue: 0.0.5
      sqlstring: 2.3.3
    dev: false

  /mz@2.7.0:
    resolution: {integrity: sha512-z81GNO7nnYMEhrGh9LeymoE4+Yr0Wn5McHIZMK5cfQCl+NDX08sCZgUc9/6MHni9IWuFLm1Z3HTCXu2z9fN62Q==}
    dependencies:
      any-promise: 1.3.0
      object-assign: 4.1.1
      thenify-all: 1.6.0
    dev: true

  /named-placeholders@1.1.3:
    resolution: {integrity: sha512-eLoBxg6wE/rZkJPhU/xRX1WTpkFEwDJEN96oxFrTsqBdbT5ec295Q+CoHrL9IT0DipqKhmGcaZmwOt8OON5x1w==}
    engines: {node: '>=12.0.0'}
    dependencies:
      lru-cache: 7.18.3
    dev: false

  /nan@2.18.0:
    resolution: {integrity: sha512-W7tfG7vMOGtD30sHoZSSc/JVYiyDPEyQVso/Zz+/uQd0B0L46gtC+pHha5FFMRpil6fm/AoEcRWyOVi4+E/f8w==}
    requiresBuild: true
    dev: false
    optional: true

  /nanoid@3.3.6:
    resolution: {integrity: sha512-BGcqMMJuToF7i1rt+2PWSNVnWIkGCU78jBG3RxO/bZlnZPK2Cmi2QaffxGO/2RvWi9sL+FAiRiXMgsyxQ1DIDA==}
    engines: {node: ^10 || ^12 || ^13.7 || ^14 || >=15.0.1}
    hasBin: true
    dev: true

  /napi-build-utils@1.0.2:
    resolution: {integrity: sha512-ONmRUqK7zj7DWX0D9ADe03wbwOBZxNAfF20PlGfCWQcD3+/MakShIHrMqx9YwPTfxDdF1zLeL+RGZiR9kGMLdg==}
    dev: false

  /natural-compare-lite@1.4.0:
    resolution: {integrity: sha512-Tj+HTDSJJKaZnfiuw+iaF9skdPpTo2GtEly5JHnWV/hfv2Qj/9RKsGISQtLh2ox3l5EAGw487hnBee0sIJ6v2g==}
    dev: true

  /natural-compare@1.4.0:
    resolution: {integrity: sha512-OWND8ei3VtNC9h7V60qff3SVobHr996CTwgxubgyQYEpg290h9J0buyECNNJexkFm5sOajh5G116RYA1c8ZMSw==}
    dev: true

  /nearley@2.20.1:
    resolution: {integrity: sha512-+Mc8UaAebFzgV+KpI5n7DasuuQCHA89dmwm7JXw3TV43ukfNQ9DnBH3Mdb2g/I4Fdxc26pwimBWvjIw0UAILSQ==}
    hasBin: true
    dependencies:
      commander: 2.20.3
      moo: 0.5.2
      railroad-diagrams: 1.0.0
      randexp: 0.4.6
    dev: true

  /negotiator@0.6.3:
    resolution: {integrity: sha512-+EUsqGPLsM+j/zdChZjsnX51g4XrHFOIXwfnCVPGlQk/k5giakcKsuxCObBRu6DSm9opw/O6slWbJdghQM4bBg==}
    engines: {node: '>= 0.6'}
    dev: false

  /next-tick@1.1.0:
    resolution: {integrity: sha512-CXdUiJembsNjuToQvxayPZF9Vqht7hewsvy2sOWafLvi2awflj9mOC6bHIg50orX8IJvWKY9wYQ/zB2kogPslQ==}
    dev: true

  /node-abi@3.47.0:
    resolution: {integrity: sha512-2s6B2CWZM//kPgwnuI0KrYwNjfdByE25zvAaEpq9IH4zcNsarH8Ihu/UuX6XMPEogDAxkuUFeZn60pXNHAqn3A==}
    engines: {node: '>=10'}
    dependencies:
      semver: 7.5.4
    dev: false

<<<<<<< HEAD
=======
  /node-abort-controller@3.1.1:
    resolution: {integrity: sha512-AGK2yQKIjRuqnc6VkX2Xj5d+QW8xZ87pa1UK6yA6ouUyuxfHuMP6umE5QK7UmTeOAymo+Zx1Fxiuw9rVx8taHQ==}
    dev: false

  /node-addon-api@4.3.0:
    resolution: {integrity: sha512-73sE9+3UaLYYFmDsFZnqCInzPyh3MqIwZO9cw58yIqAZhONrrabrYyYe3TuIqtIiOuTXVhsGau8hcrhhwSsDIQ==}
    dev: true

  /node-domexception@1.0.0:
    resolution: {integrity: sha512-/jKZoMpw0F8GRwl4/eLROPA3cfcXtLApP0QzLmUT/HuPCZWyB7IY9ZrMeKw2O/nFIqPQB3PVM9aYm0F312AXDQ==}
    engines: {node: '>=10.5.0'}
    dev: false

  /node-fetch-commonjs@3.3.2:
    resolution: {integrity: sha512-VBlAiynj3VMLrotgwOS3OyECFxas5y7ltLcK4t41lMUZeaK15Ym4QRkqN0EQKAFL42q9i21EPKjzLUPfltR72A==}
    engines: {node: ^12.20.0 || ^14.13.1 || >=16.0.0}
    dependencies:
      node-domexception: 1.0.0
      web-streams-polyfill: 3.2.1
    dev: false

>>>>>>> f60a7637
  /node-fetch@2.7.0:
    resolution: {integrity: sha512-c4FRfUm/dbcWZ7U+1Wq0AwCyFL+3nt2bEw05wfxSz+DWpWsitgmSgYmy2dQdWyKC1694ELPqMs/YzUSNozLt8A==}
    engines: {node: 4.x || >=6.0.0}
    peerDependencies:
      encoding: ^0.1.0
    peerDependenciesMeta:
      encoding:
        optional: true
    dependencies:
      whatwg-url: 5.0.0

  /node-forge@1.3.1:
    resolution: {integrity: sha512-dPEtOeMvF9VMcYV/1Wb8CPoVAXtp6MKMlcbAt4ddqmGqUJ6fQZFXkNZNkNlfevtNkGtaSoXf/vNNNSvgrdXwtA==}
    engines: {node: '>= 6.13.0'}
    dev: true

  /node-preload@0.2.1:
    resolution: {integrity: sha512-RM5oyBy45cLEoHqCeh+MNuFAxO0vTFBLskvQbOKnEE7YTTSN4tbN8QWDIPQ6L+WvKsB/qLEGpYe2ZZ9d4W9OIQ==}
    engines: {node: '>=8'}
    dependencies:
      process-on-spawn: 1.0.0
    dev: true

  /node-releases@2.0.13:
    resolution: {integrity: sha512-uYr7J37ae/ORWdZeQ1xxMJe3NtdmqMC/JZK+geofDrkLUApKRHPd18/TxtBOJ4A0/+uUIliorNrfYV6s1b02eQ==}
    dev: true

  /nopt@4.0.3:
    resolution: {integrity: sha512-CvaGwVMztSMJLOeXPrez7fyfObdZqNUK1cPAEzLHrTybIua9pMdmmPR5YwtfNftIOMv3DPUhFaxsZMNTQO20Kg==}
    hasBin: true
    dependencies:
      abbrev: 1.1.1
      osenv: 0.1.5
    dev: true

  /normalize-package-data@2.5.0:
    resolution: {integrity: sha512-/5CMN3T0R4XTj4DcGaexo+roZSdSFW/0AOOTROrjxzCG1wrWXEsGbRKevjlIL+ZDE4sZlJr5ED4YW0yqmkK+eA==}
    dependencies:
      hosted-git-info: 2.8.9
      resolve: 1.22.4
      semver: 5.7.2
      validate-npm-package-license: 3.0.4
    dev: true

  /normalize-package-data@3.0.3:
    resolution: {integrity: sha512-p2W1sgqij3zMMyRC067Dg16bfzVH+w7hyegmpIvZ4JNjqtGOVAIvLmjBx3yP7YTe9vKJgkoNOPjwQGogDoMXFA==}
    engines: {node: '>=10'}
    dependencies:
      hosted-git-info: 4.1.0
      is-core-module: 2.13.0
      semver: 7.5.4
      validate-npm-package-license: 3.0.4
    dev: true

  /normalize-path@3.0.0:
    resolution: {integrity: sha512-6eZs5Ls3WtCisHWp9S2GUy8dqkpGi4BVSz3GaqiE6ezub0512ESztXUwUB6C6IKbQkY2Pnb/mD4WYojCRwcwLA==}
    engines: {node: '>=0.10.0'}
    dev: true

  /npm-normalize-package-bin@1.0.1:
    resolution: {integrity: sha512-EPfafl6JL5/rU+ot6P3gRSCpPDW5VmIzX959Ob1+ySFUuuYHWHekXpwdUZcKP5C+DS4GEtdJluwBjnsNDl+fSA==}
    dev: true

  /npm-run-path@5.1.0:
    resolution: {integrity: sha512-sJOdmRGrY2sjNTRMbSvluQqg+8X7ZK61yvzBEIDhz4f8z1TZFYABsqjjCBd/0PUNE9M6QDgHJXQkGUEm7Q+l9Q==}
    engines: {node: ^12.20.0 || ^14.13.1 || >=16.0.0}
    dependencies:
      path-key: 4.0.0

  /nyc@15.1.0:
    resolution: {integrity: sha512-jMW04n9SxKdKi1ZMGhvUTHBN0EICCRkHemEoE5jm6mTYcqcdas0ATzgUgejlQUHMvpnOZqGB5Xxsv9KxJW1j8A==}
    engines: {node: '>=8.9'}
    hasBin: true
    dependencies:
      '@istanbuljs/load-nyc-config': 1.1.0
      '@istanbuljs/schema': 0.1.3
      caching-transform: 4.0.0
      convert-source-map: 1.9.0
      decamelize: 1.2.0
      find-cache-dir: 3.3.2
      find-up: 4.1.0
      foreground-child: 2.0.0
      get-package-type: 0.1.0
      glob: 7.2.3
      istanbul-lib-coverage: 3.2.0
      istanbul-lib-hook: 3.0.0
      istanbul-lib-instrument: 4.0.3
      istanbul-lib-processinfo: 2.0.3
      istanbul-lib-report: 3.0.1
      istanbul-lib-source-maps: 4.0.1
      istanbul-reports: 3.1.6
      make-dir: 3.1.0
      node-preload: 0.2.1
      p-map: 3.0.0
      process-on-spawn: 1.0.0
      resolve-from: 5.0.0
      rimraf: 3.0.2
      signal-exit: 3.0.7
      spawn-wrap: 2.0.0
      test-exclude: 6.0.0
      yargs: 15.4.1
    transitivePeerDependencies:
      - supports-color
    dev: true

  /object-assign@4.1.1:
    resolution: {integrity: sha512-rJgTQnkUnH1sFw8yT6VSU3zD3sWmu6sZhIseY8VX+GRu3P6F7Fu+JNDoXfklElbLJSnc3FUQHVe4cU5hj+BcUg==}
    engines: {node: '>=0.10.0'}
    dev: true

  /object-inspect@1.12.3:
    resolution: {integrity: sha512-geUvdk7c+eizMNUDkRpW1wJwgfOiOeHbxBR/hLXK1aT6zmVSO0jsQcs7fj6MGw89jC/cjGfLcNOrtMYtGqm81g==}

  /object-keys@1.1.1:
    resolution: {integrity: sha512-NuAESUOUMrlIXOfHKzD6bpPu3tYt3xvjNdRIQ+FeT0lNb4K8WR70CaDxhuNguS2XG+GjkyMwOzsN5ZktImfhLA==}
    engines: {node: '>= 0.4'}
    dev: true

  /object.assign@4.1.4:
    resolution: {integrity: sha512-1mxKf0e58bvyjSCtKYY4sRe9itRk3PJpquJOjeIkz885CczcI4IvJJDLPS72oowuSh+pBxUFROpX+TU++hxhZQ==}
    engines: {node: '>= 0.4'}
    dependencies:
      call-bind: 1.0.2
      define-properties: 1.2.1
      has-symbols: 1.0.3
      object-keys: 1.1.1
    dev: true

  /object.entries@1.1.7:
    resolution: {integrity: sha512-jCBs/0plmPsOnrKAfFQXRG2NFjlhZgjjcBLSmTnEhU8U6vVTsVe8ANeQJCHTl3gSsI4J+0emOoCgoKlmQPMgmA==}
    engines: {node: '>= 0.4'}
    dependencies:
      call-bind: 1.0.2
      define-properties: 1.2.1
      es-abstract: 1.22.1
    dev: true

  /object.fromentries@2.0.7:
    resolution: {integrity: sha512-UPbPHML6sL8PI/mOqPwsH4G6iyXcCGzLin8KvEPenOZN5lpCNBZZQ+V62vdjB1mQHrmqGQt5/OJzemUA+KJmEA==}
    engines: {node: '>= 0.4'}
    dependencies:
      call-bind: 1.0.2
      define-properties: 1.2.1
      es-abstract: 1.22.1
    dev: true

  /object.groupby@1.0.1:
    resolution: {integrity: sha512-HqaQtqLnp/8Bn4GL16cj+CUYbnpe1bh0TtEaWvybszDG4tgxCJuRpV8VGuvNaI1fAnI4lUJzDG55MXcOH4JZcQ==}
    dependencies:
      call-bind: 1.0.2
      define-properties: 1.2.1
      es-abstract: 1.22.1
      get-intrinsic: 1.2.1
    dev: true

  /object.hasown@1.1.3:
    resolution: {integrity: sha512-fFI4VcYpRHvSLXxP7yiZOMAd331cPfd2p7PFDVbgUsYOfCT3tICVqXWngbjr4m49OvsBwUBQ6O2uQoJvy3RexA==}
    dependencies:
      define-properties: 1.2.1
      es-abstract: 1.22.1
    dev: true

  /object.values@1.1.7:
    resolution: {integrity: sha512-aU6xnDFYT3x17e/f0IiiwlGPTy2jzMySGfUB4fq6z7CV8l85CWHDk5ErhyhpfDHhrOMwGFhSQkhMGHaIotA6Ng==}
    engines: {node: '>= 0.4'}
    dependencies:
      call-bind: 1.0.2
      define-properties: 1.2.1
      es-abstract: 1.22.1
    dev: true

  /obliterator@2.0.4:
    resolution: {integrity: sha512-lgHwxlxV1qIg1Eap7LgIeoBWIMFibOjbrYPIPJZcI1mmGAI2m3lNYpK12Y+GBdPQ0U1hRwSord7GIaawz962qQ==}

  /on-exit-leak-free@0.2.0:
    resolution: {integrity: sha512-dqaz3u44QbRXQooZLTUKU41ZrzYrcvLISVgbrzbyCMxpmSLJvZ3ZamIJIZ29P6OhZIkNIQKosdeM6t1LYbA9hg==}
    dev: true

  /on-exit-leak-free@2.1.0:
    resolution: {integrity: sha512-VuCaZZAjReZ3vUwgOB8LxAosIurDiAW0s13rI1YwmaP++jvcxP77AWoQvenZebpCA2m8WC1/EosPYPMjnRAp/w==}

  /once@1.4.0:
    resolution: {integrity: sha512-lNaJgI+2Q5URQBkccEKHTQOPaXdUxnZZElQTZY0MFUAuaEqe1E+Nyvgdz/aIyNi6Z9MzO5dv1H8n58/GELp3+w==}
    dependencies:
      wrappy: 1.0.2

  /onetime@5.1.2:
    resolution: {integrity: sha512-kbpaSSGJTWdAY5KPVeMOKXSrPtr8C8C7wodJbcsd51jRnmD+GZu8Y0VoU6Dm5Z4vWr0Ig/1NKuWRKf7j5aaYSg==}
    engines: {node: '>=6'}
    dependencies:
      mimic-fn: 2.1.0
    dev: false

  /onetime@6.0.0:
    resolution: {integrity: sha512-1FlR+gjXK7X+AsAHso35MnyN5KqGwJRi/31ft6x0M194ht7S+rWAvd7PHss9xSKMzE0asv1pyIHaJYq+BbacAQ==}
    engines: {node: '>=12'}
    dependencies:
      mimic-fn: 4.0.0

  /open@8.4.2:
    resolution: {integrity: sha512-7x81NCL719oNbsq/3mh+hVrAWmFuEYUqrq/Iw3kUzH8ReypT9QQ0BLoJS7/G9k6N81XjW4qHWtjWwe/9eLy1EQ==}
    engines: {node: '>=12'}
    dependencies:
      define-lazy-prop: 2.0.0
      is-docker: 2.2.1
      is-wsl: 2.2.0
    dev: false

  /openapi-schema-validator@12.1.3:
    resolution: {integrity: sha512-xTHOmxU/VQGUgo7Cm0jhwbklOKobXby+/237EG967+3TQEYJztMgX9Q5UE2taZKwyKPUq0j11dngpGjUuxz1hQ==}
    dependencies:
      ajv: 8.12.0
      ajv-formats: 2.1.1(ajv@8.12.0)
      lodash.merge: 4.6.2
      openapi-types: 12.1.3
    dev: true

  /openapi-types@12.1.3:
    resolution: {integrity: sha512-N4YtSYJqghVu4iek2ZUvcN/0aqH1kRDuNqzcycDxhOUpg7GdvLa2F3DgS6yBNhInhv2r/6I0Flkn7CqL8+nIcw==}

  /opener@1.5.2:
    resolution: {integrity: sha512-ur5UIdyw5Y7yEj9wLzhqXiy6GZ3Mwx0yGI+5sMn2r0N0v3cKJvUmFH5yPP+WXh9e0xfyzyJX95D8l088DNFj7A==}
    hasBin: true
    dev: true

  /optionator@0.9.3:
    resolution: {integrity: sha512-JjCoypp+jKn1ttEFExxhetCKeJt9zhAgAve5FXHixTvFDW/5aEktX9bufBKLRRMdU7bNtpLfcGu94B3cdEJgjg==}
    engines: {node: '>= 0.8.0'}
    dependencies:
      '@aashutoshrathi/word-wrap': 1.2.6
      deep-is: 0.1.4
      fast-levenshtein: 2.0.6
      levn: 0.4.1
      prelude-ls: 1.2.1
      type-check: 0.4.0
    dev: true

  /ora@5.4.1:
    resolution: {integrity: sha512-5b6Y85tPxZZ7QytO+BQzysW31HJku27cRIlkbAXaNx+BdcVi+LlRFmVXzeF6a7JCwJpyw5c4b+YSVImQIrBpuQ==}
    engines: {node: '>=10'}
    dependencies:
      bl: 4.1.0
      chalk: 4.1.2
      cli-cursor: 3.1.0
      cli-spinners: 2.9.1
      is-interactive: 1.0.0
      is-unicode-supported: 0.1.0
      log-symbols: 4.1.0
      strip-ansi: 6.0.1
      wcwidth: 1.0.1
    dev: false

  /ora@6.3.1:
    resolution: {integrity: sha512-ERAyNnZOfqM+Ao3RAvIXkYh5joP220yf59gVe2X/cI6SiCxIdi4c9HZKZD8R6q/RDXEje1THBju6iExiSsgJaQ==}
    engines: {node: ^12.20.0 || ^14.13.1 || >=16.0.0}
    dependencies:
      chalk: 5.3.0
      cli-cursor: 4.0.0
      cli-spinners: 2.9.1
      is-interactive: 2.0.0
      is-unicode-supported: 1.3.0
      log-symbols: 5.1.0
      stdin-discarder: 0.1.0
      strip-ansi: 7.1.0
      wcwidth: 1.0.1
    dev: false

  /os-homedir@1.0.2:
    resolution: {integrity: sha512-B5JU3cabzk8c67mRRd3ECmROafjYMXbuzlwtqdM8IbS8ktlTix8aFGb2bAGKrSRIlnfKwovGUUr72JUPyOb6kQ==}
    engines: {node: '>=0.10.0'}
    dev: true

  /os-tmpdir@1.0.2:
    resolution: {integrity: sha512-D2FR03Vir7FIu45XBY20mTb+/ZSWB00sjU9jdQXt83gDrI4Ztz5Fs7/yy74g2N5SVQY4xY1qDr4rNddwYRVX0g==}
    engines: {node: '>=0.10.0'}

  /osenv@0.1.5:
    resolution: {integrity: sha512-0CWcCECdMVc2Rw3U5w9ZjqX6ga6ubk1xDVKxtBQPK7wis/0F2r9T6k4ydGYhecl7YUBxBVxhL5oisPsNxAPe2g==}
    dependencies:
      os-homedir: 1.0.2
      os-tmpdir: 1.0.2
    dev: true

  /own-or-env@1.0.2:
    resolution: {integrity: sha512-NQ7v0fliWtK7Lkb+WdFqe6ky9XAzYmlkXthQrBbzlYbmFKoAYbDDcwmOm6q8kOuwSRXW8bdL5ORksploUJmWgw==}
    dependencies:
      own-or: 1.0.0
    dev: true

  /own-or@1.0.0:
    resolution: {integrity: sha512-NfZr5+Tdf6MB8UI9GLvKRs4cXY8/yB0w3xtt84xFdWy8hkGjn+JFc60VhzS/hFRfbyxFcGYMTjnF4Me+RbbqrA==}
    dev: true

  /p-limit@2.3.0:
    resolution: {integrity: sha512-//88mFWSJx8lxCzwdAABTJL2MyWB12+eIY7MDL2SqLmAkeKU9qxRvWuSyTjm3FUmpBEMuFfckAIqEaVGUDxb6w==}
    engines: {node: '>=6'}
    dependencies:
      p-try: 2.2.0

  /p-limit@3.1.0:
    resolution: {integrity: sha512-TYOanM3wGwNGsZN2cVTYPArw454xnXj5qmWF1bEoAc4+cU/ol7GVh7odevjp1FNHduHc3KZMcFduxU5Xc6uJRQ==}
    engines: {node: '>=10'}
    dependencies:
      yocto-queue: 0.1.0

  /p-limit@4.0.0:
    resolution: {integrity: sha512-5b0R4txpzjPWVw/cXXUResoD4hb6U/x9BH08L7nw+GN1sezDzPdxeRvpc9c433fZhBan/wusjbCsqwqm4EIBIQ==}
    engines: {node: ^12.20.0 || ^14.13.1 || >=16.0.0}
    dependencies:
      yocto-queue: 1.0.0

  /p-locate@3.0.0:
    resolution: {integrity: sha512-x+12w/To+4GFfgJhBEpiDcLozRJGegY+Ei7/z0tSLkMmxGZNybVMSfWj9aJn8Z5Fc7dBUNJOOVgPv2H7IwulSQ==}
    engines: {node: '>=6'}
    dependencies:
      p-limit: 2.3.0

  /p-locate@4.1.0:
    resolution: {integrity: sha512-R79ZZ/0wAxKGu3oYMlz8jy/kbhsNrS7SKZ7PxEHBgJ5+F2mtFW2fK2cOtBh1cHYkQsbzFV7I+EoRKe6Yt0oK7A==}
    engines: {node: '>=8'}
    dependencies:
      p-limit: 2.3.0
    dev: true

  /p-locate@5.0.0:
    resolution: {integrity: sha512-LaNjtRWUBY++zB5nE/NwcaoMylSPk+S+ZHNB1TzdbMJMny6dynpAGt7X/tl/QYq3TIeE6nxHppbo2LGymrG5Pw==}
    engines: {node: '>=10'}
    dependencies:
      p-limit: 3.1.0
    dev: true

  /p-locate@6.0.0:
    resolution: {integrity: sha512-wPrq66Llhl7/4AGC6I+cqxT07LhXvWL08LNXz1fENOw0Ap4sRZZ/gZpTTJ5jpurzzzfS2W/Ge9BY3LgLjCShcw==}
    engines: {node: ^12.20.0 || ^14.13.1 || >=16.0.0}
    dependencies:
      p-limit: 4.0.0

  /p-map@3.0.0:
    resolution: {integrity: sha512-d3qXVTF/s+W+CdJ5A29wywV2n8CQQYahlgz2bFiA+4eVNJbHJodPZ+/gXwPGh0bOqA+j8S+6+ckmvLGPk1QpxQ==}
    engines: {node: '>=8'}
    dependencies:
      aggregate-error: 3.1.0
    dev: true

  /p-map@4.0.0:
    resolution: {integrity: sha512-/bjOqmgETBYB5BoEeGVea8dmvHb2m9GLy1E9W43yeyfP6QQCZGFNa+XRceJEuDB6zqr+gKpIAmlLebMpykw/MQ==}
    engines: {node: '>=10'}
    dependencies:
      aggregate-error: 3.1.0

  /p-try@2.2.0:
    resolution: {integrity: sha512-R4nPAVTAU0B9D35/Gk3uJf/7XYbQcyohSKdvAxIRSNghFl4e71hVoGnBNQz9cWaXxO2I10KTC+3jMdvvoKw6dQ==}
    engines: {node: '>=6'}

  /package-hash@4.0.0:
    resolution: {integrity: sha512-whdkPIooSu/bASggZ96BWVvZTRMOFxnyUG5PnTSGKoJE2gd5mbVNmR2Nj20QFzxYYgAXpoqC+AiXzl+UMRh7zQ==}
    engines: {node: '>=8'}
    dependencies:
      graceful-fs: 4.2.11
      hasha: 5.2.2
      lodash.flattendeep: 4.4.0
      release-zalgo: 1.0.0
    dev: true

  /packet-reader@1.0.0:
    resolution: {integrity: sha512-HAKu/fG3HpHFO0AA8WE8q2g+gBJaZ9MG7fcKk+IJPLTGAD6Psw4443l+9DGRbOIh3/aXr7Phy0TjilYivJo5XQ==}

  /parent-module@1.0.1:
    resolution: {integrity: sha512-GQ2EWRpQV8/o+Aw8YqtfZZPfNRWZYkbidE9k5rpl/hC3vtHHBfGm2Ifi6qWV+coDGkrUKZAxE3Lot5kcsRlh+g==}
    engines: {node: '>=6'}
    dependencies:
      callsites: 3.1.0

  /parse-json@4.0.0:
    resolution: {integrity: sha512-aOIos8bujGN93/8Ox/jPLh7RwVnPEysynVFE+fQZyg6jKELEHwzgKdLRFHUgXJL6kylijVSBC4BvN9OmsB48Rw==}
    engines: {node: '>=4'}
    dependencies:
      error-ex: 1.3.2
      json-parse-better-errors: 1.0.2
    dev: true

  /parse-json@5.2.0:
    resolution: {integrity: sha512-ayCKvm/phCGxOkYRSCM82iDwct8/EonSEgCSxWxD7ve6jHggsFl4fZVQBPRNgQoKiuV/odhFrGzQXZwbifC8Rg==}
    engines: {node: '>=8'}
    dependencies:
      '@babel/code-frame': 7.22.13
      error-ex: 1.3.2
      json-parse-even-better-errors: 2.3.1
      lines-and-columns: 1.2.4

  /path-exists@3.0.0:
    resolution: {integrity: sha512-bpC7GYwiDYQ4wYLe+FA8lhRjhQCMcQGuSgGGqDkg/QerRWw9CmGRT0iSOVRSZJ29NMLZgIzqaljJ63oaL4NIJQ==}
    engines: {node: '>=4'}

  /path-exists@4.0.0:
    resolution: {integrity: sha512-ak9Qy5Q7jYb2Wwcey5Fpvg2KoAc/ZIhLSLOSBmRmygPsGwkVVt0fZa0qrtMz+m6tJTAHfZQ8FnmB4MG4LWy7/w==}
    engines: {node: '>=8'}
    dev: true

  /path-exists@5.0.0:
    resolution: {integrity: sha512-RjhtfwJOxzcFmNOi6ltcbcu4Iu+FL3zEj83dk4kAS+fVpTxXLO1b38RvJgT/0QwvV/L3aY9TAnyv0EOqW4GoMQ==}
    engines: {node: ^12.20.0 || ^14.13.1 || >=16.0.0}

  /path-is-absolute@1.0.1:
    resolution: {integrity: sha512-AVbw3UJ2e9bq64vSaS9Am0fje1Pa8pbGqTTsmXfaIiMpnr5DlDhfJOuLj9Sf95ZPVDAUerDfEk88MPmPe7UCQg==}
    engines: {node: '>=0.10.0'}

  /path-key@3.1.1:
    resolution: {integrity: sha512-ojmeN0qd+y0jszEtoY48r0Peq5dwMEkIlCOu6Q5f41lfkswXuKtYrhgoTpLnyIcHm24Uhqx+5Tqm2InSwLhE6Q==}
    engines: {node: '>=8'}

  /path-key@4.0.0:
    resolution: {integrity: sha512-haREypq7xkM7ErfgIyA0z+Bj4AGKlMSdlQE2jvJo6huWD1EdkKYV+G/T4nq0YEF2vgTT8kqMFKo1uHn950r4SQ==}
    engines: {node: '>=12'}

  /path-parse@1.0.7:
    resolution: {integrity: sha512-LDJzPVEEEPR+y48z93A0Ed0yXb8pAByGWo/k5YYdYgpY2/2EsOsksJrq7lOHxryrVOn1ejG6oAp8ahvOIQD8sw==}
    dev: true

  /path-scurry@1.10.1:
    resolution: {integrity: sha512-MkhCqzzBEpPvxxQ71Md0b1Kk51W01lrYvlMzSUaIzNsODdd7mqhiimSZlr+VegAz5Z6Vzt9Xg2ttE//XBhH3EQ==}
    engines: {node: '>=16 || 14 >=14.17'}
    dependencies:
      lru-cache: 10.0.1
      minipass: 7.0.3

  /path-type@4.0.0:
    resolution: {integrity: sha512-gDKb8aZMDeD/tZWs9P6+q0J9Mwkdl6xMV8TjnGP3qJVJ06bdMgkbBlLU8IdfOsIsFz2BW1rNVT3XuNEl8zPAvw==}
    engines: {node: '>=8'}

  /pg-cloudflare@1.1.1:
    resolution: {integrity: sha512-xWPagP/4B6BgFO+EKz3JONXv3YDgvkbVrGw2mTo3D6tVDQRh1e7cqVGvyR3BE+eQgAvx1XhW/iEASj4/jCWl3Q==}
    requiresBuild: true
    optional: true

  /pg-connection-string@2.6.2:
    resolution: {integrity: sha512-ch6OwaeaPYcova4kKZ15sbJ2hKb/VP48ZD2gE7i1J+L4MspCtBMAx8nMgz7bksc7IojCIIWuEhHibSMFH8m8oA==}

  /pg-cursor@2.10.3(pg@8.11.3):
    resolution: {integrity: sha512-rDyBVoqPVnx/PTmnwQAYgusSeAKlTL++gmpf5klVK+mYMFEqsOc6VHHZnPKc/4lOvr4r6fiMuoxSFuBF1dx4FQ==}
    peerDependencies:
      pg: ^8
    dependencies:
      pg: 8.11.3

  /pg-int8@1.0.1:
    resolution: {integrity: sha512-WCtabS6t3c8SkpDBUlb1kjOs7l66xsGdKpIPZsg4wR+B3+u9UAum2odSsF9tnvxg80h4ZxLWMy4pRjOsFIqQpw==}
    engines: {node: '>=4.0.0'}

  /pg-pool@3.6.1(pg@8.11.3):
    resolution: {integrity: sha512-jizsIzhkIitxCGfPRzJn1ZdcosIt3pz9Sh3V01fm1vZnbnCMgmGl5wvGGdNN2EL9Rmb0EcFoCkixH4Pu+sP9Og==}
    peerDependencies:
      pg: '>=8.0'
    dependencies:
      pg: 8.11.3

  /pg-protocol@1.6.0:
    resolution: {integrity: sha512-M+PDm637OY5WM307051+bsDia5Xej6d9IR4GwJse1qA1DIhiKlksvrneZOYQq42OM+spubpcNYEo2FcKQrDk+Q==}

  /pg-types@2.2.0:
    resolution: {integrity: sha512-qTAAlrEsl8s4OiEQY69wDvcMIdQN6wdz5ojQiOy6YRMuynxenON0O5oCpJI6lshc6scgAY8qvJ2On/p+CXY0GA==}
    engines: {node: '>=4'}
    dependencies:
      pg-int8: 1.0.1
      postgres-array: 2.0.0
      postgres-bytea: 1.0.0
      postgres-date: 1.0.7
      postgres-interval: 1.2.0

  /pg@8.11.3:
    resolution: {integrity: sha512-+9iuvG8QfaaUrrph+kpF24cXkH1YOOUeArRNYIxq1viYHZagBxrTno7cecY1Fa44tJeZvaoG+Djpkc3JwehN5g==}
    engines: {node: '>= 8.0.0'}
    peerDependencies:
      pg-native: '>=3.0.1'
    peerDependenciesMeta:
      pg-native:
        optional: true
    dependencies:
      buffer-writer: 2.0.0
      packet-reader: 1.0.0
      pg-connection-string: 2.6.2
      pg-pool: 3.6.1(pg@8.11.3)
      pg-protocol: 1.6.0
      pg-types: 2.2.0
      pgpass: 1.0.5
    optionalDependencies:
      pg-cloudflare: 1.1.1

  /pgpass@1.0.5:
    resolution: {integrity: sha512-FdW9r/jQZhSeohs1Z3sI1yxFQNFvMcnmfuj4WBMUTxOrAyLMaTcE1aAMBiTlbMNaXvBCQuVi0R7hd8udDSP7ug==}
    dependencies:
      split2: 4.2.0

  /picocolors@1.0.0:
    resolution: {integrity: sha512-1fygroTLlHu66zi26VoTDv8yRgm0Fccecssto+MhsZ0D/DGW2sm8E8AjW7NU5VVTRt5GxbeZ5qBuJr+HyLYkjQ==}
    dev: true

  /picomatch@2.3.1:
    resolution: {integrity: sha512-JU3teHTNjmE2VCGFzuY8EXzCDVwEqB2a8fsIvwaStHhAWJEeVd1o1QD80CU6+ZdEXXSLbSsuLwJjkCBWqRQUVA==}
    engines: {node: '>=8.6'}
    dev: true

  /pify@4.0.1:
    resolution: {integrity: sha512-uB80kBFb/tfd68bVleG9T5GGsGPjJrLAUpR5PZIrhBnIaRTQRjqdJSsIKkOP6OAIFbj7GOrcudc5pNjZ+geV2g==}
    engines: {node: '>=6'}
    dev: true

  /pino-abstract-transport@0.5.0:
    resolution: {integrity: sha512-+KAgmVeqXYbTtU2FScx1XS3kNyfZ5TrXY07V96QnUSFqo2gAqlvmaxH67Lj7SWazqsMabf+58ctdTcBgnOLUOQ==}
    dependencies:
      duplexify: 4.1.2
      split2: 4.2.0
    dev: true

  /pino-abstract-transport@1.1.0:
    resolution: {integrity: sha512-lsleG3/2a/JIWUtf9Q5gUNErBqwIu1tUKTT3dUzaf5DySw9ra1wcqKjJjLX1VTY64Wk1eEOYsVGSaGfCK85ekA==}
    dependencies:
      readable-stream: 4.4.2
      split2: 4.2.0

  /pino-pretty@10.2.0:
    resolution: {integrity: sha512-tRvpyEmGtc2D+Lr3FulIZ+R1baggQ4S3xD2Ar93KixFEDx6SEAUP3W5aYuEw1C73d6ROrNcB2IXLteW8itlwhA==}
    hasBin: true
    dependencies:
      colorette: 2.0.20
      dateformat: 4.6.3
      fast-copy: 3.0.1
      fast-safe-stringify: 2.1.1
      help-me: 4.2.0
      joycon: 3.1.1
      minimist: 1.2.8
      on-exit-leak-free: 2.1.0
      pino-abstract-transport: 1.1.0
      pump: 3.0.0
      readable-stream: 4.4.2
      secure-json-parse: 2.7.0
      sonic-boom: 3.3.0
      strip-json-comments: 3.1.1
    dev: false

  /pino-std-serializers@4.0.0:
    resolution: {integrity: sha512-cK0pekc1Kjy5w9V2/n+8MkZwusa6EyyxfeQCB799CQRhRt/CqYKiWs5adeu8Shve2ZNffvfC/7J64A2PJo1W/Q==}
    dev: true

  /pino-std-serializers@6.2.2:
    resolution: {integrity: sha512-cHjPPsE+vhj/tnhCy/wiMh3M3z3h/j15zHQX+S9GkTBgqJuTuJzYJ4gUyACLhDaJ7kk9ba9iRDmbH2tJU03OiA==}

  /pino@7.11.0:
    resolution: {integrity: sha512-dMACeu63HtRLmCG8VKdy4cShCPKaYDR4youZqoSWLxl5Gu99HUw8bw75thbPv9Nip+H+QYX8o3ZJbTdVZZ2TVg==}
    hasBin: true
    dependencies:
      atomic-sleep: 1.0.0
      fast-redact: 3.3.0
      on-exit-leak-free: 0.2.0
      pino-abstract-transport: 0.5.0
      pino-std-serializers: 4.0.0
      process-warning: 1.0.0
      quick-format-unescaped: 4.0.4
      real-require: 0.1.0
      safe-stable-stringify: 2.4.3
      sonic-boom: 2.8.0
      thread-stream: 0.15.2
    dev: true

  /pino@8.15.1:
    resolution: {integrity: sha512-Cp4QzUQrvWCRJaQ8Lzv0mJzXVk4z2jlq8JNKMGaixC2Pz5L4l2p95TkuRvYbrEbe85NQsDKrAd4zalf7Ml6WiA==}
    hasBin: true
    dependencies:
      atomic-sleep: 1.0.0
      fast-redact: 3.3.0
      on-exit-leak-free: 2.1.0
      pino-abstract-transport: 1.1.0
      pino-std-serializers: 6.2.2
      process-warning: 2.2.0
      quick-format-unescaped: 4.0.4
      real-require: 0.2.0
      safe-stable-stringify: 2.4.3
      sonic-boom: 3.3.0
      thread-stream: 2.4.0

  /pkg-conf@3.1.0:
    resolution: {integrity: sha512-m0OTbR/5VPNPqO1ph6Fqbj7Hv6QU7gR/tQW40ZqrL1rjgCU85W6C1bJn0BItuJqnR98PWzw7Z8hHeChD1WrgdQ==}
    engines: {node: '>=6'}
    dependencies:
      find-up: 3.0.0
      load-json-file: 5.3.0
    dev: true

  /pkg-conf@4.0.0:
    resolution: {integrity: sha512-7dmgi4UY4qk+4mj5Cd8v/GExPo0K+SlY+hulOSdfZ/T6jVH6//y7NtzZo5WrfhDBxuQ0jCa7fLZmNaNh7EWL/w==}
    engines: {node: ^12.20.0 || ^14.13.1 || >=16.0.0}
    dependencies:
      find-up: 6.3.0
      load-json-file: 7.0.1
    dev: true

  /pkg-dir@4.2.0:
    resolution: {integrity: sha512-HRDzbaKjC+AOWVXxAU/x54COGeIv9eb+6CkDSQoNTt4XyWoIJvuPsXizxu/Fr23EiekbtZwmh1IcIG/l/a10GQ==}
    engines: {node: '>=8'}
    dependencies:
      find-up: 4.1.0
    dev: true

  /pkg-up@3.1.0:
    resolution: {integrity: sha512-nDywThFk1i4BQK4twPQ6TA4RT8bDY96yeuCVBWL3ePARCiEKDRSrNGbFIgUJpLp+XeIR65v8ra7WuJOFUBtkMA==}
    engines: {node: '>=8'}
    dependencies:
      find-up: 3.0.0
    dev: false

  /playwright-core@1.38.0:
    resolution: {integrity: sha512-f8z1y8J9zvmHoEhKgspmCvOExF2XdcxMW8jNRuX4vkQFrzV4MlZ55iwb5QeyiFQgOFCUolXiRHgpjSEnqvO48g==}
    engines: {node: '>=16'}
    hasBin: true
    dev: true

  /playwright@1.38.0:
    resolution: {integrity: sha512-fJGw+HO0YY+fU/F1N57DMO+TmXHTrmr905J05zwAQE9xkuwP/QLDk63rVhmyxh03dYnEhnRbsdbH9B0UVVRB3A==}
    engines: {node: '>=16'}
    hasBin: true
    dependencies:
      playwright-core: 1.38.0
    optionalDependencies:
      fsevents: 2.3.2
    dev: true

  /plur@4.0.0:
    resolution: {integrity: sha512-4UGewrYgqDFw9vV6zNV+ADmPAUAfJPKtGvb/VdpQAx25X5f3xXdGdyOEVFwkl8Hl/tl7+xbeHqSEM+D5/TirUg==}
    engines: {node: '>=10'}
    dependencies:
      irregular-plurals: 3.5.0
    dev: true

  /postcss@8.4.29:
    resolution: {integrity: sha512-cbI+jaqIeu/VGqXEarWkRCCffhjgXc0qjBtXpqJhTBohMUjUQnbBr0xqX3vEKudc4iviTewcJo5ajcec5+wdJw==}
    engines: {node: ^10 || ^12 || >=14}
    dependencies:
      nanoid: 3.3.6
      picocolors: 1.0.0
      source-map-js: 1.0.2
    dev: true

  /postgrator@7.2.0:
    resolution: {integrity: sha512-rVi/X5//51Sj5SWsBb2knBn/GCWdFOXRdq4VATnNePLK1h2774j0byr5tsDDb5B+UWVAZftjq5VYCQaB6dXMWw==}
    engines: {node: '>=14.0.0'}
    dependencies:
      glob: 7.2.3
    dev: false

  /postgres-array@2.0.0:
    resolution: {integrity: sha512-VpZrUqU5A69eQyW2c5CA1jtLecCsN2U/bD6VilrFDWq5+5UIEVO7nazS3TEcHf1zuPYO/sqGvUvW62g86RXZuA==}
    engines: {node: '>=4'}

  /postgres-bytea@1.0.0:
    resolution: {integrity: sha512-xy3pmLuQqRBZBXDULy7KbaitYqLcmxigw14Q5sj8QBVLqEwXfeybIKVWiqAXTlcvdvb0+xkOtDbfQMOf4lST1w==}
    engines: {node: '>=0.10.0'}

  /postgres-date@1.0.7:
    resolution: {integrity: sha512-suDmjLVQg78nMK2UZ454hAG+OAW+HQPZ6n++TNDUX+L0+uUlLywnoxJKDou51Zm+zTCjrCl0Nq6J9C5hP9vK/Q==}
    engines: {node: '>=0.10.0'}

  /postgres-interval@1.2.0:
    resolution: {integrity: sha512-9ZhXKM/rw350N1ovuWHbGxnGh/SNJ4cnxHiM0rxE4VN41wsg8P8zWn9hv/buK00RP4WvlOyr/RBDiptyxVbkZQ==}
    engines: {node: '>=0.10.0'}
    dependencies:
      xtend: 4.0.2

  /prebuild-install@7.1.1:
    resolution: {integrity: sha512-jAXscXWMcCK8GgCoHOfIr0ODh5ai8mj63L2nWrjuAgXE6tDyYGnx4/8o/rCgU+B4JSyZBKbeZqzhtwtC3ovxjw==}
    engines: {node: '>=10'}
    hasBin: true
    dependencies:
      detect-libc: 2.0.2
      expand-template: 2.0.3
      github-from-package: 0.0.0
      minimist: 1.2.8
      mkdirp-classic: 0.5.3
      napi-build-utils: 1.0.2
      node-abi: 3.47.0
      pump: 3.0.0
      rc: 1.2.8
      simple-get: 4.0.1
      tar-fs: 2.1.1
      tunnel-agent: 0.6.0
    dev: false

  /prelude-ls@1.2.1:
    resolution: {integrity: sha512-vkcDPrRZo1QZLbn5RLGPpg/WmIQ65qoWWhcGKf/b5eplkkarX0m9z8ppCat4mlOqUsWpyNuYgO3VRyrYHSzX5g==}
    engines: {node: '>= 0.8.0'}
    dev: true

  /prettier@2.8.8:
    resolution: {integrity: sha512-tdN8qQGvNjw4CHbY+XXk0JgCXn9QiF21a55rBe5LJAU+kDyC4WQn4+awm2Xfk2lQMk5fKup9XgzTZtGkjBdP9Q==}
    engines: {node: '>=10.13.0'}
    hasBin: true
    dev: true

  /pretty-bytes@6.1.1:
    resolution: {integrity: sha512-mQUvGU6aUFQ+rNvTIAcZuWGRT9a6f6Yrg9bHs4ImKF+HZCEK+plBvnAZYSIQztknZF2qnzNtr6F8s0+IuptdlQ==}
    engines: {node: ^14.13.1 || >=16.0.0}
    dev: false

  /pretty-format@29.7.0:
    resolution: {integrity: sha512-Pdlw/oPxN+aXdmM9R00JVC9WVFoCLTKJvDVLgmJ+qAffBMxsV85l/Lu7sNx4zSzPyoL2euImuEwHhOXdEgNFZQ==}
    engines: {node: ^14.15.0 || ^16.10.0 || >=18.0.0}
    dependencies:
      '@jest/schemas': 29.6.3
      ansi-styles: 5.2.0
      react-is: 18.2.0
    dev: true

  /process-on-spawn@1.0.0:
    resolution: {integrity: sha512-1WsPDsUSMmZH5LeMLegqkPDrsGgsWwk1Exipy2hvB0o/F0ASzbpIctSCcZIK1ykJvtTJULEH+20WOFjMvGnCTg==}
    engines: {node: '>=8'}
    dependencies:
      fromentries: 1.3.2
    dev: true

  /process-warning@1.0.0:
    resolution: {integrity: sha512-du4wfLyj4yCZq1VupnVSZmRsPJsNuxoDQFdCFHLaYiEbFBD7QE0a+I4D7hOxrVnh78QE/YipFAj9lXHiXocV+Q==}
    dev: true

  /process-warning@2.2.0:
    resolution: {integrity: sha512-/1WZ8+VQjR6avWOgHeEPd7SDQmFQ1B5mC1eRXsCm5TarlNmx/wCsa5GEaxGm05BORRtyG/Ex/3xq3TuRvq57qg==}

  /process@0.11.10:
    resolution: {integrity: sha512-cdGef/drWFoydD1JsMzuFf8100nZl+GT+yacc2bEced5f9Rjk4z+WtFUTBu9PhOi9j/jfmBPu0mMEY4wIdAF8A==}
    engines: {node: '>= 0.6.0'}

  /prom-client@14.2.0:
    resolution: {integrity: sha512-sF308EhTenb/pDRPakm+WgiN+VdM/T1RaHj1x+MvAuT8UiQP8JmOEbxVqtkbfR4LrvOg5n7ic01kRBDGXjYikA==}
    engines: {node: '>=10'}
    dependencies:
      tdigest: 0.1.2
    dev: false

  /prop-types@15.8.1:
    resolution: {integrity: sha512-oj87CgZICdulUohogVAR7AjlC0327U4el4L6eAvOqCeudMDVU0NThNaV+b9Df4dXgSP1gXMTnPdhfe/2qDH5cg==}
    dependencies:
      loose-envify: 1.4.0
      object-assign: 4.1.1
      react-is: 16.13.1
    dev: true

  /protobufjs@7.2.5:
    resolution: {integrity: sha512-gGXRSXvxQ7UiPgfw8gevrfRWcTlSbOFg+p/N+JVJEK5VhueL2miT6qTymqAmjr1Q5WbOCyJbyrk6JfWKwlFn6A==}
    engines: {node: '>=12.0.0'}
    requiresBuild: true
    dependencies:
      '@protobufjs/aspromise': 1.1.2
      '@protobufjs/base64': 1.1.2
      '@protobufjs/codegen': 2.0.4
      '@protobufjs/eventemitter': 1.1.0
      '@protobufjs/fetch': 1.1.0
      '@protobufjs/float': 1.0.2
      '@protobufjs/inquire': 1.1.0
      '@protobufjs/path': 1.1.2
      '@protobufjs/pool': 1.1.0
      '@protobufjs/utf8': 1.1.0
      '@types/node': 20.6.0
      long: 5.2.3
    dev: false

  /proxy-addr@2.0.7:
    resolution: {integrity: sha512-llQsMLSUDUPT44jdrU/O37qlnifitDP+ZwrmmZcoSKyLKvtZxpyV0n2/bD/N4tBAAZ/gJEdZU7KMraoK1+XYAg==}
    engines: {node: '>= 0.10'}
    dependencies:
      forwarded: 0.2.0
      ipaddr.js: 1.9.1

  /proxy-from-env@1.1.0:
    resolution: {integrity: sha512-D+zkORCbA9f1tdWRK0RaCR3GPv50cMxcrz4X8k5LTSUD1Dkw47mKJEZQNunItRTkWwgtaUSo1RVFRIG9ZXiFYg==}
    dev: false

  /proxyquire@2.1.3:
    resolution: {integrity: sha512-BQWfCqYM+QINd+yawJz23tbBM40VIGXOdDw3X344KcclI/gtBbdWF6SlQ4nK/bYhF9d27KYug9WzljHC6B9Ysg==}
    dependencies:
      fill-keys: 1.0.2
      module-not-found-error: 1.0.1
      resolve: 1.22.4
    dev: true

  /pump@3.0.0:
    resolution: {integrity: sha512-LwZy+p3SFs1Pytd/jYct4wpv49HiYCqd9Rlc5ZVdk0V+8Yzv6jR5Blk3TRmPL1ft69TxP0IMZGJ+WPFU2BFhww==}
    dependencies:
      end-of-stream: 1.4.4
      once: 1.4.0
    dev: false

  /punycode@2.3.0:
    resolution: {integrity: sha512-rRV+zQD8tVFys26lAGR9WUuS4iUAngJScM+ZRSKtvl5tKeZ2t5bvdNFdNHBW9FWR4guGHlgmsZ1G7BSm2wTbuA==}
    engines: {node: '>=6'}

  /pupa@3.1.0:
    resolution: {integrity: sha512-FLpr4flz5xZTSJxSeaheeMKN/EDzMdK7b8PTOC6a5PYFKTucWbdqjgqaEyH0shFiSJrVB1+Qqi4Tk19ccU6Aug==}
    engines: {node: '>=12.20'}
    dependencies:
      escape-goat: 4.0.0
    dev: false

  /qlobber@5.0.3:
    resolution: {integrity: sha512-wW4GTZPePyh0RgOsM18oDyOUlXfurVRgoNyJfS+y7VWPyd0GYhQp5T2tycZFZjonH+hngxIfklGJhTP/ghidgQ==}
    engines: {node: '>= 8'}
    dev: false

  /qlobber@7.0.1:
    resolution: {integrity: sha512-FsFg9lMuMEFNKmTO9nV7tlyPhx8BmskPPjH2akWycuYVTtWaVwhW5yCHLJQ6Q+3mvw5cFX2vMfW2l9z2SiYAbg==}
    engines: {node: '>= 14'}

  /qs@6.11.2:
    resolution: {integrity: sha512-tDNIz22aBzCDxLtVH++VnTfzxlfeK5CbqohpSqpJgj1Wg/cQbStNAz3NuqCs5vV+pjBsK4x4pN9HlVh7rcYRiA==}
    engines: {node: '>=0.6'}
    dependencies:
      side-channel: 1.0.4
    dev: false

  /queue-microtask@1.2.3:
    resolution: {integrity: sha512-NuaNSa6flKT5JaSYQzJok04JzTL1CA6aGhv5rfLW3PgqA+M2ChpZQnAC8h8i4ZFkBS8X5RqkDBHA7r4hej3K9A==}
    dev: true

  /quick-format-unescaped@4.0.4:
    resolution: {integrity: sha512-tYC1Q1hgyRuHgloV/YXs2w15unPVh8qfu/qCTfhTYamaw7fyhumKa2yGpdSo87vY32rIclj+4fWYQXUMs9EHvg==}

  /quick-lru@4.0.1:
    resolution: {integrity: sha512-ARhCpm70fzdcvNQfPoy49IaanKkTlRWF2JMzqhcJbhSFRZv7nPTvZJdcY7301IPmvW+/p0RgIWnQDLJxifsQ7g==}
    engines: {node: '>=8'}
    dev: true

  /railroad-diagrams@1.0.0:
    resolution: {integrity: sha512-cz93DjNeLY0idrCNOH6PviZGRN9GJhsdm9hpn1YCS879fj4W+x5IFJhhkRZcwVgMmFF7R82UA/7Oh+R8lLZg6A==}
    dev: true

  /ramda-adjunct@4.1.1(ramda@0.29.0):
    resolution: {integrity: sha512-BnCGsZybQZMDGram9y7RiryoRHS5uwx8YeGuUeDKuZuvK38XO6JJfmK85BwRWAKFA6pZ5nZBO/HBFtExVaf31w==}
    engines: {node: '>=0.10.3'}
    peerDependencies:
      ramda: '>= 0.29.0'
    dependencies:
      ramda: 0.29.0
    dev: false

  /ramda@0.29.0:
    resolution: {integrity: sha512-BBea6L67bYLtdbOqfp8f58fPMqEwx0doL+pAi8TZyp2YWz8R9G8z9x75CZI8W+ftqhFHCpEX2cRnUUXK130iKA==}
    dev: false

  /randexp@0.4.6:
    resolution: {integrity: sha512-80WNmd9DA0tmZrw9qQa62GPPWfuXJknrmVmLcxvq4uZBdYqb1wYoKTmnlGUchvVWe0XiLupYkBoXVOxz3C8DYQ==}
    engines: {node: '>=0.12'}
    dependencies:
      discontinuous-range: 1.0.0
      ret: 0.1.15
    dev: true

  /randexp@0.5.3:
    resolution: {integrity: sha512-U+5l2KrcMNOUPYvazA3h5ekF80FHTUG+87SEAmHZmolh1M+i/WyTCxVzmi+tidIa1tM4BSe8g2Y/D3loWDjj+w==}
    engines: {node: '>=4'}
    requiresBuild: true
    dependencies:
      drange: 1.1.1
      ret: 0.2.2
    dev: true
    optional: true

  /rc@1.2.8:
    resolution: {integrity: sha512-y3bGgqKj3QBdxLbLkomlohkvsA8gdAiUQlSBJnBhfn+BPxg4bc62d8TcBW15wavDfgexCgccckhcZvywyQYPOw==}
    hasBin: true
    dependencies:
      deep-extend: 0.6.0
      ini: 1.3.8
      minimist: 1.2.8
      strip-json-comments: 2.0.1
    dev: false

  /react-dom@18.2.0(react@18.2.0):
    resolution: {integrity: sha512-6IMTriUmvsjHUjNtEDudZfuDQUoWXVxKHhlEGSk81n4YFS+r/Kl99wXiwlVXtPBtJenozv2P+hxDsw9eA7Xo6g==}
    peerDependencies:
      react: ^18.2.0
    dependencies:
      loose-envify: 1.4.0
      react: 18.2.0
      scheduler: 0.23.0
    dev: true

  /react-is@16.13.1:
    resolution: {integrity: sha512-24e6ynE2H+OKt4kqsOvNd8kBpV65zoxbA4BVsEOB3ARVWQki/DHzaUoC5KuON/BiccDaCCTZBuOcfZs70kR8bQ==}
    dev: true

  /react-is@18.2.0:
    resolution: {integrity: sha512-xWGDIW6x921xtzPkhiULtthJHoJvBbF3q26fzloPCK0hsvxtPVelvftw3zjbHWSkR2km9Z+4uxbDDK/6Zw9B8w==}
    dev: true

  /react-refresh@0.14.0:
    resolution: {integrity: sha512-wViHqhAd8OHeLS/IRMJjTSDHF3U9eWi62F/MledQGPdJGDhodXJ9PBLNGr6WWL7qlH12Mt3TyTpbS+hGXMjCzQ==}
    engines: {node: '>=0.10.0'}
    dev: true

  /react@18.2.0:
    resolution: {integrity: sha512-/3IjMdb2L9QbBdWiW5e3P2/npwMBaU9mHCSCUzNln0ZCYbcfTsGbTJrU/kGemdH2IWmB2ioZ+zkxtmq6g09fGQ==}
    engines: {node: '>=0.10.0'}
    dependencies:
      loose-envify: 1.4.0
    dev: true

  /read-installed@4.0.3:
    resolution: {integrity: sha512-O03wg/IYuV/VtnK2h/KXEt9VIbMUFbk3ERG0Iu4FhLZw0EP0T9znqrYDGn6ncbEsXUFaUjiVAWXHzxwt3lhRPQ==}
    dependencies:
      debuglog: 1.0.1
      read-package-json: 2.1.2
      readdir-scoped-modules: 1.1.0
      semver: 5.7.2
      slide: 1.1.6
      util-extend: 1.0.3
    optionalDependencies:
      graceful-fs: 4.2.11
    dev: true

  /read-package-json@2.1.2:
    resolution: {integrity: sha512-D1KmuLQr6ZSJS0tW8hf3WGpRlwszJOXZ3E8Yd/DNRaM5d+1wVRZdHlpGBLAuovjr28LbWvjpWkBHMxpRGGjzNA==}
    dependencies:
      glob: 7.2.3
      json-parse-even-better-errors: 2.3.1
      normalize-package-data: 2.5.0
      npm-normalize-package-bin: 1.0.1
    dev: true

  /read-pkg-up@7.0.1:
    resolution: {integrity: sha512-zK0TB7Xd6JpCLmlLmufqykGE+/TlOePD6qKClNW7hHDKFh/J7/7gCWGR7joEQEW1bKq3a3yUZSObOoWLFQ4ohg==}
    engines: {node: '>=8'}
    dependencies:
      find-up: 4.1.0
      read-pkg: 5.2.0
      type-fest: 0.8.1
    dev: true

  /read-pkg@5.2.0:
    resolution: {integrity: sha512-Ug69mNOpfvKDAc2Q8DRpMjjzdtrnv9HcSMX+4VsZxD1aZ6ZzrIE7rlzXBtWTyhULSMKg076AW6WR5iZpD0JiOg==}
    engines: {node: '>=8'}
    dependencies:
      '@types/normalize-package-data': 2.4.1
      normalize-package-data: 2.5.0
      parse-json: 5.2.0
      type-fest: 0.6.0
    dev: true

  /readable-stream@3.6.2:
    resolution: {integrity: sha512-9u/sniCrY3D5WdsERHzHE4G2YCXqoG5FTHUiCC4SIbr6XcLZBY05ya9EKjYek9O5xOAwjGq+1JdGBAS7Q9ScoA==}
    engines: {node: '>= 6'}
    dependencies:
      inherits: 2.0.4
      string_decoder: 1.3.0
      util-deprecate: 1.0.2

  /readable-stream@4.4.2:
    resolution: {integrity: sha512-Lk/fICSyIhodxy1IDK2HazkeGjSmezAWX2egdtJnYhtzKEsBPJowlI6F6LPb5tqIQILrMbx22S5o3GuJavPusA==}
    engines: {node: ^12.22.0 || ^14.17.0 || >=16.0.0}
    dependencies:
      abort-controller: 3.0.0
      buffer: 6.0.3
      events: 3.3.0
      process: 0.11.10
      string_decoder: 1.3.0

  /readdir-scoped-modules@1.1.0:
    resolution: {integrity: sha512-asaikDeqAQg7JifRsZn1NJZXo9E+VwlyCfbkZhwyISinqk5zNS6266HS5kah6P0SaQKGF6SkNnZVHUzHFYxYDw==}
    deprecated: This functionality has been moved to @npmcli/fs
    dependencies:
      debuglog: 1.0.1
      dezalgo: 1.0.4
      graceful-fs: 4.2.11
      once: 1.4.0
    dev: true

  /readdirp@3.6.0:
    resolution: {integrity: sha512-hOS089on8RduqdbhvQ5Z37A0ESjsqz6qnRcffsMU3495FuTdqSm+7bhJ29JvIOsBDEEnan5DPu9t3To9VRlMzA==}
    engines: {node: '>=8.10.0'}
    dependencies:
      picomatch: 2.3.1
    dev: true

  /real-require@0.1.0:
    resolution: {integrity: sha512-r/H9MzAWtrv8aSVjPCMFpDMl5q66GqtmmRkRjpHTsp4zBAa+snZyiQNlMONiUmEJcsnaw0wCauJ2GWODr/aFkg==}
    engines: {node: '>= 12.13.0'}
    dev: true

  /real-require@0.2.0:
    resolution: {integrity: sha512-57frrGM/OCTLqLOAh0mhVA9VBMHd+9U7Zb2THMGdBUoZVOtGbJzjxsYGDJ3A9AYYCP4hn6y1TVbaOfzWtm5GFg==}
    engines: {node: '>= 12.13.0'}

  /redent@3.0.0:
    resolution: {integrity: sha512-6tDA8g98We0zd0GvVeMT9arEOnTw9qM03L9cJXaCjrip1OO764RDBLBfrB4cwzNGDj5OA5ioymC9GkizgWJDUg==}
    engines: {node: '>=8'}
    dependencies:
      indent-string: 4.0.0
      strip-indent: 3.0.0
    dev: true

  /redis-errors@1.2.0:
    resolution: {integrity: sha512-1qny3OExCf0UvUV/5wpYKf2YwPcOqXzkwKKSmKHiE6ZMQs5heeE/c8eXK+PNllPvmjgAbfnsbpkGZWy8cBpn9w==}
    engines: {node: '>=4'}

  /redis-parser@3.0.0:
    resolution: {integrity: sha512-DJnGAeenTdpMEH6uAJRK/uiyEIH9WVsUmoLwzudwGJUwZPp80PDBWPHXSAGNPwNvIXAbe7MSUB1zQFugFml66A==}
    engines: {node: '>=4'}
    dependencies:
      redis-errors: 1.2.0

  /reflect.getprototypeof@1.0.4:
    resolution: {integrity: sha512-ECkTw8TmJwW60lOTR+ZkODISW6RQ8+2CL3COqtiJKLd6MmB45hN51HprHFziKLGkAuTGQhBb91V8cy+KHlaCjw==}
    engines: {node: '>= 0.4'}
    dependencies:
      call-bind: 1.0.2
      define-properties: 1.2.1
      es-abstract: 1.22.1
      get-intrinsic: 1.2.1
      globalthis: 1.0.3
      which-builtin-type: 1.1.3
    dev: true

  /regenerator-runtime@0.14.0:
    resolution: {integrity: sha512-srw17NI0TUWHuGa5CFGGmhfNIeja30WMBfbslPNhf6JrqQlLN5gcrvig1oqPxiVaXb0oW0XRKtH6Nngs5lKCIA==}
    dev: false

  /regexp.prototype.flags@1.5.1:
    resolution: {integrity: sha512-sy6TXMN+hnP/wMy+ISxg3krXx7BAtWVO4UouuCN/ziM9UEne0euamVNafDfvC83bRNr95y0V5iijeDQFUNpvrg==}
    engines: {node: '>= 0.4'}
    dependencies:
      call-bind: 1.0.2
      define-properties: 1.2.1
      set-function-name: 2.0.1
    dev: true

  /regexpp@3.2.0:
    resolution: {integrity: sha512-pq2bWo9mVD43nbts2wGv17XLiNLya+GklZ8kaDLV2Z08gDCsGpnKn9BFMepvWuHCbyVvY7J5o5+BVvoQbmlJLg==}
    engines: {node: '>=8'}
    dev: true

  /release-zalgo@1.0.0:
    resolution: {integrity: sha512-gUAyHVHPPC5wdqX/LG4LWtRYtgjxyX78oanFNTMMyFEfOqdC54s3eE82imuWKbOeqYht2CrNf64Qb8vgmmtZGA==}
    engines: {node: '>=4'}
    dependencies:
      es6-error: 4.1.1
    dev: true

  /require-directory@2.1.1:
    resolution: {integrity: sha512-fGxEI7+wsG9xrvdjsrlmL22OMTTiHRwAMroiEeMgq8gzoLC/PQr7RsRDSTLUg/bZAZtF+TVIkHc6/4RIKrui+Q==}
    engines: {node: '>=0.10.0'}
    dev: true

  /require-from-string@2.0.2:
    resolution: {integrity: sha512-Xf0nWe6RseziFMu+Ap9biiUbmplq6S9/p+7w7YXP/JBHhrUDDUhwa+vANyubuqfZWTveU//DYVGsDG7RKL/vEw==}
    engines: {node: '>=0.10.0'}

  /require-main-filename@2.0.0:
    resolution: {integrity: sha512-NKN5kMDylKuldxYLSUfrbo5Tuzh4hd+2E8NPPX02mZtn1VuREQToYe/ZdlJy+J3uCpfaiGF05e7B8W0iXbQHmg==}
    dev: true

  /resolve-from@4.0.0:
    resolution: {integrity: sha512-pb/MYmXstAkysRFx8piNI1tGFNQIFA3vkE3Gq4EuA1dF6gHp/+vgZqsCGJapvy8N3Q+4o7FwvquPJcnZ7RYy4g==}
    engines: {node: '>=4'}

  /resolve-from@5.0.0:
    resolution: {integrity: sha512-qYg9KP24dD5qka9J47d0aVky0N+b4fTU89LN9iDnjB5waksiC49rvMB0PrUJQGoTmH50XPiqOvAjDfaijGxYZw==}
    engines: {node: '>=8'}
    dev: true

  /resolve@1.22.4:
    resolution: {integrity: sha512-PXNdCiPqDqeUou+w1C2eTQbNfxKSuMxqTCuvlmmMsk1NWHL5fRrhY6Pl0qEYYc6+QqGClco1Qj8XnjPego4wfg==}
    hasBin: true
    dependencies:
      is-core-module: 2.13.0
      path-parse: 1.0.7
      supports-preserve-symlinks-flag: 1.0.0
    dev: true

  /resolve@2.0.0-next.4:
    resolution: {integrity: sha512-iMDbmAWtfU+MHpxt/I5iWI7cY6YVEZUQ3MBgPQ++XD1PELuJHIl82xBmObyP2KyQmkNB2dsqF7seoQQiAn5yDQ==}
    hasBin: true
    dependencies:
      is-core-module: 2.13.0
      path-parse: 1.0.7
      supports-preserve-symlinks-flag: 1.0.0
    dev: true

  /restore-cursor@3.1.0:
    resolution: {integrity: sha512-l+sSefzHpj5qimhFSE5a8nufZYAM3sBSVMAPtYkmC+4EH2anSGaEMXSD0izRQbu9nfyQ9y5JrVmp7E8oZrUjvA==}
    engines: {node: '>=8'}
    dependencies:
      onetime: 5.1.2
      signal-exit: 3.0.7
    dev: false

  /restore-cursor@4.0.0:
    resolution: {integrity: sha512-I9fPXU9geO9bHOt9pHHOhOkYerIMsmVaWB0rA2AI9ERh/+x/i7MV5HKBNrg+ljO5eoPVgCcnFuRjJ9uH6I/3eg==}
    engines: {node: ^12.20.0 || ^14.13.1 || >=16.0.0}
    dependencies:
      onetime: 5.1.2
      signal-exit: 3.0.7
    dev: false

  /ret@0.1.15:
    resolution: {integrity: sha512-TTlYpa+OL+vMMNG24xSlQGEJ3B/RzEfUlLct7b5G/ytav+wPrplCpVMFuwzXbkecJrb6IYo1iFb0S9v37754mg==}
    engines: {node: '>=0.12'}
    dev: true

  /ret@0.2.2:
    resolution: {integrity: sha512-M0b3YWQs7R3Z917WRQy1HHA7Ba7D8hvZg6UE5mLykJxQVE2ju0IXbGlaHPPlkY+WN7wFP+wUMXmBFA0aV6vYGQ==}
    engines: {node: '>=4'}

  /reusify@1.0.4:
    resolution: {integrity: sha512-U9nH88a3fc/ekCF1l0/UP1IosiuIjyTh7hBvXVMHYgVcfGvt897Xguj2UOLDeI5BG2m7/uwyaLVT6fbtCwTyzw==}
    engines: {iojs: '>=1.0.0', node: '>=0.10.0'}

  /rfdc@1.3.0:
    resolution: {integrity: sha512-V2hovdzFbOi77/WajaSMXk2OLm+xNIeQdMMuB7icj7bk6zi2F8GGAxigcnDFpJHbNyNcgyJDiP+8nOrY5cZGrA==}

  /rimraf@3.0.2:
    resolution: {integrity: sha512-JZkJMZkAGFFPP2YqXZXPbMlMBgsxzE8ILs4lMIX/2o0L9UBw9O/Y3o6wFw/i9YLapcUJWwqbi3kdxIPdC62TIA==}
    hasBin: true
    dependencies:
      glob: 7.2.3
    dev: true

  /rimraf@4.4.1:
    resolution: {integrity: sha512-Gk8NlF062+T9CqNGn6h4tls3k6T1+/nXdOcSZVikNVtlRdYpA7wRJJMoXmuvOnLW844rPjdQ7JgXCYM6PPC/og==}
    engines: {node: '>=14'}
    hasBin: true
    dependencies:
      glob: 9.3.5
    dev: false

  /rollup@3.29.1:
    resolution: {integrity: sha512-c+ebvQz0VIH4KhhCpDsI+Bik0eT8ZFEVZEYw0cGMVqIP8zc+gnwl7iXCamTw7vzv2MeuZFZfdx5JJIq+ehzDlg==}
    engines: {node: '>=14.18.0', npm: '>=8.0.0'}
    hasBin: true
    optionalDependencies:
      fsevents: 2.3.3
    dev: true

  /run-async@3.0.0:
    resolution: {integrity: sha512-540WwVDOMxA6dN6We19EcT9sc3hkXPw5mzRNGM3FkdN/vtE9NFvj5lFAPNwUDmJjXidm3v7TC1cTE7t17Ulm1Q==}
    engines: {node: '>=0.12.0'}
    dev: false

  /run-parallel@1.2.0:
    resolution: {integrity: sha512-5l4VyZR86LZ/lDxZTR6jqL8AFE2S0IFLMP26AbjsLVADxHdhB/c0GUsH+y39UfCi3dzz8OlQuPmnaJOMoDHQBA==}
    dependencies:
      queue-microtask: 1.2.3
    dev: true

  /rxjs@7.8.1:
    resolution: {integrity: sha512-AA3TVj+0A2iuIoQkWEK/tqFjBq2j+6PO6Y0zJcvzLAFhEFIO3HL0vls9hWLncZbAAbK0mar7oZ4V079I/qPMxg==}
    dependencies:
      tslib: 2.6.2
    dev: false

  /sade@1.8.1:
    resolution: {integrity: sha512-xal3CZX1Xlo/k4ApwCFrHVACi9fBqJ7V+mwhBsuf/1IOKbBy098Fex+Wa/5QMubw09pSZ/u8EY8PWgevJsXp1A==}
    engines: {node: '>=6'}
    dependencies:
      mri: 1.2.0
    dev: true

  /safe-array-concat@1.0.1:
    resolution: {integrity: sha512-6XbUAseYE2KtOuGueyeobCySj9L4+66Tn6KQMOPQJrAJEowYKW/YR/MGJZl7FdydUdaFu4LYyDZjxf4/Nmo23Q==}
    engines: {node: '>=0.4'}
    dependencies:
      call-bind: 1.0.2
      get-intrinsic: 1.2.1
      has-symbols: 1.0.3
      isarray: 2.0.5
    dev: true

  /safe-buffer@5.1.2:
    resolution: {integrity: sha512-Gd2UZBJDkXlY7GbJxfsE8/nvKkUEU1G38c1siN6QP6a9PT9MmHB8GnpscSmMJSoF8LOIrt8ud/wPtojys4G6+g==}
    dev: false

  /safe-buffer@5.2.1:
    resolution: {integrity: sha512-rp3So07KcdmmKbGvgaNxQSJr7bGVSVk5S9Eq1F+ppbRo70+YeaDxkw5Dd8NPN+GD6bjnYm2VuPuCXmpuYvmCXQ==}

  /safe-identifier@0.4.2:
    resolution: {integrity: sha512-6pNbSMW6OhAi9j+N8V+U715yBQsaWJ7eyEUaOrawX+isg5ZxhUlV1NipNtgaKHmFGiABwt+ZF04Ii+3Xjkg+8w==}
    dev: false

  /safe-regex-test@1.0.0:
    resolution: {integrity: sha512-JBUUzyOgEwXQY1NuPtvcj/qcBDbDmEvWufhlnXZIm75DEHp+afM1r1ujJpJsV/gSM4t59tpDyPi1sd6ZaPFfsA==}
    dependencies:
      call-bind: 1.0.2
      get-intrinsic: 1.2.1
      is-regex: 1.1.4
    dev: true

  /safe-regex2@2.0.0:
    resolution: {integrity: sha512-PaUSFsUaNNuKwkBijoAPHAK6/eM6VirvyPWlZ7BAQy4D+hCvh4B6lIG+nPdhbFfIbP+gTGBcrdsOaUs0F+ZBOQ==}
    dependencies:
      ret: 0.2.2

  /safe-stable-stringify@2.4.3:
    resolution: {integrity: sha512-e2bDA2WJT0wxseVd4lsDP4+3ONX6HpMXQa1ZhFQ7SU+GjvORCmShbCMltrtIDfkYhVHrOcPtj+KhmDBdPdZD1g==}
    engines: {node: '>=10'}

  /safer-buffer@2.1.2:
    resolution: {integrity: sha512-YZo3K82SD7Riyi0E1EQPojLz7kpepnSQI9IyPbHHg1XXXevb5dJI7tpyN2ADxGcQbHG7vcyRHk0cbwqcQriUtg==}

  /scheduler@0.23.0:
    resolution: {integrity: sha512-CtuThmgHNg7zIZWAXi3AsyIzA3n4xx7aNyjwC2VJldO2LMVDhFK+63xGqq6CsJH4rTAt6/M+N4GhZiDYPx9eUw==}
    dependencies:
      loose-envify: 1.4.0
    dev: true

  /secure-json-parse@2.7.0:
    resolution: {integrity: sha512-6aU+Rwsezw7VR8/nyvKTx8QpWH9FrcYiXXlqC4z5d5XQBDRqtbfsRjnwGyqbi3gddNtWHuEk9OANUotL26qKUw==}

  /self-cert@2.0.0:
    resolution: {integrity: sha512-dXulXTFP05tuc646sCBMd7jgnjZek1zRx+HwUJUeSf4A5JgdpXIp+aYyYI8MSWVxz7X8HIKCKcQRWM0DFe72IA==}
    hasBin: true
    dependencies:
      abstract-logging: 2.0.1
      edtf: 4.4.1
      node-forge: 1.3.1
      pino: 7.11.0
      sade: 1.8.1
    dev: true

  /semver@5.7.2:
    resolution: {integrity: sha512-cBznnQ9KjJqU67B52RMC65CMarK2600WFnbkcaiwWq3xy/5haFJlshgnpjovMVJ+Hff49d8GEn0b87C5pDQ10g==}
    hasBin: true
    dev: true

  /semver@6.3.1:
    resolution: {integrity: sha512-BR7VvDCVHO+q2xBEWskxS6DJE1qRnb7DxzUrogb71CWoSficBxYsiAGd+Kl0mmq/MprG9yArRkyrQxTO6XjMzA==}
    hasBin: true
    dev: true

  /semver@7.5.4:
    resolution: {integrity: sha512-1bCSESV6Pv+i21Hvpxp3Dx+pSD8lIPt8uVjRrxAUt/nbswYc+tK6Y2btiULjd4+fnq15PX+nqQDC7Oft7WkwcA==}
    engines: {node: '>=10'}
    hasBin: true
    dependencies:
      lru-cache: 6.0.0

  /seq-queue@0.0.5:
    resolution: {integrity: sha512-hr3Wtp/GZIc/6DAGPDcV4/9WoZhjrkXsi5B/07QgX8tsdc6ilr7BFM6PM6rbdAX1kFSDYeZGLipIZZKyQP0O5Q==}
    dev: false

  /set-blocking@2.0.0:
    resolution: {integrity: sha512-KiKBS8AnWGEyLzofFfmvKwpdPzqiy16LvQfK3yv/fVH7Bj13/wl3JSR1J+rfgRE9q7xUJK4qvgS8raSOeLUehw==}
    dev: true

  /set-cookie-parser@2.6.0:
    resolution: {integrity: sha512-RVnVQxTXuerk653XfuliOxBP81Sf0+qfQE73LIYKcyMYHG94AuH0kgrQpRDuTZnSmjpysHmzxJXKNfa6PjFhyQ==}

  /set-function-name@2.0.1:
    resolution: {integrity: sha512-tMNCiqYVkXIZgc2Hnoy2IvC/f8ezc5koaRFkCjrpWzGpCd3qbZXPzVy9MAZzK1ch/X0jvSkojys3oqJN0qCmdA==}
    engines: {node: '>= 0.4'}
    dependencies:
      define-data-property: 1.1.0
      functions-have-names: 1.2.3
      has-property-descriptors: 1.0.0
    dev: true

  /setprototypeof@1.2.0:
    resolution: {integrity: sha512-E5LDX7Wrp85Kil5bhZv46j8jOeboKq5JMmYM3gVGdGH8xFpPWXUMsNrlODCrkoxMEeNi/XZIwuRvY4XNwYMJpw==}

  /shebang-command@2.0.0:
    resolution: {integrity: sha512-kHxr2zZpYtdmrN1qDjrrX/Z1rR1kG8Dx+gkpK1G4eXmvXswmcE1hTWBWYUzlraYw1/yZp6YuDY77YtvbN0dmDA==}
    engines: {node: '>=8'}
    dependencies:
      shebang-regex: 3.0.0

  /shebang-regex@3.0.0:
    resolution: {integrity: sha512-7++dFhtcx3353uBaq8DDR4NuxBetBzC7ZQOhmTQInHEd6bSrXdiEyzCvG07Z44UYdLShWUyXt5M/yhz8ekcb1A==}
    engines: {node: '>=8'}

  /short-unique-id@5.0.2:
    resolution: {integrity: sha512-4wZq1VLV4hsEx8guP5bN7XnY8UDsVXtdUDWFMP1gvEieAXolq5fWGKpuua21PRXaLn3OybTKFQNm7JGcHSWu/Q==}
    hasBin: true
    dev: false

  /side-channel@1.0.4:
    resolution: {integrity: sha512-q5XPytqFEIKHkGdiMIrY10mvLRvnQh42/+GoBlFW3b2LXLE2xxJpZFdm94we0BaoV3RwJyGqg5wS7epxTv0Zvw==}
    dependencies:
      call-bind: 1.0.2
      get-intrinsic: 1.2.1
      object-inspect: 1.12.3

  /siginfo@2.0.0:
    resolution: {integrity: sha512-ybx0WO1/8bSBLEWXZvEd7gMW3Sn3JFlW3TvX1nREbDLRNQNaeNN8WK0meBwPdAaOI7TtRRRJn/Es1zhrrCHu7g==}
    dev: true

  /signal-exit@3.0.7:
    resolution: {integrity: sha512-wnD2ZE+l+SPC/uoS0vXeE9L1+0wuaMqKlfz9AMUo38JsyLSBWSFcHR1Rri62LZc12vLr1gb3jl7iwQhgwpAbGQ==}

  /signal-exit@4.1.0:
    resolution: {integrity: sha512-bzyZ1e88w9O1iNJbKnOlvYTrWPDl46O1bG0D3XInv+9tkPrxrN8jUUTiFlDkkmKWgn1M6CfIA13SuGqOa9Korw==}
    engines: {node: '>=14'}

  /simple-concat@1.0.1:
    resolution: {integrity: sha512-cSFtAPtRhljv69IK0hTVZQ+OfE9nePi/rtJmw5UjHeVyVroEqJXP1sFztKUy1qU+xvz3u/sfYJLa947b7nAN2Q==}
    dev: false

  /simple-get@4.0.1:
    resolution: {integrity: sha512-brv7p5WgH0jmQJr1ZDDfKDOSeWWg+OVypG99A/5vYGPqJ6pxiaHLy8nxtFjBA7oMa01ebA9gfh1uMCFqOuXxvA==}
    dependencies:
      decompress-response: 6.0.0
      once: 1.4.0
      simple-concat: 1.0.1
    dev: false

  /single-user-cache@0.6.0:
    resolution: {integrity: sha512-uMrANoiybpbsrVDbZ2M7GPzxeqZiirwkVnsDAre1zGhXAAw+2dImTxu7h0l1sIVtwGeJnVsRxgG4I5rZrUX0rw==}
    dependencies:
      safe-stable-stringify: 2.4.3

  /slash@3.0.0:
    resolution: {integrity: sha512-g9Q1haeby36OSStwb4ntCGGGaKsaVSjQ68fBxoQcutl5fS1vuY18H3wSt3jFyFtrkx+Kz0V1G85A4MyAdDMi2Q==}
    engines: {node: '>=8'}
    dev: true

  /slash@4.0.0:
    resolution: {integrity: sha512-3dOsAHXXUkQTpOYcoAxLIorMTp4gIQr5IW3iVb7A7lFIp0VHhnynm9izx6TssdrIcVIESAlVjtnO2K8bg+Coew==}
    engines: {node: '>=12'}
    dev: true

  /slice-ansi@4.0.0:
    resolution: {integrity: sha512-qMCMfhY040cVHT43K9BFygqYbUPFZKHOg7K73mtTWJRb8pyP3fzf4Ixd5SzdEJQ6MRUg/WBnOLxghZtKKurENQ==}
    engines: {node: '>=10'}
    dependencies:
      ansi-styles: 4.3.0
      astral-regex: 2.0.0
      is-fullwidth-code-point: 3.0.0
    dev: false

  /slice-ansi@5.0.0:
    resolution: {integrity: sha512-FC+lgizVPfie0kkhqUScwRu1O/lF6NOgJmlCgK+/LYxDCTk8sGelYaHDhFcDN+Sn3Cv+3VSa4Byeo+IMCzpMgQ==}
    engines: {node: '>=12'}
    dependencies:
      ansi-styles: 6.2.1
      is-fullwidth-code-point: 4.0.0
    dev: false

  /slide@1.1.6:
    resolution: {integrity: sha512-NwrtjCg+lZoqhFU8fOwl4ay2ei8PaqCBOUV3/ektPY9trO1yQ1oXEfmHAhKArUVUr/hOHvy5f6AdP17dCM0zMw==}
    dev: true

  /snazzy@9.0.0:
    resolution: {integrity: sha512-8QZmJb11OiYaUP90Nnjqcj/LEpO8CLgChnP87Wqjv5tNB4djwHaz27VO2usSRR0NmViapeGW04p0aWAMhxxLXg==}
    hasBin: true
    dependencies:
      chalk: 4.1.2
      inherits: 2.0.4
      minimist: 1.2.8
      readable-stream: 3.6.2
      standard-json: 1.1.0
      strip-ansi: 6.0.1
      text-table: 0.2.0
    dev: true

  /sonic-boom@2.8.0:
    resolution: {integrity: sha512-kuonw1YOYYNOve5iHdSahXPOK49GqwA+LZhI6Wz/l0rP57iKyXXIHaRagOBHAPmGwJC6od2Z9zgvZ5loSgMlVg==}
    dependencies:
      atomic-sleep: 1.0.0
    dev: true

  /sonic-boom@3.3.0:
    resolution: {integrity: sha512-LYxp34KlZ1a2Jb8ZQgFCK3niIHzibdwtwNUWKg0qQRzsDoJ3Gfgkf8KdBTFU3SkejDEIlWwnSnpVdOZIhFMl/g==}
    dependencies:
      atomic-sleep: 1.0.0

  /source-map-js@1.0.2:
    resolution: {integrity: sha512-R0XvVJ9WusLiqTCEiGCmICCMplcCkIwwR11mOSD9CR5u+IXYdiseeEuXCVAjS54zqwkLcPNnmU4OeJ6tUrWhDw==}
    engines: {node: '>=0.10.0'}
    dev: true

  /source-map-support@0.5.21:
    resolution: {integrity: sha512-uBHU3L3czsIyYXKX88fdrGovxdSCoTGDRZ6SYXtSRxLZUzHg5P/66Ht6uoUlHu9EZod+inXhKo3qQgwXUT/y1w==}
    dependencies:
      buffer-from: 1.1.2
      source-map: 0.6.1
    dev: true

  /source-map@0.6.1:
    resolution: {integrity: sha512-UjgapumWlbMhkBgzT7Ykc5YXUT46F0iKu8SGXq0bcwP5dz/h0Plj6enJqjz1Zbq2l5WaqYnrVbwWOWMyF3F47g==}
    engines: {node: '>=0.10.0'}
    dev: true

  /spawn-wrap@2.0.0:
    resolution: {integrity: sha512-EeajNjfN9zMnULLwhZZQU3GWBoFNkbngTUPfaawT4RkMiviTxcX0qfhVbGey39mfctfDHkWtuecgQ8NJcyQWHg==}
    engines: {node: '>=8'}
    dependencies:
      foreground-child: 2.0.0
      is-windows: 1.0.2
      make-dir: 3.1.0
      rimraf: 3.0.2
      signal-exit: 3.0.7
      which: 2.0.2
    dev: true

  /spdx-compare@1.0.0:
    resolution: {integrity: sha512-C1mDZOX0hnu0ep9dfmuoi03+eOdDoz2yvK79RxbcrVEG1NO1Ph35yW102DHWKN4pk80nwCgeMmSY5L25VE4D9A==}
    dependencies:
      array-find-index: 1.0.2
      spdx-expression-parse: 3.0.1
      spdx-ranges: 2.1.1
    dev: true

  /spdx-correct@3.2.0:
    resolution: {integrity: sha512-kN9dJbvnySHULIluDHy32WHRUu3Og7B9sbY7tsFLctQkIqnMh3hErYgdMjTYuqmcXX+lK5T1lnUt3G7zNswmZA==}
    dependencies:
      spdx-expression-parse: 3.0.1
      spdx-license-ids: 3.0.13
    dev: true

  /spdx-exceptions@2.3.0:
    resolution: {integrity: sha512-/tTrYOC7PPI1nUAgx34hUpqXuyJG+DTHJTnIULG4rDygi4xu/tfgmq1e1cIRwRzwZgo4NLySi+ricLkZkw4i5A==}
    dev: true

  /spdx-expression-parse@3.0.1:
    resolution: {integrity: sha512-cbqHunsQWnJNE6KhVSMsMeH5H/L9EpymbzqTQ3uLwNCLZ1Q481oWaofqH7nO6V07xlXwY6PhQdQ2IedWx/ZK4Q==}
    dependencies:
      spdx-exceptions: 2.3.0
      spdx-license-ids: 3.0.13
    dev: true

  /spdx-license-ids@3.0.13:
    resolution: {integrity: sha512-XkD+zwiqXHikFZm4AX/7JSCXA98U5Db4AFd5XUg/+9UNtnH75+Z9KxtpYiJZx36mUDVOwH83pl7yvCer6ewM3w==}
    dev: true

  /spdx-ranges@2.1.1:
    resolution: {integrity: sha512-mcdpQFV7UDAgLpXEE/jOMqvK4LBoO0uTQg0uvXUewmEFhpiZx5yJSZITHB8w1ZahKdhfZqP5GPEOKLyEq5p8XA==}
    dev: true

  /spdx-satisfies@4.0.1:
    resolution: {integrity: sha512-WVzZ/cXAzoNmjCWiEluEA3BjHp5tiUmmhn9MK+X0tBbR9sOqtC6UQwmgCNrAIZvNlMuBUYAaHYfb2oqlF9SwKA==}
    dependencies:
      spdx-compare: 1.0.0
      spdx-expression-parse: 3.0.1
      spdx-ranges: 2.1.1
    dev: true

  /split2@4.2.0:
    resolution: {integrity: sha512-UcjcJOWknrNkF6PLX83qcHM6KHgVKNkV62Y8a5uYDVv9ydGQVwAHMKqHdJje1VTWpljG0WYpCDhrCdAOYH4TWg==}
    engines: {node: '>= 10.x'}

  /sprintf-js@1.0.3:
    resolution: {integrity: sha512-D9cPgkvLlV3t3IzL0D0YLvGA9Ahk4PcvVwUbN0dSGr1aP0Nrt4AEnTUbuGvquEC0mA64Gqt1fzirlRs5ibXx8g==}
    dev: true

  /sqlstring@2.3.3:
    resolution: {integrity: sha512-qC9iz2FlN7DQl3+wjwn3802RTyjCx7sDvfQEXchwa6CWOx07/WVfh91gBmQ9fahw8snwGEWU3xGzOt4tFyHLxg==}
    engines: {node: '>= 0.6'}
    dev: false

  /stack-utils@2.0.6:
    resolution: {integrity: sha512-XlkWvfIm6RmsWtNJx+uqtKLS8eqFbxUg0ZzLXqY0caEy9l7hruX8IpiDnjsLavoBgqCCR71TqWO8MaXYheJ3RQ==}
    engines: {node: '>=10'}
    dependencies:
      escape-string-regexp: 2.0.0
    dev: true

  /stackback@0.0.2:
    resolution: {integrity: sha512-1XMJE5fQo1jGH6Y/7ebnwPOBEkIEnT4QF32d5R1+VXdXveM0IBMJt8zfaxX1P3QhVwrYe+576+jkANtSS2mBbw==}
    dev: true

  /stampit@4.3.2:
    resolution: {integrity: sha512-pE2org1+ZWQBnIxRPrBM2gVupkuDD0TTNIo1H6GdT/vO82NXli2z8lRE8cu/nBIHrcOCXFBAHpb9ZldrB2/qOA==}
    dev: false

  /standard-as-callback@2.1.0:
    resolution: {integrity: sha512-qoRRSyROncaz1z0mvYqIE4lCd9p2R90i6GxW3uZv5ucSu8tU7B5HXUP1gG8pVZsYNVaXjk8ClXHPttLyxAL48A==}

  /standard-engine@15.1.0:
    resolution: {integrity: sha512-VHysfoyxFu/ukT+9v49d4BRXIokFRZuH3z1VRxzFArZdjSCFpro6rEIU3ji7e4AoAtuSfKBkiOmsrDqKW5ZSRw==}
    engines: {node: ^12.22.0 || ^14.17.0 || >=16.0.0}
    dependencies:
      get-stdin: 8.0.0
      minimist: 1.2.8
      pkg-conf: 3.1.0
      xdg-basedir: 4.0.0
    dev: true

  /standard-json@1.1.0:
    resolution: {integrity: sha512-nkonX+n5g3pyVBvJZmvRlFtT/7JyLbNh4CtrYC3Qfxihgs8PKX52f6ONKQXORStuBWJ5PI83EUrNXme7LKfiTQ==}
    hasBin: true
    dependencies:
      concat-stream: 2.0.0
    dev: true

  /standard@17.1.0(@typescript-eslint/parser@5.62.0):
    resolution: {integrity: sha512-jaDqlNSzLtWYW4lvQmU0EnxWMUGQiwHasZl5ZEIwx3S/ijZDjZOzs1y1QqKwKs5vqnFpGtizo4NOYX2s0Voq/g==}
    engines: {node: ^12.22.0 || ^14.17.0 || >=16.0.0}
    hasBin: true
    dependencies:
      eslint: 8.49.0
      eslint-config-standard: 17.1.0(eslint-plugin-import@2.28.1)(eslint-plugin-n@15.7.0)(eslint-plugin-promise@6.1.1)(eslint@8.49.0)
      eslint-config-standard-jsx: 11.0.0(eslint-plugin-react@7.33.2)(eslint@8.49.0)
      eslint-plugin-import: 2.28.1(@typescript-eslint/parser@5.62.0)(eslint@8.49.0)
      eslint-plugin-n: 15.7.0(eslint@8.49.0)
      eslint-plugin-promise: 6.1.1(eslint@8.49.0)
      eslint-plugin-react: 7.33.2(eslint@8.49.0)
      standard-engine: 15.1.0
      version-guard: 1.1.1
    transitivePeerDependencies:
      - '@typescript-eslint/parser'
      - eslint-import-resolver-typescript
      - eslint-import-resolver-webpack
      - supports-color
    dev: true

  /statuses@2.0.1:
    resolution: {integrity: sha512-RwNA9Z/7PrK06rYLIzFMlaF+l73iwpzsqRIFgbMLbTcLD6cOao82TaWefPXQvB2fOC4AjuYSEndS7N/mTCbkdQ==}
    engines: {node: '>= 0.8'}

  /stdin-discarder@0.1.0:
    resolution: {integrity: sha512-xhV7w8S+bUwlPTb4bAOUQhv8/cSS5offJuX8GQGq32ONF0ZtDWKfkdomM3HMRA+LhX6um/FZ0COqlwsjD53LeQ==}
    engines: {node: ^12.20.0 || ^14.13.1 || >=16.0.0}
    dependencies:
      bl: 5.1.0
    dev: false

  /steed@1.1.3:
    resolution: {integrity: sha512-EUkci0FAUiE4IvGTSKcDJIQ/eRUP2JJb56+fvZ4sdnguLTqIdKjSxUe138poW8mkvKWXW2sFPrgTsxqoISnmoA==}
    dependencies:
      fastfall: 1.5.1
      fastparallel: 2.4.1
      fastq: 1.15.0
      fastseries: 1.7.2
      reusify: 1.0.4
    dev: false

  /stream-shift@1.0.1:
    resolution: {integrity: sha512-AiisoFqQ0vbGcZgQPY1cdP2I76glaVA/RauYR4G4thNFgkTqr90yXTo4LYX60Jl+sIlPNHHdGSwo01AvbKUSVQ==}
    dev: true

  /streamsearch@1.1.0:
    resolution: {integrity: sha512-Mcc5wHehp9aXz1ax6bZUyY5afg9u2rv5cqQI3mRrYkGC8rW2hM02jWuwjtL++LS5qinSyhj2QfLyNsuc+VsExg==}
    engines: {node: '>=10.0.0'}

  /string-width@4.2.3:
    resolution: {integrity: sha512-wKyQRQpjJ0sIp62ErSZdGsjMJWsap5oRNihHhu6G7JVO/9jIB6UyevL+tXuOqrng8j/cxKTWyWUwvSTriiZz/g==}
    engines: {node: '>=8'}
    dependencies:
      emoji-regex: 8.0.0
      is-fullwidth-code-point: 3.0.0
      strip-ansi: 6.0.1

  /string-width@5.1.2:
    resolution: {integrity: sha512-HnLOCR3vjcY8beoNLtcjZ5/nxn2afmME6lhrDrebokqMap+XbeW8n9TXpPDOqdGK5qcI3oT0GKTW6wC7EMiVqA==}
    engines: {node: '>=12'}
    dependencies:
      eastasianwidth: 0.2.0
      emoji-regex: 9.2.2
      strip-ansi: 7.1.0

  /string.prototype.matchall@4.0.10:
    resolution: {integrity: sha512-rGXbGmOEosIQi6Qva94HUjgPs9vKW+dkG7Y8Q5O2OYkWL6wFaTRZO8zM4mhP94uX55wgyrXzfS2aGtGzUL7EJQ==}
    dependencies:
      call-bind: 1.0.2
      define-properties: 1.2.1
      es-abstract: 1.22.1
      get-intrinsic: 1.2.1
      has-symbols: 1.0.3
      internal-slot: 1.0.5
      regexp.prototype.flags: 1.5.1
      set-function-name: 2.0.1
      side-channel: 1.0.4
    dev: true

  /string.prototype.trim@1.2.8:
    resolution: {integrity: sha512-lfjY4HcixfQXOfaqCvcBuOIapyaroTXhbkfJN3gcB1OtyupngWK4sEET9Knd0cXd28kTUqu/kHoV4HKSJdnjiQ==}
    engines: {node: '>= 0.4'}
    dependencies:
      call-bind: 1.0.2
      define-properties: 1.2.1
      es-abstract: 1.22.1
    dev: true

  /string.prototype.trimend@1.0.7:
    resolution: {integrity: sha512-Ni79DqeB72ZFq1uH/L6zJ+DKZTkOtPIHovb3YZHQViE+HDouuU4mBrLOLDn5Dde3RF8qw5qVETEjhu9locMLvA==}
    dependencies:
      call-bind: 1.0.2
      define-properties: 1.2.1
      es-abstract: 1.22.1
    dev: true

  /string.prototype.trimstart@1.0.7:
    resolution: {integrity: sha512-NGhtDFu3jCEm7B4Fy0DpLewdJQOZcQ0rGbwQ/+stjnrp2i+rlKeCvos9hOIeCmqwratM47OBxY7uFZzjxHXmrg==}
    dependencies:
      call-bind: 1.0.2
      define-properties: 1.2.1
      es-abstract: 1.22.1
    dev: true

  /string_decoder@1.3.0:
    resolution: {integrity: sha512-hkRX8U1WjJFd8LsDJ2yQ/wWWxaopEsABU1XfkM8A+j0+85JAGppt16cr1Whg6KIbb4okU6Mql6BOj+uup/wKeA==}
    dependencies:
      safe-buffer: 5.2.1

  /strip-ansi@6.0.1:
    resolution: {integrity: sha512-Y38VPSHcqkFrCpFnQ9vuSXmquuv5oXOKpGeT6aGrr3o3Gc9AlVa6JBfUSOCnbxGGZF+/0ooI7KrPuUSztUdU5A==}
    engines: {node: '>=8'}
    dependencies:
      ansi-regex: 5.0.1

  /strip-ansi@7.1.0:
    resolution: {integrity: sha512-iq6eVVI64nQQTRYq2KtEg2d2uU7LElhTJwsH4YzIHZshxlgZms/wIc4VoDQTlG/IvVIrBKG06CrZnp0qv7hkcQ==}
    engines: {node: '>=12'}
    dependencies:
      ansi-regex: 6.0.1

  /strip-bom@3.0.0:
    resolution: {integrity: sha512-vavAMRXOgBVNF6nyEEmL3DBK19iRpDcoIwW+swQ+CbGiu7lju6t+JklA1MHweoWtadgt4ISVUsXLyDq34ddcwA==}
    engines: {node: '>=4'}
    dev: true

  /strip-bom@4.0.0:
    resolution: {integrity: sha512-3xurFv5tEgii33Zi8Jtp55wEIILR9eh34FAW00PZf+JnSsTmV/ioewSgQl97JHvgjoRGwPShsWm+IdrxB35d0w==}
    engines: {node: '>=8'}
    dev: true

  /strip-final-newline@3.0.0:
    resolution: {integrity: sha512-dOESqjYr96iWYylGObzd39EuNTa5VJxyvVAEm5Jnh7KGo75V43Hk1odPQkNDyXNmUR6k+gEiDVXnjB8HJ3crXw==}
    engines: {node: '>=12'}

  /strip-indent@3.0.0:
    resolution: {integrity: sha512-laJTa3Jb+VQpaC6DseHhF7dXVqHTfJPCRDaEbid/drOhgitgYku/letMUqOXFoWV0zIIUbjpdH2t+tYj4bQMRQ==}
    engines: {node: '>=8'}
    dependencies:
      min-indent: 1.0.1
    dev: true

  /strip-json-comments@2.0.1:
    resolution: {integrity: sha512-4gB8na07fecVVkOI6Rs4e7T6NOTki5EmL7TUduTs6bu3EdnSycntVJ4re8kgZA+wx9IueI2Y11bfbgwtzuE0KQ==}
    engines: {node: '>=0.10.0'}
    dev: false

  /strip-json-comments@3.1.1:
    resolution: {integrity: sha512-6fPc+R4ihwqP6N/aIv2f1gMH8lOVtWQHoqC4yK6oSDVVocumAsfCqjkXnqiYMhmMwS/mEHLp7Vehlt3ql6lEig==}
    engines: {node: '>=8'}

  /strip-json-comments@5.0.1:
    resolution: {integrity: sha512-0fk9zBqO67Nq5M/m45qHCJxylV/DhBlIOVExqgOMiCCrzrhU6tCibRXNqE3jwJLftzE9SNuZtYbpzcO+i9FiKw==}
    engines: {node: '>=14.16'}
    dev: true

  /supports-color@5.5.0:
    resolution: {integrity: sha512-QjVjwdXIt408MIiAqCX4oUKsgU2EqAGzs2Ppkm4aQYbjm+ZEWEcW4SfFNTr4uMNZma0ey4f5lgLrkB0aX0QMow==}
    engines: {node: '>=4'}
    dependencies:
      has-flag: 3.0.0

  /supports-color@7.2.0:
    resolution: {integrity: sha512-qpCAvRl9stuOHveKsn7HncJRvv501qIacKzQlO/+Lwxc9+0q2wLyv4Dfvt80/DPn2pqOBsJdDiogXGR9+OvwRw==}
    engines: {node: '>=8'}
    dependencies:
      has-flag: 4.0.0

  /supports-hyperlinks@2.3.0:
    resolution: {integrity: sha512-RpsAZlpWcDwOPQA22aCH4J0t7L8JmAvsCxfOSEwm7cQs3LshN36QaTkwd70DnBOXDWGssw2eUoc8CaRWT0XunA==}
    engines: {node: '>=8'}
    dependencies:
      has-flag: 4.0.0
      supports-color: 7.2.0
    dev: true

  /supports-preserve-symlinks-flag@1.0.0:
    resolution: {integrity: sha512-ot0WnXS9fgdkgIcePe6RHNk1WA8+muPa6cSjeR3V8K27q9BB1rTE3R1p7Hv0z1ZyAc8s6Vvv8DIyWf681MAt0w==}
    engines: {node: '>= 0.4'}
    dev: true

  /swagger-client@3.22.1:
    resolution: {integrity: sha512-WWcPjLcl+jCL9PuYwjp2dNGP5KjuhY7YAQncWB3IoazomckK91c2EL69NCHEjMl6bH5FzONYepFUWN5Ldxe2Rg==}
    dependencies:
      '@babel/runtime-corejs3': 7.22.15
      '@swagger-api/apidom-core': 0.76.2
      '@swagger-api/apidom-json-pointer': 0.76.2
      '@swagger-api/apidom-ns-openapi-3-1': 0.76.2
      '@swagger-api/apidom-reference': 0.76.2
      cookie: 0.5.0
      deepmerge: 4.3.1
      fast-json-patch: 3.1.1
      is-plain-object: 5.0.0
      js-yaml: 4.1.0
      node-abort-controller: 3.1.1
      node-fetch-commonjs: 3.3.2
      qs: 6.11.2
      traverse: 0.6.7
      undici: 5.24.0
    transitivePeerDependencies:
      - debug
    dev: false

  /table@6.8.1:
    resolution: {integrity: sha512-Y4X9zqrCftUhMeH2EptSSERdVKt/nEdijTOacGD/97EKjhQ/Qs8RTlEGABSJNNN8lac9kheH+af7yAkEWlgneA==}
    engines: {node: '>=10.0.0'}
    dependencies:
      ajv: 8.12.0
      lodash.truncate: 4.4.2
      slice-ansi: 4.0.0
      string-width: 4.2.3
      strip-ansi: 6.0.1
    dev: false

  /tap-mocha-reporter@5.0.3:
    resolution: {integrity: sha512-6zlGkaV4J+XMRFkN0X+yuw6xHbE9jyCZ3WUKfw4KxMyRGOpYSRuuQTRJyWX88WWuLdVTuFbxzwXhXuS2XE6o0g==}
    engines: {node: '>= 8'}
    hasBin: true
    dependencies:
      color-support: 1.1.3
      debug: 4.3.4
      diff: 4.0.2
      escape-string-regexp: 2.0.0
      glob: 7.2.3
      tap-parser: 11.0.2
      tap-yaml: 1.0.2
      unicode-length: 2.1.0
    transitivePeerDependencies:
      - supports-color
    dev: true

  /tap-parser@11.0.2:
    resolution: {integrity: sha512-6qGlC956rcORw+fg7Fv1iCRAY8/bU9UabUAhs3mXRH6eRmVZcNPLheSXCYaVaYeSwx5xa/1HXZb1537YSvwDZg==}
    engines: {node: '>= 8'}
    hasBin: true
    dependencies:
      events-to-array: 1.1.2
      minipass: 3.3.6
      tap-yaml: 1.0.2
    dev: true

  /tap-yaml@1.0.2:
    resolution: {integrity: sha512-GegASpuqBnRNdT1U+yuUPZ8rEU64pL35WPBpCISWwff4dErS2/438barz7WFJl4Nzh3Y05tfPidZnH+GaV1wMg==}
    dependencies:
      yaml: 1.10.2
    dev: true

  /tap@16.3.8(typescript@5.2.2):
    resolution: {integrity: sha512-ARpCLtOFST37MholnZm7JMFikGq0x/T9uBdZH83iuddPNgwDTZQiD8+4x7VABUfVWS0ozKUkmHZ5OOzMI3fLPg==}
    engines: {node: '>=12'}
    hasBin: true
    peerDependencies:
      coveralls: ^3.1.1
      flow-remove-types: '>=2.112.0'
      ts-node: '>=8.5.2'
      typescript: '>=3.7.2'
    peerDependenciesMeta:
      coveralls:
        optional: true
      flow-remove-types:
        optional: true
      ts-node:
        optional: true
      typescript:
        optional: true
    dependencies:
      chokidar: 3.5.3
      findit: 2.0.0
      foreground-child: 2.0.0
      fs-exists-cached: 1.0.0
      glob: 7.2.3
      isexe: 2.0.0
      istanbul-lib-processinfo: 2.0.3
      jackspeak: 1.4.2
      libtap: 1.4.1
      minipass: 3.3.6
      mkdirp: 1.0.4
      nyc: 15.1.0
      opener: 1.5.2
      rimraf: 3.0.2
      signal-exit: 3.0.7
      source-map-support: 0.5.21
      tap-mocha-reporter: 5.0.3
      tap-parser: 11.0.2
      tap-yaml: 1.0.2
      tcompare: 5.0.7
      typescript: 5.2.2
      which: 2.0.2
    transitivePeerDependencies:
      - supports-color
    dev: true
    bundledDependencies:
      - ink
      - treport
      - '@types/react'
      - '@isaacs/import-jsx'
      - react

  /tar-fs@2.1.1:
    resolution: {integrity: sha512-V0r2Y9scmbDRLCNex/+hYzvp/zyYjvFbHPNgVTKfQvVrb6guiE/fxP+XblDNR011utopbkex2nM4dHNV6GDsng==}
    dependencies:
      chownr: 1.1.4
      mkdirp-classic: 0.5.3
      pump: 3.0.0
      tar-stream: 2.2.0
    dev: false

  /tar-stream@2.2.0:
    resolution: {integrity: sha512-ujeqbceABgwMZxEJnk2HDY2DlnUZ+9oEcb1KzTVfYHio0UE6dG71n60d8D2I4qNvleWrrXpmjpt7vZeF1LnMZQ==}
    engines: {node: '>=6'}
    dependencies:
      bl: 4.1.0
      end-of-stream: 1.4.4
      fs-constants: 1.0.0
      inherits: 2.0.4
      readable-stream: 3.6.2
    dev: false

  /tar@6.2.0:
    resolution: {integrity: sha512-/Wo7DcT0u5HUV486xg675HtjNd3BXZ6xDbzsCUZPt5iw8bTQ63bP0Raut3mvro9u+CUyq7YQd8Cx55fsZXxqLQ==}
    engines: {node: '>=10'}
    dependencies:
      chownr: 2.0.0
      fs-minipass: 2.1.0
      minipass: 5.0.0
      minizlib: 2.1.2
      mkdirp: 1.0.4
      yallist: 4.0.0
    dev: false

  /tcompare@5.0.7:
    resolution: {integrity: sha512-d9iddt6YYGgyxJw5bjsN7UJUO1kGOtjSlNy/4PoGYAjQS5pAT/hzIoLf1bZCw+uUxRmZJh7Yy1aA7xKVRT9B4w==}
    engines: {node: '>=10'}
    dependencies:
      diff: 4.0.2
    dev: true

  /tdigest@0.1.2:
    resolution: {integrity: sha512-+G0LLgjjo9BZX2MfdvPfH+MKLCrxlXSYec5DaPYP1fe6Iyhf0/fSmJ0bFiZ1F8BT6cGXl2LpltQptzjXKWEkKA==}
    dependencies:
      bintrees: 1.0.2
    dev: false

  /test-exclude@6.0.0:
    resolution: {integrity: sha512-cAGWPIyOHU6zlmg88jwm7VRyXnMN7iV68OGAbYDk/Mh/xC/pzVPlQtY6ngoIH/5/tciuhGfvESU8GrHrcxD56w==}
    engines: {node: '>=8'}
    dependencies:
      '@istanbuljs/schema': 0.1.3
      glob: 7.2.3
      minimatch: 3.1.2
    dev: true

  /text-table@0.2.0:
    resolution: {integrity: sha512-N+8UisAXDGk8PFXP4HAzVR9nbfmVJ3zYLAWiTIoqC5v5isinhr+r5uaO8+7r3BMfuNIufIsA7RdpVgacC2cSpw==}
    dev: true

  /thenify-all@1.6.0:
    resolution: {integrity: sha512-RNxQH/qI8/t3thXJDwcstUO4zeqo64+Uy/+sNVRBx4Xn2OX+OZ9oP+iJnNFqplFra2ZUVeKCSa2oVWi3T4uVmA==}
    engines: {node: '>=0.8'}
    dependencies:
      thenify: 3.3.1
    dev: true

  /thenify@3.3.1:
    resolution: {integrity: sha512-RVZSIV5IG10Hk3enotrhvz0T9em6cyHBLkH/YAZuKqd8hRkKhSfCGIcP2KUY0EPxndzANBmNllzWPwak+bheSw==}
    dependencies:
      any-promise: 1.3.0
    dev: true

  /thread-stream@0.15.2:
    resolution: {integrity: sha512-UkEhKIg2pD+fjkHQKyJO3yoIvAP3N6RlNFt2dUhcS1FGvCD1cQa1M/PGknCLFIyZdtJOWQjejp7bdNqmN7zwdA==}
    dependencies:
      real-require: 0.1.0
    dev: true

  /thread-stream@2.4.0:
    resolution: {integrity: sha512-xZYtOtmnA63zj04Q+F9bdEay5r47bvpo1CaNqsKi7TpoJHcotUez8Fkfo2RJWpW91lnnaApdpRbVwCWsy+ifcw==}
    dependencies:
      real-require: 0.2.0

  /timers-ext@0.1.7:
    resolution: {integrity: sha512-b85NUNzTSdodShTIbky6ZF02e8STtVVfD+fu4aXXShEELpozH+bCpJLYMPZbsABN2wDH7fJpqIoXxJpzbf0NqQ==}
    dependencies:
      es5-ext: 0.10.62
      next-tick: 1.1.0
    dev: true

  /tiny-lru@10.4.1:
    resolution: {integrity: sha512-buLIzw7ppqymuO3pt10jHk/6QMeZLbidihMQU+N6sogF6EnBzG0qtDWIHuhw1x3dyNgVL/KTGIZsTK81+yCzLg==}
    engines: {node: '>=12'}
    dev: true

  /tiny-lru@11.0.1:
    resolution: {integrity: sha512-iNgFugVuQgBKrqeO/mpiTTgmBsTP0WL6yeuLfLs/Ctf0pI/ixGqIRm8sDCwMcXGe9WWvt2sGXI5mNqZbValmJg==}
    engines: {node: '>=12'}

  /tmp@0.0.33:
    resolution: {integrity: sha512-jRCJlojKnZ3addtTOjdIqoRuPEKBvNXcGYqzO6zWZX8KfKEpnGY5jfggJQ3EjKuu8D4bJRr0y+cYJFmYbImXGw==}
    engines: {node: '>=0.6.0'}
    dependencies:
      os-tmpdir: 1.0.2
    dev: false

  /to-fast-properties@2.0.0:
    resolution: {integrity: sha512-/OaKK0xYrs3DmxRYqL/yDc+FxFUVYhDlXMhRmv3z915w2HF1tnN1omB354j8VUGO/hbRzyD6Y3sA7v7GS/ceog==}
    engines: {node: '>=4'}
    dev: true

  /to-fast-properties@3.0.1:
    resolution: {integrity: sha512-/wtNi1tW1F3nf0OL6AqVxGw9Tr1ET70InMhJuVxPwFdGqparF0nQ4UWGLf2DsoI2bFDtthlBnALncZpUzOnsUw==}
    engines: {node: '>=8'}
    dev: false

  /to-regex-range@5.0.1:
    resolution: {integrity: sha512-65P7iz6X5yEr1cwcgvQxbbIw7Uk3gOy5dIdtZ4rDveLqhrdJP+Li/Hx6tyK0NEb+2GCyneCMJiGqrADCSNk8sQ==}
    engines: {node: '>=8.0'}
    dependencies:
      is-number: 7.0.0
    dev: true

  /toad-cache@3.2.0:
    resolution: {integrity: sha512-Hj5zSqBS6OHbZoQk9IU8VqIr+0JUpwzunnwSlFJhG8aJSInYUMEuzItl3kJsGteTPd1qtflafdRHlRtUazYeqg==}
    engines: {node: '>=12'}

  /toidentifier@1.0.1:
    resolution: {integrity: sha512-o5sSPKEkg/DIQNmH43V0/uerLrpzVedkUh8tGNvaeXpfpuwjKenlSox/2O/BTlZUtEe+JG7s5YhEz608PlAHRA==}
    engines: {node: '>=0.6'}

  /tr46@0.0.3:
    resolution: {integrity: sha512-N3WMsuqV66lT30CrXNbEjx4GEwlow3v6rr4mCcv6prnfwhS01rkgyFdjPNBYd9br7LpXV1+Emh01fHnq2Gdgrw==}

  /traverse@0.6.7:
    resolution: {integrity: sha512-/y956gpUo9ZNCb99YjxG7OaslxZWHfCHAUUfshwqOXmxUIvqLjVO581BT+gM59+QV9tFe6/CGG53tsA1Y7RSdg==}
    dev: false

  /tree-sitter-json@0.20.0:
    resolution: {integrity: sha512-PteOLH+Tx6Bz4ZA/d40/DbkiSXXRM/gKahhHI8hQ1lWNfFvdknnz9k3Mz84ol5srRyLboJ8wp8GSkhZ6ht9EGQ==}
    requiresBuild: true
    dependencies:
      nan: 2.18.0
    dev: false
    optional: true

  /tree-sitter-yaml@0.5.0:
    resolution: {integrity: sha512-POJ4ZNXXSWIG/W4Rjuyg36MkUD4d769YRUGKRqN+sVaj/VCo6Dh6Pkssn1Rtewd5kybx+jT1BWMyWN0CijXnMA==}
    requiresBuild: true
    dependencies:
      nan: 2.18.0
    dev: false
    optional: true

  /tree-sitter@0.20.4:
    resolution: {integrity: sha512-rjfR5dc4knG3jnJNN/giJ9WOoN1zL/kZyrS0ILh+eqq8RNcIbiXA63JsMEgluug0aNvfQvK4BfCErN1vIzvKog==}
    requiresBuild: true
    dependencies:
      nan: 2.18.0
      prebuild-install: 7.1.1
    dev: false
    optional: true

  /treeify@1.1.0:
    resolution: {integrity: sha512-1m4RA7xVAJrSGrrXGs0L3YTwyvBs2S8PbRHaLZAkFw7JR8oIFwYtysxlBZhYIa7xSyiYJKZ3iGrrk55cGA3i9A==}
    engines: {node: '>=0.6'}
    dev: true

  /trim-newlines@3.0.1:
    resolution: {integrity: sha512-c1PTsA3tYrIsLGkJkzHF+w9F2EyxfXGo4UyJc4pFL++FMjnq0HJS69T3M7d//gKrFKwy429bouPescbjecU+Zw==}
    engines: {node: '>=8'}
    dev: true

  /trivial-deferred@1.1.2:
    resolution: {integrity: sha512-vDPiDBC3hyP6O4JrJYMImW3nl3c03Tsj9fEXc7Qc/XKa1O7gf5ZtFfIR/E0dun9SnDHdwjna1Z2rSzYgqpxh/g==}
    engines: {node: '>= 8'}
    dev: true

  /ts-standard@12.0.2(typescript@5.2.2):
    resolution: {integrity: sha512-XX2wrB9fKKTfBj4yD3ABm9iShzZcS2iWcPK8XzlBvuL20+wMiLgiz/k5tXgZwTaYq5wRhbks1Y9PelhujF/9ag==}
    engines: {node: ^12.22.0 || ^14.17.0 || >=16.0.0}
    hasBin: true
    peerDependencies:
      typescript: '*'
    dependencies:
      '@typescript-eslint/eslint-plugin': 5.62.0(@typescript-eslint/parser@5.62.0)(eslint@8.49.0)(typescript@5.2.2)
      '@typescript-eslint/parser': 5.62.0(eslint@8.49.0)(typescript@5.2.2)
      eslint: 8.49.0
      eslint-config-standard-jsx: 11.0.0(eslint-plugin-react@7.33.2)(eslint@8.49.0)
      eslint-config-standard-with-typescript: 23.0.0(@typescript-eslint/eslint-plugin@5.62.0)(eslint-plugin-import@2.28.1)(eslint-plugin-n@15.7.0)(eslint-plugin-promise@6.1.1)(eslint@8.49.0)(typescript@5.2.2)
      eslint-plugin-import: 2.28.1(@typescript-eslint/parser@5.62.0)(eslint@8.49.0)
      eslint-plugin-n: 15.7.0(eslint@8.49.0)
      eslint-plugin-promise: 6.1.1(eslint@8.49.0)
      eslint-plugin-react: 7.33.2(eslint@8.49.0)
      minimist: 1.2.8
      pkg-conf: 4.0.0
      standard-engine: 15.1.0
      typescript: 5.2.2
    transitivePeerDependencies:
      - eslint-import-resolver-typescript
      - eslint-import-resolver-webpack
      - supports-color
    dev: true

  /ts-toolbelt@9.6.0:
    resolution: {integrity: sha512-nsZd8ZeNUzukXPlJmTBwUAuABDe/9qtVDelJeT/qW0ow3ZS3BsQJtNkan1802aM9Uf68/Y8ljw86Hu0h5IUW3w==}
    dev: false

  /tsconfig-paths@3.14.2:
    resolution: {integrity: sha512-o/9iXgCYc5L/JxCHPe3Hvh8Q/2xm5Z+p18PESBU6Ff33695QnCHBEjcytY2q19ua7Mbl/DavtBOLq+oG0RCL+g==}
    dependencies:
      '@types/json5': 0.0.29
      json5: 1.0.2
      minimist: 1.2.8
      strip-bom: 3.0.0
    dev: true

  /tsd@0.29.0:
    resolution: {integrity: sha512-5B7jbTj+XLMg6rb9sXRBGwzv7h8KJlGOkTHxY63eWpZJiQ5vJbXEjL0u7JkIxwi5EsrRE1kRVUWmy6buK/ii8A==}
    engines: {node: '>=14.16'}
    hasBin: true
    dependencies:
      '@tsd/typescript': 5.2.2
      eslint-formatter-pretty: 4.1.0
      globby: 11.1.0
      jest-diff: 29.7.0
      meow: 9.0.0
      path-exists: 4.0.0
      read-pkg-up: 7.0.1
    dev: true

  /tslib@1.14.1:
    resolution: {integrity: sha512-Xni35NKzjgMrwevysHTCArtLDpPvye8zV/0E4EyYn43P7/7qvQwPh9BGkHewbMulVntbigmcT7rdX3BNo9wRJg==}
    dev: true

  /tslib@2.6.2:
    resolution: {integrity: sha512-AEYxH93jGFPn/a2iVAwW87VuUIkR1FVUKB77NwMF7nBTDkDrrT/Hpt/IrCJ0QXhW27jTBDcf5ZY7w6RiqTMw2Q==}

  /tsutils@3.21.0(typescript@5.2.2):
    resolution: {integrity: sha512-mHKK3iUXL+3UF6xL5k0PEhKRUBKPBCv/+RkEOpjRWxxx27KKRBmmA60A9pgOUvMi8GKhRMPEmjBRPzs2W7O1OA==}
    engines: {node: '>= 6'}
    peerDependencies:
      typescript: '>=2.8.0 || >= 3.2.0-dev || >= 3.3.0-dev || >= 3.4.0-dev || >= 3.5.0-dev || >= 3.6.0-dev || >= 3.6.0-beta || >= 3.7.0-dev || >= 3.7.0-beta'
    dependencies:
      tslib: 1.14.1
      typescript: 5.2.2
    dev: true

  /tunnel-agent@0.6.0:
    resolution: {integrity: sha512-McnNiV1l8RYeY8tBgEpuodCC1mLUdbSN+CYBL7kJsJNInOP8UjDDEwdk6Mw60vdLLrr5NHKZhMAOSrR2NZuQ+w==}
    dependencies:
      safe-buffer: 5.2.1
    dev: false

  /type-check@0.4.0:
    resolution: {integrity: sha512-XleUoc9uwGXqjWwXaUTZAmzMcFZ5858QA2vvx1Ur5xIcixXIP+8LnFDgRplU30us6teqdlskFfu+ae4K79Ooew==}
    engines: {node: '>= 0.8.0'}
    dependencies:
      prelude-ls: 1.2.1
    dev: true

  /type-fest@0.18.1:
    resolution: {integrity: sha512-OIAYXk8+ISY+qTOwkHtKqzAuxchoMiD9Udx+FSGQDuiRR+PJKJHc2NJAXlbhkGwTt/4/nKZxELY1w3ReWOL8mw==}
    engines: {node: '>=10'}
    dev: true

  /type-fest@0.20.2:
    resolution: {integrity: sha512-Ne+eE4r0/iWnpAxD852z3A+N0Bt5RN//NjJwRd2VFHEmrywxf5vsZlh4R6lixl6B+wz/8d+maTSAkN1FIkI3LQ==}
    engines: {node: '>=10'}
    dev: true

  /type-fest@0.21.3:
    resolution: {integrity: sha512-t0rzBq87m3fVcduHDUFhKmyyX+9eo6WQjZvf51Ea/M0Q7+T374Jp1aUiyUl0GKxp8M/OETVHSDvmkyPgvX+X2w==}
    engines: {node: '>=10'}

  /type-fest@0.3.1:
    resolution: {integrity: sha512-cUGJnCdr4STbePCgqNFbpVNCepa+kAVohJs1sLhxzdH+gnEoOd8VhbYa7pD3zZYGiURWM2xzEII3fQcRizDkYQ==}
    engines: {node: '>=6'}
    dev: true

  /type-fest@0.6.0:
    resolution: {integrity: sha512-q+MB8nYR1KDLrgr4G5yemftpMC7/QLqVndBmEEdqzmNj5dcFOO4Oo8qlwZE3ULT3+Zim1F8Kq4cBnikNhlCMlg==}
    engines: {node: '>=8'}
    dev: true

  /type-fest@0.8.1:
    resolution: {integrity: sha512-4dbzIzqvjtgiM5rw1k5rEHtBANKmdudhGyBEajN01fEyhaAIhsoKNy6y7+IN93IfpFtwY9iqi7kD+xwKhQsNJA==}
    engines: {node: '>=8'}
    dev: true

  /type-fest@1.4.0:
    resolution: {integrity: sha512-yGSza74xk0UG8k+pLh5oeoYirvIiWo5t0/o3zHHAO2tRDiZcxWP7fywNlXhqb6/r6sWvwi+RsyQMWhVLe4BVuA==}
    engines: {node: '>=10'}
    dev: false

  /type@1.2.0:
    resolution: {integrity: sha512-+5nt5AAniqsCnu2cEQQdpzCAh33kVx8n0VoFidKpB1dVVLAN/F+bgVOqOJqOnEnrhp222clB5p3vUlD+1QAnfg==}
    dev: true

  /type@2.7.2:
    resolution: {integrity: sha512-dzlvlNlt6AXU7EBSfpAscydQ7gXB+pPGsPnfJnZpiNJBDj7IaJzQlBZYGdEi4R9HmPdBv2XmWJ6YUtoTa7lmCw==}
    dev: true

  /typed-array-buffer@1.0.0:
    resolution: {integrity: sha512-Y8KTSIglk9OZEr8zywiIHG/kmQ7KWyjseXs1CbSo8vC42w7hg2HgYTxSWwP0+is7bWDc1H+Fo026CpHFwm8tkw==}
    engines: {node: '>= 0.4'}
    dependencies:
      call-bind: 1.0.2
      get-intrinsic: 1.2.1
      is-typed-array: 1.1.12
    dev: true

  /typed-array-byte-length@1.0.0:
    resolution: {integrity: sha512-Or/+kvLxNpeQ9DtSydonMxCx+9ZXOswtwJn17SNLvhptaXYDJvkFFP5zbfU/uLmvnBJlI4yrnXRxpdWH/M5tNA==}
    engines: {node: '>= 0.4'}
    dependencies:
      call-bind: 1.0.2
      for-each: 0.3.3
      has-proto: 1.0.1
      is-typed-array: 1.1.12
    dev: true

  /typed-array-byte-offset@1.0.0:
    resolution: {integrity: sha512-RD97prjEt9EL8YgAgpOkf3O4IF9lhJFr9g0htQkm0rchFp/Vx7LW5Q8fSXXub7BXAODyUQohRMyOc3faCPd0hg==}
    engines: {node: '>= 0.4'}
    dependencies:
      available-typed-arrays: 1.0.5
      call-bind: 1.0.2
      for-each: 0.3.3
      has-proto: 1.0.1
      is-typed-array: 1.1.12
    dev: true

  /typed-array-length@1.0.4:
    resolution: {integrity: sha512-KjZypGq+I/H7HI5HlOoGHkWUUGq+Q0TPhQurLbyrVrvnKTBgzLhIJ7j6J/XTQOi0d1RjyZ0wdas8bKs2p0x3Ng==}
    dependencies:
      call-bind: 1.0.2
      for-each: 0.3.3
      is-typed-array: 1.1.12
    dev: true

  /typedarray-to-buffer@3.1.5:
    resolution: {integrity: sha512-zdu8XMNEDepKKR+XYOXAVPtWui0ly0NtohUscw+UmaHiAWT8hrV1rr//H6V+0DvJ3OQ19S979M0laLfX8rm82Q==}
    dependencies:
      is-typedarray: 1.0.0
    dev: true

  /typedarray@0.0.6:
    resolution: {integrity: sha512-/aCDEGatGvZ2BIk+HmLf4ifCJFwvKFNb9/JeZPMulfgFracn9QFcAf5GO8B/mweUjSoblS5In0cWhqpfs/5PQA==}
    dev: true

  /types-ramda@0.29.4:
    resolution: {integrity: sha512-XO/820iRsCDwqLjE8XE+b57cVGPyk1h+U9lBGpDWvbEky+NQChvHVwaKM05WnW1c5z3EVQh8NhXFmh2E/1YazQ==}
    dependencies:
      ts-toolbelt: 9.6.0
    dev: false

  /typescript@5.2.2:
    resolution: {integrity: sha512-mI4WrpHsbCIcwT9cF4FZvr80QUeKvsUsUvKDoR+X/7XHQH98xYD8YHZg7ANtz2GtZt/CBq2QJ0thkGJMHfqc1w==}
    engines: {node: '>=14.17'}
    hasBin: true

  /ua-parser-js@1.0.36:
    resolution: {integrity: sha512-znuyCIXzl8ciS3+y3fHJI/2OhQIXbXw9MWC/o3qwyR+RGppjZHrM27CGFSKCJXi2Kctiz537iOu2KnXs1lMQhw==}
    dev: false

  /uc.micro@1.0.6:
    resolution: {integrity: sha512-8Y75pvTYkLJW2hWQHXxoqRgV7qb9B+9vFEtidML+7koHUFapnVJAZ6cKs+Qjz5Aw3aZWHMC6u0wJE3At+nSGwA==}
    dev: true

  /unbox-primitive@1.0.2:
    resolution: {integrity: sha512-61pPlCD9h51VoreyJ0BReideM3MDKMKnh6+V9L08331ipq6Q8OFXZYiqP6n/tbHx4s5I9uRhcye6BrbkizkBDw==}
    dependencies:
      call-bind: 1.0.2
      has-bigints: 1.0.2
      has-symbols: 1.0.3
      which-boxed-primitive: 1.0.2
    dev: true

  /undici@5.24.0:
    resolution: {integrity: sha512-OKlckxBjFl0oXxcj9FU6oB8fDAaiRUq+D8jrFWGmOfI/gIyjk/IeS75LMzgYKUaeHzLUcYvf9bbJGSrUwTfwwQ==}
    engines: {node: '>=14.0'}
    dependencies:
      busboy: 1.6.0

  /unicode-length@2.1.0:
    resolution: {integrity: sha512-4bV582zTV9Q02RXBxSUMiuN/KHo5w4aTojuKTNT96DIKps/SIawFp7cS5Mu25VuY1AioGXrmYyzKZUzh8OqoUw==}
    dependencies:
      punycode: 2.3.0
    dev: true

  /universalify@2.0.0:
    resolution: {integrity: sha512-hAZsKq7Yy11Zu1DE0OzWjw7nnLZmJZYTDZZyEFHZdUhV8FkH5MCfoU1XMaxXovpyW5nq5scPqq0ZDP9Zyl04oQ==}
    engines: {node: '>= 10.0.0'}
    dev: true

  /unraw@3.0.0:
    resolution: {integrity: sha512-08/DA66UF65OlpUDIQtbJyrqTR0jTAlJ+jsnkQ4jxR7+K5g5YG1APZKQSMCE1vqqmD+2pv6+IdEjmopFatacvg==}
    dev: false

  /update-browserslist-db@1.0.11(browserslist@4.21.10):
    resolution: {integrity: sha512-dCwEFf0/oT85M1fHBg4F0jtLwJrutGoHSQXCh7u4o2t1drG+c0a9Flnqww6XUKSfQMPpJBRjU8d4RXB09qtvaA==}
    hasBin: true
    peerDependencies:
      browserslist: '>= 4.21.0'
    dependencies:
      browserslist: 4.21.10
      escalade: 3.1.1
      picocolors: 1.0.0
    dev: true

  /uri-js@4.4.1:
    resolution: {integrity: sha512-7rKUyy33Q1yc98pQ1DAmLtwX109F7TIfWlW1Ydo8Wl1ii1SeHieeh0HHfPeL2fMXK6z0s8ecKs9frCuLJvndBg==}
    dependencies:
      punycode: 2.3.0

  /use-strict@1.0.1:
    resolution: {integrity: sha512-IeiWvvEXfW5ltKVMkxq6FvNf2LojMKvB2OCeja6+ct24S1XOmQw2dGr2JyndwACWAGJva9B7yPHwAmeA9QCqAQ==}
    dev: true

  /util-deprecate@1.0.2:
    resolution: {integrity: sha512-EPD5q1uXyFxJpCrLnCc1nHnq3gOa6DZBocAIiI2TaSCA7VCJ1UJDMagCzIkXNsUYfD1daK//LTEQ8xiIbrHtcw==}

  /util-extend@1.0.3:
    resolution: {integrity: sha512-mLs5zAK+ctllYBj+iAQvlDCwoxU/WDOUaJkcFudeiAX6OajC6BKXJUa9a+tbtkC11dz2Ufb7h0lyvIOVn4LADA==}
    dev: true

  /uuid-parse@1.1.0:
    resolution: {integrity: sha512-OdmXxA8rDsQ7YpNVbKSJkNzTw2I+S5WsbMDnCtIWSQaosNAcWtFuI/YK1TjzUI6nbkgiqEyh8gWngfcv8Asd9A==}
    dev: false

  /uuid@8.3.2:
    resolution: {integrity: sha512-+NYs2QeMWy+GWFOEm9xnn6HCDp0l7QBD7ml8zLUmJ+93Q5NF0NocErnwkTkXVFNiX3/fpC6afS8Dhb/gz7R7eg==}
    hasBin: true

  /v8-to-istanbul@9.1.0:
    resolution: {integrity: sha512-6z3GW9x8G1gd+JIIgQQQxXuiJtCXeAjp6RaPEPLv62mH3iPHPxV6W3robxtCzNErRo6ZwTmzWhsbNvjyEBKzKA==}
    engines: {node: '>=10.12.0'}
    dependencies:
      '@jridgewell/trace-mapping': 0.3.19
      '@types/istanbul-lib-coverage': 2.0.4
      convert-source-map: 1.9.0
    dev: true

  /validate-npm-package-license@3.0.4:
    resolution: {integrity: sha512-DpKm2Ui/xN7/HQKCtpZxoRWBhZ9Z0kqtygG8XCgNQ8ZlDnxuQmWhj566j8fN4Cu3/JmbhsDo7fcAJq4s9h27Ew==}
    dependencies:
      spdx-correct: 3.2.0
      spdx-expression-parse: 3.0.1
    dev: true

  /version-guard@1.1.1:
    resolution: {integrity: sha512-MGQLX89UxmYHgDvcXyjBI0cbmoW+t/dANDppNPrno64rYr8nH4SHSuElQuSYdXGEs0mUzdQe1BY+FhVPNsAmJQ==}
    engines: {node: '>=0.10.48'}
    dev: true

  /vite@4.4.9:
    resolution: {integrity: sha512-2mbUn2LlUmNASWwSCNSJ/EG2HuSRTnVNaydp6vMCm5VIqJsjMfbIWtbH2kDuwUVW5mMUKKZvGPX/rqeqVvv1XA==}
    engines: {node: ^14.18.0 || >=16.0.0}
    hasBin: true
    peerDependencies:
      '@types/node': '>= 14'
      less: '*'
      lightningcss: ^1.21.0
      sass: '*'
      stylus: '*'
      sugarss: '*'
      terser: ^5.4.0
    peerDependenciesMeta:
      '@types/node':
        optional: true
      less:
        optional: true
      lightningcss:
        optional: true
      sass:
        optional: true
      stylus:
        optional: true
      sugarss:
        optional: true
      terser:
        optional: true
    dependencies:
      esbuild: 0.18.20
      postcss: 8.4.29
      rollup: 3.29.1
    optionalDependencies:
      fsevents: 2.3.3
    dev: true

  /vscode-json-languageservice@5.3.6:
    resolution: {integrity: sha512-P4kthBi3GMLKi7Lmp24nkKHAWxbFfCsIDBPlMrK1Tag1aqbl3l60UferDkfAasupDVBM2dekbArzGycUjw8OHA==}
    dependencies:
      '@vscode/l10n': 0.0.16
      jsonc-parser: 3.2.0
      vscode-languageserver-textdocument: 1.0.8
      vscode-languageserver-types: 3.17.3
      vscode-uri: 3.0.7
    dev: true

  /vscode-languageserver-textdocument@1.0.8:
    resolution: {integrity: sha512-1bonkGqQs5/fxGT5UchTgjGVnfysL0O8v1AYMBjqTbWQTFn721zaPGDYFkOKtfDgFiSgXM3KwaG3FMGfW4Ed9Q==}
    dev: true

  /vscode-languageserver-types@3.17.3:
    resolution: {integrity: sha512-SYU4z1dL0PyIMd4Vj8YOqFvHu7Hz/enbWtpfnVbJHU4Nd1YNYx8u0ennumc6h48GQNeOLxmwySmnADouT/AuZA==}
    dev: true

  /vscode-uri@3.0.7:
    resolution: {integrity: sha512-eOpPHogvorZRobNqJGhapa0JdwaxpjVvyBp0QIUMRMSf8ZAlqOdEquKuRmw9Qwu0qXtJIWqFtMkmvJjUZmMjVA==}
    dev: true

  /wcwidth@1.0.1:
    resolution: {integrity: sha512-XHPEwS0q6TaxcvG85+8EYkbiCux2XtWG2mkc47Ng2A77BQu9+DqIOJldST4HgPkuea7dvKSj5VgX3P1d4rW8Tg==}
    dependencies:
      defaults: 1.0.4
    dev: false

  /web-streams-polyfill@3.2.1:
    resolution: {integrity: sha512-e0MO3wdXWKrLbL0DgGnUV7WHVuw9OUvL4hjgnPkIeEvESk74gAITi5G606JtZPp39cd8HA9VQzCIvA49LpPN5Q==}
    engines: {node: '>= 8'}
    dev: false

  /web-tree-sitter@0.20.3:
    resolution: {integrity: sha512-zKGJW9r23y3BcJusbgvnOH2OYAW40MXAOi9bi3Gcc7T4Gms9WWgXF8m6adsJWpGJEhgOzCrfiz1IzKowJWrtYw==}
    requiresBuild: true
    dev: false
    optional: true

  /webidl-conversions@3.0.1:
    resolution: {integrity: sha512-2JAn3z8AR6rjK8Sm8orRC0h/bcl/DqL7tRPdGZ4I1CjdF+EaMLmYxBHyXuKL849eucPFhvBoxMsflfOb8kxaeQ==}

  /whatwg-url@5.0.0:
    resolution: {integrity: sha512-saE57nupxk6v3HY35+jzBwYa0rKSy0XR8JSxZPwgLr7ys0IBzhGviA1/TUGJLmSVqs8pb9AnvICXEuOHLprYTw==}
    dependencies:
      tr46: 0.0.3
      webidl-conversions: 3.0.1

  /which-boxed-primitive@1.0.2:
    resolution: {integrity: sha512-bwZdv0AKLpplFY2KZRX6TvyuN7ojjr7lwkg6ml0roIy9YeuSr7JS372qlNW18UQYzgYK9ziGcerWqZOmEn9VNg==}
    dependencies:
      is-bigint: 1.0.4
      is-boolean-object: 1.1.2
      is-number-object: 1.0.7
      is-string: 1.0.7
      is-symbol: 1.0.4
    dev: true

  /which-builtin-type@1.1.3:
    resolution: {integrity: sha512-YmjsSMDBYsM1CaFiayOVT06+KJeXf0o5M/CAd4o1lTadFAtacTUM49zoYxr/oroopFDfhvN6iEcBxUyc3gvKmw==}
    engines: {node: '>= 0.4'}
    dependencies:
      function.prototype.name: 1.1.6
      has-tostringtag: 1.0.0
      is-async-function: 2.0.0
      is-date-object: 1.0.5
      is-finalizationregistry: 1.0.2
      is-generator-function: 1.0.10
      is-regex: 1.1.4
      is-weakref: 1.0.2
      isarray: 2.0.5
      which-boxed-primitive: 1.0.2
      which-collection: 1.0.1
      which-typed-array: 1.1.11
    dev: true

  /which-collection@1.0.1:
    resolution: {integrity: sha512-W8xeTUwaln8i3K/cY1nGXzdnVZlidBcagyNFtBdD5kxnb4TvGKR7FfSIS3mYpwWS1QUCutfKz8IY8RjftB0+1A==}
    dependencies:
      is-map: 2.0.2
      is-set: 2.0.2
      is-weakmap: 2.0.1
      is-weakset: 2.0.2
    dev: true

  /which-module@2.0.1:
    resolution: {integrity: sha512-iBdZ57RDvnOR9AGBhML2vFZf7h8vmBjhoaZqODJBFWHVtKkDmKuHai3cx5PgVMrX5YDNp27AofYbAwctSS+vhQ==}
    dev: true

  /which-typed-array@1.1.11:
    resolution: {integrity: sha512-qe9UWWpkeG5yzZ0tNYxDmd7vo58HDBc39mZ0xWWpolAGADdFOzkfamWLDxkOWcvHQKVmdTyQdLD4NOfjLWTKew==}
    engines: {node: '>= 0.4'}
    dependencies:
      available-typed-arrays: 1.0.5
      call-bind: 1.0.2
      for-each: 0.3.3
      gopd: 1.0.1
      has-tostringtag: 1.0.0
    dev: true

  /which@2.0.2:
    resolution: {integrity: sha512-BLI3Tl1TW3Pvl70l3yq3Y64i+awpwXqsGBYWkkqMtnbXgrMD+yj7rhW0kuEDxzJaYXGjEW5ogapKNMEKNMjibA==}
    engines: {node: '>= 8'}
    hasBin: true
    dependencies:
      isexe: 2.0.0

  /which@3.0.1:
    resolution: {integrity: sha512-XA1b62dzQzLfaEOSQFTCOd5KFf/1VSzZo7/7TUjnya6u0vGGKzU96UQBZTAThCb2j4/xjBAyii1OhRLJEivHvg==}
    engines: {node: ^14.17.0 || ^16.13.0 || >=18.0.0}
    hasBin: true
    dependencies:
      isexe: 2.0.0
    dev: false

  /why-is-node-running@2.2.2:
    resolution: {integrity: sha512-6tSwToZxTOcotxHeA+qGCq1mVzKR3CwcJGmVcY+QE8SHy6TnpFnh8PAvPNHYr7EcuVeG0QSMxtYCuO1ta/G/oA==}
    engines: {node: '>=8'}
    hasBin: true
    dependencies:
      siginfo: 2.0.0
      stackback: 0.0.2
    dev: true

  /wrap-ansi@6.2.0:
    resolution: {integrity: sha512-r6lPcBGxZXlIcymEu7InxDMhdW0KDxpLgoFLcguasxCaJ/SOIZwINatK9KY/tf+ZrlywOKU0UDj3ATXUBfxJXA==}
    engines: {node: '>=8'}
    dependencies:
      ansi-styles: 4.3.0
      string-width: 4.2.3
      strip-ansi: 6.0.1

  /wrap-ansi@7.0.0:
    resolution: {integrity: sha512-YVGIj2kamLSTxw6NsZjoBxfSwsn0ycdesmc4p+Q21c5zPuZ1pl+NfxVdxPtdHvmNVOQ6XSYG4AUtyt/Fi7D16Q==}
    engines: {node: '>=10'}
    dependencies:
      ansi-styles: 4.3.0
      string-width: 4.2.3
      strip-ansi: 6.0.1
    dev: true

  /wrap-ansi@8.1.0:
    resolution: {integrity: sha512-si7QWI6zUMq56bESFvagtmzMdGOtoxfR+Sez11Mobfc7tm+VkUckk9bW2UeffTGVUbOksxmSw0AA2gs8g71NCQ==}
    engines: {node: '>=12'}
    dependencies:
      ansi-styles: 6.2.1
      string-width: 5.1.2
      strip-ansi: 7.1.0

  /wrappy@1.0.2:
    resolution: {integrity: sha512-l4Sp/DRseor9wL6EvV2+TuQn63dMkPjZ/sp9XkghTEbV9KlPS1xUsZ3u7/IQO4wxtcFB4bgpQPRcR3QCvezPcQ==}

  /write-file-atomic@3.0.3:
    resolution: {integrity: sha512-AvHcyZ5JnSfq3ioSyjrBkH9yW4m7Ayk8/9My/DD9onKeu/94fwrMocemO2QAJFAlnnDN+ZDS+ZjAR5ua1/PV/Q==}
    dependencies:
      imurmurhash: 0.1.4
      is-typedarray: 1.0.0
      signal-exit: 3.0.7
      typedarray-to-buffer: 3.1.5
    dev: true

  /ws@8.14.1:
    resolution: {integrity: sha512-4OOseMUq8AzRBI/7SLMUwO+FEDnguetSk7KMb1sHwvF2w2Wv5Hoj0nlifx8vtGsftE/jWHojPy8sMMzYLJ2G/A==}
    engines: {node: '>=10.0.0'}
    peerDependencies:
      bufferutil: ^4.0.1
      utf-8-validate: '>=5.0.2'
    peerDependenciesMeta:
      bufferutil:
        optional: true
      utf-8-validate:
        optional: true

  /xdg-basedir@4.0.0:
    resolution: {integrity: sha512-PSNhEJDejZYV7h50BohL09Er9VaIefr2LMAf3OEmpCkjOi34eYyQYAXUTjEQtZJTKcF0E2UKTh+osDLsgNim9Q==}
    engines: {node: '>=8'}
    dev: true

  /xtend@4.0.2:
    resolution: {integrity: sha512-LKYU1iAXJXUgAXn9URjiu+MWhyUXHsvfp7mcuYm9dSUKK0/CjtrUwFAxD82/mCWbtLsGjFIad0wIsod4zrTAEQ==}
    engines: {node: '>=0.4'}

  /y18n@4.0.3:
    resolution: {integrity: sha512-JKhqTOwSrqNA1NY5lSztJ1GrBiUodLMmIZuLiDaMRJ+itFd+ABVE8XBjOvIWL+rSqNDC74LCSFmlb/U4UZ4hJQ==}
    dev: true

  /y18n@5.0.8:
    resolution: {integrity: sha512-0pfFzegeDWJHJIAmTLRP2DwHjdF5s7jo9tuztdQxAhINCdvS+3nGINqPd00AphqJR/0LhANUS6/+7SCb98YOfA==}
    engines: {node: '>=10'}
    dev: true

  /yallist@3.1.1:
    resolution: {integrity: sha512-a4UGQaWPH59mOXUYnAG2ewncQS4i4F43Tv3JoAM+s2VDAmS9NsK8GpDMLrCHPksFT7h3K6TOoUNn2pb7RoXx4g==}
    dev: true

  /yallist@4.0.0:
    resolution: {integrity: sha512-3wdGidZyq5PB084XLES5TpOSRA3wjXAlIWMhum2kRcv/41Sn2emQ0dycQW4uZXLejwKvg6EsvbdlVL+FYEct7A==}

  /yaml@1.10.2:
    resolution: {integrity: sha512-r3vXyErRCYJ7wg28yvBY5VSoAF8ZvlcW9/BwUzEtUsjvX/DKs24dIkuwjtuprwJJHsbyUbLApepYTR1BN4uHrg==}
    engines: {node: '>= 6'}
    dev: true

  /yaml@2.3.1:
    resolution: {integrity: sha512-2eHWfjaoXgTBC2jNM1LRef62VQa0umtvRiDSk6HSzW7RvS5YtkabJrwYLLEKWBc8a5U2PTSCs+dJjUTJdlHsWQ==}
    engines: {node: '>= 14'}
    dev: true

  /yaml@2.3.2:
    resolution: {integrity: sha512-N/lyzTPaJasoDmfV7YTrYCI0G/3ivm/9wdG0aHuheKowWQwGTsK0Eoiw6utmzAnI6pkJa0DUVygvp3spqqEKXg==}
    engines: {node: '>= 14'}

  /yargs-parser@18.1.3:
    resolution: {integrity: sha512-o50j0JeToy/4K6OZcaQmW6lyXXKhq7csREXcDwk2omFPJEwUNOVtJKvmDr9EI1fAJZUyZcRF7kxGBWmRXudrCQ==}
    engines: {node: '>=6'}
    dependencies:
      camelcase: 5.3.1
      decamelize: 1.2.0
    dev: true

  /yargs-parser@20.2.9:
    resolution: {integrity: sha512-y11nGElTIV+CT3Zv9t7VKl+Q3hTQoT9a1Qzezhhl6Rp21gJ/IVTW7Z3y9EWXhuUBC2Shnf+DX0antecpAwSP8w==}
    engines: {node: '>=10'}
    dev: true

  /yargs-parser@21.1.1:
    resolution: {integrity: sha512-tVpsJW7DdjecAiFpbIB1e3qxIQsE6NoPc5/eTdrbbIC4h0LVsWhnoa3g+m2HclBIujHzsxZ4VJVA+GUuc2/LBw==}
    engines: {node: '>=12'}
    dev: true

  /yargs@15.4.1:
    resolution: {integrity: sha512-aePbxDmcYW++PaqBsJ+HYUFwCdv4LVvdnhBy78E57PIor8/OVvhMrADFFEDh8DHDFRv/O9i3lPhsENjO7QX0+A==}
    engines: {node: '>=8'}
    dependencies:
      cliui: 6.0.0
      decamelize: 1.2.0
      find-up: 4.1.0
      get-caller-file: 2.0.5
      require-directory: 2.1.1
      require-main-filename: 2.0.0
      set-blocking: 2.0.0
      string-width: 4.2.3
      which-module: 2.0.1
      y18n: 4.0.3
      yargs-parser: 18.1.3
    dev: true

  /yargs@17.7.2:
    resolution: {integrity: sha512-7dSzzRQ++CKnNI/krKnYRV7JKKPUXMEh61soaHKg9mrWEhzFWhFnxPxGl+69cD1Ou63C13NUPCnmIcrvqCuM6w==}
    engines: {node: '>=12'}
    dependencies:
      cliui: 8.0.1
      escalade: 3.1.1
      get-caller-file: 2.0.5
      require-directory: 2.1.1
      string-width: 4.2.3
      y18n: 5.0.8
      yargs-parser: 21.1.1
    dev: true

  /yocto-queue@0.1.0:
    resolution: {integrity: sha512-rVksvsnNCdJ/ohGc6xgPwyN8eheCxsiLM8mxuE/t/mOVqJewPuO1miLpTHQiRgTKCLexL4MeAFVagts7HmNZ2Q==}
    engines: {node: '>=10'}

  /yocto-queue@1.0.0:
    resolution: {integrity: sha512-9bnSc/HEW2uRy67wc+T8UwauLuPJVn28jb+GtJY16iiKWyvmYJRXVT4UamsAEGQfPohgr2q4Tq0sQbQlxTfi1g==}
    engines: {node: '>=12.20'}<|MERGE_RESOLUTION|>--- conflicted
+++ resolved
@@ -2758,8 +2758,6 @@
     resolution: {integrity: sha512-+Fj43pSMwJs4KRrH/938Uf+uAELIgVBmQzg/q1YG10djyfA3TnrU8N8XzqCh/okZdszqBQTZf96idMfE5lnwTA==}
     dev: true
 
-<<<<<<< HEAD
-=======
   /@swagger-api/apidom-ast@0.76.2:
     resolution: {integrity: sha512-yLSeI3KtfpR7tI/misqTeasFonssj9GGhCOJfSHBuRAZkrPCJf0eU8vh3pL7YPa8lqFWcPT+z/arZoMcC9VLnQ==}
     dependencies:
@@ -3082,14 +3080,6 @@
       - debug
     dev: false
 
-  /@tootallnate/once@1.1.2:
-    resolution: {integrity: sha512-RbzJvlNzmRq5c3O09UipeuXno4tA1FE6ikOjxZK0tuxVv3412l64l5t1W5pj4+rJq9vpkm/kwiR07aZXnsKPxw==}
-    engines: {node: '>= 6'}
-    requiresBuild: true
-    dev: true
-    optional: true
-
->>>>>>> f60a7637
   /@tsd/typescript@5.2.2:
     resolution: {integrity: sha512-VtjHPAKJqLJoHHKBDNofzvQB2+ZVxjXU/Gw6INAS9aINLQYVsxfzrQ2s84huCeYWZRTtrr7R0J7XgpZHjNwBCw==}
     engines: {node: '>=14.17'}
@@ -4253,18 +4243,11 @@
       object-keys: 1.1.1
     dev: true
 
-<<<<<<< HEAD
-=======
   /delayed-stream@1.0.0:
     resolution: {integrity: sha512-ZySD7Nf91aLB0RxL4KGrKHBXl7Eds1DAmEdcoVawXnLD7SDhpNgtuII2aAkg7a7QS41jxPSZ17p4VdGnMHk3MQ==}
     engines: {node: '>=0.4.0'}
     dev: false
 
-  /delegates@1.0.0:
-    resolution: {integrity: sha512-bd2L678uiWATM6m5Z1VzNCErI3jiGzt6HGY8OVICs40JQq/HALfbyNJmp0UDakEY4pMMaN0Ly5om/B1VI/+xfQ==}
-    dev: true
-
->>>>>>> f60a7637
   /denque@2.1.0:
     resolution: {integrity: sha512-HVQE3AAb/pxF8fQAoiqpvg9i3evqug3hoiwakOyZAwJm+6vZehbkYXZ0l4JxS+I3QxM97v5aaRNhj8v5oBhekw==}
     engines: {node: '>=0.10'}
@@ -7087,15 +7070,9 @@
       semver: 7.5.4
     dev: false
 
-<<<<<<< HEAD
-=======
   /node-abort-controller@3.1.1:
     resolution: {integrity: sha512-AGK2yQKIjRuqnc6VkX2Xj5d+QW8xZ87pa1UK6yA6ouUyuxfHuMP6umE5QK7UmTeOAymo+Zx1Fxiuw9rVx8taHQ==}
     dev: false
-
-  /node-addon-api@4.3.0:
-    resolution: {integrity: sha512-73sE9+3UaLYYFmDsFZnqCInzPyh3MqIwZO9cw58yIqAZhONrrabrYyYe3TuIqtIiOuTXVhsGau8hcrhhwSsDIQ==}
-    dev: true
 
   /node-domexception@1.0.0:
     resolution: {integrity: sha512-/jKZoMpw0F8GRwl4/eLROPA3cfcXtLApP0QzLmUT/HuPCZWyB7IY9ZrMeKw2O/nFIqPQB3PVM9aYm0F312AXDQ==}
@@ -7110,7 +7087,6 @@
       web-streams-polyfill: 3.2.1
     dev: false
 
->>>>>>> f60a7637
   /node-fetch@2.7.0:
     resolution: {integrity: sha512-c4FRfUm/dbcWZ7U+1Wq0AwCyFL+3nt2bEw05wfxSz+DWpWsitgmSgYmy2dQdWyKC1694ELPqMs/YzUSNozLt8A==}
     engines: {node: 4.x || >=6.0.0}
