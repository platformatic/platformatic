lockfileVersion: '6.0'

settings:
  autoInstallPeers: true
  excludeLinksFromLockfile: false

importers:

  .:
    devDependencies:
      '@fastify/pre-commit':
        specifier: ^2.0.2
        version: 2.1.0
      desm:
        specifier: ^1.3.0
        version: 1.3.0
      markdownlint-cli2:
        specifier: ^0.11.0
        version: 0.11.0

  packages/authenticate:
    dependencies:
      '@fastify/error':
        specifier: ^3.3.0
        version: 3.4.1
      '@platformatic/config':
        specifier: workspace:*
        version: link:../config
      colorette:
        specifier: ^2.0.20
        version: 2.0.20
      commist:
        specifier: ^3.2.0
        version: 3.2.0
      es-main:
        specifier: ^1.3.0
        version: 1.3.0
      minimist:
        specifier: ^1.2.8
        version: 1.2.8
      open:
        specifier: ^8.4.2
        version: 8.4.2
      ws:
        specifier: ^8.14.2
        version: 8.14.2
    devDependencies:
      '@fastify/websocket':
        specifier: ^8.2.0
        version: 8.2.0
      c8:
        specifier: ^8.0.1
        version: 8.0.1
      fastify:
        specifier: ^4.23.2
        version: 4.24.3
      snazzy:
        specifier: ^9.0.0
        version: 9.0.0
      standard:
        specifier: ^17.1.0
        version: 17.1.0(@typescript-eslint/parser@5.62.0)
      undici:
        specifier: ^5.25.4
        version: 5.28.2

  packages/cli:
    dependencies:
      '@fastify/error':
        specifier: ^3.3.0
        version: 3.4.1
      '@platformatic/authenticate':
        specifier: workspace:*
        version: link:../authenticate
      '@platformatic/client-cli':
        specifier: workspace:*
        version: link:../client-cli
      '@platformatic/composer':
        specifier: workspace:*
        version: link:../composer
      '@platformatic/config':
        specifier: workspace:*
        version: link:../config
      '@platformatic/db':
        specifier: workspace:*
        version: link:../db
      '@platformatic/deploy-client':
        specifier: workspace:*
        version: link:../deploy-client
      '@platformatic/frontend-template':
        specifier: workspace:*
        version: link:../frontend-template
      '@platformatic/metaconfig':
        specifier: workspace:*
        version: link:../metaconfig
      '@platformatic/runtime':
        specifier: workspace:*
        version: link:../runtime
      '@platformatic/service':
        specifier: workspace:*
        version: link:../service
      '@platformatic/utils':
        specifier: workspace:*
        version: link:../utils
      colorette:
        specifier: ^2.0.20
        version: 2.0.20
      commist:
        specifier: ^3.2.0
        version: 3.2.0
      create-platformatic:
        specifier: workspace:*
        version: link:../create-platformatic
      desm:
        specifier: ^1.3.0
        version: 1.3.0
      dotenv:
        specifier: ^16.3.1
        version: 16.3.1
      execa:
        specifier: ^8.0.1
        version: 8.0.1
      graphql:
        specifier: ^16.8.1
        version: 16.8.1
      help-me:
        specifier: ^4.2.0
        version: 4.2.0
      inquirer:
        specifier: ^9.2.11
        version: 9.2.12
      mercurius:
        specifier: ^13.1.0
        version: 13.3.1(graphql@16.8.1)
      minimist:
        specifier: ^1.2.8
        version: 1.2.8
      pino:
        specifier: ^8.15.3
        version: 8.16.2
      pino-pretty:
        specifier: ^10.2.0
        version: 10.2.3
      undici:
        specifier: ^5.25.4
        version: 5.28.2
    devDependencies:
      c8:
        specifier: ^8.0.1
        version: 8.0.1
      fastify:
        specifier: ^4.23.2
        version: 4.24.3
      glob:
        specifier: ^10.3.10
        version: 10.3.10
      license-checker:
        specifier: ^25.0.1
        version: 25.0.1
      mkdirp:
        specifier: ^2.1.6
        version: 2.1.6
      snazzy:
        specifier: ^9.0.0
        version: 9.0.0
      split2:
        specifier: ^4.2.0
        version: 4.2.0
      standard:
        specifier: ^17.1.0
        version: 17.1.0(@typescript-eslint/parser@5.62.0)

  packages/client:
    dependencies:
      '@apidevtools/json-schema-ref-parser':
        specifier: ^11.1.0
        version: 11.1.0
      '@fastify/error':
        specifier: ^3.3.0
        version: 3.4.1
      abstract-logging:
        specifier: ^2.0.1
        version: 2.0.1
      ajv:
        specifier: ^8.12.0
        version: 8.12.0
      camelcase:
        specifier: ^6.3.0
        version: 6.3.0
      jsonpointer:
        specifier: ^5.0.1
        version: 5.0.1
      undici:
        specifier: ^5.25.4
        version: 5.28.2
    devDependencies:
      '@platformatic/telemetry':
        specifier: workspace:*
        version: link:../telemetry
      c8:
        specifier: ^8.0.1
        version: 8.0.1
      desm:
        specifier: ^1.3.0
        version: 1.3.0
      execa:
        specifier: ^8.0.1
        version: 8.0.1
      fastify:
        specifier: ^4.23.2
        version: 4.24.3
      glob:
        specifier: ^10.3.10
        version: 10.3.10
      snazzy:
        specifier: ^9.0.0
        version: 9.0.0
      split2:
        specifier: ^4.2.0
        version: 4.2.0
      standard:
        specifier: ^17.1.0
        version: 17.1.0(@typescript-eslint/parser@5.62.0)
      tsd:
        specifier: ^0.29.0
        version: 0.29.0
      typescript:
        specifier: ^5.2.2
        version: 5.3.2

  packages/client-cli:
    dependencies:
      '@fastify/error':
        specifier: ^3.3.0
        version: 3.4.1
      '@platformatic/client':
        specifier: workspace:*
        version: link:../client
      '@platformatic/config':
        specifier: workspace:*
        version: link:../config
      '@platformatic/metaconfig':
        specifier: workspace:*
        version: link:../metaconfig
      abstract-logging:
        specifier: ^2.0.1
        version: 2.0.1
      camelcase:
        specifier: ~6.3.0
        version: 6.3.0
      code-block-writer:
        specifier: ^12.0.0
        version: 12.0.0
      desm:
        specifier: ^1.3.0
        version: 1.3.0
      es-main:
        specifier: ^1.3.0
        version: 1.3.0
      find-up:
        specifier: ^7.0.0
        version: 7.0.0
      graphql:
        specifier: ^16.8.1
        version: 16.8.1
      help-me:
        specifier: ^4.2.0
        version: 4.2.0
      jsonpointer:
        specifier: ^5.0.1
        version: 5.0.1
      minimist:
        specifier: ^1.2.8
        version: 1.2.8
      pino:
        specifier: ^8.15.3
        version: 8.16.2
      pino-pretty:
        specifier: ^10.2.0
        version: 10.2.3
      undici:
        specifier: ^5.25.4
        version: 5.28.2
      yaml:
        specifier: ^2.3.2
        version: 2.3.4
    devDependencies:
      '@platformatic/db':
        specifier: workspace:*
        version: link:../db
      '@platformatic/runtime':
        specifier: workspace:*
        version: link:../runtime
      '@platformatic/service':
        specifier: workspace:*
        version: link:../service
      c8:
        specifier: ^8.0.1
        version: 8.0.1
      dotenv:
        specifier: ^16.3.1
        version: 16.3.1
      execa:
        specifier: ^8.0.1
        version: 8.0.1
      fastify:
        specifier: ^4.23.2
        version: 4.24.3
      fastify-tsconfig:
        specifier: ^2.0.0
        version: 2.0.0
      fs-extra:
        specifier: ^11.1.1
        version: 11.2.0
      snazzy:
        specifier: ^9.0.0
        version: 9.0.0
      split2:
        specifier: ^4.2.0
        version: 4.2.0
      standard:
        specifier: ^17.1.0
        version: 17.1.0(@typescript-eslint/parser@5.62.0)
      tap:
        specifier: ^16.3.9
        version: 16.3.9(typescript@5.3.2)
      typescript:
        specifier: ^5.2.2
        version: 5.3.2
      why-is-node-running:
        specifier: ^2.2.2
        version: 2.2.2

  packages/composer:
    dependencies:
      '@fastify/error':
        specifier: ^3.3.0
        version: 3.4.1
      '@fastify/http-proxy':
        specifier: ^9.2.1
        version: 9.3.0
      '@fastify/reply-from':
        specifier: ^9.4.0
        version: 9.4.0
      '@fastify/static':
        specifier: ^6.11.2
        version: 6.12.0
      '@fastify/swagger':
        specifier: ^8.10.1
        version: 8.12.0
      '@fastify/swagger-ui':
        specifier: ^1.9.3
        version: 1.10.2
      '@platformatic/config':
        specifier: workspace:*
        version: link:../config
      '@platformatic/generators':
        specifier: workspace:*
        version: link:../generators
      '@platformatic/graphql-composer':
<<<<<<< HEAD
        specifier: ^0.5.0
        version: 0.5.0
=======
        specifier: ^0.5.1
        version: 0.5.1
>>>>>>> b7b095c6
      '@platformatic/service':
        specifier: workspace:*
        version: link:../service
      '@platformatic/swagger-ui-theme':
        specifier: workspace:*
        version: link:../swagger-ui-theme
      '@platformatic/telemetry':
        specifier: workspace:*
        version: link:../telemetry
      ajv:
        specifier: ^8.12.0
        version: 8.12.0
      commist:
        specifier: ^3.2.0
        version: 3.2.0
      desm:
        specifier: ^1.3.0
        version: 1.3.0
      es-main:
        specifier: ^1.3.0
        version: 1.3.0
      fast-deep-equal:
        specifier: ^3.1.3
        version: 3.1.3
      fastify:
        specifier: ^4.23.2
        version: 4.24.3
      fastify-openapi-glue:
        specifier: ^4.3.3
        version: 4.4.2
      fastify-plugin:
        specifier: ^4.5.1
        version: 4.5.1
      graphql:
        specifier: ^16.8.1
        version: 16.8.1
      help-me:
        specifier: ^4.2.0
        version: 4.2.0
      json-schema-traverse:
        specifier: ^1.0.0
        version: 1.0.0
      mercurius:
        specifier: ^13.1.0
        version: 13.3.1(graphql@16.8.1)
      minimist:
        specifier: ^1.2.8
        version: 1.2.8
      pino:
        specifier: ^8.15.3
        version: 8.16.2
      pino-pretty:
        specifier: ^10.2.0
        version: 10.2.3
      rfdc:
        specifier: ^1.3.0
        version: 1.3.0
      ua-parser-js:
        specifier: ^1.0.36
        version: 1.0.37
      undici:
        specifier: ^5.26.5
        version: 5.28.2
    devDependencies:
      '@platformatic/client':
        specifier: workspace:*
        version: link:../client
      '@platformatic/db':
        specifier: workspace:*
        version: link:../db
      c8:
        specifier: ^8.0.1
        version: 8.0.1
      dedent:
        specifier: ^1.5.1
        version: 1.5.1
      execa:
        specifier: ^8.0.1
        version: 8.0.1
      glob:
        specifier: ^10.3.10
        version: 10.3.10
      json-schema-to-typescript:
        specifier: ^13.1.1
        version: 13.1.1
      openapi-schema-validator:
        specifier: ^12.1.3
        version: 12.1.3
      single-user-cache:
        specifier: ^1.0.1
        version: 1.0.1
      snazzy:
        specifier: ^9.0.0
        version: 9.0.0
      split2:
        specifier: ^4.2.0
        version: 4.2.0
      standard:
        specifier: ^17.1.0
        version: 17.1.0(@typescript-eslint/parser@5.62.0)
      tsd:
        specifier: ^0.29.0
        version: 0.29.0

  packages/config:
    dependencies:
      '@fastify/deepmerge':
        specifier: ^1.3.0
        version: 1.3.0
      '@fastify/error':
        specifier: ^3.3.0
        version: 3.4.1
      '@platformatic/metaconfig':
        specifier: workspace:*
        version: link:../metaconfig
      '@platformatic/utils':
        specifier: workspace:*
        version: link:../utils
      ajv:
        specifier: ^8.12.0
        version: 8.12.0
      dotenv:
        specifier: ^16.3.1
        version: 16.3.1
      minimist:
        specifier: ^1.2.8
        version: 1.2.8
      pupa:
        specifier: ^3.1.0
        version: 3.1.0
      semver:
        specifier: ^7.5.4
        version: 7.5.4
      undici:
        specifier: ^5.25.4
        version: 5.28.2
    devDependencies:
      '@iarna/toml':
        specifier: ^2.2.5
        version: 2.2.5
      c8:
        specifier: ^8.0.1
        version: 8.0.1
      fastify:
        specifier: ^4.23.2
        version: 4.24.3
      glob:
        specifier: ^10.3.10
        version: 10.3.10
      json5:
        specifier: ^2.2.3
        version: 2.2.3
      snazzy:
        specifier: ^9.0.0
        version: 9.0.0
      standard:
        specifier: ^17.1.0
        version: 17.1.0(@typescript-eslint/parser@5.62.0)
      yaml:
        specifier: ^2.3.2
        version: 2.3.4

  packages/create-platformatic:
    dependencies:
      '@platformatic/config':
        specifier: workspace:*
        version: link:../config
      '@platformatic/utils':
        specifier: workspace:*
        version: link:../utils
      '@types/node':
        specifier: ^20.8.10
        version: 20.10.3
      boring-name-generator:
        specifier: ^1.0.3
        version: 1.0.3
      chalk:
        specifier: ^5.3.0
        version: 5.3.0
      columnify:
        specifier: ^1.6.0
        version: 1.6.0
      commist:
        specifier: ^3.2.0
        version: 3.2.0
      desm:
        specifier: ^1.3.0
        version: 1.3.0
      es-main:
        specifier: ^1.3.0
        version: 1.3.0
      execa:
        specifier: ^8.0.1
        version: 8.0.1
      fastify:
        specifier: ^4.23.2
        version: 4.24.3
      help-me:
        specifier: ^4.2.0
        version: 4.2.0
      inquirer:
        specifier: ^9.2.11
        version: 9.2.12
      log-update:
        specifier: ^5.0.1
        version: 5.0.1
      minimist:
        specifier: ^1.2.8
        version: 1.2.8
      ora:
        specifier: ^6.3.1
        version: 6.3.1
      pino:
        specifier: ^8.15.3
        version: 8.16.2
      pino-pretty:
        specifier: ^10.2.0
        version: 10.2.3
      pupa:
        specifier: ^3.1.0
        version: 3.1.0
      semver:
        specifier: ^7.5.4
        version: 7.5.4
      strip-ansi:
        specifier: ^7.1.0
        version: 7.1.0
      undici:
        specifier: ^5.25.4
        version: 5.28.2
      which:
        specifier: ^3.0.1
        version: 3.0.1
    devDependencies:
      '@platformatic/db':
        specifier: workspace:*
        version: link:../db
      '@platformatic/service':
        specifier: workspace:*
        version: link:../service
      ajv:
        specifier: ^8.12.0
        version: 8.12.0
      c8:
        specifier: ^8.0.1
        version: 8.0.1
      cross-env:
        specifier: ^7.0.3
        version: 7.0.3
      dotenv:
        specifier: ^16.3.1
        version: 16.3.1
      esmock:
        specifier: ^2.5.1
        version: 2.6.0
      snazzy:
        specifier: ^9.0.0
        version: 9.0.0
      standard:
        specifier: ^17.1.0
        version: 17.1.0(@typescript-eslint/parser@5.62.0)
      typescript:
        specifier: ~5.3.0
        version: 5.3.2
      yaml:
        specifier: ^2.3.2
        version: 2.3.4

  packages/create-platformatic-auto:
    dependencies:
      '@platformatic/config':
        specifier: workspace:*
        version: link:../config
      '@platformatic/utils':
        specifier: workspace:*
        version: link:../utils
      '@types/node':
        specifier: ^20.8.10
        version: 20.10.3
      boring-name-generator:
        specifier: ^1.0.3
        version: 1.0.3
      chalk:
        specifier: ^5.3.0
        version: 5.3.0
      columnify:
        specifier: ^1.6.0
        version: 1.6.0
      commist:
        specifier: ^3.2.0
        version: 3.2.0
      desm:
        specifier: ^1.3.0
        version: 1.3.0
      es-main:
        specifier: ^1.3.0
        version: 1.3.0
      execa:
        specifier: ^8.0.1
        version: 8.0.1
      fastify:
        specifier: ^4.23.2
        version: 4.24.3
      help-me:
        specifier: ^4.2.0
        version: 4.2.0
      inquirer:
        specifier: ^9.2.11
        version: 9.2.12
      log-update:
        specifier: ^5.0.1
        version: 5.0.1
      minimist:
        specifier: ^1.2.8
        version: 1.2.8
      ora:
        specifier: ^6.3.1
        version: 6.3.1
      pino:
        specifier: ^8.15.3
        version: 8.16.2
      pino-pretty:
        specifier: ^10.2.0
        version: 10.2.3
      pupa:
        specifier: ^3.1.0
        version: 3.1.0
      semver:
        specifier: ^7.5.4
        version: 7.5.4
      strip-ansi:
        specifier: ^7.1.0
        version: 7.1.0
      undici:
        specifier: ^5.25.4
        version: 5.28.2
      which:
        specifier: ^3.0.1
        version: 3.0.1
    devDependencies:
      '@platformatic/composer':
        specifier: workspace:*
        version: link:../composer
      '@platformatic/db':
        specifier: workspace:*
        version: link:../db
      '@platformatic/runtime':
        specifier: workspace:*
        version: link:../runtime
      '@platformatic/service':
        specifier: workspace:*
        version: link:../service
      ajv:
        specifier: ^8.12.0
        version: 8.12.0
      c8:
        specifier: ^8.0.1
        version: 8.0.1
      cross-env:
        specifier: ^7.0.3
        version: 7.0.3
      dotenv:
        specifier: ^16.3.1
        version: 16.3.1
      esmock:
        specifier: ^2.5.1
        version: 2.6.0
      snazzy:
        specifier: ^9.0.0
        version: 9.0.0
      standard:
        specifier: ^17.1.0
        version: 17.1.0(@typescript-eslint/parser@5.62.0)
      typescript:
        specifier: ~5.3.0
        version: 5.3.2
      yaml:
        specifier: ^2.3.2
        version: 2.3.4

  packages/db:
    dependencies:
      '@fastify/accepts':
        specifier: ^4.2.0
        version: 4.3.0
      '@fastify/basic-auth':
        specifier: ^5.0.0
        version: 5.1.1
      '@fastify/cors':
        specifier: ^8.4.0
        version: 8.4.1
      '@fastify/deepmerge':
        specifier: ^1.3.0
        version: 1.3.0
      '@fastify/error':
        specifier: ^3.3.0
        version: 3.4.1
      '@fastify/static':
        specifier: ^6.11.2
        version: 6.12.0
      '@fastify/swagger':
        specifier: ^8.10.1
        version: 8.12.0
      '@platformatic/config':
        specifier: workspace:*
        version: link:../config
      '@platformatic/db-authorization':
        specifier: workspace:*
        version: link:../db-authorization
      '@platformatic/db-core':
        specifier: workspace:*
        version: link:../db-core
      '@platformatic/generators':
        specifier: workspace:*
        version: link:../generators
      '@platformatic/service':
        specifier: workspace:*
        version: link:../service
      '@platformatic/sql-events':
        specifier: workspace:*
        version: link:../sql-events
      '@platformatic/sql-graphql':
        specifier: workspace:*
        version: link:../sql-graphql
      '@platformatic/sql-json-schema-mapper':
        specifier: workspace:*
        version: link:../sql-json-schema-mapper
      '@platformatic/sql-mapper':
        specifier: workspace:*
        version: link:../sql-mapper
      '@platformatic/sql-openapi':
        specifier: workspace:*
        version: link:../sql-openapi
      '@platformatic/telemetry':
        specifier: workspace:*
        version: link:../telemetry
      '@platformatic/utils':
        specifier: workspace:*
        version: link:../utils
      camelcase:
        specifier: ^6.3.0
        version: 6.3.0
      close-with-grace:
        specifier: ^1.2.0
        version: 1.2.0
      code-block-writer:
        specifier: ^12.0.0
        version: 12.0.0
      commist:
        specifier: ^3.2.0
        version: 3.2.0
      desm:
        specifier: ^1.3.0
        version: 1.3.0
      env-schema:
        specifier: ^5.2.0
        version: 5.2.1
      es-main:
        specifier: ^1.3.0
        version: 1.3.0
      fastify:
        specifier: ^4.23.2
        version: 4.24.3
      fastify-metrics:
        specifier: ^10.3.2
        version: 10.4.1(fastify@4.24.3)
      fastify-plugin:
        specifier: ^4.5.1
        version: 4.5.1
      fastify-print-routes:
        specifier: ^2.1.0
        version: 2.2.0
      graphql:
        specifier: ^16.8.1
        version: 16.8.1
      help-me:
        specifier: ^4.2.0
        version: 4.2.0
      minimist:
        specifier: ^1.2.8
        version: 1.2.8
      pino:
        specifier: ^8.15.3
        version: 8.16.2
      pino-pretty:
        specifier: ^10.2.0
        version: 10.2.3
      postgrator:
        specifier: ^7.2.0
        version: 7.2.0
      rfdc:
        specifier: ^1.3.0
        version: 1.3.0
      rimraf:
        specifier: ^4.4.1
        version: 4.4.1
      ua-parser-js:
        specifier: ^1.0.36
        version: 1.0.37
    devDependencies:
      '@databases/pg':
        specifier: ^5.4.1
        version: 5.5.0(typescript@5.3.2)
      '@databases/sql':
        specifier: ^3.3.0
        version: 3.3.0
      ajv:
        specifier: ^8.12.0
        version: 8.12.0
      bindings:
        specifier: ^1.5.0
        version: 1.5.0
      c8:
        specifier: ^8.0.1
        version: 8.0.1
      execa:
        specifier: ^8.0.1
        version: 8.0.1
      glob:
        specifier: ^10.3.10
        version: 10.3.10
      json-schema-to-typescript:
        specifier: ^13.1.1
        version: 13.1.1
      mercurius:
        specifier: ^13.1.0
        version: 13.3.1(graphql@16.8.1)
      openapi-types:
        specifier: ^12.1.3
        version: 12.1.3
      snazzy:
        specifier: ^9.0.0
        version: 9.0.0
      split2:
        specifier: ^4.2.0
        version: 4.2.0
      standard:
        specifier: ^17.1.0
        version: 17.1.0(@typescript-eslint/parser@5.62.0)
      strip-ansi:
        specifier: ^7.1.0
        version: 7.1.0
      ts-standard:
        specifier: ^12.0.2
        version: 12.0.2(typescript@5.3.2)
      tsd:
        specifier: ^0.29.0
        version: 0.29.0
      typescript:
        specifier: ^5.2.2
        version: 5.3.2
      undici:
        specifier: ^5.25.4
        version: 5.28.2
      vscode-json-languageservice:
        specifier: ^5.3.6
        version: 5.3.7
      why-is-node-running:
        specifier: ^2.2.2
        version: 2.2.2
      yaml:
        specifier: ^2.3.2
        version: 2.3.4

  packages/db-authorization:
    dependencies:
      '@fastify/error':
        specifier: ^3.3.0
        version: 3.4.1
      '@fastify/jwt':
        specifier: ^7.2.1
        version: 7.2.4
      fastify-plugin:
        specifier: ^4.5.1
        version: 4.5.1
      fastify-user:
        specifier: ^0.3.1
        version: 0.3.1
      get-jwks:
        specifier: ^8.3.1
        version: 8.3.1
      leven:
        specifier: ~3.1.0
        version: 3.1.0
      undici:
        specifier: ^5.25.4
        version: 5.28.2
    devDependencies:
      '@fastify/cookie':
        specifier: ^8.3.0
        version: 8.3.0
      '@fastify/session':
        specifier: ^10.5.0
        version: 10.6.1
      '@matteo.collina/tspl':
        specifier: ^0.1.0
        version: 0.1.0
      '@platformatic/db-core':
        specifier: workspace:*
        version: link:../db-core
      '@platformatic/sql-mapper':
        specifier: workspace:*
        version: link:../sql-mapper
      fast-jwt:
        specifier: ^3.3.0
        version: 3.3.2
      fastify:
        specifier: ^4.23.2
        version: 4.24.3
      glob:
        specifier: ^10.3.10
        version: 10.3.10
      snazzy:
        specifier: ^9.0.0
        version: 9.0.0
      standard:
        specifier: ^17.1.0
        version: 17.1.0(@typescript-eslint/parser@5.62.0)
      tsd:
        specifier: ^0.29.0
        version: 0.29.0
      why-is-node-running:
        specifier: ^2.2.2
        version: 2.2.2
      ws:
        specifier: ^8.14.2
        version: 8.14.2

  packages/db-core:
    dependencies:
      '@platformatic/sql-events':
        specifier: workspace:*
        version: link:../sql-events
      '@platformatic/sql-graphql':
        specifier: workspace:*
        version: link:../sql-graphql
      '@platformatic/sql-mapper':
        specifier: workspace:*
        version: link:../sql-mapper
      '@platformatic/sql-openapi':
        specifier: workspace:*
        version: link:../sql-openapi
      fastify-plugin:
        specifier: ^4.5.1
        version: 4.5.1
    devDependencies:
      fastify:
        specifier: ^4.23.2
        version: 4.24.3
      snazzy:
        specifier: ^9.0.0
        version: 9.0.0
      standard:
        specifier: ^17.1.0
        version: 17.1.0(@typescript-eslint/parser@5.62.0)
      tap:
        specifier: ^16.3.9
        version: 16.3.9(typescript@5.3.2)
      why-is-node-running:
        specifier: ^2.2.2
        version: 2.2.2

  packages/deploy-client:
    dependencies:
      '@fastify/error':
        specifier: ^3.3.0
        version: 3.4.1
      '@platformatic/config':
        specifier: workspace:*
        version: link:../config
      '@platformatic/runtime':
        specifier: workspace:*
        version: link:../runtime
      '@platformatic/service':
        specifier: workspace:*
        version: link:../service
      pretty-bytes:
        specifier: ^6.1.1
        version: 6.1.1
      tar:
        specifier: ^6.2.0
        version: 6.2.0
      undici:
        specifier: ^5.25.4
        version: 5.28.2
    devDependencies:
      c8:
        specifier: ^8.0.1
        version: 8.0.1
      fastify:
        specifier: ^4.23.2
        version: 4.24.3
      glob:
        specifier: ^10.3.10
        version: 10.3.10
      license-checker:
        specifier: ^25.0.1
        version: 25.0.1
      proxyquire:
        specifier: ^2.1.3
        version: 2.1.3
      snazzy:
        specifier: ^9.0.0
        version: 9.0.0
      standard:
        specifier: ^17.1.0
        version: 17.1.0(@typescript-eslint/parser@5.62.0)
      tap:
        specifier: ^16.3.9
        version: 16.3.9(typescript@5.3.2)
      typescript:
        specifier: ^5.2.2
        version: 5.3.2

  packages/frontend-template:
    dependencies:
      '@platformatic/client':
        specifier: workspace:*
        version: link:../client
      '@platformatic/db':
        specifier: workspace:*
        version: link:../db
      camelcase:
        specifier: ^8.0.0
        version: 8.0.0
      code-block-writer:
        specifier: ^12.0.0
        version: 12.0.0
      desm:
        specifier: ^1.3.0
        version: 1.3.0
      es-main:
        specifier: ^1.3.0
        version: 1.3.0
      execa:
        specifier: ^8.0.1
        version: 8.0.1
      help-me:
        specifier: ^4.2.0
        version: 4.2.0
      jsonpointer:
        specifier: ^5.0.1
        version: 5.0.1
      minimist:
        specifier: ^1.2.8
        version: 1.2.8
      undici:
        specifier: ^5.25.4
        version: 5.28.2
    devDependencies:
      '@playwright/test':
        specifier: ^1.38.1
        version: 1.40.1
      '@types/react':
        specifier: ^18.2.24
        version: 18.2.41
      '@types/react-dom':
        specifier: ^18.2.8
        version: 18.2.17
      '@vitejs/plugin-react':
        specifier: ^3.1.0
        version: 3.1.0(vite@5.0.4)
      react:
        specifier: ^18.2.0
        version: 18.2.0
      react-dom:
        specifier: ^18.2.0
        version: 18.2.0(react@18.2.0)
      snazzy:
        specifier: ^9.0.0
        version: 9.0.0
      standard:
        specifier: ^17.1.0
        version: 17.1.0(@typescript-eslint/parser@5.62.0)
      tap:
        specifier: ^16.3.9
        version: 16.3.9(typescript@5.3.2)
      typescript:
        specifier: ^5.2.2
        version: 5.3.2
      vite:
        specifier: ^5.0.0
        version: 5.0.4

  packages/generate-errors-doc:
    devDependencies:
      '@platformatic/authenticate':
        specifier: workspace:*
        version: link:../authenticate
      '@platformatic/client':
        specifier: workspace:*
        version: link:../client
      '@platformatic/client-cli':
        specifier: workspace:*
        version: link:../client-cli
      '@platformatic/composer':
        specifier: workspace:*
        version: link:../composer
      '@platformatic/config':
        specifier: workspace:*
        version: link:../config
      '@platformatic/db':
        specifier: workspace:*
        version: link:../db
      '@platformatic/db-authorization':
        specifier: workspace:*
        version: link:../db-authorization
      '@platformatic/db-core':
        specifier: workspace:*
        version: link:../db-core
      '@platformatic/deploy-client':
        specifier: workspace:*
        version: link:../deploy-client
      '@platformatic/metaconfig':
        specifier: workspace:*
        version: link:../metaconfig
      '@platformatic/runtime':
        specifier: workspace:*
        version: link:../runtime
      '@platformatic/service':
        specifier: workspace:*
        version: link:../service
      '@platformatic/sql-events':
        specifier: workspace:*
        version: link:../sql-events
      '@platformatic/sql-graphql':
        specifier: workspace:*
        version: link:../sql-graphql
      '@platformatic/sql-json-schema-mapper':
        specifier: workspace:*
        version: link:../sql-json-schema-mapper
      '@platformatic/sql-mapper':
        specifier: workspace:*
        version: link:../sql-mapper
      '@platformatic/sql-openapi':
        specifier: workspace:*
        version: link:../sql-openapi
      '@platformatic/telemetry':
        specifier: workspace:*
        version: link:../telemetry
      '@platformatic/utils':
        specifier: workspace:*
        version: link:../utils
      platformatic:
        specifier: workspace:*
        version: link:../cli
      snazzy:
        specifier: ^9.0.0
        version: 9.0.0
      standard:
        specifier: ^17.1.0
        version: 17.1.0(@typescript-eslint/parser@5.62.0)

  packages/generators:
    dependencies:
      '@fastify/error':
        specifier: ^3.4.1
        version: 3.4.1
      boring-name-generator:
        specifier: ^1.0.3
        version: 1.0.3
      fastify:
        specifier: ^4.24.3
        version: 4.24.3
      pino:
        specifier: ^8.16.1
        version: 8.16.2
    devDependencies:
      '@types/inquirer':
        specifier: ^9.0.7
        version: 9.0.7
      c8:
        specifier: ^8.0.1
        version: 8.0.1
      glob:
        specifier: ^10.3.10
        version: 10.3.10
      snazzy:
        specifier: ^9.0.0
        version: 9.0.0
      standard:
        specifier: ^17.1.0
        version: 17.1.0(@typescript-eslint/parser@5.62.0)
      typescript:
        specifier: ^5.2.2
        version: 5.3.2

  packages/metaconfig:
    dependencies:
      '@fastify/error':
        specifier: ^3.3.0
        version: 3.4.1
      '@iarna/toml':
        specifier: ^2.2.5
        version: 2.2.5
      json5:
        specifier: ^2.2.3
        version: 2.2.3
      rfdc:
        specifier: ^1.3.0
        version: 1.3.0
      semver:
        specifier: ^7.5.4
        version: 7.5.4
      yaml:
        specifier: ^2.3.2
        version: 2.3.4
    devDependencies:
      proxyquire:
        specifier: ^2.1.3
        version: 2.1.3
      snazzy:
        specifier: ^9.0.0
        version: 9.0.0
      standard:
        specifier: ^17.1.0
        version: 17.1.0(@typescript-eslint/parser@5.62.0)

  packages/runtime:
    dependencies:
      '@fastify/error':
        specifier: ^3.4.0
        version: 3.4.1
      '@hapi/topo':
        specifier: ^6.0.2
        version: 6.0.2
      '@platformatic/composer':
        specifier: workspace:*
        version: link:../composer
      '@platformatic/config':
        specifier: workspace:*
        version: link:../config
      '@platformatic/db':
        specifier: workspace:*
        version: link:../db
      '@platformatic/generators':
        specifier: workspace:*
        version: link:../generators
      '@platformatic/service':
        specifier: workspace:*
        version: link:../service
      '@platformatic/telemetry':
        specifier: workspace:*
        version: link:../telemetry
      '@platformatic/utils':
        specifier: workspace:*
        version: link:../utils
      boring-name-generator:
        specifier: ^1.0.3
        version: 1.0.3
      close-with-grace:
        specifier: ^1.2.0
        version: 1.2.0
      commist:
        specifier: ^3.2.0
        version: 3.2.0
      debounce:
        specifier: ^2.0.0
        version: 2.0.0
      desm:
        specifier: ^1.3.0
        version: 1.3.0
      es-main:
        specifier: ^1.3.0
        version: 1.3.0
      fastest-levenshtein:
        specifier: ^1.0.16
        version: 1.0.16
      fastify:
        specifier: ^4.24.1
        version: 4.24.3
      fastify-undici-dispatcher:
        specifier: ^0.5.0
        version: 0.5.0
      graphql:
        specifier: ^16.8.1
        version: 16.8.1
      help-me:
        specifier: ^4.2.0
        version: 4.2.0
      minimist:
        specifier: ^1.2.8
        version: 1.2.8
      pino:
        specifier: ^8.16.0
        version: 8.16.2
      pino-pretty:
        specifier: ^10.2.3
        version: 10.2.3
      undici:
        specifier: ^5.26.3
        version: 5.28.2
    devDependencies:
      '@fastify/express':
        specifier: ^2.3.0
        version: 2.3.0
      '@platformatic/sql-graphql':
        specifier: workspace:*
        version: link:../sql-graphql
      '@platformatic/sql-mapper':
        specifier: workspace:*
        version: link:../sql-mapper
      c8:
        specifier: ^8.0.1
        version: 8.0.1
      execa:
        specifier: ^8.0.1
        version: 8.0.1
      express:
        specifier: ^4.18.2
        version: 4.18.2
      glob:
        specifier: ^10.3.10
        version: 10.3.10
      pino-abstract-transport:
        specifier: ^1.1.0
        version: 1.1.0
      snazzy:
        specifier: ^9.0.0
        version: 9.0.0
      split2:
        specifier: ^4.2.0
        version: 4.2.0
      standard:
        specifier: ^17.1.0
        version: 17.1.0(@typescript-eslint/parser@5.62.0)
      tsd:
        specifier: ^0.29.0
        version: 0.29.0
      typescript:
        specifier: ^5.2.2
        version: 5.3.2

  packages/service:
    dependencies:
      '@fastify/accepts':
        specifier: ^4.2.0
        version: 4.3.0
      '@fastify/autoload':
        specifier: ^5.7.1
        version: 5.8.0
      '@fastify/basic-auth':
        specifier: ^5.0.0
        version: 5.1.1
      '@fastify/cors':
        specifier: ^8.4.0
        version: 8.4.1
      '@fastify/deepmerge':
        specifier: ^1.3.0
        version: 1.3.0
      '@fastify/restartable':
        specifier: ^2.1.1
        version: 2.1.1
      '@fastify/static':
        specifier: ^6.11.2
        version: 6.12.0
      '@fastify/swagger':
        specifier: ^8.10.1
        version: 8.12.0
      '@fastify/swagger-ui':
        specifier: ^1.9.3
        version: 1.10.2
      '@fastify/under-pressure':
        specifier: ^8.3.0
        version: 8.3.0
      '@mercuriusjs/federation':
        specifier: ^2.0.0
        version: 2.0.0
      '@platformatic/client':
        specifier: workspace:*
        version: link:../client
      '@platformatic/config':
        specifier: workspace:*
        version: link:../config
      '@platformatic/generators':
        specifier: workspace:*
        version: link:../generators
      '@platformatic/swagger-ui-theme':
        specifier: workspace:*
        version: link:../swagger-ui-theme
      '@platformatic/telemetry':
        specifier: workspace:*
        version: link:../telemetry
      '@platformatic/utils':
        specifier: workspace:*
        version: link:../utils
      '@types/ws':
        specifier: ^8.5.6
        version: 8.5.10
      ajv:
        specifier: ^8.12.0
        version: 8.12.0
      close-with-grace:
        specifier: ^1.2.0
        version: 1.2.0
      commist:
        specifier: ^3.2.0
        version: 3.2.0
      desm:
        specifier: ^1.3.0
        version: 1.3.0
      env-schema:
        specifier: ^5.2.0
        version: 5.2.1
      es-main:
        specifier: ^1.3.0
        version: 1.3.0
      execa:
        specifier: ^8.0.1
        version: 8.0.1
      fastify:
        specifier: ^4.23.2
        version: 4.24.3
      fastify-metrics:
        specifier: ^10.3.2
        version: 10.4.1(fastify@4.24.3)
      fastify-plugin:
        specifier: ^4.5.1
        version: 4.5.1
      graphql:
        specifier: ^16.8.1
        version: 16.8.1
      help-me:
        specifier: ^4.2.0
        version: 4.2.0
      mercurius:
        specifier: ^13.1.0
        version: 13.3.1(graphql@16.8.1)
      minimist:
        specifier: ^1.2.8
        version: 1.2.8
      pino:
        specifier: ^8.15.3
        version: 8.16.2
      pino-pretty:
        specifier: ^10.2.0
        version: 10.2.3
      rfdc:
        specifier: ^1.3.0
        version: 1.3.0
      ua-parser-js:
        specifier: ^1.0.36
        version: 1.0.37
    devDependencies:
      '@fastify/aws-lambda':
        specifier: ^3.3.0
        version: 3.5.0
      '@fastify/compress':
        specifier: ^6.5.0
        version: 6.5.0
      bindings:
        specifier: ^1.5.0
        version: 1.5.0
      c8:
        specifier: ^8.0.1
        version: 8.0.1
      glob:
        specifier: ^10.3.10
        version: 10.3.10
      json-schema-to-typescript:
        specifier: ^13.1.1
        version: 13.1.1
      openapi-types:
        specifier: ^12.1.3
        version: 12.1.3
      pino-abstract-transport:
        specifier: ^1.1.0
        version: 1.1.0
      self-cert:
        specifier: ^2.0.0
        version: 2.0.0
      snazzy:
        specifier: ^9.0.0
        version: 9.0.0
      split2:
        specifier: ^4.2.0
        version: 4.2.0
      standard:
        specifier: ^17.1.0
        version: 17.1.0(@typescript-eslint/parser@5.62.0)
      strip-ansi:
        specifier: ^7.1.0
        version: 7.1.0
      ts-standard:
        specifier: ^12.0.2
        version: 12.0.2(typescript@5.3.2)
      tsd:
        specifier: ^0.29.0
        version: 0.29.0
      typescript:
        specifier: ^5.2.2
        version: 5.3.2
      undici:
        specifier: ^5.25.4
        version: 5.28.2
      vscode-json-languageservice:
        specifier: ^5.3.6
        version: 5.3.7
      why-is-node-running:
        specifier: ^2.2.2
        version: 2.2.2
      yaml:
        specifier: ^2.3.2
        version: 2.3.4

  packages/sql-events:
    dependencies:
      '@fastify/error':
        specifier: ^3.3.0
        version: 3.4.1
      camelcase:
        specifier: ^6.3.0
        version: 6.3.0
      fastify-plugin:
        specifier: ^4.5.1
        version: 4.5.1
      mqemitter:
        specifier: ^5.0.0
        version: 5.0.0
      mqemitter-redis:
        specifier: ^5.0.0
        version: 5.0.0
    devDependencies:
      '@platformatic/sql-mapper':
        specifier: workspace:*
        version: link:../sql-mapper
      fastify:
        specifier: ^4.23.2
        version: 4.24.3
      ioredis:
        specifier: ^5.3.2
        version: 5.3.2
      snazzy:
        specifier: ^9.0.0
        version: 9.0.0
      standard:
        specifier: ^17.1.0
        version: 17.1.0(@typescript-eslint/parser@5.62.0)
      tap:
        specifier: ^16.3.9
        version: 16.3.9(typescript@5.3.2)
      tsd:
        specifier: ^0.29.0
        version: 0.29.0

  packages/sql-graphql:
    dependencies:
      '@fastify/error':
        specifier: ^3.3.0
        version: 3.4.1
      '@mercuriusjs/federation':
        specifier: ^2.0.0
        version: 2.0.0
      '@platformatic/utils':
        specifier: workspace:*
        version: link:../utils
      camelcase:
        specifier: ^6.3.0
        version: 6.3.0
      fastify-plugin:
        specifier: ^4.5.1
        version: 4.5.1
      graphql:
        specifier: ^16.8.1
        version: 16.8.1
      graphql-scalars:
        specifier: ^1.22.2
        version: 1.22.4(graphql@16.8.1)
      graphql-type-json:
        specifier: ^0.3.2
        version: 0.3.2(graphql@16.8.1)
      inflected:
        specifier: ^2.1.0
        version: 2.1.0
      mercurius:
        specifier: ^13.1.0
        version: 13.3.1(graphql@16.8.1)
    devDependencies:
      '@mercuriusjs/gateway':
        specifier: ^1.2.0
        version: 1.2.0
      '@platformatic/sql-events':
        specifier: workspace:*
        version: link:../sql-events
      '@platformatic/sql-mapper':
        specifier: workspace:*
        version: link:../sql-mapper
      '@platformatic/telemetry':
        specifier: workspace:*
        version: link:../telemetry
      fastify:
        specifier: ^4.23.2
        version: 4.24.3
      snazzy:
        specifier: ^9.0.0
        version: 9.0.0
      standard:
        specifier: ^17.1.0
        version: 17.1.0(@typescript-eslint/parser@5.62.0)
      tap:
        specifier: ^16.3.9
        version: 16.3.9(typescript@5.3.2)
      tsd:
        specifier: ^0.29.0
        version: 0.29.0
      ws:
        specifier: ^8.14.2
        version: 8.14.2

  packages/sql-json-schema-mapper:
    dependencies:
      code-block-writer:
        specifier: ^12.0.0
        version: 12.0.0
      safe-identifier:
        specifier: ^0.4.2
        version: 0.4.2
    devDependencies:
      '@platformatic/sql-mapper':
        specifier: workspace:*
        version: link:../sql-mapper
      dtsgenerator:
        specifier: ^3.19.1
        version: 3.19.1
      fastify:
        specifier: ^4.23.2
        version: 4.24.3
      snazzy:
        specifier: ^9.0.0
        version: 9.0.0
      standard:
        specifier: ^17.1.0
        version: 17.1.0(@typescript-eslint/parser@5.62.0)
      tap:
        specifier: ^16.3.9
        version: 16.3.9(typescript@5.3.2)

  packages/sql-mapper:
    dependencies:
      '@databases/mysql':
        specifier: ^6.0.0
        version: 6.0.0
      '@databases/pg':
        specifier: ^5.4.1
        version: 5.5.0(typescript@5.3.2)
      '@databases/sql':
        specifier: ^3.3.0
        version: 3.3.0
      '@fastify/error':
        specifier: ^3.3.0
        version: 3.4.1
      '@hapi/topo':
        specifier: ^6.0.2
        version: 6.0.2
      '@matteo.collina/sqlite-pool':
        specifier: ^0.3.0
        version: 0.3.0
      '@platformatic/utils':
        specifier: workspace:*
        version: link:../utils
      async-cache-dedupe:
        specifier: ^2.0.0
        version: 2.0.0
      camelcase:
        specifier: ^6.3.0
        version: 6.3.0
      fastify-plugin:
        specifier: ^4.5.1
        version: 4.5.1
      inflected:
        specifier: ^2.1.0
        version: 2.1.0
    devDependencies:
      fastify:
        specifier: ^4.23.2
        version: 4.24.3
      snazzy:
        specifier: ^9.0.0
        version: 9.0.0
      standard:
        specifier: ^17.1.0
        version: 17.1.0(@typescript-eslint/parser@5.62.0)
      tap:
        specifier: ^16.3.9
        version: 16.3.9(typescript@5.3.2)
      tsd:
        specifier: ^0.29.0
        version: 0.29.0

  packages/sql-openapi:
    dependencies:
      '@fastify/deepmerge':
        specifier: ^1.3.0
        version: 1.3.0
      '@fastify/error':
        specifier: ^3.3.0
        version: 3.4.1
      '@fastify/swagger':
        specifier: ^8.10.1
        version: 8.12.0
      '@fastify/swagger-ui':
        specifier: ^1.9.3
        version: 1.10.2
      '@platformatic/sql-json-schema-mapper':
        specifier: workspace:*
        version: link:../sql-json-schema-mapper
      '@platformatic/swagger-ui-theme':
        specifier: workspace:*
        version: link:../swagger-ui-theme
      '@platformatic/utils':
        specifier: workspace:*
        version: link:../utils
      camelcase:
        specifier: ^6.3.0
        version: 6.3.0
      fastify-plugin:
        specifier: ^4.5.1
        version: 4.5.1
      inflected:
        specifier: ^2.1.0
        version: 2.1.0
    devDependencies:
      '@platformatic/sql-mapper':
        specifier: workspace:*
        version: link:../sql-mapper
      fastify:
        specifier: ^4.23.2
        version: 4.24.3
      mercurius:
        specifier: ^13.1.0
        version: 13.3.1(graphql@16.8.1)
      openapi-types:
        specifier: ^12.1.3
        version: 12.1.3
      snazzy:
        specifier: ^9.0.0
        version: 9.0.0
      standard:
        specifier: ^17.1.0
        version: 17.1.0(@typescript-eslint/parser@5.62.0)
      tap:
        specifier: ^16.3.9
        version: 16.3.9(typescript@5.3.2)
      tsd:
        specifier: ^0.29.0
        version: 0.29.0

  packages/swagger-ui-theme: {}

  packages/telemetry:
    dependencies:
      '@fastify/swagger':
        specifier: ^8.10.1
        version: 8.12.0
      '@opentelemetry/api':
        specifier: ^1.6.0
        version: 1.7.0
      '@opentelemetry/core':
        specifier: ^1.17.0
        version: 1.18.1(@opentelemetry/api@1.7.0)
      '@opentelemetry/exporter-trace-otlp-proto':
        specifier: ^0.45.0
        version: 0.45.1(@opentelemetry/api@1.7.0)
      '@opentelemetry/exporter-zipkin':
        specifier: ^1.17.0
        version: 1.18.1(@opentelemetry/api@1.7.0)
      '@opentelemetry/resources':
        specifier: ^1.17.0
        version: 1.18.1(@opentelemetry/api@1.7.0)
      '@opentelemetry/sdk-trace-base':
        specifier: ^1.17.0
        version: 1.18.1(@opentelemetry/api@1.7.0)
      '@opentelemetry/semantic-conventions':
        specifier: ^1.17.0
        version: 1.18.1
      fast-uri:
        specifier: ^2.2.0
        version: 2.3.0
      fastify-plugin:
        specifier: ^4.5.1
        version: 4.5.1
    devDependencies:
      fastify:
        specifier: ^4.23.2
        version: 4.24.3
      snazzy:
        specifier: ^9.0.0
        version: 9.0.0
      standard:
        specifier: ^17.1.0
        version: 17.1.0(@typescript-eslint/parser@5.62.0)

  packages/utils:
    dependencies:
      '@fastify/deepmerge':
        specifier: ^1.3.0
        version: 1.3.0
      '@fastify/error':
        specifier: ^3.3.0
        version: 3.4.1
      leven:
        specifier: ~3.1.0
        version: 3.1.0
      minimatch:
        specifier: ^8.0.4
        version: 8.0.4
      undici:
        specifier: ^5.25.4
        version: 5.28.2
    devDependencies:
      '@matteo.collina/tspl':
        specifier: ^0.1.0
        version: 0.1.0
      c8:
        specifier: ^8.0.1
        version: 8.0.1
      fastify:
        specifier: ^4.23.2
        version: 4.24.3
      snazzy:
        specifier: ^9.0.0
        version: 9.0.0
      standard:
        specifier: ^17.1.0
        version: 17.1.0(@typescript-eslint/parser@5.62.0)

packages:

  /@aashutoshrathi/word-wrap@1.2.6:
    resolution: {integrity: sha512-1Yjs2SvM8TflER/OD3cOjhWWOZb58A2t7wpE2S9XfBYTiIl+XFhQG2bjy4Pu1I+EAlCNUzRDYDdFwFYUKvXcIA==}
    engines: {node: '>=0.10.0'}
    dev: true

  /@ampproject/remapping@2.2.1:
    resolution: {integrity: sha512-lFMjJTrFL3j7L9yBxwYfCq2k6qqwHyzuUl/XBnif78PWTJYyL/dfowQHWE3sp6U6ZzqWiiIZnpTMO96zhkjwtg==}
    engines: {node: '>=6.0.0'}
    dependencies:
      '@jridgewell/gen-mapping': 0.3.3
      '@jridgewell/trace-mapping': 0.3.20
    dev: true

  /@apidevtools/json-schema-ref-parser@11.1.0:
    resolution: {integrity: sha512-g/VW9ZQEFJAOwAyUb8JFf7MLiLy2uEB4rU270rGzDwICxnxMlPy0O11KVePSgS36K1NI29gSlK84n5INGhd4Ag==}
    engines: {node: '>= 16'}
    dependencies:
      '@jsdevtools/ono': 7.1.3
      '@types/json-schema': 7.0.15
      '@types/lodash.clonedeep': 4.5.9
      js-yaml: 4.1.0
      lodash.clonedeep: 4.5.0
    dev: false

  /@babel/code-frame@7.23.5:
    resolution: {integrity: sha512-CgH3s1a96LipHCmSUmYFPwY7MNx8C3avkq7i4Wl3cfa662ldtUe4VM1TPXX70pfmrlWTb6jLqTYrZyT2ZTJBgA==}
    engines: {node: '>=6.9.0'}
    dependencies:
      '@babel/highlight': 7.23.4
      chalk: 2.4.2

  /@babel/compat-data@7.23.5:
    resolution: {integrity: sha512-uU27kfDRlhfKl+w1U6vp16IuvSLtjAxdArVXPa9BvLkrr7CYIsxH5adpHObeAGY/41+syctUWOZ140a2Rvkgjw==}
    engines: {node: '>=6.9.0'}
    dev: true

  /@babel/core@7.23.5:
    resolution: {integrity: sha512-Cwc2XjUrG4ilcfOw4wBAK+enbdgwAcAJCfGUItPBKR7Mjw4aEfAFYrLxeRp4jWgtNIKn3n2AlBOfwwafl+42/g==}
    engines: {node: '>=6.9.0'}
    dependencies:
      '@ampproject/remapping': 2.2.1
      '@babel/code-frame': 7.23.5
      '@babel/generator': 7.23.5
      '@babel/helper-compilation-targets': 7.22.15
      '@babel/helper-module-transforms': 7.23.3(@babel/core@7.23.5)
      '@babel/helpers': 7.23.5
      '@babel/parser': 7.23.5
      '@babel/template': 7.22.15
      '@babel/traverse': 7.23.5
      '@babel/types': 7.23.5
      convert-source-map: 2.0.0
      debug: 4.3.4
      gensync: 1.0.0-beta.2
      json5: 2.2.3
      semver: 6.3.1
    transitivePeerDependencies:
      - supports-color
    dev: true

  /@babel/generator@7.23.5:
    resolution: {integrity: sha512-BPssCHrBD+0YrxviOa3QzpqwhNIXKEtOa2jQrm4FlmkC2apYgRnQcmPWiGZDlGxiNtltnUFolMe8497Esry+jA==}
    engines: {node: '>=6.9.0'}
    dependencies:
      '@babel/types': 7.23.5
      '@jridgewell/gen-mapping': 0.3.3
      '@jridgewell/trace-mapping': 0.3.20
      jsesc: 2.5.2
    dev: true

  /@babel/helper-compilation-targets@7.22.15:
    resolution: {integrity: sha512-y6EEzULok0Qvz8yyLkCvVX+02ic+By2UdOhylwUOvOn9dvYc9mKICJuuU1n1XBI02YWsNsnrY1kc6DVbjcXbtw==}
    engines: {node: '>=6.9.0'}
    dependencies:
      '@babel/compat-data': 7.23.5
      '@babel/helper-validator-option': 7.23.5
      browserslist: 4.22.2
      lru-cache: 5.1.1
      semver: 6.3.1
    dev: true

  /@babel/helper-environment-visitor@7.22.20:
    resolution: {integrity: sha512-zfedSIzFhat/gFhWfHtgWvlec0nqB9YEIVrpuwjruLlXfUSnA8cJB0miHKwqDnQ7d32aKo2xt88/xZptwxbfhA==}
    engines: {node: '>=6.9.0'}
    dev: true

  /@babel/helper-function-name@7.23.0:
    resolution: {integrity: sha512-OErEqsrxjZTJciZ4Oo+eoZqeW9UIiOcuYKRJA4ZAgV9myA+pOXhhmpfNCKjEH/auVfEYVFJ6y1Tc4r0eIApqiw==}
    engines: {node: '>=6.9.0'}
    dependencies:
      '@babel/template': 7.22.15
      '@babel/types': 7.23.5
    dev: true

  /@babel/helper-hoist-variables@7.22.5:
    resolution: {integrity: sha512-wGjk9QZVzvknA6yKIUURb8zY3grXCcOZt+/7Wcy8O2uctxhplmUPkOdlgoNhmdVee2c92JXbf1xpMtVNbfoxRw==}
    engines: {node: '>=6.9.0'}
    dependencies:
      '@babel/types': 7.23.5
    dev: true

  /@babel/helper-module-imports@7.22.15:
    resolution: {integrity: sha512-0pYVBnDKZO2fnSPCrgM/6WMc7eS20Fbok+0r88fp+YtWVLZrp4CkafFGIp+W0VKw4a22sgebPT99y+FDNMdP4w==}
    engines: {node: '>=6.9.0'}
    dependencies:
      '@babel/types': 7.23.5
    dev: true

  /@babel/helper-module-transforms@7.23.3(@babel/core@7.23.5):
    resolution: {integrity: sha512-7bBs4ED9OmswdfDzpz4MpWgSrV7FXlc3zIagvLFjS5H+Mk7Snr21vQ6QwrsoCGMfNC4e4LQPdoULEt4ykz0SRQ==}
    engines: {node: '>=6.9.0'}
    peerDependencies:
      '@babel/core': ^7.0.0
    dependencies:
      '@babel/core': 7.23.5
      '@babel/helper-environment-visitor': 7.22.20
      '@babel/helper-module-imports': 7.22.15
      '@babel/helper-simple-access': 7.22.5
      '@babel/helper-split-export-declaration': 7.22.6
      '@babel/helper-validator-identifier': 7.22.20
    dev: true

  /@babel/helper-plugin-utils@7.22.5:
    resolution: {integrity: sha512-uLls06UVKgFG9QD4OeFYLEGteMIAa5kpTPcFL28yuCIIzsf6ZyKZMllKVOCZFhiZ5ptnwX4mtKdWCBE/uT4amg==}
    engines: {node: '>=6.9.0'}
    dev: true

  /@babel/helper-simple-access@7.22.5:
    resolution: {integrity: sha512-n0H99E/K+Bika3++WNL17POvo4rKWZ7lZEp1Q+fStVbUi8nxPQEBOlTmCOxW/0JsS56SKKQ+ojAe2pHKJHN35w==}
    engines: {node: '>=6.9.0'}
    dependencies:
      '@babel/types': 7.23.5
    dev: true

  /@babel/helper-split-export-declaration@7.22.6:
    resolution: {integrity: sha512-AsUnxuLhRYsisFiaJwvp1QF+I3KjD5FOxut14q/GzovUe6orHLesW2C7d754kRm53h5gqrz6sFl6sxc4BVtE/g==}
    engines: {node: '>=6.9.0'}
    dependencies:
      '@babel/types': 7.23.5
    dev: true

  /@babel/helper-string-parser@7.23.4:
    resolution: {integrity: sha512-803gmbQdqwdf4olxrX4AJyFBV/RTr3rSmOj0rKwesmzlfhYNDEs+/iOcznzpNWlJlIlTJC2QfPFcHB6DlzdVLQ==}
    engines: {node: '>=6.9.0'}
    dev: true

  /@babel/helper-validator-identifier@7.22.20:
    resolution: {integrity: sha512-Y4OZ+ytlatR8AI+8KZfKuL5urKp7qey08ha31L8b3BwewJAoJamTzyvxPR/5D+KkdJCGPq/+8TukHBlY10FX9A==}
    engines: {node: '>=6.9.0'}

  /@babel/helper-validator-option@7.23.5:
    resolution: {integrity: sha512-85ttAOMLsr53VgXkTbkx8oA6YTfT4q7/HzXSLEYmjcSTJPMPQtvq1BD79Byep5xMUYbGRzEpDsjUf3dyp54IKw==}
    engines: {node: '>=6.9.0'}
    dev: true

  /@babel/helpers@7.23.5:
    resolution: {integrity: sha512-oO7us8FzTEsG3U6ag9MfdF1iA/7Z6dz+MtFhifZk8C8o453rGJFFWUP1t+ULM9TUIAzC9uxXEiXjOiVMyd7QPg==}
    engines: {node: '>=6.9.0'}
    dependencies:
      '@babel/template': 7.22.15
      '@babel/traverse': 7.23.5
      '@babel/types': 7.23.5
    transitivePeerDependencies:
      - supports-color
    dev: true

  /@babel/highlight@7.23.4:
    resolution: {integrity: sha512-acGdbYSfp2WheJoJm/EBBBLh/ID8KDc64ISZ9DYtBmC8/Q204PZJLHyzeB5qMzJ5trcOkybd78M4x2KWsUq++A==}
    engines: {node: '>=6.9.0'}
    dependencies:
      '@babel/helper-validator-identifier': 7.22.20
      chalk: 2.4.2
      js-tokens: 4.0.0

  /@babel/parser@7.23.5:
    resolution: {integrity: sha512-hOOqoiNXrmGdFbhgCzu6GiURxUgM27Xwd/aPuu8RfHEZPBzL1Z54okAHAQjXfcQNwvrlkAmAp4SlRTZ45vlthQ==}
    engines: {node: '>=6.0.0'}
    hasBin: true
    dependencies:
      '@babel/types': 7.23.5
    dev: true

  /@babel/plugin-transform-react-jsx-self@7.23.3(@babel/core@7.23.5):
    resolution: {integrity: sha512-qXRvbeKDSfwnlJnanVRp0SfuWE5DQhwQr5xtLBzp56Wabyo+4CMosF6Kfp+eOD/4FYpql64XVJ2W0pVLlJZxOQ==}
    engines: {node: '>=6.9.0'}
    peerDependencies:
      '@babel/core': ^7.0.0-0
    dependencies:
      '@babel/core': 7.23.5
      '@babel/helper-plugin-utils': 7.22.5
    dev: true

  /@babel/plugin-transform-react-jsx-source@7.23.3(@babel/core@7.23.5):
    resolution: {integrity: sha512-91RS0MDnAWDNvGC6Wio5XYkyWI39FMFO+JK9+4AlgaTH+yWwVTsw7/sn6LK0lH7c5F+TFkpv/3LfCJ1Ydwof/g==}
    engines: {node: '>=6.9.0'}
    peerDependencies:
      '@babel/core': ^7.0.0-0
    dependencies:
      '@babel/core': 7.23.5
      '@babel/helper-plugin-utils': 7.22.5
    dev: true

  /@babel/template@7.22.15:
    resolution: {integrity: sha512-QPErUVm4uyJa60rkI73qneDacvdvzxshT3kksGqlGWYdOTIUOwJ7RDUL8sGqslY1uXWSL6xMFKEXDS3ox2uF0w==}
    engines: {node: '>=6.9.0'}
    dependencies:
      '@babel/code-frame': 7.23.5
      '@babel/parser': 7.23.5
      '@babel/types': 7.23.5
    dev: true

  /@babel/traverse@7.23.5:
    resolution: {integrity: sha512-czx7Xy5a6sapWWRx61m1Ke1Ra4vczu1mCTtJam5zRTBOonfdJ+S/B6HYmGYu3fJtr8GGET3si6IhgWVBhJ/m8w==}
    engines: {node: '>=6.9.0'}
    dependencies:
      '@babel/code-frame': 7.23.5
      '@babel/generator': 7.23.5
      '@babel/helper-environment-visitor': 7.22.20
      '@babel/helper-function-name': 7.23.0
      '@babel/helper-hoist-variables': 7.22.5
      '@babel/helper-split-export-declaration': 7.22.6
      '@babel/parser': 7.23.5
      '@babel/types': 7.23.5
      debug: 4.3.4
      globals: 11.12.0
    transitivePeerDependencies:
      - supports-color
    dev: true

  /@babel/types@7.23.5:
    resolution: {integrity: sha512-ON5kSOJwVO6xXVRTvOI0eOnWe7VdUcIpsovGo9U/Br4Ie4UVFQTboO2cYnDhAGU6Fp+UxSiT+pMft0SMHfuq6w==}
    engines: {node: '>=6.9.0'}
    dependencies:
      '@babel/helper-string-parser': 7.23.4
      '@babel/helper-validator-identifier': 7.22.20
      to-fast-properties: 2.0.0
    dev: true

  /@bcherny/json-schema-ref-parser@10.0.5-fork:
    resolution: {integrity: sha512-E/jKbPoca1tfUPj3iSbitDZTGnq6FUFjkH6L8U2oDwSuwK1WhnnVtCG7oFOTg/DDnyoXbQYUiUiGOibHqaGVnw==}
    engines: {node: '>= 16'}
    dependencies:
      '@jsdevtools/ono': 7.1.3
      '@types/json-schema': 7.0.15
      call-me-maybe: 1.0.2
      js-yaml: 4.1.0
    dev: true

  /@bcoe/v8-coverage@0.2.3:
    resolution: {integrity: sha512-0hYQ8SB4Db5zvZB4axdMHGwEaQjkZzFjQiN9LVYvIFB2nSUHW9tYpxWriPrWDASIxiaXax83REcLxuSdnGPZtw==}
    dev: true

  /@databases/connection-pool@1.1.0:
    resolution: {integrity: sha512-/12/SNgl0V77mJTo5SX3yGPz4c9XGQwAlCfA0vlfs/0HcaErNpYXpmhj0StET07w6TmTJTnaUgX2EPcQK9ez5A==}
    dependencies:
      '@databases/queue': 1.0.1
      is-promise: 4.0.0

  /@databases/escape-identifier@1.0.3:
    resolution: {integrity: sha512-Su36iSVzaHxpVdISVMViUX/32sLvzxVgjZpYhzhotxZUuLo11GVWsiHwqkvUZijTLUxcDmUqEwGJO3O/soLuZA==}
    dependencies:
      '@databases/validate-unicode': 1.0.0

  /@databases/lock@2.1.0:
    resolution: {integrity: sha512-ReWnFE5qeCuO2SA5h5fDh/hE/vMolA+Epe6xkAQP1FL2nhnsTCYwN2JACk/kWctR4OQoh0njBjPZ0yfIptclcA==}
    dependencies:
      '@databases/queue': 1.0.1

  /@databases/mysql-config@3.2.0:
    resolution: {integrity: sha512-rvASYvrhgQy4MXyrqFijvzQIMNDetOyRP3w2OCIH3PfGb+qnp8cbs8CD3EJekx7TZmhnD2IiOEk78rFqfV02hA==}
    dependencies:
      cosmiconfig: 8.3.6(typescript@5.3.2)
      funtypes: 4.2.0
    transitivePeerDependencies:
      - typescript
    dev: false

  /@databases/mysql@6.0.0:
    resolution: {integrity: sha512-pfPZYjbW70Sftq4qYdZd3yo9LuXwDoN8A1YQfzzq/QplUMyhpGUdq5De1AiXKFy3DSBGQWpt3QO0WwICTEPuSw==}
    dependencies:
      '@babel/code-frame': 7.23.5
      '@databases/escape-identifier': 1.0.3
      '@databases/mysql-config': 3.2.0
      '@databases/push-to-async-iterable': 3.0.0
      '@databases/shared': 3.1.0
      '@databases/sql': 3.3.0
      '@types/mysql': 2.15.24
      mysql2: 2.3.3
    transitivePeerDependencies:
      - typescript
    dev: false

  /@databases/pg-config@3.2.0(typescript@5.3.2):
    resolution: {integrity: sha512-hoPAK/F8gLcLgEJ8mLSnNvRlKqShwx5+GglDHIIfQhKF+Zz6M6QceiOefckS4WSjA0x2HClPvpercnXp9i24ag==}
    dependencies:
      cosmiconfig: 8.3.6(typescript@5.3.2)
      funtypes: 4.2.0
    transitivePeerDependencies:
      - typescript

  /@databases/pg-connection-string@1.0.0:
    resolution: {integrity: sha512-8czOF9jlv7PlS7BPjnL82ynpDs1t8cu+C2jvdtMr37e8daPKMS7n1KfNE9xtr2Gq4QYKjynep097eYa5yIwcLA==}

  /@databases/pg-data-type-id@3.0.0:
    resolution: {integrity: sha512-VqW1csN8pRsWJxjPsGIC9FQ8wyenfmGv0P//BaeDMAu/giM3IXKxKM8fkScUSQ00uqFK/L1iHS5g6dgodF3XzA==}

  /@databases/pg-errors@1.0.0:
    resolution: {integrity: sha512-Yz3exbptZwOn4ZD/MSwY6z++XVyOFsMh5DERvSw3awRwJFnfdaqdeiIxxX0MVjM6KPihF0xxp8lPO7vTc5ydpw==}

  /@databases/pg@5.5.0(typescript@5.3.2):
    resolution: {integrity: sha512-WIojK9AYIlNi5YRfc5YUOow3PQ82ClmwT9HG3nEsKLUERYieoVmHMYDQLS0ry6FjgJx+2yFs7LCw4kZpWu1TBw==}
    dependencies:
      '@babel/code-frame': 7.23.5
      '@databases/escape-identifier': 1.0.3
      '@databases/pg-config': 3.2.0(typescript@5.3.2)
      '@databases/pg-connection-string': 1.0.0
      '@databases/pg-data-type-id': 3.0.0
      '@databases/pg-errors': 1.0.0
      '@databases/push-to-async-iterable': 3.0.0
      '@databases/shared': 3.1.0
      '@databases/split-sql-query': 1.0.4(@databases/sql@3.3.0)
      '@databases/sql': 3.3.0
      assert-never: 1.2.1
      pg: 8.11.3
      pg-cursor: 2.10.3(pg@8.11.3)
    transitivePeerDependencies:
      - pg-native
      - typescript

  /@databases/push-to-async-iterable@3.0.0:
    resolution: {integrity: sha512-xwu/yNgINdMU+fn6UwFsxh+pa6UrVPafY+0qm0RK0/nKyjllfDqSbwK4gSmdmLEwPYxKwch9CAE3P8NxN1hPSg==}
    dependencies:
      '@databases/queue': 1.0.1

  /@databases/queue@1.0.1:
    resolution: {integrity: sha512-dqRU+/aQ4lhFzjPIkIhjB0+UEKMb76FoBgHOJUTcEblgatr/IhdhHliT3VVwcImXh35Mz297PAXE4yFM4eYWUQ==}

  /@databases/shared@3.1.0:
    resolution: {integrity: sha512-bO1DIYAYDiWOCqVPvBio1JqZQYh4dph2M1av2w/REeFT6WBd64mTrOFlcxKV0CUAYT0UiJsDfPqEfw0/APRzWg==}
    dependencies:
      '@databases/connection-pool': 1.1.0
      '@databases/lock': 2.1.0
      '@databases/queue': 1.0.1
      '@databases/split-sql-query': 1.0.4(@databases/sql@3.3.0)
      '@databases/sql': 3.3.0

  /@databases/split-sql-query@1.0.4(@databases/sql@3.3.0):
    resolution: {integrity: sha512-lDqDQvH34NNjLs0knaDvL6HKgPtishQlDYHfOkvbAd5VQOEhcDvvmG2zbBuFvS2HQAz5NsyLj5erGaxibkxhvQ==}
    peerDependencies:
      '@databases/sql': '*'
    dependencies:
      '@databases/sql': 3.3.0

  /@databases/sql@3.3.0:
    resolution: {integrity: sha512-vj9huEy4mjJ48GS1Z8yvtMm4BYAnFYACUds25ym6Gd/gsnngkJ17fo62a6mmbNNwCBS/8467PmZR01Zs/06TjA==}

  /@databases/sqlite-sync@1.1.0:
    resolution: {integrity: sha512-Ly3QBBH7N5ZrJqz0JeTmLQPmzJr3WycECHYvZf9w3FoP6HXNVIW0TATf/uM/pzU956ttRkx18znip4+9Mz9zBQ==}
    dependencies:
      '@databases/escape-identifier': 1.0.3
      '@databases/split-sql-query': 1.0.4(@databases/sql@3.3.0)
      '@databases/sql': 3.3.0
      '@types/better-sqlite3': 7.6.8
      better-sqlite3: 8.7.0
    dev: false

  /@databases/validate-unicode@1.0.0:
    resolution: {integrity: sha512-dLKqxGcymeVwEb/6c44KjOnzaAafFf0Wxa8xcfEjx/qOl3rdijsKYBAtIGhtVtOlpPf/PFKfgTuFurSPn/3B/g==}

  /@esbuild/android-arm64@0.19.8:
    resolution: {integrity: sha512-B8JbS61bEunhfx8kasogFENgQfr/dIp+ggYXwTqdbMAgGDhRa3AaPpQMuQU0rNxDLECj6FhDzk1cF9WHMVwrtA==}
    engines: {node: '>=12'}
    cpu: [arm64]
    os: [android]
    requiresBuild: true
    dev: true
    optional: true

  /@esbuild/android-arm@0.19.8:
    resolution: {integrity: sha512-31E2lxlGM1KEfivQl8Yf5aYU/mflz9g06H6S15ITUFQueMFtFjESRMoDSkvMo8thYvLBax+VKTPlpnx+sPicOA==}
    engines: {node: '>=12'}
    cpu: [arm]
    os: [android]
    requiresBuild: true
    dev: true
    optional: true

  /@esbuild/android-x64@0.19.8:
    resolution: {integrity: sha512-rdqqYfRIn4jWOp+lzQttYMa2Xar3OK9Yt2fhOhzFXqg0rVWEfSclJvZq5fZslnz6ypHvVf3CT7qyf0A5pM682A==}
    engines: {node: '>=12'}
    cpu: [x64]
    os: [android]
    requiresBuild: true
    dev: true
    optional: true

  /@esbuild/darwin-arm64@0.19.8:
    resolution: {integrity: sha512-RQw9DemMbIq35Bprbboyf8SmOr4UXsRVxJ97LgB55VKKeJOOdvsIPy0nFyF2l8U+h4PtBx/1kRf0BelOYCiQcw==}
    engines: {node: '>=12'}
    cpu: [arm64]
    os: [darwin]
    requiresBuild: true
    dev: true
    optional: true

  /@esbuild/darwin-x64@0.19.8:
    resolution: {integrity: sha512-3sur80OT9YdeZwIVgERAysAbwncom7b4bCI2XKLjMfPymTud7e/oY4y+ci1XVp5TfQp/bppn7xLw1n/oSQY3/Q==}
    engines: {node: '>=12'}
    cpu: [x64]
    os: [darwin]
    requiresBuild: true
    dev: true
    optional: true

  /@esbuild/freebsd-arm64@0.19.8:
    resolution: {integrity: sha512-WAnPJSDattvS/XtPCTj1tPoTxERjcTpH6HsMr6ujTT+X6rylVe8ggxk8pVxzf5U1wh5sPODpawNicF5ta/9Tmw==}
    engines: {node: '>=12'}
    cpu: [arm64]
    os: [freebsd]
    requiresBuild: true
    dev: true
    optional: true

  /@esbuild/freebsd-x64@0.19.8:
    resolution: {integrity: sha512-ICvZyOplIjmmhjd6mxi+zxSdpPTKFfyPPQMQTK/w+8eNK6WV01AjIztJALDtwNNfFhfZLux0tZLC+U9nSyA5Zg==}
    engines: {node: '>=12'}
    cpu: [x64]
    os: [freebsd]
    requiresBuild: true
    dev: true
    optional: true

  /@esbuild/linux-arm64@0.19.8:
    resolution: {integrity: sha512-z1zMZivxDLHWnyGOctT9JP70h0beY54xDDDJt4VpTX+iwA77IFsE1vCXWmprajJGa+ZYSqkSbRQ4eyLCpCmiCQ==}
    engines: {node: '>=12'}
    cpu: [arm64]
    os: [linux]
    requiresBuild: true
    dev: true
    optional: true

  /@esbuild/linux-arm@0.19.8:
    resolution: {integrity: sha512-H4vmI5PYqSvosPaTJuEppU9oz1dq2A7Mr2vyg5TF9Ga+3+MGgBdGzcyBP7qK9MrwFQZlvNyJrvz6GuCaj3OukQ==}
    engines: {node: '>=12'}
    cpu: [arm]
    os: [linux]
    requiresBuild: true
    dev: true
    optional: true

  /@esbuild/linux-ia32@0.19.8:
    resolution: {integrity: sha512-1a8suQiFJmZz1khm/rDglOc8lavtzEMRo0v6WhPgxkrjcU0LkHj+TwBrALwoz/OtMExvsqbbMI0ChyelKabSvQ==}
    engines: {node: '>=12'}
    cpu: [ia32]
    os: [linux]
    requiresBuild: true
    dev: true
    optional: true

  /@esbuild/linux-loong64@0.19.8:
    resolution: {integrity: sha512-fHZWS2JJxnXt1uYJsDv9+b60WCc2RlvVAy1F76qOLtXRO+H4mjt3Tr6MJ5l7Q78X8KgCFudnTuiQRBhULUyBKQ==}
    engines: {node: '>=12'}
    cpu: [loong64]
    os: [linux]
    requiresBuild: true
    dev: true
    optional: true

  /@esbuild/linux-mips64el@0.19.8:
    resolution: {integrity: sha512-Wy/z0EL5qZYLX66dVnEg9riiwls5IYnziwuju2oUiuxVc+/edvqXa04qNtbrs0Ukatg5HEzqT94Zs7J207dN5Q==}
    engines: {node: '>=12'}
    cpu: [mips64el]
    os: [linux]
    requiresBuild: true
    dev: true
    optional: true

  /@esbuild/linux-ppc64@0.19.8:
    resolution: {integrity: sha512-ETaW6245wK23YIEufhMQ3HSeHO7NgsLx8gygBVldRHKhOlD1oNeNy/P67mIh1zPn2Hr2HLieQrt6tWrVwuqrxg==}
    engines: {node: '>=12'}
    cpu: [ppc64]
    os: [linux]
    requiresBuild: true
    dev: true
    optional: true

  /@esbuild/linux-riscv64@0.19.8:
    resolution: {integrity: sha512-T2DRQk55SgoleTP+DtPlMrxi/5r9AeFgkhkZ/B0ap99zmxtxdOixOMI570VjdRCs9pE4Wdkz7JYrsPvsl7eESg==}
    engines: {node: '>=12'}
    cpu: [riscv64]
    os: [linux]
    requiresBuild: true
    dev: true
    optional: true

  /@esbuild/linux-s390x@0.19.8:
    resolution: {integrity: sha512-NPxbdmmo3Bk7mbNeHmcCd7R7fptJaczPYBaELk6NcXxy7HLNyWwCyDJ/Xx+/YcNH7Im5dHdx9gZ5xIwyliQCbg==}
    engines: {node: '>=12'}
    cpu: [s390x]
    os: [linux]
    requiresBuild: true
    dev: true
    optional: true

  /@esbuild/linux-x64@0.19.8:
    resolution: {integrity: sha512-lytMAVOM3b1gPypL2TRmZ5rnXl7+6IIk8uB3eLsV1JwcizuolblXRrc5ShPrO9ls/b+RTp+E6gbsuLWHWi2zGg==}
    engines: {node: '>=12'}
    cpu: [x64]
    os: [linux]
    requiresBuild: true
    dev: true
    optional: true

  /@esbuild/netbsd-x64@0.19.8:
    resolution: {integrity: sha512-hvWVo2VsXz/8NVt1UhLzxwAfo5sioj92uo0bCfLibB0xlOmimU/DeAEsQILlBQvkhrGjamP0/el5HU76HAitGw==}
    engines: {node: '>=12'}
    cpu: [x64]
    os: [netbsd]
    requiresBuild: true
    dev: true
    optional: true

  /@esbuild/openbsd-x64@0.19.8:
    resolution: {integrity: sha512-/7Y7u77rdvmGTxR83PgaSvSBJCC2L3Kb1M/+dmSIvRvQPXXCuC97QAwMugBNG0yGcbEGfFBH7ojPzAOxfGNkwQ==}
    engines: {node: '>=12'}
    cpu: [x64]
    os: [openbsd]
    requiresBuild: true
    dev: true
    optional: true

  /@esbuild/sunos-x64@0.19.8:
    resolution: {integrity: sha512-9Lc4s7Oi98GqFA4HzA/W2JHIYfnXbUYgekUP/Sm4BG9sfLjyv6GKKHKKVs83SMicBF2JwAX6A1PuOLMqpD001w==}
    engines: {node: '>=12'}
    cpu: [x64]
    os: [sunos]
    requiresBuild: true
    dev: true
    optional: true

  /@esbuild/win32-arm64@0.19.8:
    resolution: {integrity: sha512-rq6WzBGjSzihI9deW3fC2Gqiak68+b7qo5/3kmB6Gvbh/NYPA0sJhrnp7wgV4bNwjqM+R2AApXGxMO7ZoGhIJg==}
    engines: {node: '>=12'}
    cpu: [arm64]
    os: [win32]
    requiresBuild: true
    dev: true
    optional: true

  /@esbuild/win32-ia32@0.19.8:
    resolution: {integrity: sha512-AIAbverbg5jMvJznYiGhrd3sumfwWs8572mIJL5NQjJa06P8KfCPWZQ0NwZbPQnbQi9OWSZhFVSUWjjIrn4hSw==}
    engines: {node: '>=12'}
    cpu: [ia32]
    os: [win32]
    requiresBuild: true
    dev: true
    optional: true

  /@esbuild/win32-x64@0.19.8:
    resolution: {integrity: sha512-bfZ0cQ1uZs2PqpulNL5j/3w+GDhP36k1K5c38QdQg+Swy51jFZWWeIkteNsufkQxp986wnqRRsb/bHbY1WQ7TA==}
    engines: {node: '>=12'}
    cpu: [x64]
    os: [win32]
    requiresBuild: true
    dev: true
    optional: true

  /@eslint-community/eslint-utils@4.4.0(eslint@8.55.0):
    resolution: {integrity: sha512-1/sA4dwrzBAyeUoQ6oxahHKmrZvsnLCg4RfxW3ZFGGmQkSNQPFNLV9CUEFQP1x9EYXHTo5p6xdhZM1Ne9p/AfA==}
    engines: {node: ^12.22.0 || ^14.17.0 || >=16.0.0}
    peerDependencies:
      eslint: ^6.0.0 || ^7.0.0 || >=8.0.0
    dependencies:
      eslint: 8.55.0
      eslint-visitor-keys: 3.4.3
    dev: true

  /@eslint-community/regexpp@4.10.0:
    resolution: {integrity: sha512-Cu96Sd2By9mCNTx2iyKOmq10v22jUVQv0lQnlGNy16oE9589yE+QADPbrMGCkA51cKZSg3Pu/aTJVTGfL/qjUA==}
    engines: {node: ^12.0.0 || ^14.0.0 || >=16.0.0}
    dev: true

  /@eslint/eslintrc@2.1.4:
    resolution: {integrity: sha512-269Z39MS6wVJtsoUl10L60WdkhJVdPG24Q4eZTH3nnF6lpvSShEK3wQjDX9JRWAUPvPh7COouPpU9IrqaZFvtQ==}
    engines: {node: ^12.22.0 || ^14.17.0 || >=16.0.0}
    dependencies:
      ajv: 6.12.6
      debug: 4.3.4
      espree: 9.6.1
      globals: 13.23.0
      ignore: 5.3.0
      import-fresh: 3.3.0
      js-yaml: 4.1.0
      minimatch: 3.1.2
      strip-json-comments: 3.1.1
    transitivePeerDependencies:
      - supports-color
    dev: true

  /@eslint/js@8.55.0:
    resolution: {integrity: sha512-qQfo2mxH5yVom1kacMtZZJFVdW+E70mqHMJvVg6WTLo+VBuQJ4TojZlfWBjK0ve5BdEeNAVxOsl/nvNMpJOaJA==}
    engines: {node: ^12.22.0 || ^14.17.0 || >=16.0.0}
    dev: true

  /@fastify/accept-negotiator@1.1.0:
    resolution: {integrity: sha512-OIHZrb2ImZ7XG85HXOONLcJWGosv7sIvM2ifAPQVhg9Lv7qdmMBNVaai4QTdyuaqbKM5eO6sLSQOYI7wEQeCJQ==}
    engines: {node: '>=14'}

  /@fastify/accepts@4.3.0:
    resolution: {integrity: sha512-QK4FoqXdwwPmaPOLL6NrxsyaXVvdviYVoS6ltHyOLdFlUyREIaMykHQIp+x0aJz9hB3B3n/Ht6QRdvBeGkptGQ==}
    dependencies:
      accepts: 1.3.8
      fastify-plugin: 4.5.1
    dev: false

  /@fastify/ajv-compiler@3.5.0:
    resolution: {integrity: sha512-ebbEtlI7dxXF5ziNdr05mOY8NnDiPB1XvAlLHctRt/Rc+C3LCOVW5imUVX+mhvUhnNzmPBHewUkOFgGlCxgdAA==}
    dependencies:
      ajv: 8.12.0
      ajv-formats: 2.1.1(ajv@8.12.0)
      fast-uri: 2.3.0

  /@fastify/autoload@5.8.0:
    resolution: {integrity: sha512-bF86vl+1Kk91S41WIL9NrKhcugGQg/cQ959aTaombkCjA+9YAbgVCKKu2lRqtMsosDZ0CNRfVnaLYoHQIDUI2A==}
    dev: false

  /@fastify/aws-lambda@3.5.0:
    resolution: {integrity: sha512-AWn6/uVJX+oi/kTkh72kfkrZ7bu8REshaaP2Sqbjya25olN5nvw0ht1K3jL8DPRlOGym3XAZ/GN0C9r23Mo5mw==}
    dev: true

  /@fastify/basic-auth@5.1.1:
    resolution: {integrity: sha512-L4b7EK5LKZnV6fdH1+rQbjhkKGXjCfiKJ0JkdGHZQPBMHMiXDZF8xbZsCakWGf9c7jDXJicP3FPcIXUPBkuSeQ==}
    dependencies:
      '@fastify/error': 3.4.1
      fastify-plugin: 4.5.1
    dev: false

  /@fastify/busboy@2.1.0:
    resolution: {integrity: sha512-+KpH+QxZU7O4675t3mnkQKcZZg56u+K/Ct2K+N2AZYNVK8kyeo/bI18tI8aPm3tvNNRyTWfj6s5tnGNlcbQRsA==}
    engines: {node: '>=14'}

  /@fastify/compress@6.5.0:
    resolution: {integrity: sha512-AqUOK714jY7qkzbQbS4zyI4yNFgnRoOJ3eH/oV1T9f5fFdPDRdrFxm5de1ya5n+as4bvitjwU9EY7zvtT9pI2A==}
    dependencies:
      '@fastify/accept-negotiator': 1.1.0
      fastify-plugin: 4.5.1
      into-stream: 6.0.0
      mime-db: 1.52.0
      minipass: 7.0.4
      peek-stream: 1.1.3
      pump: 3.0.0
      pumpify: 2.0.1
    dev: true

  /@fastify/cookie@8.3.0:
    resolution: {integrity: sha512-P9hY9GO11L20TnZ33XN3i0bt+3x0zaT7S0ohAzWO950E9PB2xnNhLYzPFJIGFi5AVN0yr5+/iZhWxeYvR6KCzg==}
    dependencies:
      cookie: 0.5.0
      fastify-plugin: 4.5.1
    dev: true

  /@fastify/cors@8.4.1:
    resolution: {integrity: sha512-iYQJtrY3pFiDS5mo5zRaudzg2OcUdJ96PD6xfkKOOEilly5nnrFZx/W6Sce2T79xxlEn2qpU3t5+qS2phS369w==}
    dependencies:
      fastify-plugin: 4.5.1
      mnemonist: 0.39.5
    dev: false

  /@fastify/deepmerge@1.3.0:
    resolution: {integrity: sha512-J8TOSBq3SoZbDhM9+R/u77hP93gz/rajSA+K2kGyijPpORPWUXHUpTaleoj+92As0S9uPRP7Oi8IqMf0u+ro6A==}

  /@fastify/error@3.4.1:
    resolution: {integrity: sha512-wWSvph+29GR783IhmvdwWnN4bUxTD01Vm5Xad4i7i1VuAOItLvbPAb69sb0IQ2N57yprvhNIwAP5B6xfKTmjmQ==}

  /@fastify/express@2.3.0:
    resolution: {integrity: sha512-jvvjlPPCfJsSHfF6tQDyARJ3+c3xXiqcxVZu6bi3xMWCWB3fl07vrjFDeaqnwqKhLZ9+m6cog5dw7gIMKEsTnQ==}
    dependencies:
      express: 4.18.2
      fastify-plugin: 4.5.1
    transitivePeerDependencies:
      - supports-color
    dev: true

  /@fastify/fast-json-stringify-compiler@4.3.0:
    resolution: {integrity: sha512-aZAXGYo6m22Fk1zZzEUKBvut/CIIQe/BapEORnxiD5Qr0kPHqqI69NtEMCme74h+at72sPhbkb4ZrLd1W3KRLA==}
    dependencies:
      fast-json-stringify: 5.9.1

  /@fastify/http-proxy@9.3.0:
    resolution: {integrity: sha512-fQkdgwco8q7eI2PQA8lH++y3Q+hNlIByBYsphl+r4FKRbmrU7ey4WOA/CA9tBhe4oEojGpa3eTU4jXvqf2DBuQ==}
    dependencies:
      '@fastify/reply-from': 9.4.0
      fast-querystring: 1.1.2
      fastify-plugin: 4.5.1
      ws: 8.14.2
    transitivePeerDependencies:
      - bufferutil
      - utf-8-validate
    dev: false

  /@fastify/jwt@7.2.4:
    resolution: {integrity: sha512-aWJzVb3iZb9xIPjfut8YOrkNEKrZA9xyF2C2Hv9nTheFp7CQPGIZMNTyf3848BsD27nw0JLk8jVLZ2g2DfJOoQ==}
    dependencies:
      '@fastify/error': 3.4.1
      '@lukeed/ms': 2.0.2
      fast-jwt: 3.3.2
      fastify-plugin: 4.5.1
      steed: 1.1.3
    dev: false

  /@fastify/pre-commit@2.1.0:
    resolution: {integrity: sha512-UM1Fv4NJ+SErNJzCaR6LBk+4GE4wYtv+/R4ePY7Utx+0PktLVxHsLYnnJWgOfyHqtKCjSchZrn3H8tOPuhCfYA==}
    requiresBuild: true
    dependencies:
      cross-spawn: 7.0.3
      which: 4.0.0
    dev: true

  /@fastify/reply-from@9.4.0:
    resolution: {integrity: sha512-A0rT2o2Y8Xe9+CpS/VCfpWMLyptwI7peljdtdsW3nlLwwMbDr3kxDry5aiIb43SCfI1nr3B5mMH48kerJAZ8YQ==}
    dependencies:
      '@fastify/error': 3.4.1
      end-of-stream: 1.4.4
      fast-querystring: 1.1.2
      fastify-plugin: 4.5.1
      pump: 3.0.0
      tiny-lru: 11.2.5
      undici: 5.28.2
    dev: false

  /@fastify/restartable@2.1.1:
    resolution: {integrity: sha512-Mj3zuefaQo3hJlW8BA4Tqnwx59t4NP/ng7i4v7doOjQiHaQ8+MYPZzHDeePb+sl1nystkzTPuO4WpRb6XXGQDA==}
    dependencies:
      fastify: 4.24.3
    transitivePeerDependencies:
      - supports-color
    dev: false

  /@fastify/send@2.1.0:
    resolution: {integrity: sha512-yNYiY6sDkexoJR0D8IDy3aRP3+L4wdqCpvx5WP+VtEU58sn7USmKynBzDQex5X42Zzvw2gNzzYgP90UfWShLFA==}
    dependencies:
      '@lukeed/ms': 2.0.2
      escape-html: 1.0.3
      fast-decode-uri-component: 1.0.1
      http-errors: 2.0.0
      mime: 3.0.0

  /@fastify/session@10.6.1:
    resolution: {integrity: sha512-S8qonAVTyF1h9+b8Ht76DhrFRERUO3wGBPBXDt2BFnteuJjcnEJVSqhhvOv1CpnbpJjmsyfgBpTOLcPWRNmjyg==}
    dependencies:
      fastify-plugin: 4.5.1
      safe-stable-stringify: 2.4.3
    dev: true

  /@fastify/static@6.12.0:
    resolution: {integrity: sha512-KK1B84E6QD/FcQWxDI2aiUCwHxMJBI1KeCUzm1BwYpPY1b742+jeKruGHP2uOluuM6OkBPI8CIANrXcCRtC2oQ==}
    dependencies:
      '@fastify/accept-negotiator': 1.1.0
      '@fastify/send': 2.1.0
      content-disposition: 0.5.4
      fastify-plugin: 4.5.1
      glob: 8.1.0
      p-limit: 3.1.0

  /@fastify/swagger-ui@1.10.2:
    resolution: {integrity: sha512-f2mRqtblm6eRAFQ3e8zSngxVNEtiYY7rISKQVjPA++ZsWc5WYlPVTb6Bx0G/zy0BIoucNqDr/Q2Vb/kTYkOq1A==}
    dependencies:
      '@fastify/static': 6.12.0
      fastify-plugin: 4.5.1
      openapi-types: 12.1.3
      rfdc: 1.3.0
      yaml: 2.3.4
    dev: false

  /@fastify/swagger@8.12.0:
    resolution: {integrity: sha512-IMRc0xYuzRvtFDMuaWHyVbvM7CuAi0g3o2jaVgLDvETXPrXWAMWsHYR5niIdWBDPgGUq+soHkag1DKXyhPDB0w==}
    dependencies:
      fastify-plugin: 4.5.1
      json-schema-resolver: 2.0.0
      openapi-types: 12.1.3
      rfdc: 1.3.0
      yaml: 2.3.4
    transitivePeerDependencies:
      - supports-color
    dev: false

  /@fastify/under-pressure@8.3.0:
    resolution: {integrity: sha512-ap1EePB9vHm8uQLM0nnaOeIMBLooNmAMTnccavBRwaXmu+acJFuSEQRVdMGRkW6viFDhdo5RGTcHzMBQyrucEA==}
    dependencies:
      '@fastify/error': 3.4.1
      fastify-plugin: 4.5.1
    dev: false

  /@fastify/websocket@7.2.0:
    resolution: {integrity: sha512-vhWQCT0I5a1JIKc34LXHQ2earW7kViYvhGn5x+lZr8TIOJKmx6NJk0Bw9zGWakulXhMsu/0y89QnsUnHiII9ag==}
    dependencies:
      fastify-plugin: 4.5.1
      ws: 8.14.2
    transitivePeerDependencies:
      - bufferutil
      - utf-8-validate
    dev: true

  /@fastify/websocket@8.2.0:
    resolution: {integrity: sha512-B4tlHFBKCX7tenEG9aUcQEpksW2e0+dgRTaH/05+cro1Xsq1+kSj+9IB9Gep7a0KbHZGrat+zBsOas6lRs5dFQ==}
    dependencies:
      fastify-plugin: 4.5.1
      ws: 8.14.2
    transitivePeerDependencies:
      - bufferutil
      - utf-8-validate

  /@graphql-typed-document-node/core@3.2.0(graphql@16.8.1):
    resolution: {integrity: sha512-mB9oAsNCm9aM3/SOv4YtBMqZbYj10R7dkq8byBqxGY/ncFwhf2oQzMV+LCRlWoDSEBJ3COiR1yeDvMtsoOsuFQ==}
    peerDependencies:
      graphql: ^0.8.0 || ^0.9.0 || ^0.10.0 || ^0.11.0 || ^0.12.0 || ^0.13.0 || ^14.0.0 || ^15.0.0 || ^16.0.0 || ^17.0.0
    dependencies:
      graphql: 16.8.1

  /@hapi/hoek@11.0.2:
    resolution: {integrity: sha512-aKmlCO57XFZ26wso4rJsW4oTUnrgTFw2jh3io7CAtO9w4UltBNwRXvXIVzzyfkaaLRo3nluP/19msA8vDUUuKw==}
    dev: false

  /@hapi/topo@6.0.2:
    resolution: {integrity: sha512-KR3rD5inZbGMrHmgPxsJ9dbi6zEK+C3ZwUwTa+eMwWLz7oijWUTWD2pMSNNYJAU6Qq+65NkxXjqHr/7LM2Xkqg==}
    dependencies:
      '@hapi/hoek': 11.0.2
    dev: false

  /@humanwhocodes/config-array@0.11.13:
    resolution: {integrity: sha512-JSBDMiDKSzQVngfRjOdFXgFfklaXI4K9nLF49Auh21lmBWRLIK3+xTErTWD4KU54pb6coM6ESE7Awz/FNU3zgQ==}
    engines: {node: '>=10.10.0'}
    dependencies:
      '@humanwhocodes/object-schema': 2.0.1
      debug: 4.3.4
      minimatch: 3.1.2
    transitivePeerDependencies:
      - supports-color
    dev: true

  /@humanwhocodes/module-importer@1.0.1:
    resolution: {integrity: sha512-bxveV4V8v5Yb4ncFTT3rPSgZBOpCkjfK0y4oVVVJwIuDVBRMDXrPyXRL988i5ap9m9bnyEEjWfm5WkBmtffLfA==}
    engines: {node: '>=12.22'}
    dev: true

  /@humanwhocodes/object-schema@2.0.1:
    resolution: {integrity: sha512-dvuCeX5fC9dXgJn9t+X5atfmgQAzUOWqS1254Gh0m6i8wKd10ebXkfNKiRK+1GWi/yTvvLDHpoxLr0xxxeslWw==}
    dev: true

  /@iarna/toml@2.2.5:
    resolution: {integrity: sha512-trnsAYxU3xnS1gPHPyU961coFyLkh4gAD/0zQ5mymY4yOZ+CYvsPqUbOFSw0aDM4y0tV7tiFxL/1XfXPNC6IPg==}

  /@ioredis/commands@1.2.0:
    resolution: {integrity: sha512-Sx1pU8EM64o2BrqNpEO1CNLtKQwyhuXuqyfH7oGKCk+1a33d2r5saW8zNwm3j6BTExtjrv2BxTgzzkMwts6vGg==}

  /@isaacs/cliui@8.0.2:
    resolution: {integrity: sha512-O8jcjabXaleOG9DQ0+ARXWZBTfnP4WNAqzuiJK7ll44AmxGKv/J2M4TPjxjY3znBCfvBXFzucm1twdyFybFqEA==}
    engines: {node: '>=12'}
    dependencies:
      string-width: 5.1.2
      string-width-cjs: /string-width@4.2.3
      strip-ansi: 7.1.0
      strip-ansi-cjs: /strip-ansi@6.0.1
      wrap-ansi: 8.1.0
      wrap-ansi-cjs: /wrap-ansi@7.0.0
    dev: true

  /@istanbuljs/load-nyc-config@1.1.0:
    resolution: {integrity: sha512-VjeHSlIzpv/NyD3N0YuHfXOPDIixcA1q2ZV98wsMqcYlPmv2n3Yb2lYP9XMElnaFVXg5A7YLTeLu6V84uQDjmQ==}
    engines: {node: '>=8'}
    dependencies:
      camelcase: 5.3.1
      find-up: 4.1.0
      get-package-type: 0.1.0
      js-yaml: 3.14.1
      resolve-from: 5.0.0
    dev: true

  /@istanbuljs/schema@0.1.3:
    resolution: {integrity: sha512-ZXRY4jNvVgSVQ8DL3LTcakaAtXwTVUxE81hslsyD2AtoXW/wVob10HkOJ1X/pAlcI7D+2YoZKg5do8G/w6RYgA==}
    engines: {node: '>=8'}
    dev: true

  /@jest/schemas@29.6.3:
    resolution: {integrity: sha512-mo5j5X+jIZmJQveBKeS/clAueipV7KgiX1vMgCxam1RNYiqE1w62n0/tJJnHtjW8ZHcQco5gY85jA3mi0L+nSA==}
    engines: {node: ^14.15.0 || ^16.10.0 || >=18.0.0}
    dependencies:
      '@sinclair/typebox': 0.27.8
    dev: true

  /@jridgewell/gen-mapping@0.3.3:
    resolution: {integrity: sha512-HLhSWOLRi875zjjMG/r+Nv0oCW8umGb0BgEhyX3dDX3egwZtB8PqLnjz3yedt8R5StBrzcg4aBpnh8UA9D1BoQ==}
    engines: {node: '>=6.0.0'}
    dependencies:
      '@jridgewell/set-array': 1.1.2
      '@jridgewell/sourcemap-codec': 1.4.15
      '@jridgewell/trace-mapping': 0.3.20
    dev: true

  /@jridgewell/resolve-uri@3.1.1:
    resolution: {integrity: sha512-dSYZh7HhCDtCKm4QakX0xFpsRDqjjtZf/kjI/v3T3Nwt5r8/qz/M19F9ySyOqU94SXBmeG9ttTul+YnR4LOxFA==}
    engines: {node: '>=6.0.0'}
    dev: true

  /@jridgewell/set-array@1.1.2:
    resolution: {integrity: sha512-xnkseuNADM0gt2bs+BvhO0p78Mk762YnZdsuzFV018NoG1Sj1SCQvpSqa7XUaTam5vAGasABV9qXASMKnFMwMw==}
    engines: {node: '>=6.0.0'}
    dev: true

  /@jridgewell/sourcemap-codec@1.4.15:
    resolution: {integrity: sha512-eF2rxCRulEKXHTRiDrDy6erMYWqNw4LPdQ8UQA4huuxaQsVeRPFl2oM8oDGxMFhJUWZf9McpLtJasDDZb/Bpeg==}
    dev: true

  /@jridgewell/trace-mapping@0.3.20:
    resolution: {integrity: sha512-R8LcPeWZol2zR8mmH3JeKQ6QRCFb7XgUhV9ZlGhHLGyg4wpPiPZNQOOWhFZhxKw8u//yTbNGI42Bx/3paXEQ+Q==}
    dependencies:
      '@jridgewell/resolve-uri': 3.1.1
      '@jridgewell/sourcemap-codec': 1.4.15
    dev: true

  /@jsdevtools/ono@7.1.3:
    resolution: {integrity: sha512-4JQNk+3mVzK3xh2rqd6RB4J46qUR19azEHBneZyTZM+c456qOrbbM/5xcR8huNCCcbVt7+UmizG6GuUvPvKUYg==}

  /@ljharb/through@2.3.11:
    resolution: {integrity: sha512-ccfcIDlogiXNq5KcbAwbaO7lMh3Tm1i3khMPYpxlK8hH/W53zN81KM9coerRLOnTGu3nfXIniAmQbRI9OxbC0w==}
    engines: {node: '>= 0.4'}
    dependencies:
      call-bind: 1.0.5
    dev: false

  /@lukeed/ms@2.0.2:
    resolution: {integrity: sha512-9I2Zn6+NJLfaGoz9jN3lpwDgAYvfGeNYdbAIjJOqzs4Tpc+VU3Jqq4IofSUBKajiDS8k9fZIg18/z13mpk1bsA==}
    engines: {node: '>=8'}

  /@matteo.collina/sqlite-pool@0.3.0:
    resolution: {integrity: sha512-e6jYWqcTxqU8MssqnUUWAm0hAm7xAKlt2cPt9e7ZnC7njj9Mw8d29ysrwXdd24A54UyTpuYpKgWccCiZHRQbrA==}
    dependencies:
      '@databases/connection-pool': 1.1.0
      '@databases/escape-identifier': 1.0.3
      '@databases/sql': 3.3.0
      '@databases/sqlite-sync': 1.1.0
    dev: false

  /@matteo.collina/tspl@0.1.0:
    resolution: {integrity: sha512-2aMJfoKtuOBosiDEqwJEjjfbfm1q4A621bn8jkuZth6Z6c3AfAp4sS2Y+MnzPEAp7YhiHAvyLp488VB84p3w5A==}
    dev: true

  /@mercuriusjs/federation@1.0.1:
    resolution: {integrity: sha512-aski6H8SRfjK73Bruzh5kQ20OS0s0pkbFvcOex46Qm17bYWoJ3daMrbTw4caOSkru7R8pIA/bvAjSq97xkDJkQ==}
    dependencies:
      '@fastify/error': 3.4.1
      graphql: 16.8.1
      mercurius: 12.2.0(graphql@16.8.1)
    transitivePeerDependencies:
      - bufferutil
      - utf-8-validate
    dev: true

  /@mercuriusjs/federation@2.0.0:
    resolution: {integrity: sha512-hBL2Zhdf0p2Ab2SDPXcVnNsYTf5x50xPAyHm2HpmXreHS7aGt4obX8g8JrqRhIfOApcRg5l9RQ2OZqaUYeR8sQ==}
    dependencies:
      '@fastify/error': 3.4.1
      graphql: 16.8.1
      mercurius: 13.3.1(graphql@16.8.1)
    transitivePeerDependencies:
      - bufferutil
      - utf-8-validate
    dev: false

  /@mercuriusjs/gateway@1.2.0:
    resolution: {integrity: sha512-kwSTeY53NpO2VUaDKKl3PBUwcqQBLHzHAq2FDxCr4N2u2ELu9/yJVAcv7okkmwg7ImjsTOdgbvU2+VrG2foLHQ==}
    dependencies:
      '@mercuriusjs/federation': 1.0.1
      '@mercuriusjs/subscription-client': 1.0.0(graphql@16.8.1)
      fastify-plugin: 4.5.1
      graphql: 16.8.1
      graphql-ws: 5.14.2(graphql@16.8.1)
      mercurius: 12.2.0(graphql@16.8.1)
      p-map: 4.0.0
      single-user-cache: 0.6.0
      tiny-lru: 10.4.1
      use-strict: 1.0.1
      ws: 8.14.2
    transitivePeerDependencies:
      - bufferutil
      - utf-8-validate
    dev: true

  /@mercuriusjs/subscription-client@1.0.0(graphql@16.8.1):
    resolution: {integrity: sha512-hIGqNp6FBdcy7ZkrWNk4mHl/Qodtwvbu9/iRl3zQdNRl4UtlVI7xW/FPU+2AJy0qTB567yrpvtQPwtmQLuYHYg==}
    engines: {node: '>=14.19.3'}
    peerDependencies:
      graphql: ^16.0.0
    dependencies:
      '@fastify/error': 3.4.1
      graphql: 16.8.1
      secure-json-parse: 2.7.0
      ws: 8.14.2
    transitivePeerDependencies:
      - bufferutil
      - utf-8-validate

  /@nodelib/fs.scandir@2.1.5:
    resolution: {integrity: sha512-vq24Bq3ym5HEQm2NKCr3yXDwjc7vTsEThRDnkp2DK9p1uqLR+DHurm/NOTo0KG7HYHU7eppKZj3MyqYuMBf62g==}
    engines: {node: '>= 8'}
    dependencies:
      '@nodelib/fs.stat': 2.0.5
      run-parallel: 1.2.0
    dev: true

  /@nodelib/fs.stat@2.0.5:
    resolution: {integrity: sha512-RkhPPp2zrqDAQA/2jNhnztcPAlv64XdhIp7a7454A5ovI7Bukxgt7MX7udwAu3zg1DcpPU0rz3VV1SeaqvY4+A==}
    engines: {node: '>= 8'}
    dev: true

  /@nodelib/fs.walk@1.2.8:
    resolution: {integrity: sha512-oGB+UxlgWcgQkgwo8GcEGwemoTFt3FIO9ababBmaGwXIoBKZ+GTy0pP185beGg7Llih/NSHSV2XAs1lnznocSg==}
    engines: {node: '>= 8'}
    dependencies:
      '@nodelib/fs.scandir': 2.1.5
      fastq: 1.15.0
    dev: true

  /@opentelemetry/api-logs@0.45.1:
    resolution: {integrity: sha512-zVGq/k70l+kB/Wuv3O/zhptP2hvDhEbhDu9EtHde1iWZJf3FedeYS/nWVcMBkkyPAjS/JKNk86WN4CBQLGUuOw==}
    engines: {node: '>=14'}
    dependencies:
      '@opentelemetry/api': 1.7.0
    dev: false

  /@opentelemetry/api@1.7.0:
    resolution: {integrity: sha512-AdY5wvN0P2vXBi3b29hxZgSFvdhdxPB9+f0B6s//P9Q8nibRWeA3cHm8UmLpio9ABigkVHJ5NMPk+Mz8VCCyrw==}
    engines: {node: '>=8.0.0'}
    dev: false

  /@opentelemetry/core@1.18.1(@opentelemetry/api@1.7.0):
    resolution: {integrity: sha512-kvnUqezHMhsQvdsnhnqTNfAJs3ox/isB0SVrM1dhVFw7SsB7TstuVa6fgWnN2GdPyilIFLUvvbTZoVRmx6eiRg==}
    engines: {node: '>=14'}
    peerDependencies:
      '@opentelemetry/api': '>=1.0.0 <1.8.0'
    dependencies:
      '@opentelemetry/api': 1.7.0
      '@opentelemetry/semantic-conventions': 1.18.1
    dev: false

  /@opentelemetry/exporter-trace-otlp-proto@0.45.1(@opentelemetry/api@1.7.0):
    resolution: {integrity: sha512-8QI6QARxNP4y9RUpuQxXjw2HyRNyeuD9CWEhS5ON44Mt+XP7YbOZR3GLx2Ml2JZ8uzB5dd2EGlMgaMuZe36D5Q==}
    engines: {node: '>=14'}
    peerDependencies:
      '@opentelemetry/api': ^1.0.0
    dependencies:
      '@opentelemetry/api': 1.7.0
      '@opentelemetry/core': 1.18.1(@opentelemetry/api@1.7.0)
      '@opentelemetry/otlp-exporter-base': 0.45.1(@opentelemetry/api@1.7.0)
      '@opentelemetry/otlp-proto-exporter-base': 0.45.1(@opentelemetry/api@1.7.0)
      '@opentelemetry/otlp-transformer': 0.45.1(@opentelemetry/api@1.7.0)
      '@opentelemetry/resources': 1.18.1(@opentelemetry/api@1.7.0)
      '@opentelemetry/sdk-trace-base': 1.18.1(@opentelemetry/api@1.7.0)
    dev: false

  /@opentelemetry/exporter-zipkin@1.18.1(@opentelemetry/api@1.7.0):
    resolution: {integrity: sha512-RmoWVFXFhvIh3q4szUe8I+/vxuMR0HNsOm39zNxnWJcK7JDwnPra9cLY/M78u6bTgB6Fte8GKgU128vvDzz0Iw==}
    engines: {node: '>=14'}
    peerDependencies:
      '@opentelemetry/api': ^1.0.0
    dependencies:
      '@opentelemetry/api': 1.7.0
      '@opentelemetry/core': 1.18.1(@opentelemetry/api@1.7.0)
      '@opentelemetry/resources': 1.18.1(@opentelemetry/api@1.7.0)
      '@opentelemetry/sdk-trace-base': 1.18.1(@opentelemetry/api@1.7.0)
      '@opentelemetry/semantic-conventions': 1.18.1
    dev: false

  /@opentelemetry/otlp-exporter-base@0.45.1(@opentelemetry/api@1.7.0):
    resolution: {integrity: sha512-Jvd6x8EwWGKEPWF4tkP4LpTPXiIkkafMNMvMJUfJd5DyNAftL1vAz+48jmi3URL2LMPkGryrvWPz8Tdu917gQw==}
    engines: {node: '>=14'}
    peerDependencies:
      '@opentelemetry/api': ^1.0.0
    dependencies:
      '@opentelemetry/api': 1.7.0
      '@opentelemetry/core': 1.18.1(@opentelemetry/api@1.7.0)
    dev: false

  /@opentelemetry/otlp-proto-exporter-base@0.45.1(@opentelemetry/api@1.7.0):
    resolution: {integrity: sha512-jtDkly6EW8TZHpbPpwJV9YT5PgbtL5B2UU8zcyGDiLT1wkIAYjFJZ1AqWmROIpydu8ohMq0dRwe4u0izNMdHpA==}
    engines: {node: '>=14'}
    peerDependencies:
      '@opentelemetry/api': ^1.0.0
    dependencies:
      '@opentelemetry/api': 1.7.0
      '@opentelemetry/core': 1.18.1(@opentelemetry/api@1.7.0)
      '@opentelemetry/otlp-exporter-base': 0.45.1(@opentelemetry/api@1.7.0)
      protobufjs: 7.2.5
    dev: false

  /@opentelemetry/otlp-transformer@0.45.1(@opentelemetry/api@1.7.0):
    resolution: {integrity: sha512-FhIHgfC0b0XtoBrS5ISfva939yWffNl47ypXR8I7Ru+dunlySpmf2TLocKHYLHGcWiuoeSNO5O4dZCmSKOtpXw==}
    engines: {node: '>=14'}
    peerDependencies:
      '@opentelemetry/api': '>=1.3.0 <1.8.0'
    dependencies:
      '@opentelemetry/api': 1.7.0
      '@opentelemetry/api-logs': 0.45.1
      '@opentelemetry/core': 1.18.1(@opentelemetry/api@1.7.0)
      '@opentelemetry/resources': 1.18.1(@opentelemetry/api@1.7.0)
      '@opentelemetry/sdk-logs': 0.45.1(@opentelemetry/api-logs@0.45.1)(@opentelemetry/api@1.7.0)
      '@opentelemetry/sdk-metrics': 1.18.1(@opentelemetry/api@1.7.0)
      '@opentelemetry/sdk-trace-base': 1.18.1(@opentelemetry/api@1.7.0)
    dev: false

  /@opentelemetry/resources@1.18.1(@opentelemetry/api@1.7.0):
    resolution: {integrity: sha512-JjbcQLYMttXcIabflLRuaw5oof5gToYV9fuXbcsoOeQ0BlbwUn6DAZi++PNsSz2jjPeASfDls10iaO/8BRIPRA==}
    engines: {node: '>=14'}
    peerDependencies:
      '@opentelemetry/api': '>=1.0.0 <1.8.0'
    dependencies:
      '@opentelemetry/api': 1.7.0
      '@opentelemetry/core': 1.18.1(@opentelemetry/api@1.7.0)
      '@opentelemetry/semantic-conventions': 1.18.1
    dev: false

  /@opentelemetry/sdk-logs@0.45.1(@opentelemetry/api-logs@0.45.1)(@opentelemetry/api@1.7.0):
    resolution: {integrity: sha512-z0RRgW4LeKEKnhXS4F/HnqB6+7gsy63YK47F4XAJYHs4s1KKg8XnQ2RkbuL31i/a9nXkylttYtvsT50CGr487g==}
    engines: {node: '>=14'}
    peerDependencies:
      '@opentelemetry/api': '>=1.4.0 <1.8.0'
      '@opentelemetry/api-logs': '>=0.39.1'
    dependencies:
      '@opentelemetry/api': 1.7.0
      '@opentelemetry/api-logs': 0.45.1
      '@opentelemetry/core': 1.18.1(@opentelemetry/api@1.7.0)
      '@opentelemetry/resources': 1.18.1(@opentelemetry/api@1.7.0)
    dev: false

  /@opentelemetry/sdk-metrics@1.18.1(@opentelemetry/api@1.7.0):
    resolution: {integrity: sha512-TEFgeNFhdULBYiCoHbz31Y4PDsfjjxRp8Wmdp6ybLQZPqMNEb+dRq+XN8Xw3ivIgTaf9gYsomgV5ensX99RuEQ==}
    engines: {node: '>=14'}
    peerDependencies:
      '@opentelemetry/api': '>=1.3.0 <1.8.0'
    dependencies:
      '@opentelemetry/api': 1.7.0
      '@opentelemetry/core': 1.18.1(@opentelemetry/api@1.7.0)
      '@opentelemetry/resources': 1.18.1(@opentelemetry/api@1.7.0)
      lodash.merge: 4.6.2
    dev: false

  /@opentelemetry/sdk-trace-base@1.18.1(@opentelemetry/api@1.7.0):
    resolution: {integrity: sha512-tRHfDxN5dO+nop78EWJpzZwHsN1ewrZRVVwo03VJa3JQZxToRDH29/+MB24+yoa+IArerdr7INFJiX/iN4gjqg==}
    engines: {node: '>=14'}
    peerDependencies:
      '@opentelemetry/api': '>=1.0.0 <1.8.0'
    dependencies:
      '@opentelemetry/api': 1.7.0
      '@opentelemetry/core': 1.18.1(@opentelemetry/api@1.7.0)
      '@opentelemetry/resources': 1.18.1(@opentelemetry/api@1.7.0)
      '@opentelemetry/semantic-conventions': 1.18.1
    dev: false

  /@opentelemetry/semantic-conventions@1.18.1:
    resolution: {integrity: sha512-+NLGHr6VZwcgE/2lw8zDIufOCGnzsA5CbQIMleXZTrgkBd0TanCX+MiDYJ1TOS4KL/Tqk0nFRxawnaYr6pkZkA==}
    engines: {node: '>=14'}
    dev: false

  /@pkgjs/parseargs@0.11.0:
    resolution: {integrity: sha512-+1VkjdD0QBLPodGrJUeqarH8VAIvQODIbwh9XpP5Syisf7YoQgsJKPNFoqqLQlu+VQ/tVSshMR6loPMn8U+dPg==}
    engines: {node: '>=14'}
    requiresBuild: true
    dev: true
    optional: true

<<<<<<< HEAD
  /@platformatic/graphql-composer@0.5.0:
    resolution: {integrity: sha512-oJQFBYh13I6naEFq2u2FLn1SOq8ddVXDOag6lwb6htumluf6dg/9+OZzXQLxYjZ2/Lu0RRdG8u53HhHflMQPwQ==}
=======
  /@platformatic/graphql-composer@0.5.1:
    resolution: {integrity: sha512-cgQtHdrKKnZGgwYiyeikchzzrFwOD9LhzllZOgMwutdCU2tSW1LuYQajddyg3Akf3OxkoKrQYsXKUsUPaHIw9A==}
>>>>>>> b7b095c6
    dependencies:
      '@mercuriusjs/subscription-client': 1.0.0(graphql@16.8.1)
      fastify: 4.24.3
      graphql: 16.8.1
      mercurius: 13.3.1(graphql@16.8.1)
      metaline: 1.1.0
      undici: 6.0.0
    transitivePeerDependencies:
      - bufferutil
      - supports-color
      - utf-8-validate
    dev: false

  /@playwright/test@1.40.1:
    resolution: {integrity: sha512-EaaawMTOeEItCRvfmkI9v6rBkF1svM8wjl/YPRrg2N2Wmp+4qJYkWtJsbew1szfKKDm6fPLy4YAanBhIlf9dWw==}
    engines: {node: '>=16'}
    hasBin: true
    dependencies:
      playwright: 1.40.1
    dev: true

  /@protobufjs/aspromise@1.1.2:
    resolution: {integrity: sha512-j+gKExEuLmKwvz3OgROXtrJ2UG2x8Ch2YZUxahh+s1F2HZ+wAceUNLkvy6zKCPVRkU++ZWQrdxsUeQXmcg4uoQ==}
    dev: false

  /@protobufjs/base64@1.1.2:
    resolution: {integrity: sha512-AZkcAA5vnN/v4PDqKyMR5lx7hZttPDgClv83E//FMNhR2TMcLUhfRUBHCmSl0oi9zMgDDqRUJkSxO3wm85+XLg==}
    dev: false

  /@protobufjs/codegen@2.0.4:
    resolution: {integrity: sha512-YyFaikqM5sH0ziFZCN3xDC7zeGaB/d0IUb9CATugHWbd1FRFwWwt4ld4OYMPWu5a3Xe01mGAULCdqhMlPl29Jg==}
    dev: false

  /@protobufjs/eventemitter@1.1.0:
    resolution: {integrity: sha512-j9ednRT81vYJ9OfVuXG6ERSTdEL1xVsNgqpkxMsbIabzSo3goCjDIveeGv5d03om39ML71RdmrGNjG5SReBP/Q==}
    dev: false

  /@protobufjs/fetch@1.1.0:
    resolution: {integrity: sha512-lljVXpqXebpsijW71PZaCYeIcE5on1w5DlQy5WH6GLbFryLUrBD4932W/E2BSpfRJWseIL4v/KPgBFxDOIdKpQ==}
    dependencies:
      '@protobufjs/aspromise': 1.1.2
      '@protobufjs/inquire': 1.1.0
    dev: false

  /@protobufjs/float@1.0.2:
    resolution: {integrity: sha512-Ddb+kVXlXst9d+R9PfTIxh1EdNkgoRe5tOX6t01f1lYWOvJnSPDBlG241QLzcyPdoNTsblLUdujGSE4RzrTZGQ==}
    dev: false

  /@protobufjs/inquire@1.1.0:
    resolution: {integrity: sha512-kdSefcPdruJiFMVSbn801t4vFK7KB/5gd2fYvrxhuJYg8ILrmn9SKSX2tZdV6V+ksulWqS7aXjBcRXl3wHoD9Q==}
    dev: false

  /@protobufjs/path@1.1.2:
    resolution: {integrity: sha512-6JOcJ5Tm08dOHAbdR3GrvP+yUUfkjG5ePsHYczMFLq3ZmMkAD98cDgcT2iA1lJ9NVwFd4tH/iSSoe44YWkltEA==}
    dev: false

  /@protobufjs/pool@1.1.0:
    resolution: {integrity: sha512-0kELaGSIDBKvcgS4zkjz1PeddatrjYcmMWOlAuAPwAeccUrPHdUqo/J6LiymHHEiJT5NrF1UVwxY14f+fy4WQw==}
    dev: false

  /@protobufjs/utf8@1.1.0:
    resolution: {integrity: sha512-Vvn3zZrhQZkkBE8LSuW3em98c0FwgO4nxzv6OdSxPKJIEKY2bGbHn+mhGIPerzI4twdxaP8/0+06HBpwf345Lw==}
    dev: false

  /@rollup/rollup-android-arm-eabi@4.6.1:
    resolution: {integrity: sha512-0WQ0ouLejaUCRsL93GD4uft3rOmB8qoQMU05Kb8CmMtMBe7XUDLAltxVZI1q6byNqEtU7N1ZX1Vw5lIpgulLQA==}
    cpu: [arm]
    os: [android]
    requiresBuild: true
    dev: true
    optional: true

  /@rollup/rollup-android-arm64@4.6.1:
    resolution: {integrity: sha512-1TKm25Rn20vr5aTGGZqo6E4mzPicCUD79k17EgTLAsXc1zysyi4xXKACfUbwyANEPAEIxkzwue6JZ+stYzWUTA==}
    cpu: [arm64]
    os: [android]
    requiresBuild: true
    dev: true
    optional: true

  /@rollup/rollup-darwin-arm64@4.6.1:
    resolution: {integrity: sha512-cEXJQY/ZqMACb+nxzDeX9IPLAg7S94xouJJCNVE5BJM8JUEP4HeTF+ti3cmxWeSJo+5D+o8Tc0UAWUkfENdeyw==}
    cpu: [arm64]
    os: [darwin]
    requiresBuild: true
    dev: true
    optional: true

  /@rollup/rollup-darwin-x64@4.6.1:
    resolution: {integrity: sha512-LoSU9Xu56isrkV2jLldcKspJ7sSXmZWkAxg7sW/RfF7GS4F5/v4EiqKSMCFbZtDu2Nc1gxxFdQdKwkKS4rwxNg==}
    cpu: [x64]
    os: [darwin]
    requiresBuild: true
    dev: true
    optional: true

  /@rollup/rollup-linux-arm-gnueabihf@4.6.1:
    resolution: {integrity: sha512-EfI3hzYAy5vFNDqpXsNxXcgRDcFHUWSx5nnRSCKwXuQlI5J9dD84g2Usw81n3FLBNsGCegKGwwTVsSKK9cooSQ==}
    cpu: [arm]
    os: [linux]
    requiresBuild: true
    dev: true
    optional: true

  /@rollup/rollup-linux-arm64-gnu@4.6.1:
    resolution: {integrity: sha512-9lhc4UZstsegbNLhH0Zu6TqvDfmhGzuCWtcTFXY10VjLLUe4Mr0Ye2L3rrtHaDd/J5+tFMEuo5LTCSCMXWfUKw==}
    cpu: [arm64]
    os: [linux]
    requiresBuild: true
    dev: true
    optional: true

  /@rollup/rollup-linux-arm64-musl@4.6.1:
    resolution: {integrity: sha512-FfoOK1yP5ksX3wwZ4Zk1NgyGHZyuRhf99j64I5oEmirV8EFT7+OhUZEnP+x17lcP/QHJNWGsoJwrz4PJ9fBEXw==}
    cpu: [arm64]
    os: [linux]
    requiresBuild: true
    dev: true
    optional: true

  /@rollup/rollup-linux-x64-gnu@4.6.1:
    resolution: {integrity: sha512-DNGZvZDO5YF7jN5fX8ZqmGLjZEXIJRdJEdTFMhiyXqyXubBa0WVLDWSNlQ5JR2PNgDbEV1VQowhVRUh+74D+RA==}
    cpu: [x64]
    os: [linux]
    requiresBuild: true
    dev: true
    optional: true

  /@rollup/rollup-linux-x64-musl@4.6.1:
    resolution: {integrity: sha512-RkJVNVRM+piYy87HrKmhbexCHg3A6Z6MU0W9GHnJwBQNBeyhCJG9KDce4SAMdicQnpURggSvtbGo9xAWOfSvIQ==}
    cpu: [x64]
    os: [linux]
    requiresBuild: true
    dev: true
    optional: true

  /@rollup/rollup-win32-arm64-msvc@4.6.1:
    resolution: {integrity: sha512-v2FVT6xfnnmTe3W9bJXl6r5KwJglMK/iRlkKiIFfO6ysKs0rDgz7Cwwf3tjldxQUrHL9INT/1r4VA0n9L/F1vQ==}
    cpu: [arm64]
    os: [win32]
    requiresBuild: true
    dev: true
    optional: true

  /@rollup/rollup-win32-ia32-msvc@4.6.1:
    resolution: {integrity: sha512-YEeOjxRyEjqcWphH9dyLbzgkF8wZSKAKUkldRY6dgNR5oKs2LZazqGB41cWJ4Iqqcy9/zqYgmzBkRoVz3Q9MLw==}
    cpu: [ia32]
    os: [win32]
    requiresBuild: true
    dev: true
    optional: true

  /@rollup/rollup-win32-x64-msvc@4.6.1:
    resolution: {integrity: sha512-0zfTlFAIhgz8V2G8STq8toAjsYYA6eci1hnXuyOTUFnymrtJwnS6uGKiv3v5UrPZkBlamLvrLV2iiaeqCKzb0A==}
    cpu: [x64]
    os: [win32]
    requiresBuild: true
    dev: true
    optional: true

  /@seriousme/openapi-schema-validator@2.1.5:
    resolution: {integrity: sha512-SXkWGGaIlPKetdV+cfJc0bUm6l/CPsLrvoOGxX7Ke/AtP3hCFdvVbo+4uHKt9dQzKDZryDxlHMU2P9j8b5IsMA==}
    hasBin: true
    dependencies:
      ajv: 8.12.0
      ajv-draft-04: 1.0.0(ajv@8.12.0)
      ajv-formats: 2.1.1(ajv@8.12.0)
      js-yaml: 4.1.0
    dev: false

  /@sinclair/typebox@0.27.8:
    resolution: {integrity: sha512-+Fj43pSMwJs4KRrH/938Uf+uAELIgVBmQzg/q1YG10djyfA3TnrU8N8XzqCh/okZdszqBQTZf96idMfE5lnwTA==}
    dev: true

  /@sindresorhus/merge-streams@1.0.0:
    resolution: {integrity: sha512-rUV5WyJrJLoloD4NDN1V1+LDMDWOa4OTsT4yYJwQNpTU6FWxkxHpL7eu4w+DmiH8x/EAM1otkPE1+LaspIbplw==}
    engines: {node: '>=18'}
    dev: true

  /@tsd/typescript@5.2.2:
    resolution: {integrity: sha512-VtjHPAKJqLJoHHKBDNofzvQB2+ZVxjXU/Gw6INAS9aINLQYVsxfzrQ2s84huCeYWZRTtrr7R0J7XgpZHjNwBCw==}
    engines: {node: '>=14.17'}
    dev: true

  /@types/better-sqlite3@7.6.8:
    resolution: {integrity: sha512-ASndM4rdGrzk7iXXqyNC4fbwt4UEjpK0i3j4q4FyeQrLAthfB6s7EF135ZJE0qQxtKIMFwmyT6x0switET7uIw==}
    dependencies:
      '@types/node': 20.10.3
    dev: false

  /@types/eslint@7.29.0:
    resolution: {integrity: sha512-VNcvioYDH8/FxaeTKkM4/TiTwt6pBV9E3OfGmvaw8tPl0rrHCJ4Ll15HRT+pMiFAf/MLQvAzC+6RzUMEL9Ceng==}
    dependencies:
      '@types/estree': 1.0.5
      '@types/json-schema': 7.0.15
    dev: true

  /@types/estree@1.0.5:
    resolution: {integrity: sha512-/kYRxGDLWzHOB7q+wtSUQlFrtcdUccpfy+X+9iMBpHK8QLLhx2wIPYuS5DYtR9Wa/YlZAbIovy7qVdB1Aq6Lyw==}
    dev: true

  /@types/glob@7.2.0:
    resolution: {integrity: sha512-ZUxbzKl0IfJILTS6t7ip5fQQM/J3TJYubDm3nMbgubNNYS62eXeUpoLUC8/7fJNiFYHTrGPQn7hspDUzIHX3UA==}
    dependencies:
      '@types/minimatch': 5.1.2
      '@types/node': 20.10.3
    dev: true

  /@types/inquirer@9.0.7:
    resolution: {integrity: sha512-Q0zyBupO6NxGRZut/JdmqYKOnN95Eg5V8Csg3PGKkP+FnvsUZx1jAyK7fztIszxxMuoBA6E3KXWvdZVXIpx60g==}
    dependencies:
      '@types/through': 0.0.33
      rxjs: 7.8.1
    dev: true

  /@types/istanbul-lib-coverage@2.0.6:
    resolution: {integrity: sha512-2QF/t/auWm0lsy8XtKVPG19v3sSOQlJe/YHZgfjb/KBBHOGSV+J2q/S671rcq9uTBrLAXmZpqJiaQbMT+zNU1w==}
    dev: true

  /@types/json-schema@7.0.15:
    resolution: {integrity: sha512-5+fP8P8MFNC+AyZCDxrB2pkZFPGzqQWUzpSeuuVLvm8VMcorNYavBqoFcxK8bQz4Qsbn4oUEEem4wDLfcysGHA==}

  /@types/json5@0.0.29:
    resolution: {integrity: sha512-dRLjCWHYg4oaA77cxO64oO+7JwCwnIzkZPdrrC71jQmQtlhM556pwKo5bUzqvZndkVbeFLIIi+9TC40JNF5hNQ==}
    dev: true

  /@types/lodash.clonedeep@4.5.9:
    resolution: {integrity: sha512-19429mWC+FyaAhOLzsS8kZUsI+/GmBAQ0HFiCPsKGU+7pBXOQWhyrY6xNNDwUSX8SMZMJvuFVMF9O5dQOlQK9Q==}
    dependencies:
      '@types/lodash': 4.14.202
    dev: false

  /@types/lodash@4.14.202:
    resolution: {integrity: sha512-OvlIYQK9tNneDlS0VN54LLd5uiPCBOp7gS5Z0f1mjoJYBrtStzgmJBxONW3U6OZqdtNzZPmn9BS/7WI7BFFcFQ==}

  /@types/minimatch@5.1.2:
    resolution: {integrity: sha512-K0VQKziLUWkVKiRVrx4a40iPaxTUefQmjtkQofBkYRcoaaL/8rhwDWww9qWbrgicNOgnpIsMxyNIUM4+n6dUIA==}
    dev: true

  /@types/minimist@1.2.5:
    resolution: {integrity: sha512-hov8bUuiLiyFPGyFPE1lwWhmzYbirOXQNNo40+y3zow8aFVTeyn3VWL0VFFfdNddA8S4Vf0Tc062rzyNr7Paag==}
    dev: true

  /@types/mysql@2.15.24:
    resolution: {integrity: sha512-I0qULi8JBEg0oso69Fe4H4QPR+IdE0yRhZLu3uRhGwQ92m2Epz1cSD5jnXY0nMeZQKd61U8EvnOVMbNE74o3Kw==}
    dependencies:
      '@types/node': 20.10.3
    dev: false

  /@types/node@20.10.3:
    resolution: {integrity: sha512-XJavIpZqiXID5Yxnxv3RUDKTN5b81ddNC3ecsA0SoFXz/QU8OGBwZGMomiq0zw+uuqbL/krztv/DINAQ/EV4gg==}
    dependencies:
      undici-types: 5.26.5

  /@types/normalize-package-data@2.4.4:
    resolution: {integrity: sha512-37i+OaWTh9qeK4LSHPsyRC7NahnGotNuZvjLSgcPzblpHB3rrCJxAOgI5gCdKm7coonsaX1Of0ILiTcnZjbfxA==}
    dev: true

  /@types/prettier@2.7.3:
    resolution: {integrity: sha512-+68kP9yzs4LMp7VNh8gdzMSPZFL44MLGqiHWvttYJe+6qnuVr4Ek9wSBQoveqY/r+LwjCcU29kNVkidwim+kYA==}
    dev: true

  /@types/prop-types@15.7.11:
    resolution: {integrity: sha512-ga8y9v9uyeiLdpKddhxYQkxNDrfvuPrlFb0N1qnZZByvcElJaXthF1UhvCh9TLWJBEHeNtdnbysW7Y6Uq8CVng==}
    dev: true

  /@types/react-dom@18.2.17:
    resolution: {integrity: sha512-rvrT/M7Df5eykWFxn6MYt5Pem/Dbyc1N8Y0S9Mrkw2WFCRiqUgw9P7ul2NpwsXCSM1DVdENzdG9J5SreqfAIWg==}
    dependencies:
      '@types/react': 18.2.41
    dev: true

  /@types/react@18.2.41:
    resolution: {integrity: sha512-CwOGr/PiLiNBxEBqpJ7fO3kocP/2SSuC9fpH5K7tusrg4xPSRT/193rzolYwQnTN02We/ATXKnb6GqA5w4fRxw==}
    dependencies:
      '@types/prop-types': 15.7.11
      '@types/scheduler': 0.16.8
      csstype: 3.1.2
    dev: true

  /@types/scheduler@0.16.8:
    resolution: {integrity: sha512-WZLiwShhwLRmeV6zH+GkbOFT6Z6VklCItrDioxUnv+u4Ll+8vKeFySoFyK/0ctcRpOmwAicELfmys1sDc/Rw+A==}
    dev: true

  /@types/semver@7.5.6:
    resolution: {integrity: sha512-dn1l8LaMea/IjDoHNd9J52uBbInB796CDffS6VdIxvqYCPSG0V0DzHp76GpaWnlhg88uYyPbXCDIowa86ybd5A==}
    dev: true

  /@types/through@0.0.33:
    resolution: {integrity: sha512-HsJ+z3QuETzP3cswwtzt2vEIiHBk/dCcHGhbmG5X3ecnwFD/lPrMpliGXxSCg03L9AhrdwA4Oz/qfspkDW+xGQ==}
    dependencies:
      '@types/node': 20.10.3
    dev: true

  /@types/ws@8.5.10:
    resolution: {integrity: sha512-vmQSUcfalpIq0R9q7uTo2lXs6eGIpt9wtnLdMv9LVpIjCA/+ufZRozlVoVelIYixx1ugCBKDhn89vnsEGOCx9A==}
    dependencies:
      '@types/node': 20.10.3
    dev: false

  /@typescript-eslint/eslint-plugin@5.62.0(@typescript-eslint/parser@5.62.0)(eslint@8.55.0)(typescript@5.3.2):
    resolution: {integrity: sha512-TiZzBSJja/LbhNPvk6yc0JrX9XqhQ0hdh6M2svYfsHGejaKFIAGd9MQ+ERIMzLGlN/kZoYIgdxFV0PuljTKXag==}
    engines: {node: ^12.22.0 || ^14.17.0 || >=16.0.0}
    peerDependencies:
      '@typescript-eslint/parser': ^5.0.0
      eslint: ^6.0.0 || ^7.0.0 || ^8.0.0
      typescript: '*'
    peerDependenciesMeta:
      typescript:
        optional: true
    dependencies:
      '@eslint-community/regexpp': 4.10.0
      '@typescript-eslint/parser': 5.62.0(eslint@8.55.0)(typescript@5.3.2)
      '@typescript-eslint/scope-manager': 5.62.0
      '@typescript-eslint/type-utils': 5.62.0(eslint@8.55.0)(typescript@5.3.2)
      '@typescript-eslint/utils': 5.62.0(eslint@8.55.0)(typescript@5.3.2)
      debug: 4.3.4
      eslint: 8.55.0
      graphemer: 1.4.0
      ignore: 5.3.0
      natural-compare-lite: 1.4.0
      semver: 7.5.4
      tsutils: 3.21.0(typescript@5.3.2)
      typescript: 5.3.2
    transitivePeerDependencies:
      - supports-color
    dev: true

  /@typescript-eslint/parser@5.62.0(eslint@8.55.0)(typescript@5.3.2):
    resolution: {integrity: sha512-VlJEV0fOQ7BExOsHYAGrgbEiZoi8D+Bl2+f6V2RrXerRSylnp+ZBHmPvaIa8cz0Ajx7WO7Z5RqfgYg7ED1nRhA==}
    engines: {node: ^12.22.0 || ^14.17.0 || >=16.0.0}
    peerDependencies:
      eslint: ^6.0.0 || ^7.0.0 || ^8.0.0
      typescript: '*'
    peerDependenciesMeta:
      typescript:
        optional: true
    dependencies:
      '@typescript-eslint/scope-manager': 5.62.0
      '@typescript-eslint/types': 5.62.0
      '@typescript-eslint/typescript-estree': 5.62.0(typescript@5.3.2)
      debug: 4.3.4
      eslint: 8.55.0
      typescript: 5.3.2
    transitivePeerDependencies:
      - supports-color
    dev: true

  /@typescript-eslint/scope-manager@5.62.0:
    resolution: {integrity: sha512-VXuvVvZeQCQb5Zgf4HAxc04q5j+WrNAtNh9OwCsCgpKqESMTu3tF/jhZ3xG6T4NZwWl65Bg8KuS2uEvhSfLl0w==}
    engines: {node: ^12.22.0 || ^14.17.0 || >=16.0.0}
    dependencies:
      '@typescript-eslint/types': 5.62.0
      '@typescript-eslint/visitor-keys': 5.62.0
    dev: true

  /@typescript-eslint/type-utils@5.62.0(eslint@8.55.0)(typescript@5.3.2):
    resolution: {integrity: sha512-xsSQreu+VnfbqQpW5vnCJdq1Z3Q0U31qiWmRhr98ONQmcp/yhiPJFPq8MXiJVLiksmOKSjIldZzkebzHuCGzew==}
    engines: {node: ^12.22.0 || ^14.17.0 || >=16.0.0}
    peerDependencies:
      eslint: '*'
      typescript: '*'
    peerDependenciesMeta:
      typescript:
        optional: true
    dependencies:
      '@typescript-eslint/typescript-estree': 5.62.0(typescript@5.3.2)
      '@typescript-eslint/utils': 5.62.0(eslint@8.55.0)(typescript@5.3.2)
      debug: 4.3.4
      eslint: 8.55.0
      tsutils: 3.21.0(typescript@5.3.2)
      typescript: 5.3.2
    transitivePeerDependencies:
      - supports-color
    dev: true

  /@typescript-eslint/types@5.62.0:
    resolution: {integrity: sha512-87NVngcbVXUahrRTqIK27gD2t5Cu1yuCXxbLcFtCzZGlfyVWWh8mLHkoxzjsB6DDNnvdL+fW8MiwPEJyGJQDgQ==}
    engines: {node: ^12.22.0 || ^14.17.0 || >=16.0.0}
    dev: true

  /@typescript-eslint/typescript-estree@5.62.0(typescript@5.3.2):
    resolution: {integrity: sha512-CmcQ6uY7b9y694lKdRB8FEel7JbU/40iSAPomu++SjLMntB+2Leay2LO6i8VnJk58MtE9/nQSFIH6jpyRWyYzA==}
    engines: {node: ^12.22.0 || ^14.17.0 || >=16.0.0}
    peerDependencies:
      typescript: '*'
    peerDependenciesMeta:
      typescript:
        optional: true
    dependencies:
      '@typescript-eslint/types': 5.62.0
      '@typescript-eslint/visitor-keys': 5.62.0
      debug: 4.3.4
      globby: 11.1.0
      is-glob: 4.0.3
      semver: 7.5.4
      tsutils: 3.21.0(typescript@5.3.2)
      typescript: 5.3.2
    transitivePeerDependencies:
      - supports-color
    dev: true

  /@typescript-eslint/utils@5.62.0(eslint@8.55.0)(typescript@5.3.2):
    resolution: {integrity: sha512-n8oxjeb5aIbPFEtmQxQYOLI0i9n5ySBEY/ZEHHZqKQSFnxio1rv6dthascc9dLuwrL0RC5mPCxB7vnAVGAYWAQ==}
    engines: {node: ^12.22.0 || ^14.17.0 || >=16.0.0}
    peerDependencies:
      eslint: ^6.0.0 || ^7.0.0 || ^8.0.0
    dependencies:
      '@eslint-community/eslint-utils': 4.4.0(eslint@8.55.0)
      '@types/json-schema': 7.0.15
      '@types/semver': 7.5.6
      '@typescript-eslint/scope-manager': 5.62.0
      '@typescript-eslint/types': 5.62.0
      '@typescript-eslint/typescript-estree': 5.62.0(typescript@5.3.2)
      eslint: 8.55.0
      eslint-scope: 5.1.1
      semver: 7.5.4
    transitivePeerDependencies:
      - supports-color
      - typescript
    dev: true

  /@typescript-eslint/visitor-keys@5.62.0:
    resolution: {integrity: sha512-07ny+LHRzQXepkGg6w0mFY41fVUNBrL2Roj/++7V1txKugfjm/Ci/qSND03r2RhlJhJYMcTn9AhhSSqQp0Ysyw==}
    engines: {node: ^12.22.0 || ^14.17.0 || >=16.0.0}
    dependencies:
      '@typescript-eslint/types': 5.62.0
      eslint-visitor-keys: 3.4.3
    dev: true

  /@ungap/structured-clone@1.2.0:
    resolution: {integrity: sha512-zuVdFrMJiuCDQUMCzQaD6KL28MjnqqN8XnAqiEq9PNm/hCPTSGfrXCOfwj1ow4LFb/tNymJPwsNbVePc1xFqrQ==}
    dev: true

  /@vitejs/plugin-react@3.1.0(vite@5.0.4):
    resolution: {integrity: sha512-AfgcRL8ZBhAlc3BFdigClmTUMISmmzHn7sB2h9U1odvc5U/MjWXsAaz18b/WoppUTDBzxOJwo2VdClfUcItu9g==}
    engines: {node: ^14.18.0 || >=16.0.0}
    peerDependencies:
      vite: ^4.1.0-beta.0
    dependencies:
      '@babel/core': 7.23.5
      '@babel/plugin-transform-react-jsx-self': 7.23.3(@babel/core@7.23.5)
      '@babel/plugin-transform-react-jsx-source': 7.23.3(@babel/core@7.23.5)
      magic-string: 0.27.0
      react-refresh: 0.14.0
      vite: 5.0.4
    transitivePeerDependencies:
      - supports-color
    dev: true

  /@vscode/l10n@0.0.16:
    resolution: {integrity: sha512-JT5CvrIYYCrmB+dCana8sUqJEcGB1ZDXNLMQ2+42bW995WmNoenijWMUdZfwmuQUTQcEVVIa2OecZzTYWUW9Cg==}
    dev: true

  /abbrev@1.1.1:
    resolution: {integrity: sha512-nne9/IiQ/hzIhY6pdDnbBtz7DjPTKrY00P/zvPSm5pOFkl6xuGrGnXn/VtTNNfNtAfZ9/1RtehkszU9qcTii0Q==}
    dev: true

  /abort-controller@3.0.0:
    resolution: {integrity: sha512-h8lQ8tacZYnR3vNQTgibj+tODHI5/+l06Au2Pcriv/Gmet0eaj4TwWH41sO9wnHDiQsEj19q0drzdWdeAHtweg==}
    engines: {node: '>=6.5'}
    dependencies:
      event-target-shim: 5.0.1

  /abstract-logging@2.0.1:
    resolution: {integrity: sha512-2BjRTZxTPvheOvGbBslFSYOUkr+SjPtOnrLP33f+VIWLzezQpZcqVg7ja3L4dBXmzzgwT+a029jRx5PCi3JuiA==}

  /accepts@1.3.8:
    resolution: {integrity: sha512-PYAthTa2m2VKxuvSD3DPC/Gy+U+sOA1LAuT8mkmRuvw+NACSaeXEQ+NHcVF7rONl6qcaxV3Uuemwawk+7+SJLw==}
    engines: {node: '>= 0.6'}
    dependencies:
      mime-types: 2.1.35
      negotiator: 0.6.3

  /acorn-jsx@5.3.2(acorn@8.11.2):
    resolution: {integrity: sha512-rq9s+JNhf0IChjtDXxllJ7g41oZk5SlXtp0LHwyA5cejwn7vKmKp4pPri6YEePv2PU65sAsegbXtIinmDFDXgQ==}
    peerDependencies:
      acorn: ^6.0.0 || ^7.0.0 || ^8.0.0
    dependencies:
      acorn: 8.11.2
    dev: true

  /acorn@8.11.2:
    resolution: {integrity: sha512-nc0Axzp/0FILLEVsm4fNwLCwMttvhEI263QtVPQcbpfZZ3ts0hLsZGOpE6czNlid7CJ9MlyH8reXkpsf3YUY4w==}
    engines: {node: '>=0.4.0'}
    hasBin: true
    dev: true

  /acquerello@1.1.2:
    resolution: {integrity: sha512-V/ynq+ekRAls3iWOQMxA8G9pi40aTL9mheHHxA8x8oowZVjY7bROD99t+TSOKKp3BviACYOsNMlL+b+8jZ7ImQ==}
    engines: {node: '>= 18.18.0'}
    dev: false

  /agent-base@7.1.0:
    resolution: {integrity: sha512-o/zjMZRhJxny7OyEF+Op8X+efiELC7k7yOjMzgfzVqOzXqkBkWI79YoTdOtsuWd5BWhAGAuOY/Xa6xpiaWXiNg==}
    engines: {node: '>= 14'}
    dependencies:
      debug: 4.3.4
    transitivePeerDependencies:
      - supports-color
    dev: true

  /aggregate-error@3.1.0:
    resolution: {integrity: sha512-4I7Td01quW/RpocfNayFdFVk1qSuoh0E7JrbRJ16nH01HhKFQ88INq9Sd+nd72zqRySlr9BmDA8xlEJ6vJMrYA==}
    engines: {node: '>=8'}
    dependencies:
      clean-stack: 2.2.0
      indent-string: 4.0.0

  /ajv-draft-04@1.0.0(ajv@8.12.0):
    resolution: {integrity: sha512-mv00Te6nmYbRp5DCwclxtt7yV/joXJPGS7nM+97GdxvuttCOfgI3K4U25zboyeX0O+myI8ERluxQe5wljMmVIw==}
    peerDependencies:
      ajv: ^8.5.0
    peerDependenciesMeta:
      ajv:
        optional: true
    dependencies:
      ajv: 8.12.0
    dev: false

  /ajv-formats@2.1.1(ajv@8.12.0):
    resolution: {integrity: sha512-Wx0Kx52hxE7C18hkMEggYlEifqWZtYaRgouJor+WMdPnQyEK13vgEWyVNup7SoeeoLMsr4kf5h6dOW11I15MUA==}
    peerDependencies:
      ajv: ^8.0.0
    peerDependenciesMeta:
      ajv:
        optional: true
    dependencies:
      ajv: 8.12.0

  /ajv@6.12.6:
    resolution: {integrity: sha512-j3fVLgvTo527anyYyJOGTYJbG+vnnQYvE0m5mmkc1TK+nxAppkCLMIL0aZ4dblVCNoGShhm+kzE4ZUykBoMg4g==}
    dependencies:
      fast-deep-equal: 3.1.3
      fast-json-stable-stringify: 2.1.0
      json-schema-traverse: 0.4.1
      uri-js: 4.4.1
    dev: true

  /ajv@8.12.0:
    resolution: {integrity: sha512-sRu1kpcO9yLtYxBKvqfTeh9KzZEwO3STyX1HT+4CaDzC6HpTGYhIhPIzj9XuKU7KYDwnaeh5hcOwjy1QuJzBPA==}
    dependencies:
      fast-deep-equal: 3.1.3
      json-schema-traverse: 1.0.0
      require-from-string: 2.0.2
      uri-js: 4.4.1

  /ansi-escapes@4.3.2:
    resolution: {integrity: sha512-gKXj5ALrKWQLsYG9jlTRmR/xKluxHV+Z9QEwNIgCfM1/uwPMCuzVVnh5mwTd+OuBZcwSIMbqssNWRm1lE51QaQ==}
    engines: {node: '>=8'}
    dependencies:
      type-fest: 0.21.3

  /ansi-escapes@5.0.0:
    resolution: {integrity: sha512-5GFMVX8HqE/TB+FuBJGuO5XG0WrsA6ptUqoODaT/n9mmUaZFkqnBueB4leqGBCmrUHnCnC4PCZTCd0E7QQ83bA==}
    engines: {node: '>=12'}
    dependencies:
      type-fest: 1.4.0
    dev: false

  /ansi-regex@5.0.1:
    resolution: {integrity: sha512-quJQXlTSUGL2LH9SUXo8VwsY4soanhgo6LNSm84E1LBcE8s3O0wpdiRzyR9z/ZZJMlMWv37qOOb9pdJlMUEKFQ==}
    engines: {node: '>=8'}

  /ansi-regex@6.0.1:
    resolution: {integrity: sha512-n5M855fKb2SsfMIiFFoVrABHJC8QtHwVx+mHWP3QcEqBHYienj5dHSgjbxtC0WEZXYt4wcD6zrQElDPhFuZgfA==}
    engines: {node: '>=12'}

  /ansi-styles@3.2.1:
    resolution: {integrity: sha512-VT0ZI6kZRdTh8YyJw3SMbYm/u+NqfsAxEpWO0Pf9sq8/e94WxxOpPKx9FR1FlyCtOVDNOQ+8ntlqFxiRc+r5qA==}
    engines: {node: '>=4'}
    dependencies:
      color-convert: 1.9.3

  /ansi-styles@4.3.0:
    resolution: {integrity: sha512-zbB9rCJAT1rbjiVDb2hqKFHNYLxgtk8NURxZ3IZwD3F6NtxbXZQCnnSi1Lkx+IDohdPlFp222wVALIheZJQSEg==}
    engines: {node: '>=8'}
    dependencies:
      color-convert: 2.0.1

  /ansi-styles@5.2.0:
    resolution: {integrity: sha512-Cxwpt2SfTzTtXcfOlzGEee8O+c+MmUgGrNiBcXnuWxuFJHe6a5Hz7qwhwe5OgaSYI0IJvkLqWX1ASG+cJOkEiA==}
    engines: {node: '>=10'}
    dev: true

  /ansi-styles@6.2.1:
    resolution: {integrity: sha512-bN798gFfQX+viw3R7yrGWRqnrN2oRkEkUjjl4JNn4E8GxxbjtG3FbrEIIY3l8/hrwUwIeCZvi4QuOTP4MErVug==}
    engines: {node: '>=12'}

  /any-promise@1.3.0:
    resolution: {integrity: sha512-7UvmKalWRt1wgjL1RrGxoSJW/0QZFIegpeGvZG9kjp8vrRu55XTHbwnqq2GpXm9uLbcuhxm3IqX9OB4MZR1b2A==}
    dev: true

  /anymatch@3.1.3:
    resolution: {integrity: sha512-KMReFUr0B4t+D+OBkjR3KYqvocp2XaSzO55UcB6mgQMd3KbcE+mWTyvVV7D/zsdEbNnV6acZUutkiHQXvTr1Rw==}
    engines: {node: '>= 8'}
    dependencies:
      normalize-path: 3.0.0
      picomatch: 2.3.1
    dev: true

  /append-transform@2.0.0:
    resolution: {integrity: sha512-7yeyCEurROLQJFv5Xj4lEGTy0borxepjFv1g22oAdqFu//SrAlDl1O1Nxx15SH1RoliUml6p8dwJW9jvZughhg==}
    engines: {node: '>=8'}
    dependencies:
      default-require-extensions: 3.0.1
    dev: true

  /archy@1.0.0:
    resolution: {integrity: sha512-Xg+9RwCg/0p32teKdGMPTPnVXKD0w3DfHnFTficozsAgsvq2XenPJq/MYpzzQ/v8zrOyJn6Ds39VA4JIDwFfqw==}

  /argparse@1.0.10:
    resolution: {integrity: sha512-o5Roy6tNG4SL/FOkCAN6RzjiakZS25RLYFrcMttJqbdd8BWrnA+fGz57iN5Pb06pvBGvl5gQ0B48dJlslXvoTg==}
    dependencies:
      sprintf-js: 1.0.3
    dev: true

  /argparse@2.0.1:
    resolution: {integrity: sha512-8+9WqebbFzpX9OR+Wa6O29asIogeRMzcGtAINdpMHHyAg10f05aSFVBbcEqGf/PXw1EjAZ+q2/bEBg3DvurK3Q==}

  /array-buffer-byte-length@1.0.0:
    resolution: {integrity: sha512-LPuwb2P+NrQw3XhxGc36+XSvuBPopovXYTR9Ew++Du9Yb/bx5AzBfrIsBoj0EZUifjQU+sHL21sseZ3jerWO/A==}
    dependencies:
      call-bind: 1.0.5
      is-array-buffer: 3.0.2
    dev: true

  /array-find-index@1.0.2:
    resolution: {integrity: sha512-M1HQyIXcBGtVywBt8WVdim+lrNaK7VHp99Qt5pSNziXznKHViIBbXWtfRTpEFpF/c4FdfxNAsCCwPp5phBYJtw==}
    engines: {node: '>=0.10.0'}
    dev: true

  /array-flatten@1.1.1:
    resolution: {integrity: sha512-PCVAQswWemu6UdxsDFFX/+gVeYqKAod3D3UVm91jHwynguOwAvYPhx8nNlM++NqRcK6CxxpUafjmhIdKiHibqg==}
    dev: true

  /array-includes@3.1.7:
    resolution: {integrity: sha512-dlcsNBIiWhPkHdOEEKnehA+RNUWDc4UqFtnIXU4uuYDPtA4LDkr7qip2p0VvFAEXNDr0yWZ9PJyIRiGjRLQzwQ==}
    engines: {node: '>= 0.4'}
    dependencies:
      call-bind: 1.0.5
      define-properties: 1.2.1
      es-abstract: 1.22.3
      get-intrinsic: 1.2.2
      is-string: 1.0.7
    dev: true

  /array-union@2.1.0:
    resolution: {integrity: sha512-HGyxoOTYUyCM6stUe6EJgnd4EoewAI7zMdfqO+kGjnlZmBDz/cR5pf8r/cR4Wq60sL/p0IkcjUEEPwS3GFrIyw==}
    engines: {node: '>=8'}
    dev: true

  /array.prototype.findlastindex@1.2.3:
    resolution: {integrity: sha512-LzLoiOMAxvy+Gd3BAq3B7VeIgPdo+Q8hthvKtXybMvRV0jrXfJM/t8mw7nNlpEcVlVUnCnM2KSX4XU5HmpodOA==}
    engines: {node: '>= 0.4'}
    dependencies:
      call-bind: 1.0.5
      define-properties: 1.2.1
      es-abstract: 1.22.3
      es-shim-unscopables: 1.0.2
      get-intrinsic: 1.2.2
    dev: true

  /array.prototype.flat@1.3.2:
    resolution: {integrity: sha512-djYB+Zx2vLewY8RWlNCUdHjDXs2XOgm602S9E7P/UpHgfeHL00cRiIF+IN/G/aUJ7kGPb6yO/ErDI5V2s8iycA==}
    engines: {node: '>= 0.4'}
    dependencies:
      call-bind: 1.0.5
      define-properties: 1.2.1
      es-abstract: 1.22.3
      es-shim-unscopables: 1.0.2
    dev: true

  /array.prototype.flatmap@1.3.2:
    resolution: {integrity: sha512-Ewyx0c9PmpcsByhSW4r+9zDU7sGjFc86qf/kKtuSCRdhfbk0SNLLkaT5qvcHnRGgc5NP/ly/y+qkXkqONX54CQ==}
    engines: {node: '>= 0.4'}
    dependencies:
      call-bind: 1.0.5
      define-properties: 1.2.1
      es-abstract: 1.22.3
      es-shim-unscopables: 1.0.2
    dev: true

  /array.prototype.tosorted@1.1.2:
    resolution: {integrity: sha512-HuQCHOlk1Weat5jzStICBCd83NxiIMwqDg/dHEsoefabn/hJRj5pVdWcPUSpRrwhwxZOsQassMpgN/xRYFBMIg==}
    dependencies:
      call-bind: 1.0.5
      define-properties: 1.2.1
      es-abstract: 1.22.3
      es-shim-unscopables: 1.0.2
      get-intrinsic: 1.2.2
    dev: true

  /arraybuffer.prototype.slice@1.0.2:
    resolution: {integrity: sha512-yMBKppFur/fbHu9/6USUe03bZ4knMYiwFBcyiaXB8Go0qNehwX6inYPzK9U0NeQvGxKthcmHcaR8P5MStSRBAw==}
    engines: {node: '>= 0.4'}
    dependencies:
      array-buffer-byte-length: 1.0.0
      call-bind: 1.0.5
      define-properties: 1.2.1
      es-abstract: 1.22.3
      get-intrinsic: 1.2.2
      is-array-buffer: 3.0.2
      is-shared-array-buffer: 1.0.2
    dev: true

  /arrify@1.0.1:
    resolution: {integrity: sha512-3CYzex9M9FGQjCGMGyi6/31c8GJbgb0qGyrx5HWxPd0aCwh4cB2YjMb2Xf9UuoogrMrlO9cTqnB5rI5GHZTcUA==}
    engines: {node: '>=0.10.0'}
    dev: true

  /asap@2.0.6:
    resolution: {integrity: sha512-BSHWgDSAiKs50o2Re8ppvp3seVHXSRM44cdSsT9FfNEUUZLOGWVCsiWaRPWM1Znn+mqZ1OfVZ3z3DWEzSp7hRA==}
    dev: true

  /asn1.js@5.4.1:
    resolution: {integrity: sha512-+I//4cYPccV8LdmBLiX8CYvf9Sp3vQsrqu2QNXRcrbiWvcx/UdlFiqUJJzxRQxgsZmvhXhn4cSKeSmoFjVdupA==}
    dependencies:
      bn.js: 4.12.0
      inherits: 2.0.4
      minimalistic-assert: 1.0.1
      safer-buffer: 2.1.2

  /assert-never@1.2.1:
    resolution: {integrity: sha512-TaTivMB6pYI1kXwrFlEhLeGfOqoDNdTxjCdwRfFFkEA30Eu+k48W34nlok2EYWJfFFzqaEmichdNM7th6M5HNw==}

  /astral-regex@2.0.0:
    resolution: {integrity: sha512-Z7tMw1ytTXt5jqMcOP+OQteU1VuNK9Y02uuJtKQ1Sv69jXQKKg5cibLwGJow8yzZP+eAc18EmLGPal0bp36rvQ==}
    engines: {node: '>=8'}
    dev: false

  /async-cache-dedupe@2.0.0:
    resolution: {integrity: sha512-SrW6PbmCHRQBSpPG8mkPIZZC5AgC08sbzl56GyGemBLVdVUl8mQW4+WCYHp5XZfixIdkL40jKf3UlT/P6Q3p5w==}
    dependencies:
      mnemonist: 0.39.5
      safe-stable-stringify: 2.4.3
    dev: false

  /async-hook-domain@2.0.4:
    resolution: {integrity: sha512-14LjCmlK1PK8eDtTezR6WX8TMaYNIzBIsd2D1sGoGjgx0BuNMMoSdk7i/drlbtamy0AWv9yv2tkB+ASdmeqFIw==}
    engines: {node: '>=10'}
    dev: true

  /asynciterator.prototype@1.0.0:
    resolution: {integrity: sha512-wwHYEIS0Q80f5mosx3L/dfG5t5rjEa9Ft51GTaNt862EnpyGHpgz2RkZvLPp1oF5TnAiTohkEKVEu8pQPJI7Vg==}
    dependencies:
      has-symbols: 1.0.3
    dev: true

  /atomic-sleep@1.0.0:
    resolution: {integrity: sha512-kNOjDqAh7px0XWNI+4QbzoiR/nTkHAWNud2uvnJquD1/x5a7EQZMJT0AczqK0Qn67oY/TTQ1LbUKajZpp3I9tQ==}
    engines: {node: '>=8.0.0'}

  /available-typed-arrays@1.0.5:
    resolution: {integrity: sha512-DMD0KiN46eipeziST1LPP/STfDU0sufISXmjSgvVsoU2tqxctQeASejWcfNtxYKqETM1UxQ8sp2OrSBWpHY6sw==}
    engines: {node: '>= 0.4'}
    dev: true

  /avvio@8.2.1:
    resolution: {integrity: sha512-TAlMYvOuwGyLK3PfBb5WKBXZmXz2fVCgv23d6zZFdle/q3gPjmxBaeuC0pY0Dzs5PWMSgfqqEZkrye19GlDTgw==}
    dependencies:
      archy: 1.0.0
      debug: 4.3.4
      fastq: 1.15.0
    transitivePeerDependencies:
      - supports-color

  /balanced-match@1.0.2:
    resolution: {integrity: sha512-3oSeUO0TMV67hN1AmbXsK4yaqU7tjiHlbxRDZOpH0KW9+CeX4bRAaX0Anxt0tx2MrpRpWwQaPwIlISEJhYU5Pw==}

  /base64-js@1.5.1:
    resolution: {integrity: sha512-AKpaYlHn8t4SVbOHCy+b5+KKgvR4vrsD8vbvrbiQJps7fKDTkjkDry6ji0rUJjC0kzbNePLwzxq8iypo41qeWA==}

  /better-sqlite3@8.7.0:
    resolution: {integrity: sha512-99jZU4le+f3G6aIl6PmmV0cxUIWqKieHxsiF7G34CVFiE+/UabpYqkU0NJIkY/96mQKikHeBjtR27vFfs5JpEw==}
    requiresBuild: true
    dependencies:
      bindings: 1.5.0
      prebuild-install: 7.1.1
    dev: false

  /binary-extensions@2.2.0:
    resolution: {integrity: sha512-jDctJ/IVQbZoJykoeHbhXpOlNBqGNcwXJKJog42E5HDPUwQTSdjCHdihjj0DlnheQ7blbT6dHOafNAiS8ooQKA==}
    engines: {node: '>=8'}
    dev: true

  /bind-obj-methods@3.0.0:
    resolution: {integrity: sha512-nLEaaz3/sEzNSyPWRsN9HNsqwk1AUyECtGj+XwGdIi3xABnEqecvXtIJ0wehQXuuER5uZ/5fTs2usONgYjG+iw==}
    engines: {node: '>=10'}
    dev: true

  /bindings@1.5.0:
    resolution: {integrity: sha512-p2q/t/mhvuOj/UeLlV6566GD/guowlr0hHxClI0W9m7MWYkL1F0hLo+0Aexs9HSPCtR1SXQ0TD3MMKrXZajbiQ==}
    dependencies:
      file-uri-to-path: 1.0.0

  /bintrees@1.0.2:
    resolution: {integrity: sha512-VOMgTMwjAaUG580SXn3LacVgjurrbMme7ZZNYGSSV7mmtY6QQRh0Eg3pwIcntQ77DErK1L0NxkbetjcoXzVwKw==}
    dev: false

  /bl@4.1.0:
    resolution: {integrity: sha512-1W07cM9gS6DcLperZfFSj+bWLtaPGSOHWhPiGzXmvVJbRLdG82sH/Kn8EtW1VqWVA54AKf2h5k5BbnIbwF3h6w==}
    dependencies:
      buffer: 5.7.1
      inherits: 2.0.4
      readable-stream: 3.6.2
    dev: false

  /bl@5.1.0:
    resolution: {integrity: sha512-tv1ZJHLfTDnXE6tMHv73YgSJaWR2AFuPwMntBe7XL/GBFHnT0CLnsHMogfk5+GzCDC5ZWarSCYaIGATZt9dNsQ==}
    dependencies:
      buffer: 6.0.3
      inherits: 2.0.4
      readable-stream: 3.6.2
    dev: false

  /bn.js@4.12.0:
    resolution: {integrity: sha512-c98Bf3tPniI+scsdk237ku1Dc3ujXQTSgyiPUDEOe7tRkhrqridvh8klBv0HCEso1OLOYcHuCv/cS6DNxKH+ZA==}

  /body-parser@1.20.1:
    resolution: {integrity: sha512-jWi7abTbYwajOytWCQc37VulmWiRae5RyTpaCyDcS5/lMdtwSz5lOpDE67srw/HYe35f1z3fDQw+3txg7gNtWw==}
    engines: {node: '>= 0.8', npm: 1.2.8000 || >= 1.4.16}
    dependencies:
      bytes: 3.1.2
      content-type: 1.0.5
      debug: 2.6.9
      depd: 2.0.0
      destroy: 1.2.0
      http-errors: 2.0.0
      iconv-lite: 0.4.24
      on-finished: 2.4.1
      qs: 6.11.0
      raw-body: 2.5.1
      type-is: 1.6.18
      unpipe: 1.0.0
    transitivePeerDependencies:
      - supports-color
    dev: true

  /boring-name-generator@1.0.3:
    resolution: {integrity: sha512-1wEo1pNahY9js7Vkp1RQa/VWdWrXYJnVAmsHV3Pw/0YzspjABLw7dcekjukOMTIYWr8ir/aG0GX1eoEkYhpnUg==}
    hasBin: true
    dependencies:
      commander: 6.2.1
      lodash: 4.17.21
    dev: false

  /brace-expansion@1.1.11:
    resolution: {integrity: sha512-iCuPHDFgrHX7H2vEI/5xpz07zSHB00TpugqhmYtVmMO6518mCuRMoOYFldEBl0g187ufozdaHgWKcYFb61qGiA==}
    dependencies:
      balanced-match: 1.0.2
      concat-map: 0.0.1

  /brace-expansion@2.0.1:
    resolution: {integrity: sha512-XnAIvQ8eM+kC6aULx6wuQiwVsnzsi9d3WxzV3FpWTGA19F621kwdbsAcFKXgKUHZWsy+mY6iL1sHTxWEFCytDA==}
    dependencies:
      balanced-match: 1.0.2

  /braces@3.0.2:
    resolution: {integrity: sha512-b8um+L1RzM3WDSzvhm6gIz1yfTbBt6YTlcEKAvsmqCZZFw46z626lVj9j1yEPW33H5H+lBQpZMP1k8l+78Ha0A==}
    engines: {node: '>=8'}
    dependencies:
      fill-range: 7.0.1
    dev: true

  /brorand@1.1.0:
    resolution: {integrity: sha512-cKV8tMCEpQs4hK/ik71d6LrPOnpkpGBR0wzxqr68g2m/LB2GxVYQroAjMJZRVM1Y4BCjCKc3vAamxSzOY2RP+w==}
    dev: false

  /browserslist@4.22.2:
    resolution: {integrity: sha512-0UgcrvQmBDvZHFGdYUehrCNIazki7/lUP3kkoi/r3YB2amZbFM9J43ZRkJTXBUZK4gmx56+Sqk9+Vs9mwZx9+A==}
    engines: {node: ^6 || ^7 || ^8 || ^9 || ^10 || ^11 || ^12 || >=13.7}
    hasBin: true
    dependencies:
      caniuse-lite: 1.0.30001566
      electron-to-chromium: 1.4.601
      node-releases: 2.0.14
      update-browserslist-db: 1.0.13(browserslist@4.22.2)
    dev: true

  /buffer-from@1.1.2:
    resolution: {integrity: sha512-E+XQCRwSbaaiChtv6k6Dwgc+bx+Bs6vuKJHHl5kox/BaKbhiXzqQOwK4cO22yElGp2OCmjwVhT3HmxgyPGnJfQ==}
    dev: true

  /buffer-writer@2.0.0:
    resolution: {integrity: sha512-a7ZpuTZU1TRtnwyCNW3I5dc0wWNC3VR9S++Ewyk2HHZdrO3CQJqSpd+95Us590V6AL7JqUAH2IwZ/398PmNFgw==}
    engines: {node: '>=4'}

  /buffer@5.7.1:
    resolution: {integrity: sha512-EHcyIPBQ4BSGlvjB16k5KgAJ27CIsHY/2JBmCRReo48y9rQ3MaUzWX3KVlBa4U7MyX02HdVj0K7C3WaB3ju7FQ==}
    dependencies:
      base64-js: 1.5.1
      ieee754: 1.2.1
    dev: false

  /buffer@6.0.3:
    resolution: {integrity: sha512-FTiCpNxtwiZZHEZbcbTIcZjERVICn9yq/pDFkTl95/AxzD1naBctN7YO68riM/gLSDY7sdrMby8hofADYuuqOA==}
    dependencies:
      base64-js: 1.5.1
      ieee754: 1.2.1

  /builtins@5.0.1:
    resolution: {integrity: sha512-qwVpFEHNfhYJIzNRBvd2C1kyo6jz3ZSMPyyuR47OPdiKWlbYnZNyDWuyR175qDnAJLiCo5fBBqPb3RiXgWlkOQ==}
    dependencies:
      semver: 7.5.4
    dev: true

  /bytes@3.1.2:
    resolution: {integrity: sha512-/Nf7TyzTx6S3yRJObOAV7956r8cr2+Oj8AC5dt8wSP3BQAoeX58NoHyCU8P8zGkNXStjTSi6fzO6F0pBdcYbEg==}
    engines: {node: '>= 0.8'}
    dev: true

  /c8@8.0.1:
    resolution: {integrity: sha512-EINpopxZNH1mETuI0DzRA4MZpAUH+IFiRhnmFD3vFr3vdrgxqi3VfE3KL0AIL+zDq8rC9bZqwM/VDmmoe04y7w==}
    engines: {node: '>=12'}
    hasBin: true
    dependencies:
      '@bcoe/v8-coverage': 0.2.3
      '@istanbuljs/schema': 0.1.3
      find-up: 5.0.0
      foreground-child: 2.0.0
      istanbul-lib-coverage: 3.2.2
      istanbul-lib-report: 3.0.1
      istanbul-reports: 3.1.6
      rimraf: 3.0.2
      test-exclude: 6.0.0
      v8-to-istanbul: 9.2.0
      yargs: 17.7.2
      yargs-parser: 21.1.1
    dev: true

  /caching-transform@4.0.0:
    resolution: {integrity: sha512-kpqOvwXnjjN44D89K5ccQC+RUrsy7jB/XLlRrx0D7/2HNcTPqzsb6XgYoErwko6QsV184CA2YgS1fxDiiDZMWA==}
    engines: {node: '>=8'}
    dependencies:
      hasha: 5.2.2
      make-dir: 3.1.0
      package-hash: 4.0.0
      write-file-atomic: 3.0.3
    dev: true

  /call-bind@1.0.5:
    resolution: {integrity: sha512-C3nQxfFZxFRVoJoGKKI8y3MOEo129NQ+FgQ08iye+Mk4zNZZGdjfs06bVTr+DBSlA66Q2VEcMki/cUCP4SercQ==}
    dependencies:
      function-bind: 1.1.2
      get-intrinsic: 1.2.2
      set-function-length: 1.1.1

  /call-me-maybe@1.0.2:
    resolution: {integrity: sha512-HpX65o1Hnr9HH25ojC1YGs7HCQLq0GCOibSaWER0eNpgJ/Z1MZv2mTc7+xh6WOPxbRVcmgbv4hGU+uSQ/2xFZQ==}
    dev: true

  /callsites@3.1.0:
    resolution: {integrity: sha512-P8BjAsXvZS+VIDUI11hHCQEv74YT67YUi5JJFNWIqL235sBmjX4+qx9Muvls5ivyNENctx46xQLQ3aTuE7ssaQ==}
    engines: {node: '>=6'}

  /camelcase-keys@6.2.2:
    resolution: {integrity: sha512-YrwaA0vEKazPBkn0ipTiMpSajYDSe+KjQfrjhcBMxJt/znbvlHd8Pw/Vamaz5EB4Wfhs3SUR3Z9mwRu/P3s3Yg==}
    engines: {node: '>=8'}
    dependencies:
      camelcase: 5.3.1
      map-obj: 4.3.0
      quick-lru: 4.0.1
    dev: true

  /camelcase@5.3.1:
    resolution: {integrity: sha512-L28STB170nwWS63UjtlEOE3dldQApaJXZkOI1uMFfzf3rRuPegHaHesyee+YxQ+W6SvRDQV6UrdOdRiR153wJg==}
    engines: {node: '>=6'}
    dev: true

  /camelcase@6.3.0:
    resolution: {integrity: sha512-Gmy6FhYlCY7uOElZUSbxo2UCDH8owEk996gkbrpsgGtrJLM3J7jGxl9Ic7Qwwj4ivOE5AWZWRMecDdF7hqGjFA==}
    engines: {node: '>=10'}
    dev: false

  /camelcase@8.0.0:
    resolution: {integrity: sha512-8WB3Jcas3swSvjIeA2yvCJ+Miyz5l1ZmB6HFb9R1317dt9LCQoswg/BGrmAmkWVEszSrrg4RwmO46qIm2OEnSA==}
    engines: {node: '>=16'}
    dev: false

  /caniuse-lite@1.0.30001566:
    resolution: {integrity: sha512-ggIhCsTxmITBAMmK8yZjEhCO5/47jKXPu6Dha/wuCS4JePVL+3uiDEBuhu2aIoT+bqTOR8L76Ip1ARL9xYsEJA==}
    dev: true

  /chalk@2.4.2:
    resolution: {integrity: sha512-Mti+f9lpJNcwF4tWV8/OrTTtF1gZi+f8FqlyAdouralcFWFQWF2+NgCHShjkCb+IFBLq9buZwE1xckQU4peSuQ==}
    engines: {node: '>=4'}
    dependencies:
      ansi-styles: 3.2.1
      escape-string-regexp: 1.0.5
      supports-color: 5.5.0

  /chalk@4.1.2:
    resolution: {integrity: sha512-oKnbhFyRIXpUuez8iBMmyEa4nbj4IOQyuhc/wy9kY7/WVPcwIO9VA668Pu8RkO7+0G76SLROeyw9CpQ061i4mA==}
    engines: {node: '>=10'}
    dependencies:
      ansi-styles: 4.3.0
      supports-color: 7.2.0

  /chalk@5.3.0:
    resolution: {integrity: sha512-dLitG79d+GV1Nb/VYcCDFivJeK1hiukt9QjRNVOsUtTy1rR1YJsmpGGTZ3qJos+uw7WmWF4wUwBd9jxjocFC2w==}
    engines: {node: ^12.17.0 || ^14.13 || >=16.0.0}
    dev: false

  /chardet@0.7.0:
    resolution: {integrity: sha512-mT8iDcrh03qDGRRmoA2hmBJnxpllMR+0/0qlzjqZES6NdiWDcZkCNAk4rPFZ9Q85r27unkiNNg8ZOiwZXBHwcA==}
    dev: false

  /chokidar@3.5.3:
    resolution: {integrity: sha512-Dr3sfKRP6oTcjf2JmUmFJfeVMvXBdegxB0iVQ5eb2V10uFJUCAS8OByZdVAyVb8xXNz3GjjTgj9kLWsZTqE6kw==}
    engines: {node: '>= 8.10.0'}
    dependencies:
      anymatch: 3.1.3
      braces: 3.0.2
      glob-parent: 5.1.2
      is-binary-path: 2.1.0
      is-glob: 4.0.3
      normalize-path: 3.0.0
      readdirp: 3.6.0
    optionalDependencies:
      fsevents: 2.3.3
    dev: true

  /chownr@1.1.4:
    resolution: {integrity: sha512-jJ0bqzaylmJtVnNgzTeSOs8DPavpbYgEr/b0YL8/2GO3xJEhInFmhKMUnEJQjZumK7KXGFhUy89PrsJWlakBVg==}
    dev: false

  /chownr@2.0.0:
    resolution: {integrity: sha512-bIomtDF5KGpdogkLd9VspvFzk9KfpyyGlS8YFVZl7TGPBHL5snIOnxeshwVgPteQ9b4Eydl+pVbIyE1DcvCWgQ==}
    engines: {node: '>=10'}
    dev: false

  /clean-stack@2.2.0:
    resolution: {integrity: sha512-4diC9HaTE+KRAMWhDhrGOECgWZxoevMc5TlkObMqNSsVU62PYzXZ/SMTjzyGAFF1YusgxGcSWTEXBhp0CPwQ1A==}
    engines: {node: '>=6'}

  /cli-color@2.0.3:
    resolution: {integrity: sha512-OkoZnxyC4ERN3zLzZaY9Emb7f/MhBOIpePv0Ycok0fJYT+Ouo00UBEIwsVsr0yoow++n5YWlSUgST9GKhNHiRQ==}
    engines: {node: '>=0.10'}
    dependencies:
      d: 1.0.1
      es5-ext: 0.10.62
      es6-iterator: 2.0.3
      memoizee: 0.4.15
      timers-ext: 0.1.7
    dev: true

  /cli-cursor@3.1.0:
    resolution: {integrity: sha512-I/zHAwsKf9FqGoXM4WWRACob9+SNukZTd94DWF57E4toouRulbCxcUh6RKUEOQlYTHJnzkPMySvPNaaSLNfLZw==}
    engines: {node: '>=8'}
    dependencies:
      restore-cursor: 3.1.0
    dev: false

  /cli-cursor@4.0.0:
    resolution: {integrity: sha512-VGtlMu3x/4DOtIUwEkRezxUZ2lBacNJCHash0N0WeZDBS+7Ux1dm3XWAgWYxLJFMMdOeXMHXorshEFhbMSGelg==}
    engines: {node: ^12.20.0 || ^14.13.1 || >=16.0.0}
    dependencies:
      restore-cursor: 4.0.0
    dev: false

  /cli-spinners@2.9.2:
    resolution: {integrity: sha512-ywqV+5MmyL4E7ybXgKys4DugZbX0FC6LnwrhjuykIjnK9k8OQacQ7axGKnjDXWNhns0xot3bZI5h55H8yo9cJg==}
    engines: {node: '>=6'}
    dev: false

  /cli-width@4.1.0:
    resolution: {integrity: sha512-ouuZd4/dm2Sw5Gmqy6bGyNNNe1qt9RpmxveLSO7KcgsTnU7RXfsw+/bukWGo1abgBiMAic068rclZsO4IWmmxQ==}
    engines: {node: '>= 12'}
    dev: false

  /cliui@6.0.0:
    resolution: {integrity: sha512-t6wbgtoCXvAzst7QgXxJYqPt0usEfbgQdftEPbLL/cvv6HPE5VgvqCuAIDR0NgU52ds6rFwqrgakNLrHEjCbrQ==}
    dependencies:
      string-width: 4.2.3
      strip-ansi: 6.0.1
      wrap-ansi: 6.2.0
    dev: true

  /cliui@7.0.4:
    resolution: {integrity: sha512-OcRE68cOsVMXp1Yvonl/fzkQOyjLSu/8bhPDfQt0e0/Eb283TKP20Fs2MqoPsr9SwA595rRCA+QMzYc9nBP+JQ==}
    dependencies:
      string-width: 4.2.3
      strip-ansi: 6.0.1
      wrap-ansi: 7.0.0
    dev: true

  /cliui@8.0.1:
    resolution: {integrity: sha512-BSeNnyus75C4//NQ9gQt1/csTXyo/8Sb+afLAkzAptFuMsod9HFokGNudZpi/oQV73hnVK+sR+5PVRMd+Dr7YQ==}
    engines: {node: '>=12'}
    dependencies:
      string-width: 4.2.3
      strip-ansi: 6.0.1
      wrap-ansi: 7.0.0
    dev: true

  /clone@1.0.4:
    resolution: {integrity: sha512-JQHZ2QMW6l3aH/j6xCqQThY/9OH4D/9ls34cgkUBiEeocRTU04tHfKPBsUK1PqZCUQM7GiA0IIXJSuXHI64Kbg==}
    engines: {node: '>=0.8'}
    dev: false

  /close-with-grace@1.2.0:
    resolution: {integrity: sha512-Xga0jyAb4fX98u5pZAgqlbqHP8cHuy5M3Wto0k0L/36aP2C25Cjp51XfPw3Hz7dNC2L2/hF/PK/KJhO275L+VA==}
    dev: false

  /cluster-key-slot@1.1.2:
    resolution: {integrity: sha512-RMr0FhtfXemyinomL4hrWcYJxmX6deFdCxpJzhDttxgO1+bcCnkk+9drydLVDmAMG7NE6aN/fl4F7ucU/90gAA==}
    engines: {node: '>=0.10.0'}

  /code-block-writer@12.0.0:
    resolution: {integrity: sha512-q4dMFMlXtKR3XNBHyMHt/3pwYNA69EDk00lloMOaaUMKPUXBw6lpXtbu3MMVG6/uOihGnRDOlkyqsONEUj60+w==}
    dev: false

  /color-convert@1.9.3:
    resolution: {integrity: sha512-QfAUtd+vFdAtFQcC8CCyYt1fYWxSqAiK2cSD6zDB8N3cpsEBAvRxp9zOGg6G/SHHJYAT88/az/IuDGALsNVbGg==}
    dependencies:
      color-name: 1.1.3

  /color-convert@2.0.1:
    resolution: {integrity: sha512-RRECPsj7iu/xb5oKYcsFHSppFNnsj/52OVTRKb4zP5onXwVF3zVmmToNcOfGC+CRDpfK/U584fMg38ZHCaElKQ==}
    engines: {node: '>=7.0.0'}
    dependencies:
      color-name: 1.1.4

  /color-name@1.1.3:
    resolution: {integrity: sha512-72fSenhMw2HZMTVHeCA9KCmpEIbzWiQsjN+BHcBbS9vr1mtt+vJjPdksIBNUmKAW8TFUDPJK5SUU3QhE9NEXDw==}

  /color-name@1.1.4:
    resolution: {integrity: sha512-dOy+3AuW3a2wNbZHIuMZpTcgjGuLU/uBL/ubcZF9OXbDo8ff4O8yVp5Bf0efS8uEoYo5q4Fx7dY9OgQGXgAsQA==}

  /color-support@1.1.3:
    resolution: {integrity: sha512-qiBjkpbMLO/HL68y+lh4q0/O1MZFj2RX6X/KmMa3+gJD3z+WwI1ZzDHysvqHGS3mP6mznPckpXmw1nI9cJjyRg==}
    hasBin: true
    dev: true

  /colorette@2.0.20:
    resolution: {integrity: sha512-IfEDxwoWIjkeXL1eXcDiow4UbKjhLdq6/EuSVR9GMN7KVH3r9gQ83e73hsz1Nd1T3ijd5xv1wcWRYO+D6kCI2w==}
    dev: false

  /columnify@1.6.0:
    resolution: {integrity: sha512-lomjuFZKfM6MSAnV9aCZC9sc0qGbmZdfygNv+nCpqVkSKdCxCklLtd16O0EILGkImHw9ZpHkAnHaB+8Zxq5W6Q==}
    engines: {node: '>=8.0.0'}
    dependencies:
      strip-ansi: 6.0.1
      wcwidth: 1.0.1
    dev: false

  /commander@11.1.0:
    resolution: {integrity: sha512-yPVavfyCcRhmorC7rWlkHn15b4wDVgVmBA7kV4QVBsF7kv/9TKJAbAXVTxvTnwP8HHKjRCJDClKbciiYS7p0DQ==}
    engines: {node: '>=16'}
    dev: true

  /commander@2.20.3:
    resolution: {integrity: sha512-GpVkmM8vF2vQUkj2LvZmD35JxeJOLCwJ9cUkugyk2nuhbv3+mJvpLYYt+0+USMxE+oj+ey/lJEnhZw75x/OMcQ==}
    dev: true

  /commander@6.2.1:
    resolution: {integrity: sha512-U7VdrJFnJgo4xjrHpTzu0yrHPGImdsmD95ZlgYSEajAn2JKzDhDTPG9kBTefmObL2w/ngeZnilk+OV9CG3d7UA==}
    engines: {node: '>= 6'}
    dev: false

  /commist@3.2.0:
    resolution: {integrity: sha512-4PIMoPniho+LqXmpS5d3NuGYncG6XWlkBSVGiWycL22dd42OYdUGil2CWuzklaJoNxyxUSpO4MKIBU94viWNAw==}
    dev: false

  /commondir@1.0.1:
    resolution: {integrity: sha512-W9pAhw0ja1Edb5GVdIF1mjZw/ASI0AlShXM83UUGe2DVr5TdAPEA1OA8m/g8zWp9x6On7gqufY+FatDbC3MDQg==}
    dev: true

  /concat-map@0.0.1:
    resolution: {integrity: sha512-/Srv4dswyQNBfohGpz9o6Yb3Gz3SrUDqBH5rTuhGR7ahtlbYKnVxw2bCFMRljaA7EXHaXZ8wsHdodFvbkhKmqg==}

  /concat-stream@2.0.0:
    resolution: {integrity: sha512-MWufYdFw53ccGjCA+Ol7XJYpAlW6/prSMzuPOTRnJGcGzuhLn4Scrz7qf6o8bROZ514ltazcIFJZevcfbo0x7A==}
    engines: {'0': node >= 6.0}
    dependencies:
      buffer-from: 1.1.2
      inherits: 2.0.4
      readable-stream: 3.6.2
      typedarray: 0.0.6
    dev: true

  /content-disposition@0.5.4:
    resolution: {integrity: sha512-FveZTNuGw04cxlAiWbzi6zTAL/lhehaWbTtgluJh4/E95DqMwTmha3KZN1aAWA8cFIhHzMZUvLevkw5Rqk+tSQ==}
    engines: {node: '>= 0.6'}
    dependencies:
      safe-buffer: 5.2.1

  /content-type@1.0.5:
    resolution: {integrity: sha512-nTjqfcBFEipKdXCv4YDQWCfmcLZKm81ldF0pAopTvyrFGVbcR6P/VAAd5G7N+0tTr8QqiU0tFadD6FK4NtJwOA==}
    engines: {node: '>= 0.6'}
    dev: true

  /convert-source-map@1.9.0:
    resolution: {integrity: sha512-ASFBup0Mz1uyiIjANan1jzLQami9z1PoYSZCiiYW2FczPbenXc45FZdBZLzOT+r6+iciuEModtmCti+hjaAk0A==}
    dev: true

  /convert-source-map@2.0.0:
    resolution: {integrity: sha512-Kvp459HrV2FEJ1CAsi1Ku+MY3kasH19TFykTz2xWmMeq6bk2NU3XXvfJ+Q61m0xktWwt+1HSYf3JZsTms3aRJg==}
    dev: true

  /cookie-signature@1.0.6:
    resolution: {integrity: sha512-QADzlaHc8icV8I7vbaJXJwod9HWYp8uCqf1xa4OfNu1T7JVxQIrUgOWtHdNDtPiywmFbiS12VjotIXLrKM3orQ==}
    dev: true

  /cookie@0.5.0:
    resolution: {integrity: sha512-YZ3GUyn/o8gfKJlnlX7g7xq4gyO6OSuhGPKaaGssGB2qgDUS0gPgtTvoyZLTt9Ab6dC4hfc9dV5arkvc/OCmrw==}
    engines: {node: '>= 0.6'}

  /core-util-is@1.0.3:
    resolution: {integrity: sha512-ZQBvi1DcpJ4GDqanjucZ2Hj3wEO5pZDS89BWbkcrvdxksJorwUDDZamX9ldFkp9aw2lmBDLgkObEA4DWNJ9FYQ==}
    dev: true

  /cosmiconfig@8.3.6(typescript@5.3.2):
    resolution: {integrity: sha512-kcZ6+W5QzcJ3P1Mt+83OUv/oHFqZHIx8DuxG6eZ5RGMERoLqp4BuGjhHLYGK+Kf5XVkQvqBSmAy/nGWN3qDgEA==}
    engines: {node: '>=14'}
    peerDependencies:
      typescript: '>=4.9.5'
    peerDependenciesMeta:
      typescript:
        optional: true
    dependencies:
      import-fresh: 3.3.0
      js-yaml: 4.1.0
      parse-json: 5.2.0
      path-type: 4.0.0
      typescript: 5.3.2

  /cross-env@7.0.3:
    resolution: {integrity: sha512-+/HKd6EgcQCJGh2PSjZuUitQBQynKor4wrFbRg4DtAgS1aWO+gU52xpH7M9ScGgXSYmAVS9bIJ8EzuaGw0oNAw==}
    engines: {node: '>=10.14', npm: '>=6', yarn: '>=1'}
    hasBin: true
    dependencies:
      cross-spawn: 7.0.3
    dev: true

  /cross-fetch@4.0.0:
    resolution: {integrity: sha512-e4a5N8lVvuLgAWgnCrLr2PP0YyDOTHa9H/Rj54dirp61qXnNq46m82bRhNqIA5VccJtWBvPTFRV3TtvHUKPB1g==}
    dependencies:
      node-fetch: 2.7.0
    transitivePeerDependencies:
      - encoding
    dev: true

  /cross-spawn@7.0.3:
    resolution: {integrity: sha512-iRDPJKUPVEND7dHPO8rkbOnPpyDygcDFtWjpeWNCgy8WP2rXcxXL8TskReQl6OrB2G7+UJrags1q15Fudc7G6w==}
    engines: {node: '>= 8'}
    dependencies:
      path-key: 3.1.1
      shebang-command: 2.0.0
      which: 2.0.2

  /csstype@3.1.2:
    resolution: {integrity: sha512-I7K1Uu0MBPzaFKg4nI5Q7Vs2t+3gWWW648spaF+Rg7pI9ds18Ugn+lvg4SHczUdKlHI5LWBXyqfS8+DufyBsgQ==}
    dev: true

  /d@1.0.1:
    resolution: {integrity: sha512-m62ShEObQ39CfralilEQRjH6oAMtNCV1xJyEx5LpRYUVN+EviphDgUc/F3hnYbADmkiNs67Y+3ylmlG7Lnu+FA==}
    dependencies:
      es5-ext: 0.10.62
      type: 1.2.0
    dev: true

  /dateformat@4.6.3:
    resolution: {integrity: sha512-2P0p0pFGzHS5EMnhdxQi7aJN+iMheud0UhG4dlE1DLAlvL8JHjJJTX/CSm4JXwV0Ka5nGk3zC5mcb5bUQUxxMA==}
    dev: false

  /debounce@2.0.0:
    resolution: {integrity: sha512-xRetU6gL1VJbs85Mc4FoEGSjQxzpdxRyFhe3lmWFyy2EzydIcD4xzUvRJMD+NPDfMwKNhxa3PvsIOU32luIWeA==}
    engines: {node: '>=18'}
    dev: false

  /debug@2.6.9:
    resolution: {integrity: sha512-bC7ElrdJaJnPbAP+1EotYvqZsb3ecl5wi6Bfi6BJTUcNowp6cvspg0jXznRTKDjm/E7AdgFBVeAPVMNcKGsHMA==}
    peerDependencies:
      supports-color: '*'
    peerDependenciesMeta:
      supports-color:
        optional: true
    dependencies:
      ms: 2.0.0
    dev: true

  /debug@3.2.7:
    resolution: {integrity: sha512-CFjzYYAi4ThfiQvizrFQevTTXHtnCqWfe7x1AhgEscTz6ZbLbfoLRLPugTQyBth6f8ZERVUSyWHFD/7Wu4t1XQ==}
    peerDependencies:
      supports-color: '*'
    peerDependenciesMeta:
      supports-color:
        optional: true
    dependencies:
      ms: 2.1.3
    dev: true

  /debug@4.3.4:
    resolution: {integrity: sha512-PRWFHuSU3eDtQJPvnNY7Jcket1j0t5OuOsFzPPzsekD52Zl8qUfFIPEiswXqIvHWGVHOgX+7G/vCNNhehwxfkQ==}
    engines: {node: '>=6.0'}
    peerDependencies:
      supports-color: '*'
    peerDependenciesMeta:
      supports-color:
        optional: true
    dependencies:
      ms: 2.1.2

  /debuglog@1.0.1:
    resolution: {integrity: sha512-syBZ+rnAK3EgMsH2aYEOLUW7mZSY9Gb+0wUMCFsZvcmiz+HigA0LOcq/HoQqVuGG+EKykunc7QG2bzrponfaSw==}
    deprecated: Package no longer supported. Contact Support at https://www.npmjs.com/support for more info.
    dev: true

  /decamelize-keys@1.1.1:
    resolution: {integrity: sha512-WiPxgEirIV0/eIOMcnFBA3/IJZAZqKnwAwWyvvdi4lsr1WCN22nhdf/3db3DoZcUjTV2SqfzIwNyp6y2xs3nmg==}
    engines: {node: '>=0.10.0'}
    dependencies:
      decamelize: 1.2.0
      map-obj: 1.0.1
    dev: true

  /decamelize@1.2.0:
    resolution: {integrity: sha512-z2S+W9X73hAUUki+N+9Za2lBlun89zigOyGrsax+KUQ6wKW4ZoWpEYBkGhQjwAjjDCkWxhY0VKEhk8wzY7F5cA==}
    engines: {node: '>=0.10.0'}
    dev: true

  /decompress-response@6.0.0:
    resolution: {integrity: sha512-aW35yZM6Bb/4oJlZncMH2LCoZtJXTRxES17vE3hoRiowU2kWHaJKFkSBDnDR+cm9J+9QhXmREyIfv0pji9ejCQ==}
    engines: {node: '>=10'}
    dependencies:
      mimic-response: 3.1.0
    dev: false

  /dedent@1.5.1:
    resolution: {integrity: sha512-+LxW+KLWxu3HW3M2w2ympwtqPrqYRzU8fqi6Fhd18fBALe15blJPI/I4+UHveMVG6lJqB4JNd4UG0S5cnVHwIg==}
    peerDependencies:
      babel-plugin-macros: ^3.1.0
    peerDependenciesMeta:
      babel-plugin-macros:
        optional: true
    dev: true

  /deep-extend@0.6.0:
    resolution: {integrity: sha512-LOHxIOaPYdHlJRtCQfDIVZtfw/ufM8+rVj649RIHzcm/vGwQRXFt6OPqIFWsm2XEMrNIEtWR64sY1LEKD2vAOA==}
    engines: {node: '>=4.0.0'}
    dev: false

  /deep-is@0.1.4:
    resolution: {integrity: sha512-oIPzksmTg4/MriiaYGO+okXDT7ztn/w3Eptv/+gSIdMdKsJo0u4CfYNFJPy+4SKMuCqGw2wxnA+URMg3t8a/bQ==}
    dev: true

  /default-require-extensions@3.0.1:
    resolution: {integrity: sha512-eXTJmRbm2TIt9MgWTsOH1wEuhew6XGZcMeGKCtLedIg/NCsg1iBePXkceTdK4Fii7pzmN9tGsZhKzZ4h7O/fxw==}
    engines: {node: '>=8'}
    dependencies:
      strip-bom: 4.0.0
    dev: true

  /defaults@1.0.4:
    resolution: {integrity: sha512-eFuaLoy/Rxalv2kr+lqMlUnrDWV+3j4pljOIJgLIhI058IQfWJ7vXhyEIHu+HtC738klGALYxOKDO0bQP3tg8A==}
    dependencies:
      clone: 1.0.4
    dev: false

  /define-data-property@1.1.1:
    resolution: {integrity: sha512-E7uGkTzkk1d0ByLeSc6ZsFS79Axg+m1P/VsgYsxHgiuc3tFSj+MjMIwe90FC4lOAZzNBdY7kkO2P2wKdsQ1vgQ==}
    engines: {node: '>= 0.4'}
    dependencies:
      get-intrinsic: 1.2.2
      gopd: 1.0.1
      has-property-descriptors: 1.0.1

  /define-lazy-prop@2.0.0:
    resolution: {integrity: sha512-Ds09qNh8yw3khSjiJjiUInaGX9xlqZDY7JVryGxdxV7NPeuqQfplOpQ66yJFZut3jLa5zOwkXw1g9EI2uKh4Og==}
    engines: {node: '>=8'}
    dev: false

  /define-properties@1.2.1:
    resolution: {integrity: sha512-8QmQKqEASLd5nx0U1B1okLElbUuuttJ/AnYmRXbbbGDWh6uS208EjD4Xqq/I9wK7u0v6O08XhTWnt5XtEbR6Dg==}
    engines: {node: '>= 0.4'}
    dependencies:
      define-data-property: 1.1.1
      has-property-descriptors: 1.0.1
      object-keys: 1.1.1
    dev: true

  /denque@2.1.0:
    resolution: {integrity: sha512-HVQE3AAb/pxF8fQAoiqpvg9i3evqug3hoiwakOyZAwJm+6vZehbkYXZ0l4JxS+I3QxM97v5aaRNhj8v5oBhekw==}
    engines: {node: '>=0.10'}

  /depd@2.0.0:
    resolution: {integrity: sha512-g7nH6P6dyDioJogAAGprGpCtVImJhpPk/roCzdb3fIh61/s/nPsfR6onyMwkCAR/OlC3yBC0lESvUoQEAssIrw==}
    engines: {node: '>= 0.8'}

  /desm@1.3.0:
    resolution: {integrity: sha512-RvlHN2gfYA0BpCfjpWzCdQeR6p5U+84f5DzcirLow86UA/OcpwuOqXRC4Oz0bG9rzcJPVtMT6ZgNtjp4qh+uqA==}

  /destroy@1.2.0:
    resolution: {integrity: sha512-2sJGJTaXIIaR1w4iJSNoN0hnMY7Gpc/n8D4qSCJw8QqFWXf7cuAgnEHxBpweaVcPevC2l3KpjYCx3NypQQgaJg==}
    engines: {node: '>= 0.8', npm: 1.2.8000 || >= 1.4.16}
    dev: true

  /detect-libc@2.0.2:
    resolution: {integrity: sha512-UX6sGumvvqSaXgdKGUsgZWqcUyIXZ/vZTrlRT/iobiKhGL0zL4d3osHj3uqllWJK+i+sixDS/3COVEOFbupFyw==}
    engines: {node: '>=8'}
    dev: false

  /dezalgo@1.0.4:
    resolution: {integrity: sha512-rXSP0bf+5n0Qonsb+SVVfNfIsimO4HEtmnIpPHY8Q1UCzKlQrDMfdobr8nJOOsRgWCyMRqeSBQzmWUMq7zvVig==}
    dependencies:
      asap: 2.0.6
      wrappy: 1.0.2
    dev: true

  /diff-sequences@29.6.3:
    resolution: {integrity: sha512-EjePK1srD3P08o2j4f0ExnylqRs5B9tJjcp9t1krH2qRi8CCdsYfwe9JgSLurFBWwq4uOlipzfk5fHNvwFKr8Q==}
    engines: {node: ^14.15.0 || ^16.10.0 || >=18.0.0}
    dev: true

  /diff@4.0.2:
    resolution: {integrity: sha512-58lmxKSA4BNyLz+HHMUzlOEpg09FV+ev6ZMe3vJihgdxzgcwZ8VoEEPmALCZG9LmqfVoNMMKpttIYTVG6uDY7A==}
    engines: {node: '>=0.3.1'}
    dev: true

  /dir-glob@3.0.1:
    resolution: {integrity: sha512-WkrWp9GR4KXfKGYzOLmTuGVi1UWFfws377n9cc55/tb6DuqyF6pcQ5AbiHEshaDpY9v6oaSr2XCDidGmMwdzIA==}
    engines: {node: '>=8'}
    dependencies:
      path-type: 4.0.0
    dev: true

  /discontinuous-range@1.0.0:
    resolution: {integrity: sha512-c68LpLbO+7kP/b1Hr1qs8/BJ09F5khZGTxqxZuhzxpmwJKOgRFHJWIb9/KmqnqHhLdO55aOxFH/EGBvUQbL/RQ==}
    dev: true

  /doctrine@2.1.0:
    resolution: {integrity: sha512-35mSku4ZXK0vfCuHEDAwt55dg2jNajHZ1odvF+8SSr82EsZY4QmXfuWso8oEd8zRhVObSN18aM0CjSdoBX7zIw==}
    engines: {node: '>=0.10.0'}
    dependencies:
      esutils: 2.0.3
    dev: true

  /doctrine@3.0.0:
    resolution: {integrity: sha512-yS+Q5i3hBf7GBkd4KG8a7eBNNWNGLTaEwwYWUijIYM7zrlYDM0BFXHjjPWlWZ1Rg7UaddZeIDmi9jF3HmqiQ2w==}
    engines: {node: '>=6.0.0'}
    dependencies:
      esutils: 2.0.3
    dev: true

  /dotenv-expand@10.0.0:
    resolution: {integrity: sha512-GopVGCpVS1UKH75VKHGuQFqS1Gusej0z4FyQkPdwjil2gNIv+LNsqBlboOzpJFZKVT95GkCyWJbBSdFEFUWI2A==}
    engines: {node: '>=12'}
    dev: false

  /dotenv@16.3.1:
    resolution: {integrity: sha512-IPzF4w4/Rd94bA9imS68tZBaYyBWSCE47V1RGuMrB94iyTOIEwRmVL2x/4An+6mETpLrKJ5hQkB8W4kFAadeIQ==}
    engines: {node: '>=12'}

  /drange@1.1.1:
    resolution: {integrity: sha512-pYxfDYpued//QpnLIm4Avk7rsNtAtQkUES2cwAYSvD/wd2pKD71gN2Ebj3e7klzXwjocvE8c5vx/1fxwpqmSxA==}
    engines: {node: '>=4'}
    requiresBuild: true
    dev: true
    optional: true

  /dtsgenerator@3.19.1:
    resolution: {integrity: sha512-x4gfUwDYmI3VLAfoKH18AdAs7WY1WN9w4ccZElLWWdzd3+HFvuQZQBgBpF8ISJLrMk/lHbqeJZ0m2d2aV92qNw==}
    engines: {node: '>= 16.0'}
    hasBin: true
    dependencies:
      commander: 11.1.0
      cross-fetch: 4.0.0
      debug: 4.3.4
      glob: 10.3.10
      http-proxy-agent: 7.0.0
      https-proxy-agent: 7.0.2
      js-yaml: 4.1.0
      tslib: 2.6.2
      typescript: 5.3.2
    transitivePeerDependencies:
      - encoding
      - supports-color
    dev: true

  /duplexify@3.7.1:
    resolution: {integrity: sha512-07z8uv2wMyS51kKhD1KsdXJg5WQ6t93RneqRxUHnskXVtlYYkLqM0gqStQZ3pj073g687jPCHrqNfCzawLYh5g==}
    dependencies:
      end-of-stream: 1.4.4
      inherits: 2.0.4
      readable-stream: 2.3.8
      stream-shift: 1.0.1
    dev: true

  /duplexify@4.1.2:
    resolution: {integrity: sha512-fz3OjcNCHmRP12MJoZMPglx8m4rrFP8rovnk4vT8Fs+aonZoCwGg10dSsQsfP/E62eZcPTMSMP6686fu9Qlqtw==}
    dependencies:
      end-of-stream: 1.4.4
      inherits: 2.0.4
      readable-stream: 3.6.2
      stream-shift: 1.0.1
    dev: true

  /eastasianwidth@0.2.0:
    resolution: {integrity: sha512-I88TYZWc9XiYHRQ4/3c5rjjfgkjhLyW2luGIheGERbNQ6OY7yTybanSpDXZa8y7VUP9YmDcYa+eyq4ca7iLqWA==}

  /ecdsa-sig-formatter@1.0.11:
    resolution: {integrity: sha512-nagl3RYrbNv6kQkeJIpt6NJZy8twLB/2vtz6yN9Z4vRKHN4/QZJIEbqohALSgwKdnksuY3k5Addp5lg8sVoVcQ==}
    dependencies:
      safe-buffer: 5.2.1

  /edtf@4.5.1:
    resolution: {integrity: sha512-GUID2mOVNMj7SS/NV83wgSlTsg+qz9r3+krD3BMB3MSKZu4f7EvVCkntQdv/EXH5VkVAVWk3gCkEVxc70OuWYA==}
    dependencies:
      nearley: 2.20.1
    optionalDependencies:
      randexp: 0.5.3
    dev: true

  /ee-first@1.1.1:
    resolution: {integrity: sha512-WMwm9LhRUo+WUaRN+vRuETqG89IgZphVSNkdFgeb6sS/E4OrDIN7t48CAewSHXc6C8lefD8KKfr5vY61brQlow==}
    dev: true

  /electron-to-chromium@1.4.601:
    resolution: {integrity: sha512-SpwUMDWe9tQu8JX5QCO1+p/hChAi9AE9UpoC3rcHVc+gdCGlbT3SGb5I1klgb952HRIyvt9wZhSz9bNBYz9swA==}
    dev: true

  /elliptic@6.5.4:
    resolution: {integrity: sha512-iLhC6ULemrljPZb+QutR5TQGB+pdW6KGD5RSegS+8sorOZT+rdQFbsQFJgvN3eRqNALqJer4oQ16YvJHlU8hzQ==}
    dependencies:
      bn.js: 4.12.0
      brorand: 1.1.0
      hash.js: 1.1.7
      hmac-drbg: 1.0.1
      inherits: 2.0.4
      minimalistic-assert: 1.0.1
      minimalistic-crypto-utils: 1.0.1
    dev: false

  /emoji-regex@8.0.0:
    resolution: {integrity: sha512-MSjYzcWNOA0ewAHpz0MxpYFvwg6yjy1NG3xteoqz644VCo/RPgnr1/GGt+ic3iJTzQ8Eu3TdM14SawnVUmGE6A==}

  /emoji-regex@9.2.2:
    resolution: {integrity: sha512-L18DaJsXSUk2+42pv8mLs5jJT2hqFkFE4j21wOmgbUqsZ2hL72NsUU785g9RXgo3s0ZNgVl42TiHp3ZtOv/Vyg==}

  /encodeurl@1.0.2:
    resolution: {integrity: sha512-TPJXq8JqFaVYm2CWmPvnP2Iyo4ZSM7/QKcSmuMLDObfpH5fi7RUGmd/rTDf+rut/saiDiQEeVTNgAmJEdAOx0w==}
    engines: {node: '>= 0.8'}
    dev: true

  /end-of-stream@1.4.4:
    resolution: {integrity: sha512-+uw1inIHVPQoaVuHzRyXd21icM+cnt4CzD5rW+NC1wjOUSTOs+Te7FOv7AhN7vS9x/oIyhLP5PR1H+phQAHu5Q==}
    dependencies:
      once: 1.4.0

  /entities@3.0.1:
    resolution: {integrity: sha512-WiyBqoomrwMdFG1e0kqvASYfnlb0lp8M5o5Fw2OFq1hNZxxcNk8Ik0Xm7LxzBhuidnZB/UtBqVCgUz3kBOP51Q==}
    engines: {node: '>=0.12'}
    dev: true

  /env-schema@5.2.1:
    resolution: {integrity: sha512-gWMNrQ3dVHAZcCx7epiFwgXcyfBh4heD/6+OK3bEbke3uL+KqwYA9nUOwzJyRZh1cJOFcwdPuY1n0GKSFlSWAg==}
    dependencies:
      ajv: 8.12.0
      dotenv: 16.3.1
      dotenv-expand: 10.0.0
    dev: false

  /error-ex@1.3.2:
    resolution: {integrity: sha512-7dFHNmqeFSEt2ZBsCriorKnn3Z2pj+fd9kmI6QoWw4//DL+icEBfc0U7qJCisqrTsKTjw4fNFy2pW9OqStD84g==}
    dependencies:
      is-arrayish: 0.2.1

  /es-abstract@1.22.3:
    resolution: {integrity: sha512-eiiY8HQeYfYH2Con2berK+To6GrK2RxbPawDkGq4UiCQQfZHb6wX9qQqkbpPqaxQFcl8d9QzZqo0tGE0VcrdwA==}
    engines: {node: '>= 0.4'}
    dependencies:
      array-buffer-byte-length: 1.0.0
      arraybuffer.prototype.slice: 1.0.2
      available-typed-arrays: 1.0.5
      call-bind: 1.0.5
      es-set-tostringtag: 2.0.2
      es-to-primitive: 1.2.1
      function.prototype.name: 1.1.6
      get-intrinsic: 1.2.2
      get-symbol-description: 1.0.0
      globalthis: 1.0.3
      gopd: 1.0.1
      has-property-descriptors: 1.0.1
      has-proto: 1.0.1
      has-symbols: 1.0.3
      hasown: 2.0.0
      internal-slot: 1.0.6
      is-array-buffer: 3.0.2
      is-callable: 1.2.7
      is-negative-zero: 2.0.2
      is-regex: 1.1.4
      is-shared-array-buffer: 1.0.2
      is-string: 1.0.7
      is-typed-array: 1.1.12
      is-weakref: 1.0.2
      object-inspect: 1.13.1
      object-keys: 1.1.1
      object.assign: 4.1.5
      regexp.prototype.flags: 1.5.1
      safe-array-concat: 1.0.1
      safe-regex-test: 1.0.0
      string.prototype.trim: 1.2.8
      string.prototype.trimend: 1.0.7
      string.prototype.trimstart: 1.0.7
      typed-array-buffer: 1.0.0
      typed-array-byte-length: 1.0.0
      typed-array-byte-offset: 1.0.0
      typed-array-length: 1.0.4
      unbox-primitive: 1.0.2
      which-typed-array: 1.1.13
    dev: true

  /es-iterator-helpers@1.0.15:
    resolution: {integrity: sha512-GhoY8uYqd6iwUl2kgjTm4CZAf6oo5mHK7BPqx3rKgx893YSsy0LGHV6gfqqQvZt/8xM8xeOnfXBCfqclMKkJ5g==}
    dependencies:
      asynciterator.prototype: 1.0.0
      call-bind: 1.0.5
      define-properties: 1.2.1
      es-abstract: 1.22.3
      es-set-tostringtag: 2.0.2
      function-bind: 1.1.2
      get-intrinsic: 1.2.2
      globalthis: 1.0.3
      has-property-descriptors: 1.0.1
      has-proto: 1.0.1
      has-symbols: 1.0.3
      internal-slot: 1.0.6
      iterator.prototype: 1.1.2
      safe-array-concat: 1.0.1
    dev: true

  /es-main@1.3.0:
    resolution: {integrity: sha512-AzORKdz1Zt97TzbYQnIrI3ZiibWpRXUfpo/w0xOJ20GpNYd2bd3MU9m31zS/aJ1TJl6JfLTok83Y8HjNunYT0A==}
    dev: false

  /es-set-tostringtag@2.0.2:
    resolution: {integrity: sha512-BuDyupZt65P9D2D2vA/zqcI3G5xRsklm5N3xCwuiy+/vKy8i0ifdsQP1sLgO4tZDSCaQUSnmC48khknGMV3D2Q==}
    engines: {node: '>= 0.4'}
    dependencies:
      get-intrinsic: 1.2.2
      has-tostringtag: 1.0.0
      hasown: 2.0.0
    dev: true

  /es-shim-unscopables@1.0.2:
    resolution: {integrity: sha512-J3yBRXCzDu4ULnQwxyToo/OjdMx6akgVC7K6few0a7F/0wLtmKKN7I73AH5T2836UuXRqN7Qg+IIUw/+YJksRw==}
    dependencies:
      hasown: 2.0.0
    dev: true

  /es-to-primitive@1.2.1:
    resolution: {integrity: sha512-QCOllgZJtaUo9miYBcLChTUaHNjJF3PYs1VidD7AwiEj1kYxKeQTctLAezAOH5ZKRH0g2IgPn6KwB4IT8iRpvA==}
    engines: {node: '>= 0.4'}
    dependencies:
      is-callable: 1.2.7
      is-date-object: 1.0.5
      is-symbol: 1.0.4
    dev: true

  /es5-ext@0.10.62:
    resolution: {integrity: sha512-BHLqn0klhEpnOKSrzn/Xsz2UIW8j+cGmo9JLzr8BiUapV8hPL9+FliFqjwr9ngW7jWdnxv6eO+/LqyhJVqgrjA==}
    engines: {node: '>=0.10'}
    requiresBuild: true
    dependencies:
      es6-iterator: 2.0.3
      es6-symbol: 3.1.3
      next-tick: 1.1.0
    dev: true

  /es6-error@4.1.1:
    resolution: {integrity: sha512-Um/+FxMr9CISWh0bi5Zv0iOD+4cFh5qLeks1qhAopKVAJw3drgKbKySikp7wGhDL0HPeaja0P5ULZrxLkniUVg==}
    dev: true

  /es6-iterator@2.0.3:
    resolution: {integrity: sha512-zw4SRzoUkd+cl+ZoE15A9o1oQd920Bb0iOJMQkQhl3jNc03YqVjAhG7scf9C5KWRU/R13Orf588uCC6525o02g==}
    dependencies:
      d: 1.0.1
      es5-ext: 0.10.62
      es6-symbol: 3.1.3
    dev: true

  /es6-symbol@3.1.3:
    resolution: {integrity: sha512-NJ6Yn3FuDinBaBRWl/q5X/s4koRHBrgKAu+yGI6JCBeiu3qrcbJhwT2GeR/EXVfylRk8dpQVJoLEFhK+Mu31NA==}
    dependencies:
      d: 1.0.1
      ext: 1.7.0
    dev: true

  /es6-weak-map@2.0.3:
    resolution: {integrity: sha512-p5um32HOTO1kP+w7PRnB+5lQ43Z6muuMuIMffvDN8ZB4GcnjLBV6zGStpbASIMk4DCAvEaamhe2zhyCb/QXXsA==}
    dependencies:
      d: 1.0.1
      es5-ext: 0.10.62
      es6-iterator: 2.0.3
      es6-symbol: 3.1.3
    dev: true

  /esbuild@0.19.8:
    resolution: {integrity: sha512-l7iffQpT2OrZfH2rXIp7/FkmaeZM0vxbxN9KfiCwGYuZqzMg/JdvX26R31Zxn/Pxvsrg3Y9N6XTcnknqDyyv4w==}
    engines: {node: '>=12'}
    hasBin: true
    requiresBuild: true
    optionalDependencies:
      '@esbuild/android-arm': 0.19.8
      '@esbuild/android-arm64': 0.19.8
      '@esbuild/android-x64': 0.19.8
      '@esbuild/darwin-arm64': 0.19.8
      '@esbuild/darwin-x64': 0.19.8
      '@esbuild/freebsd-arm64': 0.19.8
      '@esbuild/freebsd-x64': 0.19.8
      '@esbuild/linux-arm': 0.19.8
      '@esbuild/linux-arm64': 0.19.8
      '@esbuild/linux-ia32': 0.19.8
      '@esbuild/linux-loong64': 0.19.8
      '@esbuild/linux-mips64el': 0.19.8
      '@esbuild/linux-ppc64': 0.19.8
      '@esbuild/linux-riscv64': 0.19.8
      '@esbuild/linux-s390x': 0.19.8
      '@esbuild/linux-x64': 0.19.8
      '@esbuild/netbsd-x64': 0.19.8
      '@esbuild/openbsd-x64': 0.19.8
      '@esbuild/sunos-x64': 0.19.8
      '@esbuild/win32-arm64': 0.19.8
      '@esbuild/win32-ia32': 0.19.8
      '@esbuild/win32-x64': 0.19.8
    dev: true

  /escalade@3.1.1:
    resolution: {integrity: sha512-k0er2gUkLf8O0zKJiAhmkTnJlTvINGv7ygDNPbeIsX/TJjGJZHuh9B2UxbsaEkmlEo9MfhrSzmhIlhRlI2GXnw==}
    engines: {node: '>=6'}
    dev: true

  /escape-goat@4.0.0:
    resolution: {integrity: sha512-2Sd4ShcWxbx6OY1IHyla/CVNwvg7XwZVoXZHcSu9w9SReNP1EzzD5T8NWKIR38fIqEns9kDWKUQTXXAmlDrdPg==}
    engines: {node: '>=12'}
    dev: false

  /escape-html@1.0.3:
    resolution: {integrity: sha512-NiSupZ4OeuGwr68lGIeym/ksIZMJodUGOSCZ/FSnTxcrekbvqrgdUxlJOMpijaKZVjAJrWrGs/6Jy8OMuyj9ow==}

  /escape-string-regexp@1.0.5:
    resolution: {integrity: sha512-vbRorB5FUQWvla16U8R/qgaFIya2qGzwDrNmCZuYKrbdSUMG6I1ZCGQRefkRVhuOkIGVne7BQ35DSfo1qvJqFg==}
    engines: {node: '>=0.8.0'}

  /escape-string-regexp@2.0.0:
    resolution: {integrity: sha512-UpzcLCXolUWcNu5HtVMHYdXJjArjsF9C0aNnquZYY4uW/Vu0miy5YoWvbV345HauVvcAUnpRuhMMcqTcGOY2+w==}
    engines: {node: '>=8'}
    dev: true

  /escape-string-regexp@4.0.0:
    resolution: {integrity: sha512-TtpcNJ3XAzx3Gq8sWRzJaVajRs0uVxA2YAkdb1jm2YkPz4G6egUFAyA3n5vtEIZefPk5Wa4UXbKuS5fKkJWdgA==}
    engines: {node: '>=10'}
    dev: true

  /escape-string-regexp@5.0.0:
    resolution: {integrity: sha512-/veY75JbMK4j1yjvuUxuVsiS/hr/4iHs9FTT6cgTexxdE0Ly/glccBAkloH/DofkjRbZU3bnoj38mOmhkZ0lHw==}
    engines: {node: '>=12'}
    dev: false

  /eslint-config-standard-jsx@11.0.0(eslint-plugin-react@7.33.2)(eslint@8.55.0):
    resolution: {integrity: sha512-+1EV/R0JxEK1L0NGolAr8Iktm3Rgotx3BKwgaX+eAuSX8D952LULKtjgZD3F+e6SvibONnhLwoTi9DPxN5LvvQ==}
    peerDependencies:
      eslint: ^8.8.0
      eslint-plugin-react: ^7.28.0
    dependencies:
      eslint: 8.55.0
      eslint-plugin-react: 7.33.2(eslint@8.55.0)
    dev: true

  /eslint-config-standard-with-typescript@23.0.0(@typescript-eslint/eslint-plugin@5.62.0)(eslint-plugin-import@2.29.0)(eslint-plugin-n@15.7.0)(eslint-plugin-promise@6.1.1)(eslint@8.55.0)(typescript@5.3.2):
    resolution: {integrity: sha512-iaaWifImn37Z1OXbNW1es7KI+S7D408F9ys0bpaQf2temeBWlvb0Nc5qHkOgYaRb5QxTZT32GGeN1gtswASOXA==}
    peerDependencies:
      '@typescript-eslint/eslint-plugin': ^5.0.0
      eslint: ^8.0.1
      eslint-plugin-import: ^2.25.2
      eslint-plugin-n: ^15.0.0
      eslint-plugin-promise: ^6.0.0
      typescript: '*'
    dependencies:
      '@typescript-eslint/eslint-plugin': 5.62.0(@typescript-eslint/parser@5.62.0)(eslint@8.55.0)(typescript@5.3.2)
      '@typescript-eslint/parser': 5.62.0(eslint@8.55.0)(typescript@5.3.2)
      eslint: 8.55.0
      eslint-config-standard: 17.0.0(eslint-plugin-import@2.29.0)(eslint-plugin-n@15.7.0)(eslint-plugin-promise@6.1.1)(eslint@8.55.0)
      eslint-plugin-import: 2.29.0(@typescript-eslint/parser@5.62.0)(eslint@8.55.0)
      eslint-plugin-n: 15.7.0(eslint@8.55.0)
      eslint-plugin-promise: 6.1.1(eslint@8.55.0)
      typescript: 5.3.2
    transitivePeerDependencies:
      - supports-color
    dev: true

  /eslint-config-standard@17.0.0(eslint-plugin-import@2.29.0)(eslint-plugin-n@15.7.0)(eslint-plugin-promise@6.1.1)(eslint@8.55.0):
    resolution: {integrity: sha512-/2ks1GKyqSOkH7JFvXJicu0iMpoojkwB+f5Du/1SC0PtBL+s8v30k9njRZ21pm2drKYm2342jFnGWzttxPmZVg==}
    peerDependencies:
      eslint: ^8.0.1
      eslint-plugin-import: ^2.25.2
      eslint-plugin-n: ^15.0.0
      eslint-plugin-promise: ^6.0.0
    dependencies:
      eslint: 8.55.0
      eslint-plugin-import: 2.29.0(@typescript-eslint/parser@5.62.0)(eslint@8.55.0)
      eslint-plugin-n: 15.7.0(eslint@8.55.0)
      eslint-plugin-promise: 6.1.1(eslint@8.55.0)
    dev: true

  /eslint-config-standard@17.1.0(eslint-plugin-import@2.29.0)(eslint-plugin-n@15.7.0)(eslint-plugin-promise@6.1.1)(eslint@8.55.0):
    resolution: {integrity: sha512-IwHwmaBNtDK4zDHQukFDW5u/aTb8+meQWZvNFWkiGmbWjD6bqyuSSBxxXKkCftCUzc1zwCH2m/baCNDLGmuO5Q==}
    engines: {node: '>=12.0.0'}
    peerDependencies:
      eslint: ^8.0.1
      eslint-plugin-import: ^2.25.2
      eslint-plugin-n: '^15.0.0 || ^16.0.0 '
      eslint-plugin-promise: ^6.0.0
    dependencies:
      eslint: 8.55.0
      eslint-plugin-import: 2.29.0(@typescript-eslint/parser@5.62.0)(eslint@8.55.0)
      eslint-plugin-n: 15.7.0(eslint@8.55.0)
      eslint-plugin-promise: 6.1.1(eslint@8.55.0)
    dev: true

  /eslint-formatter-pretty@4.1.0:
    resolution: {integrity: sha512-IsUTtGxF1hrH6lMWiSl1WbGaiP01eT6kzywdY1U+zLc0MP+nwEnUiS9UI8IaOTUhTeQJLlCEWIbXINBH4YJbBQ==}
    engines: {node: '>=10'}
    dependencies:
      '@types/eslint': 7.29.0
      ansi-escapes: 4.3.2
      chalk: 4.1.2
      eslint-rule-docs: 1.1.235
      log-symbols: 4.1.0
      plur: 4.0.0
      string-width: 4.2.3
      supports-hyperlinks: 2.3.0
    dev: true

  /eslint-import-resolver-node@0.3.9:
    resolution: {integrity: sha512-WFj2isz22JahUv+B788TlO3N6zL3nNJGU8CcZbPZvVEkBPaJdCV4vy5wyghty5ROFbCRnm132v8BScu5/1BQ8g==}
    dependencies:
      debug: 3.2.7
      is-core-module: 2.13.1
      resolve: 1.22.8
    transitivePeerDependencies:
      - supports-color
    dev: true

  /eslint-module-utils@2.8.0(@typescript-eslint/parser@5.62.0)(eslint-import-resolver-node@0.3.9)(eslint@8.55.0):
    resolution: {integrity: sha512-aWajIYfsqCKRDgUfjEXNN/JlrzauMuSEy5sbd7WXbtW3EH6A6MpwEh42c7qD+MqQo9QMJ6fWLAeIJynx0g6OAw==}
    engines: {node: '>=4'}
    peerDependencies:
      '@typescript-eslint/parser': '*'
      eslint: '*'
      eslint-import-resolver-node: '*'
      eslint-import-resolver-typescript: '*'
      eslint-import-resolver-webpack: '*'
    peerDependenciesMeta:
      '@typescript-eslint/parser':
        optional: true
      eslint:
        optional: true
      eslint-import-resolver-node:
        optional: true
      eslint-import-resolver-typescript:
        optional: true
      eslint-import-resolver-webpack:
        optional: true
    dependencies:
      '@typescript-eslint/parser': 5.62.0(eslint@8.55.0)(typescript@5.3.2)
      debug: 3.2.7
      eslint: 8.55.0
      eslint-import-resolver-node: 0.3.9
    transitivePeerDependencies:
      - supports-color
    dev: true

  /eslint-plugin-es@4.1.0(eslint@8.55.0):
    resolution: {integrity: sha512-GILhQTnjYE2WorX5Jyi5i4dz5ALWxBIdQECVQavL6s7cI76IZTDWleTHkxz/QT3kvcs2QlGHvKLYsSlPOlPXnQ==}
    engines: {node: '>=8.10.0'}
    peerDependencies:
      eslint: '>=4.19.1'
    dependencies:
      eslint: 8.55.0
      eslint-utils: 2.1.0
      regexpp: 3.2.0
    dev: true

  /eslint-plugin-import@2.29.0(@typescript-eslint/parser@5.62.0)(eslint@8.55.0):
    resolution: {integrity: sha512-QPOO5NO6Odv5lpoTkddtutccQjysJuFxoPS7fAHO+9m9udNHvTCPSAMW9zGAYj8lAIdr40I8yPCdUYrncXtrwg==}
    engines: {node: '>=4'}
    peerDependencies:
      '@typescript-eslint/parser': '*'
      eslint: ^2 || ^3 || ^4 || ^5 || ^6 || ^7.2.0 || ^8
    peerDependenciesMeta:
      '@typescript-eslint/parser':
        optional: true
    dependencies:
      '@typescript-eslint/parser': 5.62.0(eslint@8.55.0)(typescript@5.3.2)
      array-includes: 3.1.7
      array.prototype.findlastindex: 1.2.3
      array.prototype.flat: 1.3.2
      array.prototype.flatmap: 1.3.2
      debug: 3.2.7
      doctrine: 2.1.0
      eslint: 8.55.0
      eslint-import-resolver-node: 0.3.9
      eslint-module-utils: 2.8.0(@typescript-eslint/parser@5.62.0)(eslint-import-resolver-node@0.3.9)(eslint@8.55.0)
      hasown: 2.0.0
      is-core-module: 2.13.1
      is-glob: 4.0.3
      minimatch: 3.1.2
      object.fromentries: 2.0.7
      object.groupby: 1.0.1
      object.values: 1.1.7
      semver: 6.3.1
      tsconfig-paths: 3.14.2
    transitivePeerDependencies:
      - eslint-import-resolver-typescript
      - eslint-import-resolver-webpack
      - supports-color
    dev: true

  /eslint-plugin-n@15.7.0(eslint@8.55.0):
    resolution: {integrity: sha512-jDex9s7D/Qial8AGVIHq4W7NswpUD5DPDL2RH8Lzd9EloWUuvUkHfv4FRLMipH5q2UtyurorBkPeNi1wVWNh3Q==}
    engines: {node: '>=12.22.0'}
    peerDependencies:
      eslint: '>=7.0.0'
    dependencies:
      builtins: 5.0.1
      eslint: 8.55.0
      eslint-plugin-es: 4.1.0(eslint@8.55.0)
      eslint-utils: 3.0.0(eslint@8.55.0)
      ignore: 5.3.0
      is-core-module: 2.13.1
      minimatch: 3.1.2
      resolve: 1.22.8
      semver: 7.5.4
    dev: true

  /eslint-plugin-promise@6.1.1(eslint@8.55.0):
    resolution: {integrity: sha512-tjqWDwVZQo7UIPMeDReOpUgHCmCiH+ePnVT+5zVapL0uuHnegBUs2smM13CzOs2Xb5+MHMRFTs9v24yjba4Oig==}
    engines: {node: ^12.22.0 || ^14.17.0 || >=16.0.0}
    peerDependencies:
      eslint: ^7.0.0 || ^8.0.0
    dependencies:
      eslint: 8.55.0
    dev: true

  /eslint-plugin-react@7.33.2(eslint@8.55.0):
    resolution: {integrity: sha512-73QQMKALArI8/7xGLNI/3LylrEYrlKZSb5C9+q3OtOewTnMQi5cT+aE9E41sLCmli3I9PGGmD1yiZydyo4FEPw==}
    engines: {node: '>=4'}
    peerDependencies:
      eslint: ^3 || ^4 || ^5 || ^6 || ^7 || ^8
    dependencies:
      array-includes: 3.1.7
      array.prototype.flatmap: 1.3.2
      array.prototype.tosorted: 1.1.2
      doctrine: 2.1.0
      es-iterator-helpers: 1.0.15
      eslint: 8.55.0
      estraverse: 5.3.0
      jsx-ast-utils: 3.3.5
      minimatch: 3.1.2
      object.entries: 1.1.7
      object.fromentries: 2.0.7
      object.hasown: 1.1.3
      object.values: 1.1.7
      prop-types: 15.8.1
      resolve: 2.0.0-next.5
      semver: 6.3.1
      string.prototype.matchall: 4.0.10
    dev: true

  /eslint-rule-docs@1.1.235:
    resolution: {integrity: sha512-+TQ+x4JdTnDoFEXXb3fDvfGOwnyNV7duH8fXWTPD1ieaBmB8omj7Gw/pMBBu4uI2uJCCU8APDaQJzWuXnTsH4A==}
    dev: true

  /eslint-scope@5.1.1:
    resolution: {integrity: sha512-2NxwbF/hZ0KpepYN0cNbo+FN6XoK7GaHlQhgx/hIZl6Va0bF45RQOOwhLIy8lQDbuCiadSLCBnH2CFYquit5bw==}
    engines: {node: '>=8.0.0'}
    dependencies:
      esrecurse: 4.3.0
      estraverse: 4.3.0
    dev: true

  /eslint-scope@7.2.2:
    resolution: {integrity: sha512-dOt21O7lTMhDM+X9mB4GX+DZrZtCUJPL/wlcTqxyrx5IvO0IYtILdtrQGQp+8n5S0gwSVmOf9NQrjMOgfQZlIg==}
    engines: {node: ^12.22.0 || ^14.17.0 || >=16.0.0}
    dependencies:
      esrecurse: 4.3.0
      estraverse: 5.3.0
    dev: true

  /eslint-utils@2.1.0:
    resolution: {integrity: sha512-w94dQYoauyvlDc43XnGB8lU3Zt713vNChgt4EWwhXAP2XkBvndfxF0AgIqKOOasjPIPzj9JqgwkwbCYD0/V3Zg==}
    engines: {node: '>=6'}
    dependencies:
      eslint-visitor-keys: 1.3.0
    dev: true

  /eslint-utils@3.0.0(eslint@8.55.0):
    resolution: {integrity: sha512-uuQC43IGctw68pJA1RgbQS8/NP7rch6Cwd4j3ZBtgo4/8Flj4eGE7ZYSZRN3iq5pVUv6GPdW5Z1RFleo84uLDA==}
    engines: {node: ^10.0.0 || ^12.0.0 || >= 14.0.0}
    peerDependencies:
      eslint: '>=5'
    dependencies:
      eslint: 8.55.0
      eslint-visitor-keys: 2.1.0
    dev: true

  /eslint-visitor-keys@1.3.0:
    resolution: {integrity: sha512-6J72N8UNa462wa/KFODt/PJ3IU60SDpC3QXC1Hjc1BXXpfL2C9R5+AU7jhe0F6GREqVMh4Juu+NY7xn+6dipUQ==}
    engines: {node: '>=4'}
    dev: true

  /eslint-visitor-keys@2.1.0:
    resolution: {integrity: sha512-0rSmRBzXgDzIsD6mGdJgevzgezI534Cer5L/vyMX0kHzT/jiB43jRhd9YUlMGYLQy2zprNmoT8qasCGtY+QaKw==}
    engines: {node: '>=10'}
    dev: true

  /eslint-visitor-keys@3.4.3:
    resolution: {integrity: sha512-wpc+LXeiyiisxPlEkUzU6svyS1frIO3Mgxj1fdy7Pm8Ygzguax2N3Fa/D/ag1WqbOprdI+uY6wMUl8/a2G+iag==}
    engines: {node: ^12.22.0 || ^14.17.0 || >=16.0.0}
    dev: true

  /eslint@8.55.0:
    resolution: {integrity: sha512-iyUUAM0PCKj5QpwGfmCAG9XXbZCWsqP/eWAWrG/W0umvjuLRBECwSFdt+rCntju0xEH7teIABPwXpahftIaTdA==}
    engines: {node: ^12.22.0 || ^14.17.0 || >=16.0.0}
    hasBin: true
    dependencies:
      '@eslint-community/eslint-utils': 4.4.0(eslint@8.55.0)
      '@eslint-community/regexpp': 4.10.0
      '@eslint/eslintrc': 2.1.4
      '@eslint/js': 8.55.0
      '@humanwhocodes/config-array': 0.11.13
      '@humanwhocodes/module-importer': 1.0.1
      '@nodelib/fs.walk': 1.2.8
      '@ungap/structured-clone': 1.2.0
      ajv: 6.12.6
      chalk: 4.1.2
      cross-spawn: 7.0.3
      debug: 4.3.4
      doctrine: 3.0.0
      escape-string-regexp: 4.0.0
      eslint-scope: 7.2.2
      eslint-visitor-keys: 3.4.3
      espree: 9.6.1
      esquery: 1.5.0
      esutils: 2.0.3
      fast-deep-equal: 3.1.3
      file-entry-cache: 6.0.1
      find-up: 5.0.0
      glob-parent: 6.0.2
      globals: 13.23.0
      graphemer: 1.4.0
      ignore: 5.3.0
      imurmurhash: 0.1.4
      is-glob: 4.0.3
      is-path-inside: 3.0.3
      js-yaml: 4.1.0
      json-stable-stringify-without-jsonify: 1.0.1
      levn: 0.4.1
      lodash.merge: 4.6.2
      minimatch: 3.1.2
      natural-compare: 1.4.0
      optionator: 0.9.3
      strip-ansi: 6.0.1
      text-table: 0.2.0
    transitivePeerDependencies:
      - supports-color
    dev: true

  /esmock@2.6.0:
    resolution: {integrity: sha512-PFcxAm5bzPckh9V6s78FW+WaR/J+1R9K6vlItFOIFqNn+3w1pgo/HEEOJ2HBwVdrEnO7xXBgGUcFoNsdTU599A==}
    engines: {node: '>=14.16.0'}
    dev: true

  /espree@9.6.1:
    resolution: {integrity: sha512-oruZaFkjorTpF32kDSI5/75ViwGeZginGGy2NoOSg3Q9bnwlnmDm4HLnkl0RE3n+njDXR037aY1+x58Z/zFdwQ==}
    engines: {node: ^12.22.0 || ^14.17.0 || >=16.0.0}
    dependencies:
      acorn: 8.11.2
      acorn-jsx: 5.3.2(acorn@8.11.2)
      eslint-visitor-keys: 3.4.3
    dev: true

  /esprima@4.0.1:
    resolution: {integrity: sha512-eGuFFw7Upda+g4p+QHvnW0RyTX/SVeJBDM/gCtMARO0cLuT2HcEKnTPvhjV6aGeqrCB/sbNop0Kszm0jsaWU4A==}
    engines: {node: '>=4'}
    hasBin: true
    dev: true

  /esquery@1.5.0:
    resolution: {integrity: sha512-YQLXUplAwJgCydQ78IMJywZCceoqk1oH01OERdSAJc/7U2AylwjhSCLDEtqwg811idIS/9fIU5GjG73IgjKMVg==}
    engines: {node: '>=0.10'}
    dependencies:
      estraverse: 5.3.0
    dev: true

  /esrecurse@4.3.0:
    resolution: {integrity: sha512-KmfKL3b6G+RXvP8N1vr3Tq1kL/oCFgn2NYXEtqP8/L3pKapUA4G8cFVaoF3SU323CD4XypR/ffioHmkti6/Tag==}
    engines: {node: '>=4.0'}
    dependencies:
      estraverse: 5.3.0
    dev: true

  /estraverse@4.3.0:
    resolution: {integrity: sha512-39nnKffWz8xN1BU/2c79n9nB9HDzo0niYUqx6xyqUnyoAnQyyWpOTdZEeiCch8BBu515t4wp9ZmgVfVhn9EBpw==}
    engines: {node: '>=4.0'}
    dev: true

  /estraverse@5.3.0:
    resolution: {integrity: sha512-MMdARuVEQziNTeJD8DgMqmhwR11BRQ/cBP+pLtYdSTnf3MIO8fFeiINEbX36ZdNlfU/7A9f3gUw49B3oQsvwBA==}
    engines: {node: '>=4.0'}
    dev: true

  /esutils@2.0.3:
    resolution: {integrity: sha512-kVscqXk4OCp68SZ0dkgEKVi6/8ij300KBWTJq32P/dYeWTSwK41WyTxalN1eRmA5Z9UU/LX9D7FWSmV9SAYx6g==}
    engines: {node: '>=0.10.0'}
    dev: true

  /etag@1.8.1:
    resolution: {integrity: sha512-aIL5Fx7mawVa300al2BnEE4iNvo1qETxLrPI/o05L7z6go7fCw1J6EQmbK4FmJ2AS7kgVF/KEZWufBfdClMcPg==}
    engines: {node: '>= 0.6'}
    dev: true

  /event-emitter@0.3.5:
    resolution: {integrity: sha512-D9rRn9y7kLPnJ+hMq7S/nhvoKwwvVJahBi2BPmx3bvbsEdK3W9ii8cBSGjP+72/LnM4n6fo3+dkCX5FeTQruXA==}
    dependencies:
      d: 1.0.1
      es5-ext: 0.10.62
    dev: true

  /event-lite@0.1.3:
    resolution: {integrity: sha512-8qz9nOz5VeD2z96elrEKD2U433+L3DWdUdDkOINLGOJvx1GsMBbMn0aCeu28y8/e85A6mCigBiFlYMnTBEGlSw==}
    dev: false

  /event-target-shim@5.0.1:
    resolution: {integrity: sha512-i/2XbnSz/uxRCU6+NdVJgKWDTM427+MqYbkQzD321DuCQJUqOuJKIA0IM2+W2xtYHdKOmZ4dR6fExsd4SXL+WQ==}
    engines: {node: '>=6'}

  /events-to-array@1.1.2:
    resolution: {integrity: sha512-inRWzRY7nG+aXZxBzEqYKB3HPgwflZRopAjDCHv0whhRx+MTUr1ei0ICZUypdyE0HRm4L2d5VEcIqLD6yl+BFA==}
    dev: true

  /events@3.3.0:
    resolution: {integrity: sha512-mQw+2fkQbALzQ7V0MY0IqdnXNOeTtP4r0lN9z7AAawCXgqea7bDii20AYrIBrFd/Hx0M2Ocz6S111CaFkUcb0Q==}
    engines: {node: '>=0.8.x'}

  /execa@8.0.1:
    resolution: {integrity: sha512-VyhnebXciFV2DESc+p6B+y0LjSm0krU4OgJN44qFAhBY0TJ+1V61tYD2+wHusZ6F9n5K+vl8k0sTy7PEfV4qpg==}
    engines: {node: '>=16.17'}
    dependencies:
      cross-spawn: 7.0.3
      get-stream: 8.0.1
      human-signals: 5.0.0
      is-stream: 3.0.0
      merge-stream: 2.0.0
      npm-run-path: 5.1.0
      onetime: 6.0.0
      signal-exit: 4.1.0
      strip-final-newline: 3.0.0

  /expand-template@2.0.3:
    resolution: {integrity: sha512-XYfuKMvj4O35f/pOXLObndIRvyQ+/+6AhODh+OKWj9S9498pHHn/IMszH+gt0fBCRWMNfk1ZSp5x3AifmnI2vg==}
    engines: {node: '>=6'}
    dev: false

  /express@4.18.2:
    resolution: {integrity: sha512-5/PsL6iGPdfQ/lKM1UuielYgv3BUoJfz1aUwU9vHZ+J7gyvwdQXFEBIEIaxeGf0GIcreATNyBExtalisDbuMqQ==}
    engines: {node: '>= 0.10.0'}
    dependencies:
      accepts: 1.3.8
      array-flatten: 1.1.1
      body-parser: 1.20.1
      content-disposition: 0.5.4
      content-type: 1.0.5
      cookie: 0.5.0
      cookie-signature: 1.0.6
      debug: 2.6.9
      depd: 2.0.0
      encodeurl: 1.0.2
      escape-html: 1.0.3
      etag: 1.8.1
      finalhandler: 1.2.0
      fresh: 0.5.2
      http-errors: 2.0.0
      merge-descriptors: 1.0.1
      methods: 1.1.2
      on-finished: 2.4.1
      parseurl: 1.3.3
      path-to-regexp: 0.1.7
      proxy-addr: 2.0.7
      qs: 6.11.0
      range-parser: 1.2.1
      safe-buffer: 5.2.1
      send: 0.18.0
      serve-static: 1.15.0
      setprototypeof: 1.2.0
      statuses: 2.0.1
      type-is: 1.6.18
      utils-merge: 1.0.1
      vary: 1.1.2
    transitivePeerDependencies:
      - supports-color
    dev: true

  /ext@1.7.0:
    resolution: {integrity: sha512-6hxeJYaL110a9b5TEJSj0gojyHQAmA2ch5Os+ySCiA1QGdS697XWY1pzsrSjqA9LDEEgdB/KypIlR59RcLuHYw==}
    dependencies:
      type: 2.7.2
    dev: true

  /external-editor@3.1.0:
    resolution: {integrity: sha512-hMQ4CX1p1izmuLYyZqLMO/qGNw10wSv9QDCPfzXfyFrOaCSSoRfqE1Kf1s5an66J5JZC62NewG+mK49jOCtQew==}
    engines: {node: '>=4'}
    dependencies:
      chardet: 0.7.0
      iconv-lite: 0.4.24
      tmp: 0.0.33
    dev: false

  /fast-content-type-parse@1.1.0:
    resolution: {integrity: sha512-fBHHqSTFLVnR61C+gltJuE5GkVQMV0S2nqUO8TJ+5Z3qAKG8vAx4FKai1s5jq/inV1+sREynIWSuQ6HgoSXpDQ==}

  /fast-copy@3.0.1:
    resolution: {integrity: sha512-Knr7NOtK3HWRYGtHoJrjkaWepqT8thIVGAwt0p0aUs1zqkAzXZV4vo9fFNwyb5fcqK1GKYFYxldQdIDVKhUAfA==}
    dev: false

  /fast-decode-uri-component@1.0.1:
    resolution: {integrity: sha512-WKgKWg5eUxvRZGwW8FvfbaH7AXSh2cL+3j5fMGzUMCxWBJ3dV3a7Wz8y2f/uQ0e3B6WmodD3oS54jTQ9HVTIIg==}

  /fast-deep-equal@3.1.3:
    resolution: {integrity: sha512-f3qQ9oQy9j2AhBe/H9VC91wLmKBCCU/gDOnKNAYG5hswO7BLKj09Hc5HYNz9cGI++xlpDCIgDaitVs03ATR84Q==}

  /fast-glob@3.3.2:
    resolution: {integrity: sha512-oX2ruAFQwf/Orj8m737Y5adxDQO0LAB7/S5MnxCdTNDd4p6BsyIVsv9JQsATbTSq8KHRpLwIHbVlUNatxd+1Ow==}
    engines: {node: '>=8.6.0'}
    dependencies:
      '@nodelib/fs.stat': 2.0.5
      '@nodelib/fs.walk': 1.2.8
      glob-parent: 5.1.2
      merge2: 1.4.1
      micromatch: 4.0.5
    dev: true

  /fast-json-stable-stringify@2.1.0:
    resolution: {integrity: sha512-lhd/wF+Lk98HZoTCtlVraHtfh5XYijIjalXck7saUtuanSDyLMxnHhSXEDJqHxD7msR8D0uCmqlkwjCV8xvwHw==}
    dev: true

  /fast-json-stringify@5.9.1:
    resolution: {integrity: sha512-NMrf+uU9UJnTzfxaumMDXK1NWqtPCfGoM9DYIE+ESlaTQqjlANFBy0VAbsm6FB88Mx0nceyi18zTo5kIEUlzxg==}
    dependencies:
      '@fastify/deepmerge': 1.3.0
      ajv: 8.12.0
      ajv-formats: 2.1.1(ajv@8.12.0)
      fast-deep-equal: 3.1.3
      fast-uri: 2.3.0
      json-schema-ref-resolver: 1.0.1
      rfdc: 1.3.0

  /fast-jwt@3.3.2:
    resolution: {integrity: sha512-H+JYxaFy2LepiC1AQWM/2hzKlQOWaWUkEnu/yebhYu4+ameb3qG77WiRZ1Ct6YBk6d/ESsNguBfTT5+q0XMtKg==}
    engines: {node: '>=16 <22'}
    dependencies:
      '@lukeed/ms': 2.0.2
      asn1.js: 5.4.1
      ecdsa-sig-formatter: 1.0.11
      mnemonist: 0.39.5

  /fast-levenshtein@2.0.6:
    resolution: {integrity: sha512-DCXu6Ifhqcks7TZKY3Hxp3y6qphY5SJZmrWMDrKcERSOXWQdMhU9Ig/PYrzyw/ul9jOIyh0N4M0tbC5hodg8dw==}
    dev: true

  /fast-querystring@1.1.2:
    resolution: {integrity: sha512-g6KuKWmFXc0fID8WWH0jit4g0AGBoJhCkJMb1RmbsSEUNvQ+ZC8D6CUZ+GtF8nMzSPXnhiePyyqqipzNNEnHjg==}
    dependencies:
      fast-decode-uri-component: 1.0.1

  /fast-redact@3.3.0:
    resolution: {integrity: sha512-6T5V1QK1u4oF+ATxs1lWUmlEk6P2T9HqJG3e2DnHOdVgZy2rFJBoEnrIedcTXlkAHU/zKC+7KETJ+KGGKwxgMQ==}
    engines: {node: '>=6'}

  /fast-safe-stringify@2.1.1:
    resolution: {integrity: sha512-W+KJc2dmILlPplD/H4K9l9LcAHAfPtP6BY84uVLXQ6Evcz9Lcg33Y2z1IVblT6xdY54PXYVHEv+0Wpq8Io6zkA==}
    dev: false

  /fast-uri@2.3.0:
    resolution: {integrity: sha512-eel5UKGn369gGEWOqBShmFJWfq/xSJvsgDzgLYC845GneayWvXBf0lJCBn5qTABfewy1ZDPoaR5OZCP+kssfuw==}

  /fastest-levenshtein@1.0.16:
    resolution: {integrity: sha512-eRnCtTTtGZFpQCwhJiUOuxPQWRXVKYDn0b2PeHfXL6/Zi53SLAzAHfVhVWK2AryC/WH05kGfxhFIPvTF0SXQzg==}
    engines: {node: '>= 4.9.1'}
    dev: false

  /fastfall@1.5.1:
    resolution: {integrity: sha512-KH6p+Z8AKPXnmA7+Iz2Lh8ARCMr+8WNPVludm1LGkZoD2MjY6LVnRMtTKhkdzI+jr0RzQWXKzKyBJm1zoHEL4Q==}
    engines: {node: '>=0.10.0'}
    dependencies:
      reusify: 1.0.4
    dev: false

  /fastify-metrics@10.4.1(fastify@4.24.3):
    resolution: {integrity: sha512-RW3DHzQw2OmJ/oNClvbMJJVB9ZOxsG0Qh2zOkk5YebNN1e+DM7bxxnKdX1QafOfTxh6xRSPojM4c7Y7EXQFQlw==}
    peerDependencies:
      fastify: '>=4'
    dependencies:
      fastify: 4.24.3
      fastify-plugin: 4.5.1
      prom-client: 14.2.0
    dev: false

  /fastify-openapi-glue@4.4.2:
    resolution: {integrity: sha512-zvWWX7wzgbyXHNOQGDny5mG+JS6J4gLH5wZknLzv0h6Os2r7C0HZ697yKGKpKlVwOZU/PDEypFQ2J0Ly8PoQYw==}
    engines: {node: '>=14.0.0'}
    hasBin: true
    dependencies:
      '@seriousme/openapi-schema-validator': 2.1.5
      fastify-plugin: 4.5.1
      js-yaml: 4.1.0
      minimist: 1.2.8
    dev: false

  /fastify-plugin@4.5.1:
    resolution: {integrity: sha512-stRHYGeuqpEZTL1Ef0Ovr2ltazUT9g844X5z/zEBFLG8RYlpDiOCIG+ATvYEp+/zmc7sN29mcIMp8gvYplYPIQ==}

  /fastify-print-routes@2.2.0:
    resolution: {integrity: sha512-nmw5V8mbHw2oEpCwUX5PFfgyBzOy3E41d3OIvR8SGDm7IyqKbvnDg/IkjBNQ0SEXo19wjReTTo5D4ZY7WO1wgg==}
    engines: {node: '>= 18.18.0'}
    dependencies:
      acquerello: 1.1.2
      fastify-plugin: 4.5.1
      table: 6.8.1
    dev: false

  /fastify-tsconfig@2.0.0:
    resolution: {integrity: sha512-pvYwdtbZUJr/aTD7ZE0rGlvtYpx7IThHKVLBoqCKmT3FJpwm23XA2+PDmq8ZzfqqG4ajpyrHd5bkIixcIFjPhQ==}
    engines: {node: '>=18.0.0'}
    dev: true

  /fastify-undici-dispatcher@0.5.0:
    resolution: {integrity: sha512-6ASeYGg0tGIUhlX+dzDTw2kjqQDzVvOwkk5SQ/MRClrXq8RPpO6pQFUwBjJygiL6MueQpsCIkyLMdICl0Xed6Q==}
    dependencies:
      undici: 5.28.2
    dev: false

  /fastify-user@0.3.1:
    resolution: {integrity: sha512-Gx6FxRjoPWKZMmpAmHmCwhkwgJpdBLXuko09Z6T4rLOw+YR67znjbv35Ec4r0g3L5tsOKc8hDPz6L0tZQlX9Ww==}
    dependencies:
      '@fastify/error': 3.4.1
      '@fastify/jwt': 7.2.4
      fastify: 4.24.3
      fastify-plugin: 4.5.1
      get-jwks: 8.3.1
    transitivePeerDependencies:
      - encoding
      - supports-color
    dev: false

  /fastify@4.24.3:
    resolution: {integrity: sha512-6HHJ+R2x2LS3y1PqxnwEIjOTZxFl+8h4kSC/TuDPXtA+v2JnV9yEtOsNSKK1RMD7sIR2y1ZsA4BEFaid/cK5pg==}
    dependencies:
      '@fastify/ajv-compiler': 3.5.0
      '@fastify/error': 3.4.1
      '@fastify/fast-json-stringify-compiler': 4.3.0
      abstract-logging: 2.0.1
      avvio: 8.2.1
      fast-content-type-parse: 1.1.0
      fast-json-stringify: 5.9.1
      find-my-way: 7.7.0
      light-my-request: 5.11.0
      pino: 8.16.2
      process-warning: 2.3.2
      proxy-addr: 2.0.7
      rfdc: 1.3.0
      secure-json-parse: 2.7.0
      semver: 7.5.4
      toad-cache: 3.3.1
    transitivePeerDependencies:
      - supports-color

  /fastparallel@2.4.1:
    resolution: {integrity: sha512-qUmhxPgNHmvRjZKBFUNI0oZuuH9OlSIOXmJ98lhKPxMZZ7zS/Fi0wRHOihDSz0R1YiIOjxzOY4bq65YTcdBi2Q==}
    dependencies:
      reusify: 1.0.4
      xtend: 4.0.2

  /fastq@1.15.0:
    resolution: {integrity: sha512-wBrocU2LCXXa+lWBt8RoIRD89Fi8OdABODa/kEnyeyjS5aZO5/GNvI5sEINADqP/h8M29UHTHUb53sUu5Ihqdw==}
    dependencies:
      reusify: 1.0.4

  /fastseries@1.7.2:
    resolution: {integrity: sha512-dTPFrPGS8SNSzAt7u/CbMKCJ3s01N04s4JFbORHcmyvVfVKmbhMD1VtRbh5enGHxkaQDqWyLefiKOGGmohGDDQ==}
    dependencies:
      reusify: 1.0.4
      xtend: 4.0.2
    dev: false

  /figures@5.0.0:
    resolution: {integrity: sha512-ej8ksPF4x6e5wvK9yevct0UCXh8TTFlWGVLlgjZuoBH1HwjIfKE/IdL5mq89sFA7zELi1VhKpmtDnrs7zWyeyg==}
    engines: {node: '>=14'}
    dependencies:
      escape-string-regexp: 5.0.0
      is-unicode-supported: 1.3.0
    dev: false

  /file-entry-cache@6.0.1:
    resolution: {integrity: sha512-7Gps/XWymbLk2QLYK4NzpMOrYjMhdIxXuIvy2QBsLE6ljuodKvdkWs/cpyJJ3CVIVpH0Oi1Hvg1ovbMzLdFBBg==}
    engines: {node: ^10.12.0 || >=12.0.0}
    dependencies:
      flat-cache: 3.2.0
    dev: true

  /file-uri-to-path@1.0.0:
    resolution: {integrity: sha512-0Zt+s3L7Vf1biwWZ29aARiVYLx7iMGnEUl9x33fbB/j3jR81u/O2LbqK+Bm1CDSNDKVtJ/YjwY7TUd5SkeLQLw==}

  /fill-keys@1.0.2:
    resolution: {integrity: sha512-tcgI872xXjwFF4xgQmLxi76GnwJG3g/3isB1l4/G5Z4zrbddGpBjqZCO9oEAcB5wX0Hj/5iQB3toxfO7in1hHA==}
    engines: {node: '>=0.10.0'}
    dependencies:
      is-object: 1.0.2
      merge-descriptors: 1.0.3
    dev: true

  /fill-range@7.0.1:
    resolution: {integrity: sha512-qOo9F+dMUmC2Lcb4BbVvnKJxTPjCm+RRpe4gDuGrzkL7mEVl/djYSu2OdQ2Pa302N4oqkSg9ir6jaLWJ2USVpQ==}
    engines: {node: '>=8'}
    dependencies:
      to-regex-range: 5.0.1
    dev: true

  /finalhandler@1.2.0:
    resolution: {integrity: sha512-5uXcUVftlQMFnWC9qu/svkWv3GTd2PfUhK/3PLkYNAe7FbqJMt3515HaxE6eRL74GdsriiwujiawdaB1BpEISg==}
    engines: {node: '>= 0.8'}
    dependencies:
      debug: 2.6.9
      encodeurl: 1.0.2
      escape-html: 1.0.3
      on-finished: 2.4.1
      parseurl: 1.3.3
      statuses: 2.0.1
      unpipe: 1.0.0
    transitivePeerDependencies:
      - supports-color
    dev: true

  /find-cache-dir@3.3.2:
    resolution: {integrity: sha512-wXZV5emFEjrridIgED11OoUKLxiYjAcqot/NJdAkOhlJ+vGzwhOAfcG5OX1jP+S0PcjEn8bdMJv+g2jwQ3Onig==}
    engines: {node: '>=8'}
    dependencies:
      commondir: 1.0.1
      make-dir: 3.1.0
      pkg-dir: 4.2.0
    dev: true

  /find-my-way@7.7.0:
    resolution: {integrity: sha512-+SrHpvQ52Q6W9f3wJoJBbAQULJuNEEQwBvlvYwACDhBTLOTMiQ0HYWh4+vC3OivGP2ENcTI1oKlFA2OepJNjhQ==}
    engines: {node: '>=14'}
    dependencies:
      fast-deep-equal: 3.1.3
      fast-querystring: 1.1.2
      safe-regex2: 2.0.0

  /find-up@3.0.0:
    resolution: {integrity: sha512-1yD6RmLI1XBfxugvORwlck6f75tYL+iR0jqwsOrOxMZyGYqUuDhJ0l4AXdO1iX/FTs9cBAMEk1gWSEx1kSbylg==}
    engines: {node: '>=6'}
    dependencies:
      locate-path: 3.0.0
    dev: true

  /find-up@4.1.0:
    resolution: {integrity: sha512-PpOwAdQ/YlXQ2vj8a3h8IipDuYRi3wceVQQGYWxNINccq40Anw7BlsEXCMbt1Zt+OLA6Fq9suIpIWD0OsnISlw==}
    engines: {node: '>=8'}
    dependencies:
      locate-path: 5.0.0
      path-exists: 4.0.0
    dev: true

  /find-up@5.0.0:
    resolution: {integrity: sha512-78/PXT1wlLLDgTzDs7sjq9hzz0vXD+zn+7wypEe4fXQxCmdmqfGsEPQxmiCSQI3ajFV91bVSsvNtrJRiW6nGng==}
    engines: {node: '>=10'}
    dependencies:
      locate-path: 6.0.0
      path-exists: 4.0.0
    dev: true

  /find-up@6.3.0:
    resolution: {integrity: sha512-v2ZsoEuVHYy8ZIlYqwPe/39Cy+cFDzp4dXPaxNvkEuouymu+2Jbz0PxpKarJHYJTmv2HWT3O382qY8l4jMWthw==}
    engines: {node: ^12.20.0 || ^14.13.1 || >=16.0.0}
    dependencies:
      locate-path: 7.2.0
      path-exists: 5.0.0
    dev: true

  /find-up@7.0.0:
    resolution: {integrity: sha512-YyZM99iHrqLKjmt4LJDj58KI+fYyufRLBSYcqycxf//KpBk9FoewoGX0450m9nB44qrZnovzC2oeP5hUibxc/g==}
    engines: {node: '>=18'}
    dependencies:
      locate-path: 7.2.0
      path-exists: 5.0.0
      unicorn-magic: 0.1.0
    dev: false

  /findit@2.0.0:
    resolution: {integrity: sha512-ENZS237/Hr8bjczn5eKuBohLgaD0JyUd0arxretR1f9RO46vZHA1b2y0VorgGV3WaOT3c+78P8h7v4JGJ1i/rg==}
    dev: true

  /flat-cache@3.2.0:
    resolution: {integrity: sha512-CYcENa+FtcUKLmhhqyctpclsq7QF38pKjZHsGNiSQF5r4FtoKDWabFDl3hzaEQMvT1LHEysw5twgLvpYYb4vbw==}
    engines: {node: ^10.12.0 || >=12.0.0}
    dependencies:
      flatted: 3.2.9
      keyv: 4.5.4
      rimraf: 3.0.2
    dev: true

  /flatted@3.2.9:
    resolution: {integrity: sha512-36yxDn5H7OFZQla0/jFJmbIKTdZAQHngCedGxiMmpNfEZM0sdEeT+WczLQrjK6D7o2aiyLYDnkw0R3JK0Qv1RQ==}
    dev: true

  /for-each@0.3.3:
    resolution: {integrity: sha512-jqYfLp7mo9vIyQf8ykW2v7A+2N4QjeCeI5+Dz9XraiO1ign81wjiH7Fb9vSOWvQfNtmSa4H2RoQTrrXivdUZmw==}
    dependencies:
      is-callable: 1.2.7
    dev: true

  /foreground-child@2.0.0:
    resolution: {integrity: sha512-dCIq9FpEcyQyXKCkyzmlPTFNgrCzPudOe+mhvJU5zAtlBnGVy2yKxtfsxK2tQBThwq225jcvBjpw1Gr40uzZCA==}
    engines: {node: '>=8.0.0'}
    dependencies:
      cross-spawn: 7.0.3
      signal-exit: 3.0.7
    dev: true

  /foreground-child@3.1.1:
    resolution: {integrity: sha512-TMKDUnIte6bfb5nWv7V/caI169OHgvwjb7V4WkeUvbQQdjr5rWKqHFiKWb/fcOwB+CzBT+qbWjvj+DVwRskpIg==}
    engines: {node: '>=14'}
    dependencies:
      cross-spawn: 7.0.3
      signal-exit: 4.1.0
    dev: true

  /forwarded@0.2.0:
    resolution: {integrity: sha512-buRG0fpBtRHSTCOASe6hD258tEubFoRLb4ZNA6NxMVHNw2gOcwHo9wyablzMzOA5z9xA9L1KNjk/Nt6MT9aYow==}
    engines: {node: '>= 0.6'}

  /fresh@0.5.2:
    resolution: {integrity: sha512-zJ2mQYM18rEFOudeV4GShTGIQ7RbzA7ozbU9I/XBpm7kqgMywgmylMwXHxZJmkVoYkna9d2pVXVXPdYTP9ej8Q==}
    engines: {node: '>= 0.6'}
    dev: true

  /from2@2.3.0:
    resolution: {integrity: sha512-OMcX/4IC/uqEPVgGeyfN22LJk6AZrMkRZHxcHBMBvHScDGgwTm2GT2Wkgtocyd3JfZffjj2kYUDXXII0Fk9W0g==}
    dependencies:
      inherits: 2.0.4
      readable-stream: 2.3.8
    dev: true

  /fromentries@1.3.2:
    resolution: {integrity: sha512-cHEpEQHUg0f8XdtZCc2ZAhrHzKzT0MrFUTcvx+hfxYu7rGMDc5SKoXFh+n4YigxsHXRzc6OrCshdR1bWH6HHyg==}
    dev: true

  /fs-constants@1.0.0:
    resolution: {integrity: sha512-y6OAwoSIf7FyjMIv94u+b5rdheZEjzR63GTyZJm5qh4Bi+2YgwLCcI/fPFZkL5PSixOt6ZNKm+w+Hfp/Bciwow==}
    dev: false

  /fs-exists-cached@1.0.0:
    resolution: {integrity: sha512-kSxoARUDn4F2RPXX48UXnaFKwVU7Ivd/6qpzZL29MCDmr9sTvybv4gFCp+qaI4fM9m0z9fgz/yJvi56GAz+BZg==}
    dev: true

  /fs-extra@11.2.0:
    resolution: {integrity: sha512-PmDi3uwK5nFuXh7XDTlVnS17xJS7vW36is2+w3xcv8SVxiB4NyATf4ctkVY5bkSjX0Y4nbvZCq1/EjtEyr9ktw==}
    engines: {node: '>=14.14'}
    dependencies:
      graceful-fs: 4.2.11
      jsonfile: 6.1.0
      universalify: 2.0.1
    dev: true

  /fs-minipass@2.1.0:
    resolution: {integrity: sha512-V/JgOLFCS+R6Vcq0slCuaeWEdNC3ouDlJMNIsacH2VtALiu9mV4LPrHc5cDl8k5aw6J8jwgWWpiTo5RYhmIzvg==}
    engines: {node: '>= 8'}
    dependencies:
      minipass: 3.3.6
    dev: false

  /fs.realpath@1.0.0:
    resolution: {integrity: sha512-OO0pH2lK6a0hZnAdau5ItzHPI6pUlvI7jMVnxUQRtw4owF2wk8lOSabtGDCTP4Ggrg2MbGnWO9X8K1t4+fGMDw==}

  /fsevents@2.3.2:
    resolution: {integrity: sha512-xiqMQR4xAeHTuB9uWm+fFRcIOgKBMiOBP+eXiyT7jsgVCq1bkVygt00oASowB7EdtpOHaaPgKt812P9ab+DDKA==}
    engines: {node: ^8.16.0 || ^10.6.0 || >=11.0.0}
    os: [darwin]
    requiresBuild: true
    dev: true
    optional: true

  /fsevents@2.3.3:
    resolution: {integrity: sha512-5xoDfX+fL7faATnagmWPpbFtwh/R77WmMMqqHGS65C3vvB0YHrgF+B1YmZ3441tMj5n63k0212XNoJwzlhffQw==}
    engines: {node: ^8.16.0 || ^10.6.0 || >=11.0.0}
    os: [darwin]
    requiresBuild: true
    dev: true
    optional: true

  /function-bind@1.1.2:
    resolution: {integrity: sha512-7XHNxH7qX9xG5mIwxkhumTox/MIRNcOgDrxWsMt2pAr23WHp6MrRlN7FBSFpCpr+oVO0F744iUgR82nJMfG2SA==}

  /function-loop@2.0.1:
    resolution: {integrity: sha512-ktIR+O6i/4h+j/ZhZJNdzeI4i9lEPeEK6UPR2EVyTVBqOwcU3Za9xYKLH64ZR9HmcROyRrOkizNyjjtWJzDDkQ==}
    dev: true

  /function.prototype.name@1.1.6:
    resolution: {integrity: sha512-Z5kx79swU5P27WEayXM1tBi5Ze/lbIyiNgU3qyXUOf9b2rgXYyF9Dy9Cx+IQv/Lc8WCG6L82zwUPpSS9hGehIg==}
    engines: {node: '>= 0.4'}
    dependencies:
      call-bind: 1.0.5
      define-properties: 1.2.1
      es-abstract: 1.22.3
      functions-have-names: 1.2.3
    dev: true

  /functions-have-names@1.2.3:
    resolution: {integrity: sha512-xckBUXyTIqT97tq2x2AMb+g163b5JFysYk0x4qxNFwbfQkmNZoiRHb6sPzI9/QV33WeuvVYBUIiD4NzNIyqaRQ==}
    dev: true

  /funtypes@4.2.0:
    resolution: {integrity: sha512-DvOtjiKvkeuXGV0O8LQh9quUP3bSOTEQPGv537Sao8kDq2rDbg48UsSJ7wlBLPzR2Mn0pV7cyAiq5pYG1oUyCQ==}

  /generate-function@2.3.1:
    resolution: {integrity: sha512-eeB5GfMNeevm/GRYq20ShmsaGcmI81kIX2K9XQx5miC8KdHaC6Jm0qQ8ZNeGOi7wYB8OsdxKs+Y2oVuTFuVwKQ==}
    dependencies:
      is-property: 1.0.2

  /gensync@1.0.0-beta.2:
    resolution: {integrity: sha512-3hN7NaskYvMDLQY55gnW3NQ+mesEAepTqlg+VEbj7zzqEMBVNhzcGYYeqFo/TlYz6eQiFcp1HcsCZO+nGgS8zg==}
    engines: {node: '>=6.9.0'}
    dev: true

  /get-caller-file@2.0.5:
    resolution: {integrity: sha512-DyFP3BM/3YHTQOCUL/w0OZHR0lpKeGrxotcHWcqNEdnltqFwXVfhEBQ94eIo34AfQpo0rGki4cyIiftY06h2Fg==}
    engines: {node: 6.* || 8.* || >= 10.*}
    dev: true

  /get-intrinsic@1.2.2:
    resolution: {integrity: sha512-0gSo4ml/0j98Y3lngkFEot/zhiCeWsbYIlZ+uZOVgzLyLaUw7wxUL+nCTP0XJvJg1AXulJRI3UJi8GsbDuxdGA==}
    dependencies:
      function-bind: 1.1.2
      has-proto: 1.0.1
      has-symbols: 1.0.3
      hasown: 2.0.0

  /get-jwks@8.3.1:
    resolution: {integrity: sha512-fh7kfT1pW5Qynzx5Ug+yOi9DSRIGyabCsWZErDZqh/mh7YbeG2uaOTSWocA1pt0AuTTQasUm6EBJ1k0c8NAgWg==}
    engines: {node: '>=14'}
    dependencies:
      jwk-to-pem: 2.0.5
      lru-cache: 10.1.0
      node-fetch: 2.7.0
    transitivePeerDependencies:
      - encoding
    dev: false

  /get-package-type@0.1.0:
    resolution: {integrity: sha512-pjzuKtY64GYfWizNAJ0fr9VqttZkNiK2iS430LtIHzjBEr6bX8Am2zm4sW4Ro5wjWW5cAlRL1qAMTcXbjNAO2Q==}
    engines: {node: '>=8.0.0'}
    dev: true

  /get-stdin@8.0.0:
    resolution: {integrity: sha512-sY22aA6xchAzprjyqmSEQv4UbAAzRN0L2dQB0NlN5acTTK9Don6nhoc3eAbUnpZiCANAMfd/+40kVdKfFygohg==}
    engines: {node: '>=10'}
    dev: true

  /get-stream@8.0.1:
    resolution: {integrity: sha512-VaUJspBffn/LMCJVoMvSAdmscJyS1auj5Zulnn5UoYcY531UWmdwhRWkcGKnGU93m5HSXP9LP2usOryrBtQowA==}
    engines: {node: '>=16'}

  /get-symbol-description@1.0.0:
    resolution: {integrity: sha512-2EmdH1YvIQiZpltCNgkuiUnyukzxM/R6NDJX31Ke3BG1Nq5b0S2PhX59UKi9vZpPDQVdqn+1IcaAwnzTT5vCjw==}
    engines: {node: '>= 0.4'}
    dependencies:
      call-bind: 1.0.5
      get-intrinsic: 1.2.2
    dev: true

  /github-from-package@0.0.0:
    resolution: {integrity: sha512-SyHy3T1v2NUXn29OsWdxmK6RwHD+vkj3v8en8AOBZ1wBQ/hCAQ5bAQTD02kW4W9tUp/3Qh6J8r9EvntiyCmOOw==}
    dev: false

  /glob-parent@5.1.2:
    resolution: {integrity: sha512-AOIgSQCepiJYwP3ARnGx+5VnTu2HBYdzbGP45eLw1vr3zB3vZLeyed1sC9hnbcOc9/SrMyM5RPQrkGz4aS9Zow==}
    engines: {node: '>= 6'}
    dependencies:
      is-glob: 4.0.3
    dev: true

  /glob-parent@6.0.2:
    resolution: {integrity: sha512-XxwI8EOhVQgWp6iDL+3b0r86f4d6AX6zSU55HfB4ydCEuXLXc5FcYeOu+nnGftS4TEju/11rt4KJPTMgbfmv4A==}
    engines: {node: '>=10.13.0'}
    dependencies:
      is-glob: 4.0.3
    dev: true

  /glob-promise@4.2.2(glob@7.2.3):
    resolution: {integrity: sha512-xcUzJ8NWN5bktoTIX7eOclO1Npxd/dyVqUJxlLIDasT4C7KZyqlPIwkdJ0Ypiy3p2ZKahTjK4M9uC3sNSfNMzw==}
    engines: {node: '>=12'}
    peerDependencies:
      glob: ^7.1.6
    dependencies:
      '@types/glob': 7.2.0
      glob: 7.2.3
    dev: true

  /glob@10.3.10:
    resolution: {integrity: sha512-fa46+tv1Ak0UPK1TOy/pZrIybNNt4HCv7SDzwyfiOZkvZLEbjsZkJBPtDHVshZjbecAoAGSC20MjLDG/qr679g==}
    engines: {node: '>=16 || 14 >=14.17'}
    hasBin: true
    dependencies:
      foreground-child: 3.1.1
      jackspeak: 2.3.6
      minimatch: 9.0.3
      minipass: 7.0.4
      path-scurry: 1.10.1
    dev: true

  /glob@7.2.3:
    resolution: {integrity: sha512-nFR0zLpU2YCaRxwoCJvL6UvCH2JFyFVIvwTLsIf21AuHlMskA1hhTdk+LlYJtOlYt9v6dvszD2BGRqBL+iQK9Q==}
    dependencies:
      fs.realpath: 1.0.0
      inflight: 1.0.6
      inherits: 2.0.4
      minimatch: 3.1.2
      once: 1.4.0
      path-is-absolute: 1.0.1

  /glob@8.1.0:
    resolution: {integrity: sha512-r8hpEjiQEYlF2QU0df3dS+nxxSIreXQS1qRhMJM0Q5NDdR386C7jb7Hwwod8Fgiuex+k0GFjgft18yvxm5XoCQ==}
    engines: {node: '>=12'}
    dependencies:
      fs.realpath: 1.0.0
      inflight: 1.0.6
      inherits: 2.0.4
      minimatch: 5.1.6
      once: 1.4.0

  /glob@9.3.5:
    resolution: {integrity: sha512-e1LleDykUz2Iu+MTYdkSsuWX8lvAjAcs0Xef0lNIu0S2wOAzuTxCJtcd9S3cijlwYF18EsU3rzb8jPVobxDh9Q==}
    engines: {node: '>=16 || 14 >=14.17'}
    dependencies:
      fs.realpath: 1.0.0
      minimatch: 8.0.4
      minipass: 4.2.8
      path-scurry: 1.10.1
    dev: false

  /globals@11.12.0:
    resolution: {integrity: sha512-WOBp/EEGUiIsJSp7wcv/y6MO+lV9UoncWqxuFfm8eBwzWNgyfBd6Gz+IeKQ9jCmyhoH99g15M3T+QaVHFjizVA==}
    engines: {node: '>=4'}
    dev: true

  /globals@13.23.0:
    resolution: {integrity: sha512-XAmF0RjlrjY23MA51q3HltdlGxUpXPvg0GioKiD9X6HD28iMjo2dKC8Vqwm7lne4GNr78+RHTfliktR6ZH09wA==}
    engines: {node: '>=8'}
    dependencies:
      type-fest: 0.20.2
    dev: true

  /globalthis@1.0.3:
    resolution: {integrity: sha512-sFdI5LyBiNTHjRd7cGPWapiHWMOXKyuBNX/cWJ3NfzrZQVa8GI/8cofCl74AOVqq9W5kNmguTIzJ/1s2gyI9wA==}
    engines: {node: '>= 0.4'}
    dependencies:
      define-properties: 1.2.1
    dev: true

  /globby@11.1.0:
    resolution: {integrity: sha512-jhIXaOzy1sb8IyocaruWSn1TjmnBVs8Ayhcy83rmxNJ8q2uWKCAj3CnJY+KpGSXCueAPc0i05kVvVKtP1t9S3g==}
    engines: {node: '>=10'}
    dependencies:
      array-union: 2.1.0
      dir-glob: 3.0.1
      fast-glob: 3.3.2
      ignore: 5.3.0
      merge2: 1.4.1
      slash: 3.0.0
    dev: true

  /globby@14.0.0:
    resolution: {integrity: sha512-/1WM/LNHRAOH9lZta77uGbq0dAEQM+XjNesWwhlERDVenqothRbnzTrL3/LrIoEPPjeUHC3vrS6TwoyxeHs7MQ==}
    engines: {node: '>=18'}
    dependencies:
      '@sindresorhus/merge-streams': 1.0.0
      fast-glob: 3.3.2
      ignore: 5.3.0
      path-type: 5.0.0
      slash: 5.1.0
      unicorn-magic: 0.1.0
    dev: true

  /gopd@1.0.1:
    resolution: {integrity: sha512-d65bNlIadxvpb/A2abVdlqKqV563juRnZ1Wtk6s1sIR8uNsXR70xqIzVqxVf1eTqDunwT2MkczEeaezCKTZhwA==}
    dependencies:
      get-intrinsic: 1.2.2

  /graceful-fs@4.2.11:
    resolution: {integrity: sha512-RbJ5/jmFcNNCcDV5o9eTnBLJ/HszWV0P73bc+Ff4nS/rJj+YaS6IGyiOL0VoBYX+l1Wrl3k63h/KrH+nhJ0XvQ==}
    dev: true

  /graphemer@1.4.0:
    resolution: {integrity: sha512-EtKwoO6kxCL9WO5xipiHTZlSzBm7WLT627TqC/uVRd0HKmq8NXyebnNYxDoBi7wt8eTWrUrKXCOVaFq9x1kgag==}
    dev: true

  /graphql-jit@0.8.4(graphql@16.8.1):
    resolution: {integrity: sha512-4KRrJ1ROy3Usgbl3eAoUMfdfZCRjkcw9cCGT7QwTUIHm9dPGaSaldxzGUttyjErU0rsYEb6WWyb6mMh5r6lEoQ==}
    peerDependencies:
      graphql: '>=15'
    dependencies:
      '@graphql-typed-document-node/core': 3.2.0(graphql@16.8.1)
      fast-json-stringify: 5.9.1
      generate-function: 2.3.1
      graphql: 16.8.1
      lodash.memoize: 4.1.2
      lodash.merge: 4.6.2
      lodash.mergewith: 4.6.2

  /graphql-scalars@1.22.4(graphql@16.8.1):
    resolution: {integrity: sha512-ILnv7jq5VKHLUyoaTFX7lgYrjCd6vTee9i8/B+D4zJKJT5TguOl0KkpPEbXHjmeor8AZYrVsrYUHdqRBMX1pjA==}
    engines: {node: '>=10'}
    peerDependencies:
      graphql: ^0.8.0 || ^0.9.0 || ^0.10.0 || ^0.11.0 || ^0.12.0 || ^0.13.0 || ^14.0.0 || ^15.0.0 || ^16.0.0
    dependencies:
      graphql: 16.8.1
      tslib: 2.6.2
    dev: false

  /graphql-type-json@0.3.2(graphql@16.8.1):
    resolution: {integrity: sha512-J+vjof74oMlCWXSvt0DOf2APEdZOCdubEvGDUAlqH//VBYcOYsGgRW7Xzorr44LvkjiuvecWc8fChxuZZbChtg==}
    peerDependencies:
      graphql: '>=0.8.0'
    dependencies:
      graphql: 16.8.1
    dev: false

  /graphql-ws@5.14.2(graphql@16.8.1):
    resolution: {integrity: sha512-LycmCwhZ+Op2GlHz4BZDsUYHKRiiUz+3r9wbhBATMETNlORQJAaFlAgTFoeRh6xQoQegwYwIylVD1Qns9/DA3w==}
    engines: {node: '>=10'}
    peerDependencies:
      graphql: '>=0.11 <=16'
    dependencies:
      graphql: 16.8.1
    dev: true

  /graphql@16.8.1:
    resolution: {integrity: sha512-59LZHPdGZVh695Ud9lRzPBVTtlX9ZCV150Er2W43ro37wVof0ctenSaskPPjN7lVTIN8mSZt8PHUNKZuNQUuxw==}
    engines: {node: ^12.22.0 || ^14.16.0 || ^16.0.0 || >=17.0.0}

  /hard-rejection@2.1.0:
    resolution: {integrity: sha512-VIZB+ibDhx7ObhAe7OVtoEbuP4h/MuOTHJ+J8h/eBXotJYl0fBgR72xDFCKgIh22OJZIOVNxBMWuhAr10r8HdA==}
    engines: {node: '>=6'}
    dev: true

  /has-bigints@1.0.2:
    resolution: {integrity: sha512-tSvCKtBr9lkF0Ex0aQiP9N+OpV4zi2r/Nee5VkRDbaqv35RLYMzbwQfFSZZH0kR+Rd6302UJZ2p/bJCEoR3VoQ==}
    dev: true

  /has-flag@3.0.0:
    resolution: {integrity: sha512-sKJf1+ceQBr4SMkvQnBDNDtf4TXpVhVGateu0t918bl30FnbE2m4vNLX+VWe/dpjlb+HugGYzW7uQXH98HPEYw==}
    engines: {node: '>=4'}

  /has-flag@4.0.0:
    resolution: {integrity: sha512-EykJT/Q1KjTWctppgIAgfSO0tKVuZUjhgMr17kqTumMl6Afv3EISleU7qZUzoXDFTAHTDC4NOoG/ZxU3EvlMPQ==}
    engines: {node: '>=8'}

  /has-property-descriptors@1.0.1:
    resolution: {integrity: sha512-VsX8eaIewvas0xnvinAe9bw4WfIeODpGYikiWYLH+dma0Jw6KHYqWiWfhQlgOVK8D6PvjubK5Uc4P0iIhIcNVg==}
    dependencies:
      get-intrinsic: 1.2.2

  /has-proto@1.0.1:
    resolution: {integrity: sha512-7qE+iP+O+bgF9clE5+UoBFzE65mlBiVj3tKCrlNQ0Ogwm0BjpT/gK4SlLYDMybDh5I3TCTKnPPa0oMG7JDYrhg==}
    engines: {node: '>= 0.4'}

  /has-symbols@1.0.3:
    resolution: {integrity: sha512-l3LCuF6MgDNwTDKkdYGEihYjt5pRPbEg46rtlmnSPlUbgmB8LOIrKJbYYFBSbnPaJexMKtiPO8hmeRjRz2Td+A==}
    engines: {node: '>= 0.4'}

  /has-tostringtag@1.0.0:
    resolution: {integrity: sha512-kFjcSNhnlGV1kyoGk7OXKSawH5JOb/LzUc5w9B02hOTO0dfFRjbHQKvg1d6cf3HbeUmtU9VbbV3qzZ2Teh97WQ==}
    engines: {node: '>= 0.4'}
    dependencies:
      has-symbols: 1.0.3
    dev: true

  /hash.js@1.1.7:
    resolution: {integrity: sha512-taOaskGt4z4SOANNseOviYDvjEJinIkRgmp7LbKP2YTTmVxWBl87s/uzK9r+44BclBSp2X7K1hqeNfz9JbBeXA==}
    dependencies:
      inherits: 2.0.4
      minimalistic-assert: 1.0.1
    dev: false

  /hasha@5.2.2:
    resolution: {integrity: sha512-Hrp5vIK/xr5SkeN2onO32H0MgNZ0f17HRNH39WfL0SYUNOTZ5Lz1TJ8Pajo/87dYGEFlLMm7mIc/k/s6Bvz9HQ==}
    engines: {node: '>=8'}
    dependencies:
      is-stream: 2.0.1
      type-fest: 0.8.1
    dev: true

  /hasown@2.0.0:
    resolution: {integrity: sha512-vUptKVTpIJhcczKBbgnS+RtcuYMB8+oNzPK2/Hp3hanz8JmpATdmmgLgSaadVREkDm+e2giHwY3ZRkyjSIDDFA==}
    engines: {node: '>= 0.4'}
    dependencies:
      function-bind: 1.1.2

  /help-me@4.2.0:
    resolution: {integrity: sha512-TAOnTB8Tz5Dw8penUuzHVrKNKlCIbwwbHnXraNJxPwf8LRtE2HlM84RYuezMFcwOJmoYOCWVDyJ8TQGxn9PgxA==}
    dependencies:
      glob: 8.1.0
      readable-stream: 3.6.2
    dev: false

  /hmac-drbg@1.0.1:
    resolution: {integrity: sha512-Tti3gMqLdZfhOQY1Mzf/AanLiqh1WTiJgEj26ZuYQ9fbkLomzGchCws4FyrSd4VkpBfiNhaE1On+lOz894jvXg==}
    dependencies:
      hash.js: 1.1.7
      minimalistic-assert: 1.0.1
      minimalistic-crypto-utils: 1.0.1
    dev: false

  /hosted-git-info@2.8.9:
    resolution: {integrity: sha512-mxIDAb9Lsm6DoOJ7xH+5+X4y1LU/4Hi50L9C5sIswK3JzULS4bwk1FvjdBgvYR4bzT4tuUQiC15FE2f5HbLvYw==}
    dev: true

  /hosted-git-info@4.1.0:
    resolution: {integrity: sha512-kyCuEOWjJqZuDbRHzL8V93NzQhwIB71oFWSyzVo+KPZI+pnQPPxucdkrOZvkLRnrf5URsQM+IJ09Dw29cRALIA==}
    engines: {node: '>=10'}
    dependencies:
      lru-cache: 6.0.0
    dev: true

  /html-escaper@2.0.2:
    resolution: {integrity: sha512-H2iMtd0I4Mt5eYiapRdIDjp+XzelXQ0tFE4JS7YFwFevXXMmOp9myNrUvCg0D6ws8iqkRPBfKHgbwig1SmlLfg==}
    dev: true

  /http-errors@2.0.0:
    resolution: {integrity: sha512-FtwrG/euBzaEjYeRqOgly7G0qviiXoJWnvEH2Z1plBdXgbyjv34pHTSb9zoeHMyDy33+DWy5Wt9Wo+TURtOYSQ==}
    engines: {node: '>= 0.8'}
    dependencies:
      depd: 2.0.0
      inherits: 2.0.4
      setprototypeof: 1.2.0
      statuses: 2.0.1
      toidentifier: 1.0.1

  /http-proxy-agent@7.0.0:
    resolution: {integrity: sha512-+ZT+iBxVUQ1asugqnD6oWoRiS25AkjNfG085dKJGtGxkdwLQrMKU5wJr2bOOFAXzKcTuqq+7fZlTMgG3SRfIYQ==}
    engines: {node: '>= 14'}
    dependencies:
      agent-base: 7.1.0
      debug: 4.3.4
    transitivePeerDependencies:
      - supports-color
    dev: true

  /https-proxy-agent@7.0.2:
    resolution: {integrity: sha512-NmLNjm6ucYwtcUmL7JQC1ZQ57LmHP4lT15FQ8D61nak1rO6DH+fz5qNK2Ap5UN4ZapYICE3/0KodcLYSPsPbaA==}
    engines: {node: '>= 14'}
    dependencies:
      agent-base: 7.1.0
      debug: 4.3.4
    transitivePeerDependencies:
      - supports-color
    dev: true

  /human-signals@5.0.0:
    resolution: {integrity: sha512-AXcZb6vzzrFAUE61HnN4mpLqd/cSIwNQjtNWR0euPm6y0iqx3G4gOXaIDdtdDwZmhwe82LA6+zinmW4UBWVePQ==}
    engines: {node: '>=16.17.0'}

  /hyperid@3.1.1:
    resolution: {integrity: sha512-RveV33kIksycSf7HLkq1sHB5wW0OwuX8ot8MYnY++gaaPXGFfKpBncHrAWxdpuEeRlazUMGWefwP1w6o6GaumA==}
    dependencies:
      uuid: 8.3.2
      uuid-parse: 1.1.0
    dev: false

  /iconv-lite@0.4.24:
    resolution: {integrity: sha512-v3MXnZAcvnywkTUEZomIActle7RXXeedOR31wwl7VlyoXO4Qi9arvSenNQWne1TcRwhCL1HwLI21bEqdpj8/rA==}
    engines: {node: '>=0.10.0'}
    dependencies:
      safer-buffer: 2.1.2

  /iconv-lite@0.6.3:
    resolution: {integrity: sha512-4fCk79wshMdzMp2rH06qWrJE4iolqLhCUH+OiuIgU++RB0+94NlDL81atO7GX55uUKueo0txHNtvEyI6D7WdMw==}
    engines: {node: '>=0.10.0'}
    dependencies:
      safer-buffer: 2.1.2
    dev: false

  /ieee754@1.2.1:
    resolution: {integrity: sha512-dcyqhDvX1C46lXZcVqCpK+FtMRQVdIMN6/Df5js2zouUsqG7I6sFxitIC+7KYK29KdXOLHdu9zL4sFnoVQnqaA==}

  /ignore@5.3.0:
    resolution: {integrity: sha512-g7dmpshy+gD7mh88OC9NwSGTKoc3kyLAZQRU1mt53Aw/vnvfXnbC+F/7F7QoYVKbV+KNvJx8wArewKy1vXMtlg==}
    engines: {node: '>= 4'}
    dev: true

  /import-fresh@3.3.0:
    resolution: {integrity: sha512-veYYhQa+D1QBKznvhUHxb8faxlrwUnxseDAbAp457E0wLNio2bOSKnjYDhMj+YiAq61xrMGhQk9iXVk5FzgQMw==}
    engines: {node: '>=6'}
    dependencies:
      parent-module: 1.0.1
      resolve-from: 4.0.0

  /imurmurhash@0.1.4:
    resolution: {integrity: sha512-JmXMZ6wuvDmLiHEml9ykzqO6lwFbof0GG4IkcGaENdCRDDmMVnny7s5HsIgHCbaq0w2MyPhDqkhTUgS2LU2PHA==}
    engines: {node: '>=0.8.19'}
    dev: true

  /indent-string@4.0.0:
    resolution: {integrity: sha512-EdDDZu4A2OyIK7Lr/2zG+w5jmbuk1DVBnEwREQvBzspBJkCEbRa8GxU1lghYcaGJCnRWibjDXlq779X1/y5xwg==}
    engines: {node: '>=8'}

  /inflected@2.1.0:
    resolution: {integrity: sha512-hAEKNxvHf2Iq3H60oMBHkB4wl5jn3TPF3+fXek/sRwAB5gP9xWs4r7aweSF95f99HFoz69pnZTcu8f0SIHV18w==}
    dev: false

  /inflight@1.0.6:
    resolution: {integrity: sha512-k92I/b08q4wvFscXCLvqfsHCrjrF7yiXsQuIVvVE7N82W3+aqpzuUdBbfhWcy/FZR3/4IgflMgKLOsvPDrGCJA==}
    dependencies:
      once: 1.4.0
      wrappy: 1.0.2

  /inherits@2.0.4:
    resolution: {integrity: sha512-k/vGaX4/Yla3WzyMCvTQOXYeIHvqOKtnqBduzTHpzpQZzAskKMhZ2K+EnBiSM9zGSoIFeMpXKxa4dYeZIQqewQ==}

  /ini@1.3.8:
    resolution: {integrity: sha512-JV/yugV2uzW5iMRSiZAyDtQd+nxtUnjeLt0acNdw98kKLrvuRVyB80tsREOE7yvGVgalhZ6RNXCmEHkUKBKxew==}
    dev: false

  /inquirer@9.2.12:
    resolution: {integrity: sha512-mg3Fh9g2zfuVWJn6lhST0O7x4n03k7G8Tx5nvikJkbq8/CK47WDVm+UznF0G6s5Zi0KcyUisr6DU8T67N5U+1Q==}
    engines: {node: '>=14.18.0'}
    dependencies:
      '@ljharb/through': 2.3.11
      ansi-escapes: 4.3.2
      chalk: 5.3.0
      cli-cursor: 3.1.0
      cli-width: 4.1.0
      external-editor: 3.1.0
      figures: 5.0.0
      lodash: 4.17.21
      mute-stream: 1.0.0
      ora: 5.4.1
      run-async: 3.0.0
      rxjs: 7.8.1
      string-width: 4.2.3
      strip-ansi: 6.0.1
      wrap-ansi: 6.2.0
    dev: false

  /int64-buffer@0.1.10:
    resolution: {integrity: sha512-v7cSY1J8ydZ0GyjUHqF+1bshJ6cnEVLo9EnjB8p+4HDRPZc9N5jjmvUV7NvEsqQOKyH0pmIBFWXVQbiS0+OBbA==}
    dev: false

  /internal-slot@1.0.6:
    resolution: {integrity: sha512-Xj6dv+PsbtwyPpEflsejS+oIZxmMlV44zAhG479uYu89MsjcYOhCFnNyKrkJrihbsiasQyY0afoCl/9BLR65bg==}
    engines: {node: '>= 0.4'}
    dependencies:
      get-intrinsic: 1.2.2
      hasown: 2.0.0
      side-channel: 1.0.4
    dev: true

  /into-stream@6.0.0:
    resolution: {integrity: sha512-XHbaOAvP+uFKUFsOgoNPRjLkwB+I22JFPFe5OjTkQ0nwgj6+pSjb4NmB6VMxaPshLiOf+zcpOCBQuLwC1KHhZA==}
    engines: {node: '>=10'}
    dependencies:
      from2: 2.3.0
      p-is-promise: 3.0.0
    dev: true

  /ioredis-auto-pipeline@1.0.2:
    resolution: {integrity: sha512-Axp07oVqbUAArCuIjlfXfME0/te/R7x43zfeGEpY1UTJjWdTUIw/h+K/LfIkRGCv8aCB4bCypHft8AQZ+1Z7zw==}
    dependencies:
      to-fast-properties: 3.0.1
    dev: false

  /ioredis@5.3.2:
    resolution: {integrity: sha512-1DKMMzlIHM02eBBVOFQ1+AolGjs6+xEcM4PDL7NqOS6szq7H9jSaEkIUH6/a5Hl241LzW6JLSiAbNvTQjUupUA==}
    engines: {node: '>=12.22.0'}
    dependencies:
      '@ioredis/commands': 1.2.0
      cluster-key-slot: 1.1.2
      debug: 4.3.4
      denque: 2.1.0
      lodash.defaults: 4.2.0
      lodash.isarguments: 3.1.0
      redis-errors: 1.2.0
      redis-parser: 3.0.0
      standard-as-callback: 2.1.0
    transitivePeerDependencies:
      - supports-color

  /ipaddr.js@1.9.1:
    resolution: {integrity: sha512-0KI/607xoxSToH7GjN1FfSbLoU0+btTicjsQSWQlh/hZykN8KpmMf7uYwPW3R+akZ6R/w18ZlXSHBYXiYUPO3g==}
    engines: {node: '>= 0.10'}

  /irregular-plurals@3.5.0:
    resolution: {integrity: sha512-1ANGLZ+Nkv1ptFb2pa8oG8Lem4krflKuX/gINiHJHjJUKaJHk/SXk5x6K3J+39/p0h1RQ2saROclJJ+QLvETCQ==}
    engines: {node: '>=8'}
    dev: true

  /is-array-buffer@3.0.2:
    resolution: {integrity: sha512-y+FyyR/w8vfIRq4eQcM1EYgSTnmHXPqaF+IgzgraytCFq5Xh8lllDVmAZolPJiZttZLeFSINPYMaEJ7/vWUa1w==}
    dependencies:
      call-bind: 1.0.5
      get-intrinsic: 1.2.2
      is-typed-array: 1.1.12
    dev: true

  /is-arrayish@0.2.1:
    resolution: {integrity: sha512-zz06S8t0ozoDXMG+ube26zeCTNXcKIPJZJi8hBrF4idCLms4CG9QtK7qBl1boi5ODzFpjswb5JPmHCbMpjaYzg==}

  /is-async-function@2.0.0:
    resolution: {integrity: sha512-Y1JXKrfykRJGdlDwdKlLpLyMIiWqWvuSd17TvZk68PLAOGOoF4Xyav1z0Xhoi+gCYjZVeC5SI+hYFOfvXmGRCA==}
    engines: {node: '>= 0.4'}
    dependencies:
      has-tostringtag: 1.0.0
    dev: true

  /is-bigint@1.0.4:
    resolution: {integrity: sha512-zB9CruMamjym81i2JZ3UMn54PKGsQzsJeo6xvN3HJJ4CAsQNB6iRutp2To77OfCNuoxspsIhzaPoO1zyCEhFOg==}
    dependencies:
      has-bigints: 1.0.2
    dev: true

  /is-binary-path@2.1.0:
    resolution: {integrity: sha512-ZMERYes6pDydyuGidse7OsHxtbI7WVeUEozgR/g7rd0xUimYNlvZRE/K2MgZTjWy725IfelLeVcEM97mmtRGXw==}
    engines: {node: '>=8'}
    dependencies:
      binary-extensions: 2.2.0
    dev: true

  /is-boolean-object@1.1.2:
    resolution: {integrity: sha512-gDYaKHJmnj4aWxyj6YHyXVpdQawtVLHU5cb+eztPGczf6cjuTdwve5ZIEfgXqH4e57An1D1AKf8CZ3kYrQRqYA==}
    engines: {node: '>= 0.4'}
    dependencies:
      call-bind: 1.0.5
      has-tostringtag: 1.0.0
    dev: true

  /is-callable@1.2.7:
    resolution: {integrity: sha512-1BC0BVFhS/p0qtw6enp8e+8OD0UrK0oFLztSjNzhcKA3WDuJxxAPXzPuPtKkjEY9UUoEWlX/8fgKeu2S8i9JTA==}
    engines: {node: '>= 0.4'}
    dev: true

  /is-core-module@2.13.1:
    resolution: {integrity: sha512-hHrIjvZsftOsvKSn2TRYl63zvxsgE0K+0mYMoH6gD4omR5IWB2KynivBQczo3+wF1cCkjzvptnI9Q0sPU66ilw==}
    dependencies:
      hasown: 2.0.0
    dev: true

  /is-date-object@1.0.5:
    resolution: {integrity: sha512-9YQaSxsAiSwcvS33MBk3wTCVnWK+HhF8VZR2jRxehM16QcVOdHqPn4VPHmRK4lSr38n9JriurInLcP90xsYNfQ==}
    engines: {node: '>= 0.4'}
    dependencies:
      has-tostringtag: 1.0.0
    dev: true

  /is-docker@2.2.1:
    resolution: {integrity: sha512-F+i2BKsFrH66iaUFc0woD8sLy8getkwTwtOBjvs56Cx4CgJDeKQeqfz8wAYiSb8JOprWhHH5p77PbmYCvvUuXQ==}
    engines: {node: '>=8'}
    hasBin: true
    dev: false

  /is-extglob@2.1.1:
    resolution: {integrity: sha512-SbKbANkN603Vi4jEZv49LeVJMn4yGwsbzZworEoyEiutsN3nJYdbO36zfhGJ6QEDpOZIFkDtnq5JRxmvl3jsoQ==}
    engines: {node: '>=0.10.0'}
    dev: true

  /is-finalizationregistry@1.0.2:
    resolution: {integrity: sha512-0by5vtUJs8iFQb5TYUHHPudOR+qXYIMKtiUzvLIZITZUjknFmziyBJuLhVRc+Ds0dREFlskDNJKYIdIzu/9pfw==}
    dependencies:
      call-bind: 1.0.5
    dev: true

  /is-fullwidth-code-point@3.0.0:
    resolution: {integrity: sha512-zymm5+u+sCsSWyD9qNaejV3DFvhCKclKdizYaJUuHA83RLjb7nSuGnddCHGv0hk+KY7BMAlsWeK4Ueg6EV6XQg==}
    engines: {node: '>=8'}

  /is-fullwidth-code-point@4.0.0:
    resolution: {integrity: sha512-O4L094N2/dZ7xqVdrXhh9r1KODPJpFms8B5sGdJLPy664AgvXsreZUyCQQNItZRDlYug4xStLjNp/sz3HvBowQ==}
    engines: {node: '>=12'}
    dev: false

  /is-generator-function@1.0.10:
    resolution: {integrity: sha512-jsEjy9l3yiXEQ+PsXdmBwEPcOxaXWLspKdplFUVI9vq1iZgIekeC0L167qeu86czQaxed3q/Uzuw0swL0irL8A==}
    engines: {node: '>= 0.4'}
    dependencies:
      has-tostringtag: 1.0.0
    dev: true

  /is-glob@4.0.3:
    resolution: {integrity: sha512-xelSayHH36ZgE7ZWhli7pW34hNbNl8Ojv5KVmkJD4hBdD3th8Tfk9vYasLM+mXWOZhFkgZfxhLSnrwRr4elSSg==}
    engines: {node: '>=0.10.0'}
    dependencies:
      is-extglob: 2.1.1
    dev: true

  /is-interactive@1.0.0:
    resolution: {integrity: sha512-2HvIEKRoqS62guEC+qBjpvRubdX910WCMuJTZ+I9yvqKU2/12eSL549HMwtabb4oupdj2sMP50k+XJfB/8JE6w==}
    engines: {node: '>=8'}
    dev: false

  /is-interactive@2.0.0:
    resolution: {integrity: sha512-qP1vozQRI+BMOPcjFzrjXuQvdak2pHNUMZoeG2eRbiSqyvbEf/wQtEOTOX1guk6E3t36RkaqiSt8A/6YElNxLQ==}
    engines: {node: '>=12'}
    dev: false

  /is-map@2.0.2:
    resolution: {integrity: sha512-cOZFQQozTha1f4MxLFzlgKYPTyj26picdZTx82hbc/Xf4K/tZOOXSCkMvU4pKioRXGDLJRn0GM7Upe7kR721yg==}
    dev: true

  /is-negative-zero@2.0.2:
    resolution: {integrity: sha512-dqJvarLawXsFbNDeJW7zAz8ItJ9cd28YufuuFzh0G8pNHjJMnY08Dv7sYX2uF5UpQOwieAeOExEYAWWfu7ZZUA==}
    engines: {node: '>= 0.4'}
    dev: true

  /is-number-object@1.0.7:
    resolution: {integrity: sha512-k1U0IRzLMo7ZlYIfzRu23Oh6MiIFasgpb9X76eqfFZAqwH44UI4KTBvBYIZ1dSL9ZzChTB9ShHfLkR4pdW5krQ==}
    engines: {node: '>= 0.4'}
    dependencies:
      has-tostringtag: 1.0.0
    dev: true

  /is-number@7.0.0:
    resolution: {integrity: sha512-41Cifkg6e8TylSpdtTpeLVMqvSBEVzTttHvERD741+pnZ8ANv0004MRL43QKPDlK9cGvNp6NZWZUBlbGXYxxng==}
    engines: {node: '>=0.12.0'}
    dev: true

  /is-object@1.0.2:
    resolution: {integrity: sha512-2rRIahhZr2UWb45fIOuvZGpFtz0TyOZLf32KxBbSoUCeZR495zCKlWUKKUByk3geS2eAs7ZAABt0Y/Rx0GiQGA==}
    dev: true

  /is-path-inside@3.0.3:
    resolution: {integrity: sha512-Fd4gABb+ycGAmKou8eMftCupSir5lRxqf4aD/vd0cD2qc4HL07OjCeuHMr8Ro4CoMaeCKDB0/ECBOVWjTwUvPQ==}
    engines: {node: '>=8'}
    dev: true

  /is-plain-obj@1.1.0:
    resolution: {integrity: sha512-yvkRyxmFKEOQ4pNXCmJG5AEQNlXJS5LaONXo5/cLdTZdWvsZ1ioJEonLGAosKlMWE8lwUy/bJzMjcw8az73+Fg==}
    engines: {node: '>=0.10.0'}
    dev: true

  /is-promise@2.2.2:
    resolution: {integrity: sha512-+lP4/6lKUBfQjZ2pdxThZvLUAafmZb8OAxFb8XXtiQmS35INgr85hdOGoEs124ez1FCnZJt6jau/T+alh58QFQ==}
    dev: true

  /is-promise@4.0.0:
    resolution: {integrity: sha512-hvpoI6korhJMnej285dSg6nu1+e6uxs7zG3BYAm5byqDsgJNWwxzM6z6iZiAgQR4TJ30JmBTOwqZUw3WlyH3AQ==}

  /is-property@1.0.2:
    resolution: {integrity: sha512-Ks/IoX00TtClbGQr4TWXemAnktAQvYB7HzcCxDGqEZU6oCmb2INHuOoKxbtR+HFkmYWBKv/dOZtGRiAjDhj92g==}

  /is-regex@1.1.4:
    resolution: {integrity: sha512-kvRdxDsxZjhzUX07ZnLydzS1TU/TJlTUHHY4YLL87e37oUA49DfkLqgy+VjFocowy29cKvcSiu+kIv728jTTVg==}
    engines: {node: '>= 0.4'}
    dependencies:
      call-bind: 1.0.5
      has-tostringtag: 1.0.0
    dev: true

  /is-set@2.0.2:
    resolution: {integrity: sha512-+2cnTEZeY5z/iXGbLhPrOAaK/Mau5k5eXq9j14CpRTftq0pAJu2MwVRSZhyZWBzx3o6X795Lz6Bpb6R0GKf37g==}
    dev: true

  /is-shared-array-buffer@1.0.2:
    resolution: {integrity: sha512-sqN2UDu1/0y6uvXyStCOzyhAjCSlHceFoMKJW8W9EU9cvic/QdsZ0kEU93HEy3IUEFZIiH/3w+AH/UQbPHNdhA==}
    dependencies:
      call-bind: 1.0.5
    dev: true

  /is-stream@2.0.1:
    resolution: {integrity: sha512-hFoiJiTl63nn+kstHGBtewWSKnQLpyb155KHheA1l39uvtO9nWIop1p3udqPcUd/xbF1VLMO4n7OI6p7RbngDg==}
    engines: {node: '>=8'}
    dev: true

  /is-stream@3.0.0:
    resolution: {integrity: sha512-LnQR4bZ9IADDRSkvpqMGvt/tEJWclzklNgSw48V5EAaAeDd6qGvN8ei6k5p0tvxSR171VmGyHuTiAOfxAbr8kA==}
    engines: {node: ^12.20.0 || ^14.13.1 || >=16.0.0}

  /is-string@1.0.7:
    resolution: {integrity: sha512-tE2UXzivje6ofPW7l23cjDOMa09gb7xlAqG6jG5ej6uPV32TlWP3NKPigtaGeHNu9fohccRYvIiZMfOOnOYUtg==}
    engines: {node: '>= 0.4'}
    dependencies:
      has-tostringtag: 1.0.0
    dev: true

  /is-symbol@1.0.4:
    resolution: {integrity: sha512-C/CPBqKWnvdcxqIARxyOh4v1UUEOCHpgDa0WYgpKDFMszcrPcffg5uhwSgPCLD2WWxmq6isisz87tzT01tuGhg==}
    engines: {node: '>= 0.4'}
    dependencies:
      has-symbols: 1.0.3
    dev: true

  /is-typed-array@1.1.12:
    resolution: {integrity: sha512-Z14TF2JNG8Lss5/HMqt0//T9JeHXttXy5pH/DBU4vi98ozO2btxzq9MwYDZYnKwU8nRsz/+GVFVRDq3DkVuSPg==}
    engines: {node: '>= 0.4'}
    dependencies:
      which-typed-array: 1.1.13
    dev: true

  /is-typedarray@1.0.0:
    resolution: {integrity: sha512-cyA56iCMHAh5CdzjJIa4aohJyeO1YbwLi3Jc35MmRU6poroFjIGZzUzupGiRPOjgHg9TLu43xbpwXk523fMxKA==}
    dev: true

  /is-unicode-supported@0.1.0:
    resolution: {integrity: sha512-knxG2q4UC3u8stRGyAVJCOdxFmv5DZiRcdlIaAQXAbSfJya+OhopNotLQrstBhququ4ZpuKbDc/8S6mgXgPFPw==}
    engines: {node: '>=10'}

  /is-unicode-supported@1.3.0:
    resolution: {integrity: sha512-43r2mRvz+8JRIKnWJ+3j8JtjRKZ6GmjzfaE/qiBJnikNnYv/6bagRJ1kUhNk8R5EX/GkobD+r+sfxCPJsiKBLQ==}
    engines: {node: '>=12'}
    dev: false

  /is-weakmap@2.0.1:
    resolution: {integrity: sha512-NSBR4kH5oVj1Uwvv970ruUkCV7O1mzgVFO4/rev2cLRda9Tm9HrL70ZPut4rOHgY0FNrUu9BCbXA2sdQ+x0chA==}
    dev: true

  /is-weakref@1.0.2:
    resolution: {integrity: sha512-qctsuLZmIQ0+vSSMfoVvyFe2+GSEvnmZ2ezTup1SBse9+twCCeial6EEi3Nc2KFcf6+qz2FBPnjXsk8xhKSaPQ==}
    dependencies:
      call-bind: 1.0.5
    dev: true

  /is-weakset@2.0.2:
    resolution: {integrity: sha512-t2yVvttHkQktwnNNmBQ98AhENLdPUTDTE21uPqAQ0ARwQfGeQKRVS0NNurH7bTf7RrvcVn1OOge45CnBeHCSmg==}
    dependencies:
      call-bind: 1.0.5
      get-intrinsic: 1.2.2
    dev: true

  /is-windows@1.0.2:
    resolution: {integrity: sha512-eXK1UInq2bPmjyX6e3VHIzMLobc4J94i4AWn+Hpq3OU5KkrRC96OAcR3PRJ/pGu6m8TRnBHP9dkXQVsT/COVIA==}
    engines: {node: '>=0.10.0'}
    dev: true

  /is-wsl@2.2.0:
    resolution: {integrity: sha512-fKzAra0rGJUUBwGBgNkHZuToZcn+TtXHpeCgmkMJMMYx1sQDYaCSyjJBSCa2nH1DGm7s3n1oBnohoVTBaN7Lww==}
    engines: {node: '>=8'}
    dependencies:
      is-docker: 2.2.1
    dev: false

  /isarray@1.0.0:
    resolution: {integrity: sha512-VLghIWNM6ELQzo7zwmcg0NmTVyWKYjvIeM83yjp0wRDTmUnrM678fQbcKBo6n2CJEF0szoG//ytg+TKla89ALQ==}

  /isarray@2.0.5:
    resolution: {integrity: sha512-xHjhDr3cNBK0BzdUJSPXZntQUx/mwMS5Rw4A7lPJ90XGAO6ISP/ePDNuo0vhqOZU+UD5JoodwCAAoZQd3FeAKw==}
    dev: true

  /isexe@2.0.0:
    resolution: {integrity: sha512-RHxMLp9lnKHGHRng9QFhRCMbYAcVpn69smSGcq3f36xjgVVWThj4qqLbTLlq7Ssj8B+fIQ1EuCEGI2lKsyQeIw==}

  /isexe@3.1.1:
    resolution: {integrity: sha512-LpB/54B+/2J5hqQ7imZHfdU31OlgQqx7ZicVlkm9kzg9/w8GKLEcFfJl/t7DCEDueOyBAD6zCCwTO6Fzs0NoEQ==}
    engines: {node: '>=16'}
    dev: true

  /istanbul-lib-coverage@3.2.2:
    resolution: {integrity: sha512-O8dpsF+r0WV/8MNRKfnmrtCWhuKjxrq2w+jpzBL5UZKTi2LeVWnWOmWRxFlesJONmc+wLAGvKQZEOanko0LFTg==}
    engines: {node: '>=8'}
    dev: true

  /istanbul-lib-hook@3.0.0:
    resolution: {integrity: sha512-Pt/uge1Q9s+5VAZ+pCo16TYMWPBIl+oaNIjgLQxcX0itS6ueeaA+pEfThZpH8WxhFgCiEb8sAJY6MdUKgiIWaQ==}
    engines: {node: '>=8'}
    dependencies:
      append-transform: 2.0.0
    dev: true

  /istanbul-lib-instrument@4.0.3:
    resolution: {integrity: sha512-BXgQl9kf4WTCPCCpmFGoJkz/+uhvm7h7PFKUYxh7qarQd3ER33vHG//qaE8eN25l07YqZPpHXU9I09l/RD5aGQ==}
    engines: {node: '>=8'}
    dependencies:
      '@babel/core': 7.23.5
      '@istanbuljs/schema': 0.1.3
      istanbul-lib-coverage: 3.2.2
      semver: 6.3.1
    transitivePeerDependencies:
      - supports-color
    dev: true

  /istanbul-lib-processinfo@2.0.3:
    resolution: {integrity: sha512-NkwHbo3E00oybX6NGJi6ar0B29vxyvNwoC7eJ4G4Yq28UfY758Hgn/heV8VRFhevPED4LXfFz0DQ8z/0kw9zMg==}
    engines: {node: '>=8'}
    dependencies:
      archy: 1.0.0
      cross-spawn: 7.0.3
      istanbul-lib-coverage: 3.2.2
      p-map: 3.0.0
      rimraf: 3.0.2
      uuid: 8.3.2
    dev: true

  /istanbul-lib-report@3.0.1:
    resolution: {integrity: sha512-GCfE1mtsHGOELCU8e/Z7YWzpmybrx/+dSTfLrvY8qRmaY6zXTKWn6WQIjaAFw069icm6GVMNkgu0NzI4iPZUNw==}
    engines: {node: '>=10'}
    dependencies:
      istanbul-lib-coverage: 3.2.2
      make-dir: 4.0.0
      supports-color: 7.2.0
    dev: true

  /istanbul-lib-source-maps@4.0.1:
    resolution: {integrity: sha512-n3s8EwkdFIJCG3BPKBYvskgXGoy88ARzvegkitk60NxRdwltLOTaH7CUiMRXvwYorl0Q712iEjcWB+fK/MrWVw==}
    engines: {node: '>=10'}
    dependencies:
      debug: 4.3.4
      istanbul-lib-coverage: 3.2.2
      source-map: 0.6.1
    transitivePeerDependencies:
      - supports-color
    dev: true

  /istanbul-reports@3.1.6:
    resolution: {integrity: sha512-TLgnMkKg3iTDsQ9PbPTdpfAK2DzjF9mqUG7RMgcQl8oFjad8ob4laGxv5XV5U9MAfx8D6tSJiUyuAwzLicaxlg==}
    engines: {node: '>=8'}
    dependencies:
      html-escaper: 2.0.2
      istanbul-lib-report: 3.0.1
    dev: true

  /iterator.prototype@1.1.2:
    resolution: {integrity: sha512-DR33HMMr8EzwuRL8Y9D3u2BMj8+RqSE850jfGu59kS7tbmPLzGkZmVSfyCFSDxuZiEY6Rzt3T2NA/qU+NwVj1w==}
    dependencies:
      define-properties: 1.2.1
      get-intrinsic: 1.2.2
      has-symbols: 1.0.3
      reflect.getprototypeof: 1.0.4
      set-function-name: 2.0.1
    dev: true

  /jackspeak@1.4.2:
    resolution: {integrity: sha512-GHeGTmnuaHnvS+ZctRB01bfxARuu9wW83ENbuiweu07SFcVlZrJpcshSre/keGT7YGBhLHg/+rXCNSrsEHKU4Q==}
    engines: {node: '>=8'}
    dependencies:
      cliui: 7.0.4
    dev: true

  /jackspeak@2.3.6:
    resolution: {integrity: sha512-N3yCS/NegsOBokc8GAdM8UcmfsKiSS8cipheD/nivzr700H+nsMOxJjQnvwOcRYVuFkdH0wGUvW2WbXGmrZGbQ==}
    engines: {node: '>=14'}
    dependencies:
      '@isaacs/cliui': 8.0.2
    optionalDependencies:
      '@pkgjs/parseargs': 0.11.0
    dev: true

  /jest-diff@29.7.0:
    resolution: {integrity: sha512-LMIgiIrhigmPrs03JHpxUh2yISK3vLFPkAodPeo0+BuF7wA2FoQbkEg1u8gBYBThncu7e1oEDUfIXVuTqLRUjw==}
    engines: {node: ^14.15.0 || ^16.10.0 || >=18.0.0}
    dependencies:
      chalk: 4.1.2
      diff-sequences: 29.6.3
      jest-get-type: 29.6.3
      pretty-format: 29.7.0
    dev: true

  /jest-get-type@29.6.3:
    resolution: {integrity: sha512-zrteXnqYxfQh7l5FHyL38jL39di8H8rHoecLH3JNxH3BwOrBsNeabdap5e0I23lD4HHI8W5VFBZqG4Eaq5LNcw==}
    engines: {node: ^14.15.0 || ^16.10.0 || >=18.0.0}
    dev: true

  /joycon@3.1.1:
    resolution: {integrity: sha512-34wB/Y7MW7bzjKRjUKTa46I2Z7eV62Rkhva+KkopW7Qvv/OSWBqvkSY7vusOPrNuZcUG3tApvdVgNB8POj3SPw==}
    engines: {node: '>=10'}
    dev: false

  /js-tokens@4.0.0:
    resolution: {integrity: sha512-RdJUflcE3cUzKiMqQgsCu06FPu9UdIJO0beYbPhHN4k6apgJtifcoCtT9bcxOpYBtpD2kCM6Sbzg4CausW/PKQ==}

  /js-yaml@3.14.1:
    resolution: {integrity: sha512-okMH7OXXJ7YrN9Ok3/SXrnu4iX9yOk+25nqX4imS2npuvTYDmo/QEZoqwZkYaIDk3jVvBOTOIEgEhaLOynBS9g==}
    hasBin: true
    dependencies:
      argparse: 1.0.10
      esprima: 4.0.1
    dev: true

  /js-yaml@4.1.0:
    resolution: {integrity: sha512-wpxZs9NoxZaJESJGIZTyDEaYpl0FKSA+FB9aJiyemKhMwkxQg63h4T1KJgUGHpTqPDNRcmmYLugrRjJlBtWvRA==}
    hasBin: true
    dependencies:
      argparse: 2.0.1

  /jsesc@2.5.2:
    resolution: {integrity: sha512-OYu7XEzjkCQ3C5Ps3QIZsQfNpqoJyZZA99wd9aWd05NCtC5pWOkShK2mkL6HXQR6/Cy2lbNdPlZBpuQHXE63gA==}
    engines: {node: '>=4'}
    hasBin: true
    dev: true

  /json-buffer@3.0.1:
    resolution: {integrity: sha512-4bV5BfR2mqfQTJm+V5tPPdf+ZpuhiIvTuAB5g8kcrXOZpTT/QwwVRWBywX1ozr6lEuPdbHxwaJlm9G6mI2sfSQ==}
    dev: true

  /json-parse-better-errors@1.0.2:
    resolution: {integrity: sha512-mrqyZKfX5EhL7hvqcV6WG1yYjnjeuYDzDhhcAAUrq8Po85NBQBJP+ZDUT75qZQ98IkUoBqdkExkukOU7Ts2wrw==}
    dev: true

  /json-parse-even-better-errors@2.3.1:
    resolution: {integrity: sha512-xyFwyhro/JEof6Ghe2iz2NcXoj2sloNsWr/XsERDK/oiPCfaNhl5ONfp+jQdAZRQQ0IJWNzH9zIZF7li91kh2w==}

  /json-schema-ref-resolver@1.0.1:
    resolution: {integrity: sha512-EJAj1pgHc1hxF6vo2Z3s69fMjO1INq6eGHXZ8Z6wCQeldCuwxGK9Sxf4/cScGn3FZubCVUehfWtcDM/PLteCQw==}
    dependencies:
      fast-deep-equal: 3.1.3

  /json-schema-resolver@2.0.0:
    resolution: {integrity: sha512-pJ4XLQP4Q9HTxl6RVDLJ8Cyh1uitSs0CzDBAz1uoJ4sRD/Bk7cFSXL1FUXDW3zJ7YnfliJx6eu8Jn283bpZ4Yg==}
    engines: {node: '>=10'}
    dependencies:
      debug: 4.3.4
      rfdc: 1.3.0
      uri-js: 4.4.1
    transitivePeerDependencies:
      - supports-color
    dev: false

  /json-schema-to-typescript@13.1.1:
    resolution: {integrity: sha512-F3CYhtA7F3yPbb8vF7sFchk/2dnr1/yTKf8RcvoNpjnh67ZS/ZMH1ElLt5KHAtf2/bymiejLQQszszPWEeTdSw==}
    engines: {node: '>=12.0.0'}
    hasBin: true
    dependencies:
      '@bcherny/json-schema-ref-parser': 10.0.5-fork
      '@types/json-schema': 7.0.15
      '@types/lodash': 4.14.202
      '@types/prettier': 2.7.3
      cli-color: 2.0.3
      get-stdin: 8.0.0
      glob: 7.2.3
      glob-promise: 4.2.2(glob@7.2.3)
      is-glob: 4.0.3
      lodash: 4.17.21
      minimist: 1.2.8
      mkdirp: 1.0.4
      mz: 2.7.0
      prettier: 2.8.8
    dev: true

  /json-schema-traverse@0.4.1:
    resolution: {integrity: sha512-xbbCH5dCYU5T8LcEhhuh7HJ88HXuW3qsI3Y0zOZFKfZEHcpWiHU/Jxzk629Brsab/mMiHQti9wMP+845RPe3Vg==}
    dev: true

  /json-schema-traverse@1.0.0:
    resolution: {integrity: sha512-NM8/P9n3XjXhIZn1lLhkFaACTOURQXjWhV4BA/RnOv8xvgqtqpAX9IO4mRQxSx1Rlo4tqzeqb0sOlruaOy3dug==}

  /json-stable-stringify-without-jsonify@1.0.1:
    resolution: {integrity: sha512-Bdboy+l7tA3OGW6FjyFHWkP5LuByj1Tk33Ljyq0axyzdk9//JSi2u3fP1QSmd1KNwq6VOKYGlAu87CisVir6Pw==}
    dev: true

  /json5@1.0.2:
    resolution: {integrity: sha512-g1MWMLBiz8FKi1e4w0UyVL3w+iJceWAFBAaBnnGKOpNa5f8TLktkbre1+s6oICydWAm+HRUGTmI+//xv2hvXYA==}
    hasBin: true
    dependencies:
      minimist: 1.2.8
    dev: true

  /json5@2.2.3:
    resolution: {integrity: sha512-XmOWe7eyHYH14cLdVPoyg+GOH3rYX++KpzrylJwSW98t3Nk+U8XOl8FWKOgwtzdb8lXGf6zYwDUzeHMWfxasyg==}
    engines: {node: '>=6'}
    hasBin: true

  /jsonc-parser@3.2.0:
    resolution: {integrity: sha512-gfFQZrcTc8CnKXp6Y4/CBT3fTc0OVuDofpre4aEeEpSBPV5X5v4+Vmx+8snU7RLPrNHPKSgLxGo9YuQzz20o+w==}
    dev: true

  /jsonfile@6.1.0:
    resolution: {integrity: sha512-5dgndWOriYSm5cnYaJNhalLNDKOqFwyDB/rr1E9ZsGciGvKPs8R2xYGCacuf3z6K1YKDz182fd+fY3cn3pMqXQ==}
    dependencies:
      universalify: 2.0.1
    optionalDependencies:
      graceful-fs: 4.2.11
    dev: true

  /jsonpointer@5.0.1:
    resolution: {integrity: sha512-p/nXbhSEcu3pZRdkW1OfJhpsVtW1gd4Wa1fnQc9YLiTfAjn0312eMKimbdIQzuZl9aa9xUGaRlP9T/CJE/ditQ==}
    engines: {node: '>=0.10.0'}
    dev: false

  /jsx-ast-utils@3.3.5:
    resolution: {integrity: sha512-ZZow9HBI5O6EPgSJLUb8n2NKgmVWTwCvHGwFuJlMjvLFqlGG6pjirPhtdsseaLZjSibD8eegzmYpUZwoIlj2cQ==}
    engines: {node: '>=4.0'}
    dependencies:
      array-includes: 3.1.7
      array.prototype.flat: 1.3.2
      object.assign: 4.1.5
      object.values: 1.1.7
    dev: true

  /jwk-to-pem@2.0.5:
    resolution: {integrity: sha512-L90jwellhO8jRKYwbssU9ifaMVqajzj3fpRjDKcsDzrslU9syRbFqfkXtT4B89HYAap+xsxNcxgBSB09ig+a7A==}
    dependencies:
      asn1.js: 5.4.1
      elliptic: 6.5.4
      safe-buffer: 5.2.1
    dev: false

  /keyv@4.5.4:
    resolution: {integrity: sha512-oxVHkHR/EJf2CNXnWxRLW6mg7JyCCUcG0DtEGmL2ctUo1PNTin1PUil+r/+4r5MpVgC/fn1kjsx7mjSujKqIpw==}
    dependencies:
      json-buffer: 3.0.1
    dev: true

  /kind-of@6.0.3:
    resolution: {integrity: sha512-dcS1ul+9tmeD95T+x28/ehLgd9mENa3LsvDTtzm3vyBEO7RPptvAD+t44WVXaUjTBRcrpFeFlC8WCruUR456hw==}
    engines: {node: '>=0.10.0'}
    dev: true

  /leven@3.1.0:
    resolution: {integrity: sha512-qsda+H8jTaUaN/x5vzW2rzc+8Rw4TAQ/4KjB46IwK5VH+IlVeeeje/EoZRpiXvIqjFgK84QffqPztGI3VBLG1A==}
    engines: {node: '>=6'}
    dev: false

  /levn@0.4.1:
    resolution: {integrity: sha512-+bT2uH4E5LGE7h/n3evcS/sQlJXCpIp6ym8OWJ5eV6+67Dsql/LaaT7qJBAt2rzfoa/5QBGBhxDix1dMt2kQKQ==}
    engines: {node: '>= 0.8.0'}
    dependencies:
      prelude-ls: 1.2.1
      type-check: 0.4.0
    dev: true

  /libtap@1.4.1:
    resolution: {integrity: sha512-S9v19shLTigoMn3c02V7LZ4t09zxmVP3r3RbEAwuHFYeKgF+ESFJxoQ0PMFKW4XdgQhcjVBEwDoopG6WROq/gw==}
    engines: {node: '>=10'}
    dependencies:
      async-hook-domain: 2.0.4
      bind-obj-methods: 3.0.0
      diff: 4.0.2
      function-loop: 2.0.1
      minipass: 3.3.6
      own-or: 1.0.0
      own-or-env: 1.0.2
      signal-exit: 3.0.7
      stack-utils: 2.0.6
      tap-parser: 11.0.2
      tap-yaml: 1.0.2
      tcompare: 5.0.7
      trivial-deferred: 1.1.2
    dev: true

  /license-checker@25.0.1:
    resolution: {integrity: sha512-mET5AIwl7MR2IAKYYoVBBpV0OnkKQ1xGj2IMMeEFIs42QAkEVjRtFZGWmQ28WeU7MP779iAgOaOy93Mn44mn6g==}
    hasBin: true
    dependencies:
      chalk: 2.4.2
      debug: 3.2.7
      mkdirp: 0.5.6
      nopt: 4.0.3
      read-installed: 4.0.3
      semver: 5.7.2
      spdx-correct: 3.2.0
      spdx-expression-parse: 3.0.1
      spdx-satisfies: 4.0.1
      treeify: 1.1.0
    transitivePeerDependencies:
      - supports-color
    dev: true

  /light-my-request@5.11.0:
    resolution: {integrity: sha512-qkFCeloXCOMpmEdZ/MV91P8AT4fjwFXWaAFz3lUeStM8RcoM1ks4J/F8r1b3r6y/H4u3ACEJ1T+Gv5bopj7oDA==}
    dependencies:
      cookie: 0.5.0
      process-warning: 2.3.2
      set-cookie-parser: 2.6.0

  /lines-and-columns@1.2.4:
    resolution: {integrity: sha512-7ylylesZQ/PV29jhEDl3Ufjo6ZX7gCqJr5F7PKrqc93v7fzSymt1BpwEU8nAUXs8qzzvqhbjhK5QZg6Mt/HkBg==}

  /linkify-it@4.0.1:
    resolution: {integrity: sha512-C7bfi1UZmoj8+PQx22XyeXCuBlokoyWQL5pWSP+EI6nzRylyThouddufc2c1NDIcP9k5agmN9fLpA7VNJfIiqw==}
    dependencies:
      uc.micro: 1.0.6
    dev: true

  /load-json-file@5.3.0:
    resolution: {integrity: sha512-cJGP40Jc/VXUsp8/OrnyKyTZ1y6v/dphm3bioS+RrKXjK2BB6wHUd6JptZEFDGgGahMT+InnZO5i1Ei9mpC8Bw==}
    engines: {node: '>=6'}
    dependencies:
      graceful-fs: 4.2.11
      parse-json: 4.0.0
      pify: 4.0.1
      strip-bom: 3.0.0
      type-fest: 0.3.1
    dev: true

  /load-json-file@7.0.1:
    resolution: {integrity: sha512-Gnxj3ev3mB5TkVBGad0JM6dmLiQL+o0t23JPBZ9sd+yvSLk05mFoqKBw5N8gbbkU4TNXyqCgIrl/VM17OgUIgQ==}
    engines: {node: ^12.20.0 || ^14.13.1 || >=16.0.0}
    dev: true

  /locate-path@3.0.0:
    resolution: {integrity: sha512-7AO748wWnIhNqAuaty2ZWHkQHRSNfPVIsPIfwEOWO22AmaoVrWavlOcMR5nzTLNYvp36X220/maaRsrec1G65A==}
    engines: {node: '>=6'}
    dependencies:
      p-locate: 3.0.0
      path-exists: 3.0.0
    dev: true

  /locate-path@5.0.0:
    resolution: {integrity: sha512-t7hw9pI+WvuwNJXwk5zVHpyhIqzg2qTlklJOf0mVxGSbe3Fp2VieZcduNYjaLDoy6p9uGpQEGWG87WpMKlNq8g==}
    engines: {node: '>=8'}
    dependencies:
      p-locate: 4.1.0
    dev: true

  /locate-path@6.0.0:
    resolution: {integrity: sha512-iPZK6eYjbxRu3uB4/WZ3EsEIMJFMqAoopl3R+zuq0UjcAm/MO6KCweDgPfP3elTztoKP3KtnVHxTn2NHBSDVUw==}
    engines: {node: '>=10'}
    dependencies:
      p-locate: 5.0.0
    dev: true

  /locate-path@7.2.0:
    resolution: {integrity: sha512-gvVijfZvn7R+2qyPX8mAuKcFGDf6Nc61GdvGafQsHL0sBIxfKzA+usWn4GFC/bk+QdwPUD4kWFJLhElipq+0VA==}
    engines: {node: ^12.20.0 || ^14.13.1 || >=16.0.0}
    dependencies:
      p-locate: 6.0.0

  /lodash.clonedeep@4.5.0:
    resolution: {integrity: sha512-H5ZhCF25riFd9uB5UCkVKo61m3S/xZk1x4wA6yp/L3RFP6Z/eHH1ymQcGLo7J3GMPfm0V/7m1tryHuGVxpqEBQ==}
    dev: false

  /lodash.defaults@4.2.0:
    resolution: {integrity: sha512-qjxPLHd3r5DnsdGacqOMU6pb/avJzdh9tFX2ymgoZE27BmjXrNy/y4LoaiTeAb+O3gL8AfpJGtqfX/ae2leYYQ==}

  /lodash.flattendeep@4.4.0:
    resolution: {integrity: sha512-uHaJFihxmJcEX3kT4I23ABqKKalJ/zDrDg0lsFtc1h+3uw49SIJ5beyhx5ExVRti3AvKoOJngIj7xz3oylPdWQ==}
    dev: true

  /lodash.isarguments@3.1.0:
    resolution: {integrity: sha512-chi4NHZlZqZD18a0imDHnZPrDeBbTtVN7GXMwuGdRH9qotxAjYs3aVLKc7zNOG9eddR5Ksd8rvFEBc9SsggPpg==}

  /lodash.memoize@4.1.2:
    resolution: {integrity: sha512-t7j+NzmgnQzTAYXcsHYLgimltOV1MXHtlOWf6GjL9Kj8GK5FInw5JotxvbOs+IvV1/Dzo04/fCGfLVs7aXb4Ag==}

  /lodash.merge@4.6.2:
    resolution: {integrity: sha512-0KpjqXRVvrYyCsX1swR/XTK0va6VQkQM6MNo7PqW77ByjAhoARA8EfrP1N4+KlKj8YS0ZUCtRT/YUuhyYDujIQ==}

  /lodash.mergewith@4.6.2:
    resolution: {integrity: sha512-GK3g5RPZWTRSeLSpgP8Xhra+pnjBC56q9FZYe1d5RN3TJ35dbkGy3YqBSMbyCrlbi+CM9Z3Jk5yTL7RCsqboyQ==}

  /lodash.truncate@4.4.2:
    resolution: {integrity: sha512-jttmRe7bRse52OsWIMDLaXxWqRAmtIUccAQ3garviCqJjafXOfNMO0yMfNpdD6zbGaTU0P5Nz7e7gAT6cKmJRw==}
    dev: false

  /lodash@4.17.21:
    resolution: {integrity: sha512-v2kDEe57lecTulaDIuNTPy3Ry4gLGJ6Z1O3vE1krgXZNrsQ+LFTGHVxVjcXPs17LhbZVGedAJv8XZ1tvj5FvSg==}

  /log-symbols@4.1.0:
    resolution: {integrity: sha512-8XPvpAA8uyhfteu8pIvQxpJZ7SYYdpUivZpGy6sFsBuKRY/7rQGavedeB8aK+Zkyq6upMFVL/9AW6vOYzfRyLg==}
    engines: {node: '>=10'}
    dependencies:
      chalk: 4.1.2
      is-unicode-supported: 0.1.0

  /log-symbols@5.1.0:
    resolution: {integrity: sha512-l0x2DvrW294C9uDCoQe1VSU4gf529FkSZ6leBl4TiqZH/e+0R7hSfHQBNut2mNygDgHwvYHfFLn6Oxb3VWj2rA==}
    engines: {node: '>=12'}
    dependencies:
      chalk: 5.3.0
      is-unicode-supported: 1.3.0
    dev: false

  /log-update@5.0.1:
    resolution: {integrity: sha512-5UtUDQ/6edw4ofyljDNcOVJQ4c7OjDro4h3y8e1GQL5iYElYclVHJ3zeWchylvMaKnDbDilC8irOVyexnA/Slw==}
    engines: {node: ^12.20.0 || ^14.13.1 || >=16.0.0}
    dependencies:
      ansi-escapes: 5.0.0
      cli-cursor: 4.0.0
      slice-ansi: 5.0.0
      strip-ansi: 7.1.0
      wrap-ansi: 8.1.0
    dev: false

  /long@4.0.0:
    resolution: {integrity: sha512-XsP+KhQif4bjX1kbuSiySJFNAehNxgLb6hPRGJ9QsUr8ajHkuXGdrHmFUTUUXhDwVX2R5bY4JNZEwbUiMhV+MA==}
    dev: false

  /long@5.2.3:
    resolution: {integrity: sha512-lcHwpNoggQTObv5apGNCTdJrO69eHOZMi4BNC+rTLER8iHAqGrUVeLh/irVIM7zTw2bOXA8T6uNPeujwOLg/2Q==}
    dev: false

  /loose-envify@1.4.0:
    resolution: {integrity: sha512-lyuxPGr/Wfhrlem2CL/UcnUc1zcqKAImBDzukY7Y5F/yQiNdko6+fRLevlw1HgMySw7f611UIY408EtxRSoK3Q==}
    hasBin: true
    dependencies:
      js-tokens: 4.0.0
    dev: true

  /lru-cache@10.1.0:
    resolution: {integrity: sha512-/1clY/ui8CzjKFyjdvwPWJUYKiFVXG2I2cY0ssG7h4+hwk+XOIX7ZSG9Q7TW8TW3Kp3BUSqgFWBLgL4PJ+Blag==}
    engines: {node: 14 || >=16.14}

  /lru-cache@5.1.1:
    resolution: {integrity: sha512-KpNARQA3Iwv+jTA0utUVVbrh+Jlrr1Fv0e56GGzAFOXN7dk/FviaDW8LHmK52DlcH4WP2n6gI8vN1aesBFgo9w==}
    dependencies:
      yallist: 3.1.1
    dev: true

  /lru-cache@6.0.0:
    resolution: {integrity: sha512-Jo6dJ04CmSjuznwJSS3pUeWmd/H0ffTlkXXgwZi+eq1UCmqQwCh+eLsYOYCwY991i2Fah4h1BEMCx4qThGbsiA==}
    engines: {node: '>=10'}
    dependencies:
      yallist: 4.0.0

  /lru-cache@7.18.3:
    resolution: {integrity: sha512-jumlc0BIUrS3qJGgIkWZsyfAM7NCWiBcCDhnd+3NNM5KbBmLTgHVfWBcg6W+rLUsIpzpERPsvwUP7CckAQSOoA==}
    engines: {node: '>=12'}
    dev: false

  /lru-queue@0.1.0:
    resolution: {integrity: sha512-BpdYkt9EvGl8OfWHDQPISVpcl5xZthb+XPsbELj5AQXxIC8IriDZIQYjBJPEm5rS420sjZ0TLEzRcq5KdBhYrQ==}
    dependencies:
      es5-ext: 0.10.62
    dev: true

  /magic-string@0.27.0:
    resolution: {integrity: sha512-8UnnX2PeRAPZuN12svgR9j7M1uWMovg/CEnIwIG0LFkXSJJe4PdfUGiTGl8V9bsBHFUtfVINcSyYxd7q+kx9fA==}
    engines: {node: '>=12'}
    dependencies:
      '@jridgewell/sourcemap-codec': 1.4.15
    dev: true

  /make-dir@3.1.0:
    resolution: {integrity: sha512-g3FeP20LNwhALb/6Cz6Dd4F2ngze0jz7tbzrD2wAV+o9FeNHe4rL+yK2md0J/fiSf1sa1ADhXqi5+oVwOM/eGw==}
    engines: {node: '>=8'}
    dependencies:
      semver: 6.3.1
    dev: true

  /make-dir@4.0.0:
    resolution: {integrity: sha512-hXdUTZYIVOt1Ex//jAQi+wTZZpUpwBj/0QsOzqegb3rGMMeJiSEu5xLHnYfBrRV4RH2+OCSOO95Is/7x1WJ4bw==}
    engines: {node: '>=10'}
    dependencies:
      semver: 7.5.4
    dev: true

  /map-obj@1.0.1:
    resolution: {integrity: sha512-7N/q3lyZ+LVCp7PzuxrJr4KMbBE2hW7BT7YNia330OFxIf4d3r5zVpicP2650l7CPN6RM9zOJRl3NGpqSiw3Eg==}
    engines: {node: '>=0.10.0'}
    dev: true

  /map-obj@4.3.0:
    resolution: {integrity: sha512-hdN1wVrZbb29eBGiGjJbeP8JbKjq1urkHJ/LIP/NY48MZ1QVXUsQBV1G1zvYFHn1XE06cwjBsOI2K3Ulnj1YXQ==}
    engines: {node: '>=8'}
    dev: true

  /markdown-it@13.0.2:
    resolution: {integrity: sha512-FtwnEuuK+2yVU7goGn/MJ0WBZMM9ZPgU9spqlFs7/A/pDIUNSOQZhUgOqYCficIuR2QaFnrt8LHqBWsbTAoI5w==}
    hasBin: true
    dependencies:
      argparse: 2.0.1
      entities: 3.0.1
      linkify-it: 4.0.1
      mdurl: 1.0.1
      uc.micro: 1.0.6
    dev: true

  /markdownlint-cli2-formatter-default@0.0.4(markdownlint-cli2@0.11.0):
    resolution: {integrity: sha512-xm2rM0E+sWgjpPn1EesPXx5hIyrN2ddUnUwnbCsD/ONxYtw3PX6LydvdH6dciWAoFDpwzbHM1TO7uHfcMd6IYg==}
    peerDependencies:
      markdownlint-cli2: '>=0.0.4'
    dependencies:
      markdownlint-cli2: 0.11.0
    dev: true

  /markdownlint-cli2@0.11.0:
    resolution: {integrity: sha512-RmFpr+My5in8KT+H/A6ozKIVYVzZtL5t9c8DYdv0YJdljl385z44CcCVBrclpHxCGMY2tr0hZ/ca+meGGvgdnQ==}
    engines: {node: '>=18'}
    hasBin: true
    dependencies:
      globby: 14.0.0
      markdownlint: 0.32.1
      markdownlint-cli2-formatter-default: 0.0.4(markdownlint-cli2@0.11.0)
      micromatch: 4.0.5
      strip-json-comments: 5.0.1
      yaml: 2.3.4
    dev: true

  /markdownlint-micromark@0.1.7:
    resolution: {integrity: sha512-BbRPTC72fl5vlSKv37v/xIENSRDYL/7X/XoFzZ740FGEbs9vZerLrIkFRY0rv7slQKxDczToYuMmqQFN61fi4Q==}
    engines: {node: '>=16'}
    dev: true

  /markdownlint@0.32.1:
    resolution: {integrity: sha512-3sx9xpi4xlHlokGyHO9k0g3gJbNY4DI6oNEeEYq5gQ4W7UkiJ90VDAnuDl2U+yyXOUa6BX+0gf69ZlTUGIBp6A==}
    engines: {node: '>=18'}
    dependencies:
      markdown-it: 13.0.2
      markdownlint-micromark: 0.1.7
    dev: true

  /mdurl@1.0.1:
    resolution: {integrity: sha512-/sKlQJCBYVY9Ers9hqzKou4H6V5UWc/M59TH2dvkt+84itfnq7uFOMLpOiOS4ujvHP4etln18fmIxA5R5fll0g==}
    dev: true

  /media-typer@0.3.0:
    resolution: {integrity: sha512-dq+qelQ9akHpcOl/gUVRTxVIOkAJ1wR3QAvb4RsVjS8oVoFjDGTc679wJYmUmknUF5HwMLOgb5O+a3KxfWapPQ==}
    engines: {node: '>= 0.6'}
    dev: true

  /memoizee@0.4.15:
    resolution: {integrity: sha512-UBWmJpLZd5STPm7PMUlOw/TSy972M+z8gcyQ5veOnSDRREz/0bmpyTfKt3/51DhEBqCZQn1udM/5flcSPYhkdQ==}
    dependencies:
      d: 1.0.1
      es5-ext: 0.10.62
      es6-weak-map: 2.0.3
      event-emitter: 0.3.5
      is-promise: 2.2.2
      lru-queue: 0.1.0
      next-tick: 1.1.0
      timers-ext: 0.1.7
    dev: true

  /meow@9.0.0:
    resolution: {integrity: sha512-+obSblOQmRhcyBt62furQqRAQpNyWXo8BuQ5bN7dG8wmwQ+vwHKp/rCFD4CrTP8CsDQD1sjoZ94K417XEUk8IQ==}
    engines: {node: '>=10'}
    dependencies:
      '@types/minimist': 1.2.5
      camelcase-keys: 6.2.2
      decamelize: 1.2.0
      decamelize-keys: 1.1.1
      hard-rejection: 2.1.0
      minimist-options: 4.1.0
      normalize-package-data: 3.0.3
      read-pkg-up: 7.0.1
      redent: 3.0.0
      trim-newlines: 3.0.1
      type-fest: 0.18.1
      yargs-parser: 20.2.9
    dev: true

  /mercurius@12.2.0(graphql@16.8.1):
    resolution: {integrity: sha512-S1/j+MSJA11A0rW/TM+31qq7PTf9EQVDtq+XJQMaebtqEP5JhhUmQnTLzCh9NhHkh7YIFH72gEY03Phr3Cs8xQ==}
    engines: {node: '>=14.19.3'}
    peerDependencies:
      graphql: ^16.0.0
    dependencies:
      '@fastify/error': 3.4.1
      '@fastify/static': 6.12.0
      '@fastify/websocket': 7.2.0
      fastify-plugin: 4.5.1
      graphql: 16.8.1
      graphql-jit: 0.8.4(graphql@16.8.1)
      mqemitter: 5.0.0
      p-map: 4.0.0
      readable-stream: 4.4.2
      safe-stable-stringify: 2.4.3
      secure-json-parse: 2.7.0
      single-user-cache: 0.6.0
      tiny-lru: 10.4.1
      undici: 5.28.2
      ws: 8.14.2
    transitivePeerDependencies:
      - bufferutil
      - utf-8-validate
    dev: true

  /mercurius@13.3.1(graphql@16.8.1):
    resolution: {integrity: sha512-jUeo3pO1H/Etpipa9RB5kDbXX2NsIH3IBnAIlDYoNaOeuo3Ka9nNH0ujYTnjkpytuAdygnStU/hcm1afwTKYlA==}
    engines: {node: '>=14.19.3'}
    peerDependencies:
      graphql: ^16.0.0
    dependencies:
      '@fastify/error': 3.4.1
      '@fastify/static': 6.12.0
      '@fastify/websocket': 8.2.0
      fastify-plugin: 4.5.1
      graphql: 16.8.1
      graphql-jit: 0.8.4(graphql@16.8.1)
      mqemitter: 5.0.0
      p-map: 4.0.0
      readable-stream: 4.4.2
      safe-stable-stringify: 2.4.3
      secure-json-parse: 2.7.0
      single-user-cache: 0.6.0
      tiny-lru: 11.2.5
      undici: 5.28.2
      ws: 8.14.2
    transitivePeerDependencies:
      - bufferutil
      - utf-8-validate

  /merge-descriptors@1.0.1:
    resolution: {integrity: sha512-cCi6g3/Zr1iqQi6ySbseM1Xvooa98N0w31jzUYrXPX2xqObmFGHJ0tQ5u74H3mVh7wLouTseZyYIq39g8cNp1w==}
    dev: true

  /merge-descriptors@1.0.3:
    resolution: {integrity: sha512-gaNvAS7TZ897/rVaZ0nMtAyxNyi/pdbjbAwUpFQpN70GqnVfOiXpeUUMKRBmzXaSQ8DdTX4/0ms62r2K+hE6mQ==}
    dev: true

  /merge-stream@2.0.0:
    resolution: {integrity: sha512-abv/qOcuPfk3URPfDzmZU1LKmuw8kT+0nIHvKrKgFrwifol/doWcdA4ZqsWQ8ENrFKkd67Mfpo/LovbIUsbt3w==}

  /merge2@1.4.1:
    resolution: {integrity: sha512-8q7VEgMJW4J8tcfVPy8g09NcQwZdbwFEqhe/WZkoIzjn/3TGDwtOCYtXGxA3O8tPzpczCCDgv+P2P5y00ZJOOg==}
    engines: {node: '>= 8'}
    dev: true

  /metaline@1.1.0:
    resolution: {integrity: sha512-VBgxP9mZx8FHvCyKe6Nla32xgImEj4zAyf/BtIdkLKqfkMWtcekIeB5fL24/EZi/u7PbbJNsVqL7R2bV3cUh/Q==}
    dependencies:
      '@fastify/deepmerge': 1.3.0
    dev: false

  /methods@1.1.2:
    resolution: {integrity: sha512-iclAHeNqNm68zFtnZ0e+1L2yUIdvzNoauKU4WBA3VvH/vPFieF7qfRlwUZU+DA9P9bPXIS90ulxoUoCH23sV2w==}
    engines: {node: '>= 0.6'}
    dev: true

  /micromatch@4.0.5:
    resolution: {integrity: sha512-DMy+ERcEW2q8Z2Po+WNXuw3c5YaUSFjAO5GsJqfEl7UjvtIuFKO6ZrKvcItdy98dwFI2N1tg3zNIdKaQT+aNdA==}
    engines: {node: '>=8.6'}
    dependencies:
      braces: 3.0.2
      picomatch: 2.3.1
    dev: true

  /mime-db@1.52.0:
    resolution: {integrity: sha512-sPU4uV7dYlvtWJxwwxHD0PuihVNiE7TyAbQ5SWxDCB9mUYvOgroQOwYQQOKPJ8CIbE+1ETVlOoK1UC2nU3gYvg==}
    engines: {node: '>= 0.6'}

  /mime-types@2.1.35:
    resolution: {integrity: sha512-ZDY+bPm5zTTF+YpCrAU9nK0UgICYPT0QtT1NZWFv4s++TNkcgVaT0g6+4R2uI4MjQjzysHB1zxuWL50hzaeXiw==}
    engines: {node: '>= 0.6'}
    dependencies:
      mime-db: 1.52.0

  /mime@1.6.0:
    resolution: {integrity: sha512-x0Vn8spI+wuJ1O6S7gnbaQg8Pxh4NNHb7KSINmEWKiPE4RKOplvijn+NkmYmmRgP68mc70j2EbeTFRsrswaQeg==}
    engines: {node: '>=4'}
    hasBin: true
    dev: true

  /mime@3.0.0:
    resolution: {integrity: sha512-jSCU7/VB1loIWBZe14aEYHU/+1UMEHoaO7qxCOVJOw9GgH72VAWppxNcjU+x9a2k3GSIBXNKxXQFqRvvZ7vr3A==}
    engines: {node: '>=10.0.0'}
    hasBin: true

  /mimic-fn@2.1.0:
    resolution: {integrity: sha512-OqbOk5oEQeAZ8WXWydlu9HJjz9WVdEIvamMCcXmuqUYjTknH/sqsWvhQ3vgwKFRR1HpjvNBKQ37nbJgYzGqGcg==}
    engines: {node: '>=6'}
    dev: false

  /mimic-fn@4.0.0:
    resolution: {integrity: sha512-vqiC06CuhBTUdZH+RYl8sFrL096vA45Ok5ISO6sE/Mr1jRbGH4Csnhi8f3wKVl7x8mO4Au7Ir9D3Oyv1VYMFJw==}
    engines: {node: '>=12'}

  /mimic-response@3.1.0:
    resolution: {integrity: sha512-z0yWI+4FDrrweS8Zmt4Ej5HdJmky15+L2e6Wgn3+iK5fWzb6T3fhNFq2+MeTRb064c6Wr4N/wv0DzQTjNzHNGQ==}
    engines: {node: '>=10'}
    dev: false

  /min-indent@1.0.1:
    resolution: {integrity: sha512-I9jwMn07Sy/IwOj3zVkVik2JTvgpaykDZEigL6Rx6N9LbMywwUSMtxET+7lVoDLLd3O3IXwJwvuuns8UB/HeAg==}
    engines: {node: '>=4'}
    dev: true

  /minimalistic-assert@1.0.1:
    resolution: {integrity: sha512-UtJcAD4yEaGtjPezWuO9wC4nwUnVH/8/Im3yEHQP4b67cXlD/Qr9hdITCU1xDbSEXg2XKNaP8jsReV7vQd00/A==}

  /minimalistic-crypto-utils@1.0.1:
    resolution: {integrity: sha512-JIYlbt6g8i5jKfJ3xz7rF0LXmv2TkDxBLUkiBeZ7bAx4GnnNMr8xFpGnOxn6GhTEHx3SjRrZEoU+j04prX1ktg==}
    dev: false

  /minimatch@3.1.2:
    resolution: {integrity: sha512-J7p63hRiAjw1NDEww1W7i37+ByIrOWO5XQQAzZ3VOcL0PNybwpfmV/N05zFAzwQ9USyEcX6t3UO+K5aqBQOIHw==}
    dependencies:
      brace-expansion: 1.1.11

  /minimatch@5.1.6:
    resolution: {integrity: sha512-lKwV/1brpG6mBUFHtb7NUmtABCb2WZZmm2wNiOA5hAb8VdCS4B3dtMWyvcoViccwAW/COERjXLt0zP1zXUN26g==}
    engines: {node: '>=10'}
    dependencies:
      brace-expansion: 2.0.1

  /minimatch@8.0.4:
    resolution: {integrity: sha512-W0Wvr9HyFXZRGIDgCicunpQ299OKXs9RgZfaukz4qAW/pJhcpUfupc9c+OObPOFueNy8VSrZgEmDtk6Kh4WzDA==}
    engines: {node: '>=16 || 14 >=14.17'}
    dependencies:
      brace-expansion: 2.0.1
    dev: false

  /minimatch@9.0.3:
    resolution: {integrity: sha512-RHiac9mvaRw0x3AYRgDC1CxAP7HTcNrrECeA8YYJeWnpo+2Q5CegtZjaotWTWxDG3UeGA1coE05iH1mPjT/2mg==}
    engines: {node: '>=16 || 14 >=14.17'}
    dependencies:
      brace-expansion: 2.0.1
    dev: true

  /minimist-options@4.1.0:
    resolution: {integrity: sha512-Q4r8ghd80yhO/0j1O3B2BjweX3fiHg9cdOwjJd2J76Q135c+NDxGCqdYKQ1SKBuFfgWbAUzBfvYjPUEeNgqN1A==}
    engines: {node: '>= 6'}
    dependencies:
      arrify: 1.0.1
      is-plain-obj: 1.1.0
      kind-of: 6.0.3
    dev: true

  /minimist@1.2.8:
    resolution: {integrity: sha512-2yyAR8qBkN3YuheJanUpWC5U3bb5osDywNB8RzDVlDwDHbocAJveqqj1u8+SVD7jkWT4yvsHCpWqqWqAxb0zCA==}

  /minipass@3.3.6:
    resolution: {integrity: sha512-DxiNidxSEK+tHG6zOIklvNOwm3hvCrbUrdtzY74U6HKTJxvIDfOUL5W5P2Ghd3DTkhhKPYGqeNUIh5qcM4YBfw==}
    engines: {node: '>=8'}
    dependencies:
      yallist: 4.0.0

  /minipass@4.2.8:
    resolution: {integrity: sha512-fNzuVyifolSLFL4NzpF+wEF4qrgqaaKX0haXPQEdQ7NKAN+WecoKMHV09YcuL/DHxrUsYQOK3MiuDf7Ip2OXfQ==}
    engines: {node: '>=8'}
    dev: false

  /minipass@5.0.0:
    resolution: {integrity: sha512-3FnjYuehv9k6ovOEbyOswadCDPX1piCfhV8ncmYtHOjuPwylVWsghTLo7rabjC3Rx5xD4HDx8Wm1xnMF7S5qFQ==}
    engines: {node: '>=8'}
    dev: false

  /minipass@7.0.4:
    resolution: {integrity: sha512-jYofLM5Dam9279rdkWzqHozUo4ybjdZmCsDHePy5V/PbBcVMiSZR97gmAy45aqi8CK1lG2ECd356FU86avfwUQ==}
    engines: {node: '>=16 || 14 >=14.17'}

  /minizlib@2.1.2:
    resolution: {integrity: sha512-bAxsR8BVfj60DWXHE3u30oHzfl4G7khkSuPW+qvpd7jFRHm7dLxOjUk1EHACJ/hxLY8phGJ0YhYHZo7jil7Qdg==}
    engines: {node: '>= 8'}
    dependencies:
      minipass: 3.3.6
      yallist: 4.0.0
    dev: false

  /mkdirp-classic@0.5.3:
    resolution: {integrity: sha512-gKLcREMhtuZRwRAfqP3RFW+TK4JqApVBtOIftVgjuABpAtpxhPGaDcfvbhNvD0B8iD1oUr/txX35NjcaY6Ns/A==}
    dev: false

  /mkdirp@0.5.6:
    resolution: {integrity: sha512-FP+p8RB8OWpF3YZBCrP5gtADmtXApB5AMLn+vdyA+PyxCjrCs00mjyUozssO33cwDeT3wNGdLxJ5M//YqtHAJw==}
    hasBin: true
    dependencies:
      minimist: 1.2.8
    dev: true

  /mkdirp@1.0.4:
    resolution: {integrity: sha512-vVqVZQyf3WLx2Shd0qJ9xuvqgAyKPLAiqITEtqW0oIUjzo3PePDd6fW9iFz30ef7Ysp/oiWqbhszeGWW2T6Gzw==}
    engines: {node: '>=10'}
    hasBin: true

  /mkdirp@2.1.6:
    resolution: {integrity: sha512-+hEnITedc8LAtIP9u3HJDFIdcLV2vXP33sqLLIzkv1Db1zO/1OxbvYf0Y1OC/S/Qo5dxHXepofhmxL02PsKe+A==}
    engines: {node: '>=10'}
    hasBin: true
    dev: true

  /mnemonist@0.39.5:
    resolution: {integrity: sha512-FPUtkhtJ0efmEFGpU14x7jGbTB+s18LrzRL2KgoWz9YvcY3cPomz8tih01GbHwnGk/OmkOKfqd/RAQoc8Lm7DQ==}
    dependencies:
      obliterator: 2.0.4

  /module-not-found-error@1.0.1:
    resolution: {integrity: sha512-pEk4ECWQXV6z2zjhRZUongnLJNUeGQJ3w6OQ5ctGwD+i5o93qjRQUk2Rt6VdNeu3sEP0AB4LcfvdebpxBRVr4g==}
    dev: true

  /moo@0.5.2:
    resolution: {integrity: sha512-iSAJLHYKnX41mKcJKjqvnAN9sf0LMDTXDEvFv+ffuRR9a1MIuXLjMNL6EsnDHSkKLTWNqQQ5uo61P4EbU4NU+Q==}
    dev: true

  /mqemitter-redis@5.0.0:
    resolution: {integrity: sha512-4ld+yZHfQ+YTbP5IfF8nsZDjSyfMe8DTefdm40E80BwvGbKvMSOABMWXUjmmXHawGm+whKUGBIYlMytsQoOIUw==}
    dependencies:
      hyperid: 3.1.1
      inherits: 2.0.4
      ioredis: 5.3.2
      ioredis-auto-pipeline: 1.0.2
      lru-cache: 7.18.3
      mqemitter: 4.5.0
      msgpack-lite: 0.1.26
    transitivePeerDependencies:
      - supports-color
    dev: false

  /mqemitter@4.5.0:
    resolution: {integrity: sha512-Mp/zytFeIv6piJQkEKnncHcP4R/ErJc5C7dfonkhkNUT2LA/nTayrfNxbipp3M5iCJUTQSUtzfQAQA3XVcKz6w==}
    engines: {node: '>=10'}
    dependencies:
      fastparallel: 2.4.1
      qlobber: 5.0.3
    dev: false

  /mqemitter@5.0.0:
    resolution: {integrity: sha512-rqNRQhGgl0W/NV+Zrx0rpAUTZcSlAtivCVUmXBUPcFYt+AeDEpoJgy5eKlFWJP6xnatONL59WIFdV0W6niOMhw==}
    engines: {node: '>=10'}
    dependencies:
      fastparallel: 2.4.1
      qlobber: 7.0.1

  /mri@1.2.0:
    resolution: {integrity: sha512-tzzskb3bG8LvYGFF/mDTpq3jpI6Q9wc3LEmBaghu+DdCssd1FakN7Bc0hVNmEyGq1bq3RgfkCb3cmQLpNPOroA==}
    engines: {node: '>=4'}
    dev: true

  /ms@2.0.0:
    resolution: {integrity: sha512-Tpp60P6IUJDTuOq/5Z8cdskzJujfwqfOTkrwIwj7IRISpnkJnT6SyJ4PCPnGMoFjC9ddhal5KVIYtAt97ix05A==}
    dev: true

  /ms@2.1.2:
    resolution: {integrity: sha512-sGkPx+VjMtmA6MX27oA4FBFELFCZZ4S4XqeGOXCv68tT+jb3vk/RyaKWP0PTKyWtmLSM0b+adUTEvbs1PEaH2w==}

  /ms@2.1.3:
    resolution: {integrity: sha512-6FlzubTLZG3J2a/NVCAleEhjzq5oxgHyaCU9yYXvcLsvoVaHJq/s5xXI6/XXP6tz7R9xAOtHnSO/tXtF3WRTlA==}
    dev: true

  /msgpack-lite@0.1.26:
    resolution: {integrity: sha512-SZ2IxeqZ1oRFGo0xFGbvBJWMp3yLIY9rlIJyxy8CGrwZn1f0ZK4r6jV/AM1r0FZMDUkWkglOk/eeKIL9g77Nxw==}
    hasBin: true
    dependencies:
      event-lite: 0.1.3
      ieee754: 1.2.1
      int64-buffer: 0.1.10
      isarray: 1.0.0
    dev: false

  /mute-stream@1.0.0:
    resolution: {integrity: sha512-avsJQhyd+680gKXyG/sQc0nXaC6rBkPOfyHYcFb9+hdkqQkR9bdnkJ0AMZhke0oesPqIO+mFFJ+IdBc7mst4IA==}
    engines: {node: ^14.17.0 || ^16.13.0 || >=18.0.0}
    dev: false

  /mysql2@2.3.3:
    resolution: {integrity: sha512-wxJUev6LgMSgACDkb/InIFxDprRa6T95+VEoR+xPvtngtccNH2dGjEB/fVZ8yg1gWv1510c9CvXuJHi5zUm0ZA==}
    engines: {node: '>= 8.0'}
    dependencies:
      denque: 2.1.0
      generate-function: 2.3.1
      iconv-lite: 0.6.3
      long: 4.0.0
      lru-cache: 6.0.0
      named-placeholders: 1.1.3
      seq-queue: 0.0.5
      sqlstring: 2.3.3
    dev: false

  /mz@2.7.0:
    resolution: {integrity: sha512-z81GNO7nnYMEhrGh9LeymoE4+Yr0Wn5McHIZMK5cfQCl+NDX08sCZgUc9/6MHni9IWuFLm1Z3HTCXu2z9fN62Q==}
    dependencies:
      any-promise: 1.3.0
      object-assign: 4.1.1
      thenify-all: 1.6.0
    dev: true

  /named-placeholders@1.1.3:
    resolution: {integrity: sha512-eLoBxg6wE/rZkJPhU/xRX1WTpkFEwDJEN96oxFrTsqBdbT5ec295Q+CoHrL9IT0DipqKhmGcaZmwOt8OON5x1w==}
    engines: {node: '>=12.0.0'}
    dependencies:
      lru-cache: 7.18.3
    dev: false

  /nanoid@3.3.7:
    resolution: {integrity: sha512-eSRppjcPIatRIMC1U6UngP8XFcz8MQWGQdt1MTBQ7NaAmvXDfvNxbvWV3x2y6CdEUciCSsDHDQZbhYaB8QEo2g==}
    engines: {node: ^10 || ^12 || ^13.7 || ^14 || >=15.0.1}
    hasBin: true
    dev: true

  /napi-build-utils@1.0.2:
    resolution: {integrity: sha512-ONmRUqK7zj7DWX0D9ADe03wbwOBZxNAfF20PlGfCWQcD3+/MakShIHrMqx9YwPTfxDdF1zLeL+RGZiR9kGMLdg==}
    dev: false

  /natural-compare-lite@1.4.0:
    resolution: {integrity: sha512-Tj+HTDSJJKaZnfiuw+iaF9skdPpTo2GtEly5JHnWV/hfv2Qj/9RKsGISQtLh2ox3l5EAGw487hnBee0sIJ6v2g==}
    dev: true

  /natural-compare@1.4.0:
    resolution: {integrity: sha512-OWND8ei3VtNC9h7V60qff3SVobHr996CTwgxubgyQYEpg290h9J0buyECNNJexkFm5sOajh5G116RYA1c8ZMSw==}
    dev: true

  /nearley@2.20.1:
    resolution: {integrity: sha512-+Mc8UaAebFzgV+KpI5n7DasuuQCHA89dmwm7JXw3TV43ukfNQ9DnBH3Mdb2g/I4Fdxc26pwimBWvjIw0UAILSQ==}
    hasBin: true
    dependencies:
      commander: 2.20.3
      moo: 0.5.2
      railroad-diagrams: 1.0.0
      randexp: 0.4.6
    dev: true

  /negotiator@0.6.3:
    resolution: {integrity: sha512-+EUsqGPLsM+j/zdChZjsnX51g4XrHFOIXwfnCVPGlQk/k5giakcKsuxCObBRu6DSm9opw/O6slWbJdghQM4bBg==}
    engines: {node: '>= 0.6'}

  /next-tick@1.1.0:
    resolution: {integrity: sha512-CXdUiJembsNjuToQvxayPZF9Vqht7hewsvy2sOWafLvi2awflj9mOC6bHIg50orX8IJvWKY9wYQ/zB2kogPslQ==}
    dev: true

  /node-abi@3.51.0:
    resolution: {integrity: sha512-SQkEP4hmNWjlniS5zdnfIXTk1x7Ome85RDzHlTbBtzE97Gfwz/Ipw4v/Ryk20DWIy3yCNVLVlGKApCnmvYoJbA==}
    engines: {node: '>=10'}
    dependencies:
      semver: 7.5.4
    dev: false

  /node-fetch@2.7.0:
    resolution: {integrity: sha512-c4FRfUm/dbcWZ7U+1Wq0AwCyFL+3nt2bEw05wfxSz+DWpWsitgmSgYmy2dQdWyKC1694ELPqMs/YzUSNozLt8A==}
    engines: {node: 4.x || >=6.0.0}
    peerDependencies:
      encoding: ^0.1.0
    peerDependenciesMeta:
      encoding:
        optional: true
    dependencies:
      whatwg-url: 5.0.0

  /node-forge@1.3.1:
    resolution: {integrity: sha512-dPEtOeMvF9VMcYV/1Wb8CPoVAXtp6MKMlcbAt4ddqmGqUJ6fQZFXkNZNkNlfevtNkGtaSoXf/vNNNSvgrdXwtA==}
    engines: {node: '>= 6.13.0'}
    dev: true

  /node-preload@0.2.1:
    resolution: {integrity: sha512-RM5oyBy45cLEoHqCeh+MNuFAxO0vTFBLskvQbOKnEE7YTTSN4tbN8QWDIPQ6L+WvKsB/qLEGpYe2ZZ9d4W9OIQ==}
    engines: {node: '>=8'}
    dependencies:
      process-on-spawn: 1.0.0
    dev: true

  /node-releases@2.0.14:
    resolution: {integrity: sha512-y10wOWt8yZpqXmOgRo77WaHEmhYQYGNA6y421PKsKYWEK8aW+cqAphborZDhqfyKrbZEN92CN1X2KbafY2s7Yw==}
    dev: true

  /nopt@4.0.3:
    resolution: {integrity: sha512-CvaGwVMztSMJLOeXPrez7fyfObdZqNUK1cPAEzLHrTybIua9pMdmmPR5YwtfNftIOMv3DPUhFaxsZMNTQO20Kg==}
    hasBin: true
    dependencies:
      abbrev: 1.1.1
      osenv: 0.1.5
    dev: true

  /normalize-package-data@2.5.0:
    resolution: {integrity: sha512-/5CMN3T0R4XTj4DcGaexo+roZSdSFW/0AOOTROrjxzCG1wrWXEsGbRKevjlIL+ZDE4sZlJr5ED4YW0yqmkK+eA==}
    dependencies:
      hosted-git-info: 2.8.9
      resolve: 1.22.8
      semver: 5.7.2
      validate-npm-package-license: 3.0.4
    dev: true

  /normalize-package-data@3.0.3:
    resolution: {integrity: sha512-p2W1sgqij3zMMyRC067Dg16bfzVH+w7hyegmpIvZ4JNjqtGOVAIvLmjBx3yP7YTe9vKJgkoNOPjwQGogDoMXFA==}
    engines: {node: '>=10'}
    dependencies:
      hosted-git-info: 4.1.0
      is-core-module: 2.13.1
      semver: 7.5.4
      validate-npm-package-license: 3.0.4
    dev: true

  /normalize-path@3.0.0:
    resolution: {integrity: sha512-6eZs5Ls3WtCisHWp9S2GUy8dqkpGi4BVSz3GaqiE6ezub0512ESztXUwUB6C6IKbQkY2Pnb/mD4WYojCRwcwLA==}
    engines: {node: '>=0.10.0'}
    dev: true

  /npm-normalize-package-bin@1.0.1:
    resolution: {integrity: sha512-EPfafl6JL5/rU+ot6P3gRSCpPDW5VmIzX959Ob1+ySFUuuYHWHekXpwdUZcKP5C+DS4GEtdJluwBjnsNDl+fSA==}
    dev: true

  /npm-run-path@5.1.0:
    resolution: {integrity: sha512-sJOdmRGrY2sjNTRMbSvluQqg+8X7ZK61yvzBEIDhz4f8z1TZFYABsqjjCBd/0PUNE9M6QDgHJXQkGUEm7Q+l9Q==}
    engines: {node: ^12.20.0 || ^14.13.1 || >=16.0.0}
    dependencies:
      path-key: 4.0.0

  /nyc@15.1.0:
    resolution: {integrity: sha512-jMW04n9SxKdKi1ZMGhvUTHBN0EICCRkHemEoE5jm6mTYcqcdas0ATzgUgejlQUHMvpnOZqGB5Xxsv9KxJW1j8A==}
    engines: {node: '>=8.9'}
    hasBin: true
    dependencies:
      '@istanbuljs/load-nyc-config': 1.1.0
      '@istanbuljs/schema': 0.1.3
      caching-transform: 4.0.0
      convert-source-map: 1.9.0
      decamelize: 1.2.0
      find-cache-dir: 3.3.2
      find-up: 4.1.0
      foreground-child: 2.0.0
      get-package-type: 0.1.0
      glob: 7.2.3
      istanbul-lib-coverage: 3.2.2
      istanbul-lib-hook: 3.0.0
      istanbul-lib-instrument: 4.0.3
      istanbul-lib-processinfo: 2.0.3
      istanbul-lib-report: 3.0.1
      istanbul-lib-source-maps: 4.0.1
      istanbul-reports: 3.1.6
      make-dir: 3.1.0
      node-preload: 0.2.1
      p-map: 3.0.0
      process-on-spawn: 1.0.0
      resolve-from: 5.0.0
      rimraf: 3.0.2
      signal-exit: 3.0.7
      spawn-wrap: 2.0.0
      test-exclude: 6.0.0
      yargs: 15.4.1
    transitivePeerDependencies:
      - supports-color
    dev: true

  /object-assign@4.1.1:
    resolution: {integrity: sha512-rJgTQnkUnH1sFw8yT6VSU3zD3sWmu6sZhIseY8VX+GRu3P6F7Fu+JNDoXfklElbLJSnc3FUQHVe4cU5hj+BcUg==}
    engines: {node: '>=0.10.0'}
    dev: true

  /object-inspect@1.13.1:
    resolution: {integrity: sha512-5qoj1RUiKOMsCCNLV1CBiPYE10sziTsnmNxkAI/rZhiD63CF7IqdFGC/XzjWjpSgLf0LxXX3bDFIh0E18f6UhQ==}
    dev: true

  /object-keys@1.1.1:
    resolution: {integrity: sha512-NuAESUOUMrlIXOfHKzD6bpPu3tYt3xvjNdRIQ+FeT0lNb4K8WR70CaDxhuNguS2XG+GjkyMwOzsN5ZktImfhLA==}
    engines: {node: '>= 0.4'}
    dev: true

  /object.assign@4.1.5:
    resolution: {integrity: sha512-byy+U7gp+FVwmyzKPYhW2h5l3crpmGsxl7X2s8y43IgxvG4g3QZ6CffDtsNQy1WsmZpQbO+ybo0AlW7TY6DcBQ==}
    engines: {node: '>= 0.4'}
    dependencies:
      call-bind: 1.0.5
      define-properties: 1.2.1
      has-symbols: 1.0.3
      object-keys: 1.1.1
    dev: true

  /object.entries@1.1.7:
    resolution: {integrity: sha512-jCBs/0plmPsOnrKAfFQXRG2NFjlhZgjjcBLSmTnEhU8U6vVTsVe8ANeQJCHTl3gSsI4J+0emOoCgoKlmQPMgmA==}
    engines: {node: '>= 0.4'}
    dependencies:
      call-bind: 1.0.5
      define-properties: 1.2.1
      es-abstract: 1.22.3
    dev: true

  /object.fromentries@2.0.7:
    resolution: {integrity: sha512-UPbPHML6sL8PI/mOqPwsH4G6iyXcCGzLin8KvEPenOZN5lpCNBZZQ+V62vdjB1mQHrmqGQt5/OJzemUA+KJmEA==}
    engines: {node: '>= 0.4'}
    dependencies:
      call-bind: 1.0.5
      define-properties: 1.2.1
      es-abstract: 1.22.3
    dev: true

  /object.groupby@1.0.1:
    resolution: {integrity: sha512-HqaQtqLnp/8Bn4GL16cj+CUYbnpe1bh0TtEaWvybszDG4tgxCJuRpV8VGuvNaI1fAnI4lUJzDG55MXcOH4JZcQ==}
    dependencies:
      call-bind: 1.0.5
      define-properties: 1.2.1
      es-abstract: 1.22.3
      get-intrinsic: 1.2.2
    dev: true

  /object.hasown@1.1.3:
    resolution: {integrity: sha512-fFI4VcYpRHvSLXxP7yiZOMAd331cPfd2p7PFDVbgUsYOfCT3tICVqXWngbjr4m49OvsBwUBQ6O2uQoJvy3RexA==}
    dependencies:
      define-properties: 1.2.1
      es-abstract: 1.22.3
    dev: true

  /object.values@1.1.7:
    resolution: {integrity: sha512-aU6xnDFYT3x17e/f0IiiwlGPTy2jzMySGfUB4fq6z7CV8l85CWHDk5ErhyhpfDHhrOMwGFhSQkhMGHaIotA6Ng==}
    engines: {node: '>= 0.4'}
    dependencies:
      call-bind: 1.0.5
      define-properties: 1.2.1
      es-abstract: 1.22.3
    dev: true

  /obliterator@2.0.4:
    resolution: {integrity: sha512-lgHwxlxV1qIg1Eap7LgIeoBWIMFibOjbrYPIPJZcI1mmGAI2m3lNYpK12Y+GBdPQ0U1hRwSord7GIaawz962qQ==}

  /on-exit-leak-free@0.2.0:
    resolution: {integrity: sha512-dqaz3u44QbRXQooZLTUKU41ZrzYrcvLISVgbrzbyCMxpmSLJvZ3ZamIJIZ29P6OhZIkNIQKosdeM6t1LYbA9hg==}
    dev: true

  /on-exit-leak-free@2.1.2:
    resolution: {integrity: sha512-0eJJY6hXLGf1udHwfNftBqH+g73EU4B504nZeKpz1sYRKafAghwxEJunB2O7rDZkL4PGfsMVnTXZ2EjibbqcsA==}
    engines: {node: '>=14.0.0'}

  /on-finished@2.4.1:
    resolution: {integrity: sha512-oVlzkg3ENAhCk2zdv7IJwd/QUD4z2RxRwpkcGY8psCVcCYZNq4wYnVWALHM+brtuJjePWiYF/ClmuDr8Ch5+kg==}
    engines: {node: '>= 0.8'}
    dependencies:
      ee-first: 1.1.1
    dev: true

  /once@1.4.0:
    resolution: {integrity: sha512-lNaJgI+2Q5URQBkccEKHTQOPaXdUxnZZElQTZY0MFUAuaEqe1E+Nyvgdz/aIyNi6Z9MzO5dv1H8n58/GELp3+w==}
    dependencies:
      wrappy: 1.0.2

  /onetime@5.1.2:
    resolution: {integrity: sha512-kbpaSSGJTWdAY5KPVeMOKXSrPtr8C8C7wodJbcsd51jRnmD+GZu8Y0VoU6Dm5Z4vWr0Ig/1NKuWRKf7j5aaYSg==}
    engines: {node: '>=6'}
    dependencies:
      mimic-fn: 2.1.0
    dev: false

  /onetime@6.0.0:
    resolution: {integrity: sha512-1FlR+gjXK7X+AsAHso35MnyN5KqGwJRi/31ft6x0M194ht7S+rWAvd7PHss9xSKMzE0asv1pyIHaJYq+BbacAQ==}
    engines: {node: '>=12'}
    dependencies:
      mimic-fn: 4.0.0

  /open@8.4.2:
    resolution: {integrity: sha512-7x81NCL719oNbsq/3mh+hVrAWmFuEYUqrq/Iw3kUzH8ReypT9QQ0BLoJS7/G9k6N81XjW4qHWtjWwe/9eLy1EQ==}
    engines: {node: '>=12'}
    dependencies:
      define-lazy-prop: 2.0.0
      is-docker: 2.2.1
      is-wsl: 2.2.0
    dev: false

  /openapi-schema-validator@12.1.3:
    resolution: {integrity: sha512-xTHOmxU/VQGUgo7Cm0jhwbklOKobXby+/237EG967+3TQEYJztMgX9Q5UE2taZKwyKPUq0j11dngpGjUuxz1hQ==}
    dependencies:
      ajv: 8.12.0
      ajv-formats: 2.1.1(ajv@8.12.0)
      lodash.merge: 4.6.2
      openapi-types: 12.1.3
    dev: true

  /openapi-types@12.1.3:
    resolution: {integrity: sha512-N4YtSYJqghVu4iek2ZUvcN/0aqH1kRDuNqzcycDxhOUpg7GdvLa2F3DgS6yBNhInhv2r/6I0Flkn7CqL8+nIcw==}

  /opener@1.5.2:
    resolution: {integrity: sha512-ur5UIdyw5Y7yEj9wLzhqXiy6GZ3Mwx0yGI+5sMn2r0N0v3cKJvUmFH5yPP+WXh9e0xfyzyJX95D8l088DNFj7A==}
    hasBin: true
    dev: true

  /optionator@0.9.3:
    resolution: {integrity: sha512-JjCoypp+jKn1ttEFExxhetCKeJt9zhAgAve5FXHixTvFDW/5aEktX9bufBKLRRMdU7bNtpLfcGu94B3cdEJgjg==}
    engines: {node: '>= 0.8.0'}
    dependencies:
      '@aashutoshrathi/word-wrap': 1.2.6
      deep-is: 0.1.4
      fast-levenshtein: 2.0.6
      levn: 0.4.1
      prelude-ls: 1.2.1
      type-check: 0.4.0
    dev: true

  /ora@5.4.1:
    resolution: {integrity: sha512-5b6Y85tPxZZ7QytO+BQzysW31HJku27cRIlkbAXaNx+BdcVi+LlRFmVXzeF6a7JCwJpyw5c4b+YSVImQIrBpuQ==}
    engines: {node: '>=10'}
    dependencies:
      bl: 4.1.0
      chalk: 4.1.2
      cli-cursor: 3.1.0
      cli-spinners: 2.9.2
      is-interactive: 1.0.0
      is-unicode-supported: 0.1.0
      log-symbols: 4.1.0
      strip-ansi: 6.0.1
      wcwidth: 1.0.1
    dev: false

  /ora@6.3.1:
    resolution: {integrity: sha512-ERAyNnZOfqM+Ao3RAvIXkYh5joP220yf59gVe2X/cI6SiCxIdi4c9HZKZD8R6q/RDXEje1THBju6iExiSsgJaQ==}
    engines: {node: ^12.20.0 || ^14.13.1 || >=16.0.0}
    dependencies:
      chalk: 5.3.0
      cli-cursor: 4.0.0
      cli-spinners: 2.9.2
      is-interactive: 2.0.0
      is-unicode-supported: 1.3.0
      log-symbols: 5.1.0
      stdin-discarder: 0.1.0
      strip-ansi: 7.1.0
      wcwidth: 1.0.1
    dev: false

  /os-homedir@1.0.2:
    resolution: {integrity: sha512-B5JU3cabzk8c67mRRd3ECmROafjYMXbuzlwtqdM8IbS8ktlTix8aFGb2bAGKrSRIlnfKwovGUUr72JUPyOb6kQ==}
    engines: {node: '>=0.10.0'}
    dev: true

  /os-tmpdir@1.0.2:
    resolution: {integrity: sha512-D2FR03Vir7FIu45XBY20mTb+/ZSWB00sjU9jdQXt83gDrI4Ztz5Fs7/yy74g2N5SVQY4xY1qDr4rNddwYRVX0g==}
    engines: {node: '>=0.10.0'}

  /osenv@0.1.5:
    resolution: {integrity: sha512-0CWcCECdMVc2Rw3U5w9ZjqX6ga6ubk1xDVKxtBQPK7wis/0F2r9T6k4ydGYhecl7YUBxBVxhL5oisPsNxAPe2g==}
    dependencies:
      os-homedir: 1.0.2
      os-tmpdir: 1.0.2
    dev: true

  /own-or-env@1.0.2:
    resolution: {integrity: sha512-NQ7v0fliWtK7Lkb+WdFqe6ky9XAzYmlkXthQrBbzlYbmFKoAYbDDcwmOm6q8kOuwSRXW8bdL5ORksploUJmWgw==}
    dependencies:
      own-or: 1.0.0
    dev: true

  /own-or@1.0.0:
    resolution: {integrity: sha512-NfZr5+Tdf6MB8UI9GLvKRs4cXY8/yB0w3xtt84xFdWy8hkGjn+JFc60VhzS/hFRfbyxFcGYMTjnF4Me+RbbqrA==}
    dev: true

  /p-is-promise@3.0.0:
    resolution: {integrity: sha512-Wo8VsW4IRQSKVXsJCn7TomUaVtyfjVDn3nUP7kE967BQk0CwFpdbZs0X0uk5sW9mkBa9eNM7hCMaG93WUAwxYQ==}
    engines: {node: '>=8'}
    dev: true

  /p-limit@2.3.0:
    resolution: {integrity: sha512-//88mFWSJx8lxCzwdAABTJL2MyWB12+eIY7MDL2SqLmAkeKU9qxRvWuSyTjm3FUmpBEMuFfckAIqEaVGUDxb6w==}
    engines: {node: '>=6'}
    dependencies:
      p-try: 2.2.0
    dev: true

  /p-limit@3.1.0:
    resolution: {integrity: sha512-TYOanM3wGwNGsZN2cVTYPArw454xnXj5qmWF1bEoAc4+cU/ol7GVh7odevjp1FNHduHc3KZMcFduxU5Xc6uJRQ==}
    engines: {node: '>=10'}
    dependencies:
      yocto-queue: 0.1.0

  /p-limit@4.0.0:
    resolution: {integrity: sha512-5b0R4txpzjPWVw/cXXUResoD4hb6U/x9BH08L7nw+GN1sezDzPdxeRvpc9c433fZhBan/wusjbCsqwqm4EIBIQ==}
    engines: {node: ^12.20.0 || ^14.13.1 || >=16.0.0}
    dependencies:
      yocto-queue: 1.0.0

  /p-locate@3.0.0:
    resolution: {integrity: sha512-x+12w/To+4GFfgJhBEpiDcLozRJGegY+Ei7/z0tSLkMmxGZNybVMSfWj9aJn8Z5Fc7dBUNJOOVgPv2H7IwulSQ==}
    engines: {node: '>=6'}
    dependencies:
      p-limit: 2.3.0
    dev: true

  /p-locate@4.1.0:
    resolution: {integrity: sha512-R79ZZ/0wAxKGu3oYMlz8jy/kbhsNrS7SKZ7PxEHBgJ5+F2mtFW2fK2cOtBh1cHYkQsbzFV7I+EoRKe6Yt0oK7A==}
    engines: {node: '>=8'}
    dependencies:
      p-limit: 2.3.0
    dev: true

  /p-locate@5.0.0:
    resolution: {integrity: sha512-LaNjtRWUBY++zB5nE/NwcaoMylSPk+S+ZHNB1TzdbMJMny6dynpAGt7X/tl/QYq3TIeE6nxHppbo2LGymrG5Pw==}
    engines: {node: '>=10'}
    dependencies:
      p-limit: 3.1.0
    dev: true

  /p-locate@6.0.0:
    resolution: {integrity: sha512-wPrq66Llhl7/4AGC6I+cqxT07LhXvWL08LNXz1fENOw0Ap4sRZZ/gZpTTJ5jpurzzzfS2W/Ge9BY3LgLjCShcw==}
    engines: {node: ^12.20.0 || ^14.13.1 || >=16.0.0}
    dependencies:
      p-limit: 4.0.0

  /p-map@3.0.0:
    resolution: {integrity: sha512-d3qXVTF/s+W+CdJ5A29wywV2n8CQQYahlgz2bFiA+4eVNJbHJodPZ+/gXwPGh0bOqA+j8S+6+ckmvLGPk1QpxQ==}
    engines: {node: '>=8'}
    dependencies:
      aggregate-error: 3.1.0
    dev: true

  /p-map@4.0.0:
    resolution: {integrity: sha512-/bjOqmgETBYB5BoEeGVea8dmvHb2m9GLy1E9W43yeyfP6QQCZGFNa+XRceJEuDB6zqr+gKpIAmlLebMpykw/MQ==}
    engines: {node: '>=10'}
    dependencies:
      aggregate-error: 3.1.0

  /p-try@2.2.0:
    resolution: {integrity: sha512-R4nPAVTAU0B9D35/Gk3uJf/7XYbQcyohSKdvAxIRSNghFl4e71hVoGnBNQz9cWaXxO2I10KTC+3jMdvvoKw6dQ==}
    engines: {node: '>=6'}
    dev: true

  /package-hash@4.0.0:
    resolution: {integrity: sha512-whdkPIooSu/bASggZ96BWVvZTRMOFxnyUG5PnTSGKoJE2gd5mbVNmR2Nj20QFzxYYgAXpoqC+AiXzl+UMRh7zQ==}
    engines: {node: '>=8'}
    dependencies:
      graceful-fs: 4.2.11
      hasha: 5.2.2
      lodash.flattendeep: 4.4.0
      release-zalgo: 1.0.0
    dev: true

  /packet-reader@1.0.0:
    resolution: {integrity: sha512-HAKu/fG3HpHFO0AA8WE8q2g+gBJaZ9MG7fcKk+IJPLTGAD6Psw4443l+9DGRbOIh3/aXr7Phy0TjilYivJo5XQ==}

  /parent-module@1.0.1:
    resolution: {integrity: sha512-GQ2EWRpQV8/o+Aw8YqtfZZPfNRWZYkbidE9k5rpl/hC3vtHHBfGm2Ifi6qWV+coDGkrUKZAxE3Lot5kcsRlh+g==}
    engines: {node: '>=6'}
    dependencies:
      callsites: 3.1.0

  /parse-json@4.0.0:
    resolution: {integrity: sha512-aOIos8bujGN93/8Ox/jPLh7RwVnPEysynVFE+fQZyg6jKELEHwzgKdLRFHUgXJL6kylijVSBC4BvN9OmsB48Rw==}
    engines: {node: '>=4'}
    dependencies:
      error-ex: 1.3.2
      json-parse-better-errors: 1.0.2
    dev: true

  /parse-json@5.2.0:
    resolution: {integrity: sha512-ayCKvm/phCGxOkYRSCM82iDwct8/EonSEgCSxWxD7ve6jHggsFl4fZVQBPRNgQoKiuV/odhFrGzQXZwbifC8Rg==}
    engines: {node: '>=8'}
    dependencies:
      '@babel/code-frame': 7.23.5
      error-ex: 1.3.2
      json-parse-even-better-errors: 2.3.1
      lines-and-columns: 1.2.4

  /parseurl@1.3.3:
    resolution: {integrity: sha512-CiyeOxFT/JZyN5m0z9PfXw4SCBJ6Sygz1Dpl0wqjlhDEGGBP1GnsUVEL0p63hoG1fcj3fHynXi9NYO4nWOL+qQ==}
    engines: {node: '>= 0.8'}
    dev: true

  /path-exists@3.0.0:
    resolution: {integrity: sha512-bpC7GYwiDYQ4wYLe+FA8lhRjhQCMcQGuSgGGqDkg/QerRWw9CmGRT0iSOVRSZJ29NMLZgIzqaljJ63oaL4NIJQ==}
    engines: {node: '>=4'}
    dev: true

  /path-exists@4.0.0:
    resolution: {integrity: sha512-ak9Qy5Q7jYb2Wwcey5Fpvg2KoAc/ZIhLSLOSBmRmygPsGwkVVt0fZa0qrtMz+m6tJTAHfZQ8FnmB4MG4LWy7/w==}
    engines: {node: '>=8'}
    dev: true

  /path-exists@5.0.0:
    resolution: {integrity: sha512-RjhtfwJOxzcFmNOi6ltcbcu4Iu+FL3zEj83dk4kAS+fVpTxXLO1b38RvJgT/0QwvV/L3aY9TAnyv0EOqW4GoMQ==}
    engines: {node: ^12.20.0 || ^14.13.1 || >=16.0.0}

  /path-is-absolute@1.0.1:
    resolution: {integrity: sha512-AVbw3UJ2e9bq64vSaS9Am0fje1Pa8pbGqTTsmXfaIiMpnr5DlDhfJOuLj9Sf95ZPVDAUerDfEk88MPmPe7UCQg==}
    engines: {node: '>=0.10.0'}

  /path-key@3.1.1:
    resolution: {integrity: sha512-ojmeN0qd+y0jszEtoY48r0Peq5dwMEkIlCOu6Q5f41lfkswXuKtYrhgoTpLnyIcHm24Uhqx+5Tqm2InSwLhE6Q==}
    engines: {node: '>=8'}

  /path-key@4.0.0:
    resolution: {integrity: sha512-haREypq7xkM7ErfgIyA0z+Bj4AGKlMSdlQE2jvJo6huWD1EdkKYV+G/T4nq0YEF2vgTT8kqMFKo1uHn950r4SQ==}
    engines: {node: '>=12'}

  /path-parse@1.0.7:
    resolution: {integrity: sha512-LDJzPVEEEPR+y48z93A0Ed0yXb8pAByGWo/k5YYdYgpY2/2EsOsksJrq7lOHxryrVOn1ejG6oAp8ahvOIQD8sw==}
    dev: true

  /path-scurry@1.10.1:
    resolution: {integrity: sha512-MkhCqzzBEpPvxxQ71Md0b1Kk51W01lrYvlMzSUaIzNsODdd7mqhiimSZlr+VegAz5Z6Vzt9Xg2ttE//XBhH3EQ==}
    engines: {node: '>=16 || 14 >=14.17'}
    dependencies:
      lru-cache: 10.1.0
      minipass: 7.0.4

  /path-to-regexp@0.1.7:
    resolution: {integrity: sha512-5DFkuoqlv1uYQKxy8omFBeJPQcdoE07Kv2sferDCrAq1ohOU+MSDswDIbnx3YAM60qIOnYa53wBhXW0EbMonrQ==}
    dev: true

  /path-type@4.0.0:
    resolution: {integrity: sha512-gDKb8aZMDeD/tZWs9P6+q0J9Mwkdl6xMV8TjnGP3qJVJ06bdMgkbBlLU8IdfOsIsFz2BW1rNVT3XuNEl8zPAvw==}
    engines: {node: '>=8'}

  /path-type@5.0.0:
    resolution: {integrity: sha512-5HviZNaZcfqP95rwpv+1HDgUamezbqdSYTyzjTvwtJSnIH+3vnbmWsItli8OFEndS984VT55M3jduxZbX351gg==}
    engines: {node: '>=12'}
    dev: true

  /peek-stream@1.1.3:
    resolution: {integrity: sha512-FhJ+YbOSBb9/rIl2ZeE/QHEsWn7PqNYt8ARAY3kIgNGOk13g9FGyIY6JIl/xB/3TFRVoTv5as0l11weORrTekA==}
    dependencies:
      buffer-from: 1.1.2
      duplexify: 3.7.1
      through2: 2.0.5
    dev: true

  /pg-cloudflare@1.1.1:
    resolution: {integrity: sha512-xWPagP/4B6BgFO+EKz3JONXv3YDgvkbVrGw2mTo3D6tVDQRh1e7cqVGvyR3BE+eQgAvx1XhW/iEASj4/jCWl3Q==}
    requiresBuild: true
    optional: true

  /pg-connection-string@2.6.2:
    resolution: {integrity: sha512-ch6OwaeaPYcova4kKZ15sbJ2hKb/VP48ZD2gE7i1J+L4MspCtBMAx8nMgz7bksc7IojCIIWuEhHibSMFH8m8oA==}

  /pg-cursor@2.10.3(pg@8.11.3):
    resolution: {integrity: sha512-rDyBVoqPVnx/PTmnwQAYgusSeAKlTL++gmpf5klVK+mYMFEqsOc6VHHZnPKc/4lOvr4r6fiMuoxSFuBF1dx4FQ==}
    peerDependencies:
      pg: ^8
    dependencies:
      pg: 8.11.3

  /pg-int8@1.0.1:
    resolution: {integrity: sha512-WCtabS6t3c8SkpDBUlb1kjOs7l66xsGdKpIPZsg4wR+B3+u9UAum2odSsF9tnvxg80h4ZxLWMy4pRjOsFIqQpw==}
    engines: {node: '>=4.0.0'}

  /pg-pool@3.6.1(pg@8.11.3):
    resolution: {integrity: sha512-jizsIzhkIitxCGfPRzJn1ZdcosIt3pz9Sh3V01fm1vZnbnCMgmGl5wvGGdNN2EL9Rmb0EcFoCkixH4Pu+sP9Og==}
    peerDependencies:
      pg: '>=8.0'
    dependencies:
      pg: 8.11.3

  /pg-protocol@1.6.0:
    resolution: {integrity: sha512-M+PDm637OY5WM307051+bsDia5Xej6d9IR4GwJse1qA1DIhiKlksvrneZOYQq42OM+spubpcNYEo2FcKQrDk+Q==}

  /pg-types@2.2.0:
    resolution: {integrity: sha512-qTAAlrEsl8s4OiEQY69wDvcMIdQN6wdz5ojQiOy6YRMuynxenON0O5oCpJI6lshc6scgAY8qvJ2On/p+CXY0GA==}
    engines: {node: '>=4'}
    dependencies:
      pg-int8: 1.0.1
      postgres-array: 2.0.0
      postgres-bytea: 1.0.0
      postgres-date: 1.0.7
      postgres-interval: 1.2.0

  /pg@8.11.3:
    resolution: {integrity: sha512-+9iuvG8QfaaUrrph+kpF24cXkH1YOOUeArRNYIxq1viYHZagBxrTno7cecY1Fa44tJeZvaoG+Djpkc3JwehN5g==}
    engines: {node: '>= 8.0.0'}
    peerDependencies:
      pg-native: '>=3.0.1'
    peerDependenciesMeta:
      pg-native:
        optional: true
    dependencies:
      buffer-writer: 2.0.0
      packet-reader: 1.0.0
      pg-connection-string: 2.6.2
      pg-pool: 3.6.1(pg@8.11.3)
      pg-protocol: 1.6.0
      pg-types: 2.2.0
      pgpass: 1.0.5
    optionalDependencies:
      pg-cloudflare: 1.1.1

  /pgpass@1.0.5:
    resolution: {integrity: sha512-FdW9r/jQZhSeohs1Z3sI1yxFQNFvMcnmfuj4WBMUTxOrAyLMaTcE1aAMBiTlbMNaXvBCQuVi0R7hd8udDSP7ug==}
    dependencies:
      split2: 4.2.0

  /picocolors@1.0.0:
    resolution: {integrity: sha512-1fygroTLlHu66zi26VoTDv8yRgm0Fccecssto+MhsZ0D/DGW2sm8E8AjW7NU5VVTRt5GxbeZ5qBuJr+HyLYkjQ==}
    dev: true

  /picomatch@2.3.1:
    resolution: {integrity: sha512-JU3teHTNjmE2VCGFzuY8EXzCDVwEqB2a8fsIvwaStHhAWJEeVd1o1QD80CU6+ZdEXXSLbSsuLwJjkCBWqRQUVA==}
    engines: {node: '>=8.6'}
    dev: true

  /pify@4.0.1:
    resolution: {integrity: sha512-uB80kBFb/tfd68bVleG9T5GGsGPjJrLAUpR5PZIrhBnIaRTQRjqdJSsIKkOP6OAIFbj7GOrcudc5pNjZ+geV2g==}
    engines: {node: '>=6'}
    dev: true

  /pino-abstract-transport@0.5.0:
    resolution: {integrity: sha512-+KAgmVeqXYbTtU2FScx1XS3kNyfZ5TrXY07V96QnUSFqo2gAqlvmaxH67Lj7SWazqsMabf+58ctdTcBgnOLUOQ==}
    dependencies:
      duplexify: 4.1.2
      split2: 4.2.0
    dev: true

  /pino-abstract-transport@1.1.0:
    resolution: {integrity: sha512-lsleG3/2a/JIWUtf9Q5gUNErBqwIu1tUKTT3dUzaf5DySw9ra1wcqKjJjLX1VTY64Wk1eEOYsVGSaGfCK85ekA==}
    dependencies:
      readable-stream: 4.4.2
      split2: 4.2.0

  /pino-pretty@10.2.3:
    resolution: {integrity: sha512-4jfIUc8TC1GPUfDyMSlW1STeORqkoxec71yhxIpLDQapUu8WOuoz2TTCoidrIssyz78LZC69whBMPIKCMbi3cw==}
    hasBin: true
    dependencies:
      colorette: 2.0.20
      dateformat: 4.6.3
      fast-copy: 3.0.1
      fast-safe-stringify: 2.1.1
      help-me: 4.2.0
      joycon: 3.1.1
      minimist: 1.2.8
      on-exit-leak-free: 2.1.2
      pino-abstract-transport: 1.1.0
      pump: 3.0.0
      readable-stream: 4.4.2
      secure-json-parse: 2.7.0
      sonic-boom: 3.7.0
      strip-json-comments: 3.1.1
    dev: false

  /pino-std-serializers@4.0.0:
    resolution: {integrity: sha512-cK0pekc1Kjy5w9V2/n+8MkZwusa6EyyxfeQCB799CQRhRt/CqYKiWs5adeu8Shve2ZNffvfC/7J64A2PJo1W/Q==}
    dev: true

  /pino-std-serializers@6.2.2:
    resolution: {integrity: sha512-cHjPPsE+vhj/tnhCy/wiMh3M3z3h/j15zHQX+S9GkTBgqJuTuJzYJ4gUyACLhDaJ7kk9ba9iRDmbH2tJU03OiA==}

  /pino@7.11.0:
    resolution: {integrity: sha512-dMACeu63HtRLmCG8VKdy4cShCPKaYDR4youZqoSWLxl5Gu99HUw8bw75thbPv9Nip+H+QYX8o3ZJbTdVZZ2TVg==}
    hasBin: true
    dependencies:
      atomic-sleep: 1.0.0
      fast-redact: 3.3.0
      on-exit-leak-free: 0.2.0
      pino-abstract-transport: 0.5.0
      pino-std-serializers: 4.0.0
      process-warning: 1.0.0
      quick-format-unescaped: 4.0.4
      real-require: 0.1.0
      safe-stable-stringify: 2.4.3
      sonic-boom: 2.8.0
      thread-stream: 0.15.2
    dev: true

  /pino@8.16.2:
    resolution: {integrity: sha512-2advCDGVEvkKu9TTVSa/kWW7Z3htI/sBKEZpqiHk6ive0i/7f5b1rsU8jn0aimxqfnSz5bj/nOYkwhBUn5xxvg==}
    hasBin: true
    dependencies:
      atomic-sleep: 1.0.0
      fast-redact: 3.3.0
      on-exit-leak-free: 2.1.2
      pino-abstract-transport: 1.1.0
      pino-std-serializers: 6.2.2
      process-warning: 2.3.2
      quick-format-unescaped: 4.0.4
      real-require: 0.2.0
      safe-stable-stringify: 2.4.3
      sonic-boom: 3.7.0
      thread-stream: 2.4.1

  /pkg-conf@3.1.0:
    resolution: {integrity: sha512-m0OTbR/5VPNPqO1ph6Fqbj7Hv6QU7gR/tQW40ZqrL1rjgCU85W6C1bJn0BItuJqnR98PWzw7Z8hHeChD1WrgdQ==}
    engines: {node: '>=6'}
    dependencies:
      find-up: 3.0.0
      load-json-file: 5.3.0
    dev: true

  /pkg-conf@4.0.0:
    resolution: {integrity: sha512-7dmgi4UY4qk+4mj5Cd8v/GExPo0K+SlY+hulOSdfZ/T6jVH6//y7NtzZo5WrfhDBxuQ0jCa7fLZmNaNh7EWL/w==}
    engines: {node: ^12.20.0 || ^14.13.1 || >=16.0.0}
    dependencies:
      find-up: 6.3.0
      load-json-file: 7.0.1
    dev: true

  /pkg-dir@4.2.0:
    resolution: {integrity: sha512-HRDzbaKjC+AOWVXxAU/x54COGeIv9eb+6CkDSQoNTt4XyWoIJvuPsXizxu/Fr23EiekbtZwmh1IcIG/l/a10GQ==}
    engines: {node: '>=8'}
    dependencies:
      find-up: 4.1.0
    dev: true

  /playwright-core@1.40.1:
    resolution: {integrity: sha512-+hkOycxPiV534c4HhpfX6yrlawqVUzITRKwHAmYfmsVreltEl6fAZJ3DPfLMOODw0H3s1Itd6MDCWmP1fl/QvQ==}
    engines: {node: '>=16'}
    hasBin: true
    dev: true

  /playwright@1.40.1:
    resolution: {integrity: sha512-2eHI7IioIpQ0bS1Ovg/HszsN/XKNwEG1kbzSDDmADpclKc7CyqkHw7Mg2JCz/bbCxg25QUPcjksoMW7JcIFQmw==}
    engines: {node: '>=16'}
    hasBin: true
    dependencies:
      playwright-core: 1.40.1
    optionalDependencies:
      fsevents: 2.3.2
    dev: true

  /plur@4.0.0:
    resolution: {integrity: sha512-4UGewrYgqDFw9vV6zNV+ADmPAUAfJPKtGvb/VdpQAx25X5f3xXdGdyOEVFwkl8Hl/tl7+xbeHqSEM+D5/TirUg==}
    engines: {node: '>=10'}
    dependencies:
      irregular-plurals: 3.5.0
    dev: true

  /postcss@8.4.32:
    resolution: {integrity: sha512-D/kj5JNu6oo2EIy+XL/26JEDTlIbB8hw85G8StOE6L74RQAVVP5rej6wxCNqyMbR4RkPfqvezVbPw81Ngd6Kcw==}
    engines: {node: ^10 || ^12 || >=14}
    dependencies:
      nanoid: 3.3.7
      picocolors: 1.0.0
      source-map-js: 1.0.2
    dev: true

  /postgrator@7.2.0:
    resolution: {integrity: sha512-rVi/X5//51Sj5SWsBb2knBn/GCWdFOXRdq4VATnNePLK1h2774j0byr5tsDDb5B+UWVAZftjq5VYCQaB6dXMWw==}
    engines: {node: '>=14.0.0'}
    dependencies:
      glob: 7.2.3
    dev: false

  /postgres-array@2.0.0:
    resolution: {integrity: sha512-VpZrUqU5A69eQyW2c5CA1jtLecCsN2U/bD6VilrFDWq5+5UIEVO7nazS3TEcHf1zuPYO/sqGvUvW62g86RXZuA==}
    engines: {node: '>=4'}

  /postgres-bytea@1.0.0:
    resolution: {integrity: sha512-xy3pmLuQqRBZBXDULy7KbaitYqLcmxigw14Q5sj8QBVLqEwXfeybIKVWiqAXTlcvdvb0+xkOtDbfQMOf4lST1w==}
    engines: {node: '>=0.10.0'}

  /postgres-date@1.0.7:
    resolution: {integrity: sha512-suDmjLVQg78nMK2UZ454hAG+OAW+HQPZ6n++TNDUX+L0+uUlLywnoxJKDou51Zm+zTCjrCl0Nq6J9C5hP9vK/Q==}
    engines: {node: '>=0.10.0'}

  /postgres-interval@1.2.0:
    resolution: {integrity: sha512-9ZhXKM/rw350N1ovuWHbGxnGh/SNJ4cnxHiM0rxE4VN41wsg8P8zWn9hv/buK00RP4WvlOyr/RBDiptyxVbkZQ==}
    engines: {node: '>=0.10.0'}
    dependencies:
      xtend: 4.0.2

  /prebuild-install@7.1.1:
    resolution: {integrity: sha512-jAXscXWMcCK8GgCoHOfIr0ODh5ai8mj63L2nWrjuAgXE6tDyYGnx4/8o/rCgU+B4JSyZBKbeZqzhtwtC3ovxjw==}
    engines: {node: '>=10'}
    hasBin: true
    dependencies:
      detect-libc: 2.0.2
      expand-template: 2.0.3
      github-from-package: 0.0.0
      minimist: 1.2.8
      mkdirp-classic: 0.5.3
      napi-build-utils: 1.0.2
      node-abi: 3.51.0
      pump: 3.0.0
      rc: 1.2.8
      simple-get: 4.0.1
      tar-fs: 2.1.1
      tunnel-agent: 0.6.0
    dev: false

  /prelude-ls@1.2.1:
    resolution: {integrity: sha512-vkcDPrRZo1QZLbn5RLGPpg/WmIQ65qoWWhcGKf/b5eplkkarX0m9z8ppCat4mlOqUsWpyNuYgO3VRyrYHSzX5g==}
    engines: {node: '>= 0.8.0'}
    dev: true

  /prettier@2.8.8:
    resolution: {integrity: sha512-tdN8qQGvNjw4CHbY+XXk0JgCXn9QiF21a55rBe5LJAU+kDyC4WQn4+awm2Xfk2lQMk5fKup9XgzTZtGkjBdP9Q==}
    engines: {node: '>=10.13.0'}
    hasBin: true
    dev: true

  /pretty-bytes@6.1.1:
    resolution: {integrity: sha512-mQUvGU6aUFQ+rNvTIAcZuWGRT9a6f6Yrg9bHs4ImKF+HZCEK+plBvnAZYSIQztknZF2qnzNtr6F8s0+IuptdlQ==}
    engines: {node: ^14.13.1 || >=16.0.0}
    dev: false

  /pretty-format@29.7.0:
    resolution: {integrity: sha512-Pdlw/oPxN+aXdmM9R00JVC9WVFoCLTKJvDVLgmJ+qAffBMxsV85l/Lu7sNx4zSzPyoL2euImuEwHhOXdEgNFZQ==}
    engines: {node: ^14.15.0 || ^16.10.0 || >=18.0.0}
    dependencies:
      '@jest/schemas': 29.6.3
      ansi-styles: 5.2.0
      react-is: 18.2.0
    dev: true

  /process-nextick-args@2.0.1:
    resolution: {integrity: sha512-3ouUOpQhtgrbOa17J7+uxOTpITYWaGP7/AhoR3+A+/1e9skrzelGi/dXzEYyvbxubEF6Wn2ypscTKiKJFFn1ag==}
    dev: true

  /process-on-spawn@1.0.0:
    resolution: {integrity: sha512-1WsPDsUSMmZH5LeMLegqkPDrsGgsWwk1Exipy2hvB0o/F0ASzbpIctSCcZIK1ykJvtTJULEH+20WOFjMvGnCTg==}
    engines: {node: '>=8'}
    dependencies:
      fromentries: 1.3.2
    dev: true

  /process-warning@1.0.0:
    resolution: {integrity: sha512-du4wfLyj4yCZq1VupnVSZmRsPJsNuxoDQFdCFHLaYiEbFBD7QE0a+I4D7hOxrVnh78QE/YipFAj9lXHiXocV+Q==}
    dev: true

  /process-warning@2.3.2:
    resolution: {integrity: sha512-n9wh8tvBe5sFmsqlg+XQhaQLumwpqoAUruLwjCopgTmUBjJ/fjtBsJzKleCaIGBOMXYEhp1YfKl4d7rJ5ZKJGA==}

  /process@0.11.10:
    resolution: {integrity: sha512-cdGef/drWFoydD1JsMzuFf8100nZl+GT+yacc2bEced5f9Rjk4z+WtFUTBu9PhOi9j/jfmBPu0mMEY4wIdAF8A==}
    engines: {node: '>= 0.6.0'}

  /prom-client@14.2.0:
    resolution: {integrity: sha512-sF308EhTenb/pDRPakm+WgiN+VdM/T1RaHj1x+MvAuT8UiQP8JmOEbxVqtkbfR4LrvOg5n7ic01kRBDGXjYikA==}
    engines: {node: '>=10'}
    dependencies:
      tdigest: 0.1.2
    dev: false

  /prop-types@15.8.1:
    resolution: {integrity: sha512-oj87CgZICdulUohogVAR7AjlC0327U4el4L6eAvOqCeudMDVU0NThNaV+b9Df4dXgSP1gXMTnPdhfe/2qDH5cg==}
    dependencies:
      loose-envify: 1.4.0
      object-assign: 4.1.1
      react-is: 16.13.1
    dev: true

  /protobufjs@7.2.5:
    resolution: {integrity: sha512-gGXRSXvxQ7UiPgfw8gevrfRWcTlSbOFg+p/N+JVJEK5VhueL2miT6qTymqAmjr1Q5WbOCyJbyrk6JfWKwlFn6A==}
    engines: {node: '>=12.0.0'}
    requiresBuild: true
    dependencies:
      '@protobufjs/aspromise': 1.1.2
      '@protobufjs/base64': 1.1.2
      '@protobufjs/codegen': 2.0.4
      '@protobufjs/eventemitter': 1.1.0
      '@protobufjs/fetch': 1.1.0
      '@protobufjs/float': 1.0.2
      '@protobufjs/inquire': 1.1.0
      '@protobufjs/path': 1.1.2
      '@protobufjs/pool': 1.1.0
      '@protobufjs/utf8': 1.1.0
      '@types/node': 20.10.3
      long: 5.2.3
    dev: false

  /proxy-addr@2.0.7:
    resolution: {integrity: sha512-llQsMLSUDUPT44jdrU/O37qlnifitDP+ZwrmmZcoSKyLKvtZxpyV0n2/bD/N4tBAAZ/gJEdZU7KMraoK1+XYAg==}
    engines: {node: '>= 0.10'}
    dependencies:
      forwarded: 0.2.0
      ipaddr.js: 1.9.1

  /proxyquire@2.1.3:
    resolution: {integrity: sha512-BQWfCqYM+QINd+yawJz23tbBM40VIGXOdDw3X344KcclI/gtBbdWF6SlQ4nK/bYhF9d27KYug9WzljHC6B9Ysg==}
    dependencies:
      fill-keys: 1.0.2
      module-not-found-error: 1.0.1
      resolve: 1.22.8
    dev: true

  /pump@3.0.0:
    resolution: {integrity: sha512-LwZy+p3SFs1Pytd/jYct4wpv49HiYCqd9Rlc5ZVdk0V+8Yzv6jR5Blk3TRmPL1ft69TxP0IMZGJ+WPFU2BFhww==}
    dependencies:
      end-of-stream: 1.4.4
      once: 1.4.0

  /pumpify@2.0.1:
    resolution: {integrity: sha512-m7KOje7jZxrmutanlkS1daj1dS6z6BgslzOXmcSEpIlCxM3VJH7lG5QLeck/6hgF6F4crFf01UtQmNsJfweTAw==}
    dependencies:
      duplexify: 4.1.2
      inherits: 2.0.4
      pump: 3.0.0
    dev: true

  /punycode@2.3.1:
    resolution: {integrity: sha512-vYt7UD1U9Wg6138shLtLOvdAu+8DsC/ilFtEVHcH+wydcSpNE20AfSOduf6MkRFahL5FY7X1oU7nKVZFtfq8Fg==}
    engines: {node: '>=6'}

  /pupa@3.1.0:
    resolution: {integrity: sha512-FLpr4flz5xZTSJxSeaheeMKN/EDzMdK7b8PTOC6a5PYFKTucWbdqjgqaEyH0shFiSJrVB1+Qqi4Tk19ccU6Aug==}
    engines: {node: '>=12.20'}
    dependencies:
      escape-goat: 4.0.0
    dev: false

  /qlobber@5.0.3:
    resolution: {integrity: sha512-wW4GTZPePyh0RgOsM18oDyOUlXfurVRgoNyJfS+y7VWPyd0GYhQp5T2tycZFZjonH+hngxIfklGJhTP/ghidgQ==}
    engines: {node: '>= 8'}
    dev: false

  /qlobber@7.0.1:
    resolution: {integrity: sha512-FsFg9lMuMEFNKmTO9nV7tlyPhx8BmskPPjH2akWycuYVTtWaVwhW5yCHLJQ6Q+3mvw5cFX2vMfW2l9z2SiYAbg==}
    engines: {node: '>= 14'}

  /qs@6.11.0:
    resolution: {integrity: sha512-MvjoMCJwEarSbUYk5O+nmoSzSutSsTwF85zcHPQ9OrlFoZOYIjaqBAJIqIXjptyD5vThxGq52Xu/MaJzRkIk4Q==}
    engines: {node: '>=0.6'}
    dependencies:
      side-channel: 1.0.4
    dev: true

  /queue-microtask@1.2.3:
    resolution: {integrity: sha512-NuaNSa6flKT5JaSYQzJok04JzTL1CA6aGhv5rfLW3PgqA+M2ChpZQnAC8h8i4ZFkBS8X5RqkDBHA7r4hej3K9A==}
    dev: true

  /quick-format-unescaped@4.0.4:
    resolution: {integrity: sha512-tYC1Q1hgyRuHgloV/YXs2w15unPVh8qfu/qCTfhTYamaw7fyhumKa2yGpdSo87vY32rIclj+4fWYQXUMs9EHvg==}

  /quick-lru@4.0.1:
    resolution: {integrity: sha512-ARhCpm70fzdcvNQfPoy49IaanKkTlRWF2JMzqhcJbhSFRZv7nPTvZJdcY7301IPmvW+/p0RgIWnQDLJxifsQ7g==}
    engines: {node: '>=8'}
    dev: true

  /railroad-diagrams@1.0.0:
    resolution: {integrity: sha512-cz93DjNeLY0idrCNOH6PviZGRN9GJhsdm9hpn1YCS879fj4W+x5IFJhhkRZcwVgMmFF7R82UA/7Oh+R8lLZg6A==}
    dev: true

  /randexp@0.4.6:
    resolution: {integrity: sha512-80WNmd9DA0tmZrw9qQa62GPPWfuXJknrmVmLcxvq4uZBdYqb1wYoKTmnlGUchvVWe0XiLupYkBoXVOxz3C8DYQ==}
    engines: {node: '>=0.12'}
    dependencies:
      discontinuous-range: 1.0.0
      ret: 0.1.15
    dev: true

  /randexp@0.5.3:
    resolution: {integrity: sha512-U+5l2KrcMNOUPYvazA3h5ekF80FHTUG+87SEAmHZmolh1M+i/WyTCxVzmi+tidIa1tM4BSe8g2Y/D3loWDjj+w==}
    engines: {node: '>=4'}
    requiresBuild: true
    dependencies:
      drange: 1.1.1
      ret: 0.2.2
    dev: true
    optional: true

  /range-parser@1.2.1:
    resolution: {integrity: sha512-Hrgsx+orqoygnmhFbKaHE6c296J+HTAQXoxEF6gNupROmmGJRoyzfG3ccAveqCBrwr/2yxQ5BVd/GTl5agOwSg==}
    engines: {node: '>= 0.6'}
    dev: true

  /raw-body@2.5.1:
    resolution: {integrity: sha512-qqJBtEyVgS0ZmPGdCFPWJ3FreoqvG4MVQln/kCgF7Olq95IbOp0/BWyMwbdtn4VTvkM8Y7khCQ2Xgk/tcrCXig==}
    engines: {node: '>= 0.8'}
    dependencies:
      bytes: 3.1.2
      http-errors: 2.0.0
      iconv-lite: 0.4.24
      unpipe: 1.0.0
    dev: true

  /rc@1.2.8:
    resolution: {integrity: sha512-y3bGgqKj3QBdxLbLkomlohkvsA8gdAiUQlSBJnBhfn+BPxg4bc62d8TcBW15wavDfgexCgccckhcZvywyQYPOw==}
    hasBin: true
    dependencies:
      deep-extend: 0.6.0
      ini: 1.3.8
      minimist: 1.2.8
      strip-json-comments: 2.0.1
    dev: false

  /react-dom@18.2.0(react@18.2.0):
    resolution: {integrity: sha512-6IMTriUmvsjHUjNtEDudZfuDQUoWXVxKHhlEGSk81n4YFS+r/Kl99wXiwlVXtPBtJenozv2P+hxDsw9eA7Xo6g==}
    peerDependencies:
      react: ^18.2.0
    dependencies:
      loose-envify: 1.4.0
      react: 18.2.0
      scheduler: 0.23.0
    dev: true

  /react-is@16.13.1:
    resolution: {integrity: sha512-24e6ynE2H+OKt4kqsOvNd8kBpV65zoxbA4BVsEOB3ARVWQki/DHzaUoC5KuON/BiccDaCCTZBuOcfZs70kR8bQ==}
    dev: true

  /react-is@18.2.0:
    resolution: {integrity: sha512-xWGDIW6x921xtzPkhiULtthJHoJvBbF3q26fzloPCK0hsvxtPVelvftw3zjbHWSkR2km9Z+4uxbDDK/6Zw9B8w==}
    dev: true

  /react-refresh@0.14.0:
    resolution: {integrity: sha512-wViHqhAd8OHeLS/IRMJjTSDHF3U9eWi62F/MledQGPdJGDhodXJ9PBLNGr6WWL7qlH12Mt3TyTpbS+hGXMjCzQ==}
    engines: {node: '>=0.10.0'}
    dev: true

  /react@18.2.0:
    resolution: {integrity: sha512-/3IjMdb2L9QbBdWiW5e3P2/npwMBaU9mHCSCUzNln0ZCYbcfTsGbTJrU/kGemdH2IWmB2ioZ+zkxtmq6g09fGQ==}
    engines: {node: '>=0.10.0'}
    dependencies:
      loose-envify: 1.4.0
    dev: true

  /read-installed@4.0.3:
    resolution: {integrity: sha512-O03wg/IYuV/VtnK2h/KXEt9VIbMUFbk3ERG0Iu4FhLZw0EP0T9znqrYDGn6ncbEsXUFaUjiVAWXHzxwt3lhRPQ==}
    dependencies:
      debuglog: 1.0.1
      read-package-json: 2.1.2
      readdir-scoped-modules: 1.1.0
      semver: 5.7.2
      slide: 1.1.6
      util-extend: 1.0.3
    optionalDependencies:
      graceful-fs: 4.2.11
    dev: true

  /read-package-json@2.1.2:
    resolution: {integrity: sha512-D1KmuLQr6ZSJS0tW8hf3WGpRlwszJOXZ3E8Yd/DNRaM5d+1wVRZdHlpGBLAuovjr28LbWvjpWkBHMxpRGGjzNA==}
    dependencies:
      glob: 7.2.3
      json-parse-even-better-errors: 2.3.1
      normalize-package-data: 2.5.0
      npm-normalize-package-bin: 1.0.1
    dev: true

  /read-pkg-up@7.0.1:
    resolution: {integrity: sha512-zK0TB7Xd6JpCLmlLmufqykGE+/TlOePD6qKClNW7hHDKFh/J7/7gCWGR7joEQEW1bKq3a3yUZSObOoWLFQ4ohg==}
    engines: {node: '>=8'}
    dependencies:
      find-up: 4.1.0
      read-pkg: 5.2.0
      type-fest: 0.8.1
    dev: true

  /read-pkg@5.2.0:
    resolution: {integrity: sha512-Ug69mNOpfvKDAc2Q8DRpMjjzdtrnv9HcSMX+4VsZxD1aZ6ZzrIE7rlzXBtWTyhULSMKg076AW6WR5iZpD0JiOg==}
    engines: {node: '>=8'}
    dependencies:
      '@types/normalize-package-data': 2.4.4
      normalize-package-data: 2.5.0
      parse-json: 5.2.0
      type-fest: 0.6.0
    dev: true

  /readable-stream@2.3.8:
    resolution: {integrity: sha512-8p0AUk4XODgIewSi0l8Epjs+EVnWiK7NoDIEGU0HhE7+ZyY8D1IMY7odu5lRrFXGg71L15KG8QrPmum45RTtdA==}
    dependencies:
      core-util-is: 1.0.3
      inherits: 2.0.4
      isarray: 1.0.0
      process-nextick-args: 2.0.1
      safe-buffer: 5.1.2
      string_decoder: 1.1.1
      util-deprecate: 1.0.2
    dev: true

  /readable-stream@3.6.2:
    resolution: {integrity: sha512-9u/sniCrY3D5WdsERHzHE4G2YCXqoG5FTHUiCC4SIbr6XcLZBY05ya9EKjYek9O5xOAwjGq+1JdGBAS7Q9ScoA==}
    engines: {node: '>= 6'}
    dependencies:
      inherits: 2.0.4
      string_decoder: 1.3.0
      util-deprecate: 1.0.2

  /readable-stream@4.4.2:
    resolution: {integrity: sha512-Lk/fICSyIhodxy1IDK2HazkeGjSmezAWX2egdtJnYhtzKEsBPJowlI6F6LPb5tqIQILrMbx22S5o3GuJavPusA==}
    engines: {node: ^12.22.0 || ^14.17.0 || >=16.0.0}
    dependencies:
      abort-controller: 3.0.0
      buffer: 6.0.3
      events: 3.3.0
      process: 0.11.10
      string_decoder: 1.3.0

  /readdir-scoped-modules@1.1.0:
    resolution: {integrity: sha512-asaikDeqAQg7JifRsZn1NJZXo9E+VwlyCfbkZhwyISinqk5zNS6266HS5kah6P0SaQKGF6SkNnZVHUzHFYxYDw==}
    deprecated: This functionality has been moved to @npmcli/fs
    dependencies:
      debuglog: 1.0.1
      dezalgo: 1.0.4
      graceful-fs: 4.2.11
      once: 1.4.0
    dev: true

  /readdirp@3.6.0:
    resolution: {integrity: sha512-hOS089on8RduqdbhvQ5Z37A0ESjsqz6qnRcffsMU3495FuTdqSm+7bhJ29JvIOsBDEEnan5DPu9t3To9VRlMzA==}
    engines: {node: '>=8.10.0'}
    dependencies:
      picomatch: 2.3.1
    dev: true

  /real-require@0.1.0:
    resolution: {integrity: sha512-r/H9MzAWtrv8aSVjPCMFpDMl5q66GqtmmRkRjpHTsp4zBAa+snZyiQNlMONiUmEJcsnaw0wCauJ2GWODr/aFkg==}
    engines: {node: '>= 12.13.0'}
    dev: true

  /real-require@0.2.0:
    resolution: {integrity: sha512-57frrGM/OCTLqLOAh0mhVA9VBMHd+9U7Zb2THMGdBUoZVOtGbJzjxsYGDJ3A9AYYCP4hn6y1TVbaOfzWtm5GFg==}
    engines: {node: '>= 12.13.0'}

  /redent@3.0.0:
    resolution: {integrity: sha512-6tDA8g98We0zd0GvVeMT9arEOnTw9qM03L9cJXaCjrip1OO764RDBLBfrB4cwzNGDj5OA5ioymC9GkizgWJDUg==}
    engines: {node: '>=8'}
    dependencies:
      indent-string: 4.0.0
      strip-indent: 3.0.0
    dev: true

  /redis-errors@1.2.0:
    resolution: {integrity: sha512-1qny3OExCf0UvUV/5wpYKf2YwPcOqXzkwKKSmKHiE6ZMQs5heeE/c8eXK+PNllPvmjgAbfnsbpkGZWy8cBpn9w==}
    engines: {node: '>=4'}

  /redis-parser@3.0.0:
    resolution: {integrity: sha512-DJnGAeenTdpMEH6uAJRK/uiyEIH9WVsUmoLwzudwGJUwZPp80PDBWPHXSAGNPwNvIXAbe7MSUB1zQFugFml66A==}
    engines: {node: '>=4'}
    dependencies:
      redis-errors: 1.2.0

  /reflect.getprototypeof@1.0.4:
    resolution: {integrity: sha512-ECkTw8TmJwW60lOTR+ZkODISW6RQ8+2CL3COqtiJKLd6MmB45hN51HprHFziKLGkAuTGQhBb91V8cy+KHlaCjw==}
    engines: {node: '>= 0.4'}
    dependencies:
      call-bind: 1.0.5
      define-properties: 1.2.1
      es-abstract: 1.22.3
      get-intrinsic: 1.2.2
      globalthis: 1.0.3
      which-builtin-type: 1.1.3
    dev: true

  /regexp.prototype.flags@1.5.1:
    resolution: {integrity: sha512-sy6TXMN+hnP/wMy+ISxg3krXx7BAtWVO4UouuCN/ziM9UEne0euamVNafDfvC83bRNr95y0V5iijeDQFUNpvrg==}
    engines: {node: '>= 0.4'}
    dependencies:
      call-bind: 1.0.5
      define-properties: 1.2.1
      set-function-name: 2.0.1
    dev: true

  /regexpp@3.2.0:
    resolution: {integrity: sha512-pq2bWo9mVD43nbts2wGv17XLiNLya+GklZ8kaDLV2Z08gDCsGpnKn9BFMepvWuHCbyVvY7J5o5+BVvoQbmlJLg==}
    engines: {node: '>=8'}
    dev: true

  /release-zalgo@1.0.0:
    resolution: {integrity: sha512-gUAyHVHPPC5wdqX/LG4LWtRYtgjxyX78oanFNTMMyFEfOqdC54s3eE82imuWKbOeqYht2CrNf64Qb8vgmmtZGA==}
    engines: {node: '>=4'}
    dependencies:
      es6-error: 4.1.1
    dev: true

  /require-directory@2.1.1:
    resolution: {integrity: sha512-fGxEI7+wsG9xrvdjsrlmL22OMTTiHRwAMroiEeMgq8gzoLC/PQr7RsRDSTLUg/bZAZtF+TVIkHc6/4RIKrui+Q==}
    engines: {node: '>=0.10.0'}
    dev: true

  /require-from-string@2.0.2:
    resolution: {integrity: sha512-Xf0nWe6RseziFMu+Ap9biiUbmplq6S9/p+7w7YXP/JBHhrUDDUhwa+vANyubuqfZWTveU//DYVGsDG7RKL/vEw==}
    engines: {node: '>=0.10.0'}

  /require-main-filename@2.0.0:
    resolution: {integrity: sha512-NKN5kMDylKuldxYLSUfrbo5Tuzh4hd+2E8NPPX02mZtn1VuREQToYe/ZdlJy+J3uCpfaiGF05e7B8W0iXbQHmg==}
    dev: true

  /resolve-from@4.0.0:
    resolution: {integrity: sha512-pb/MYmXstAkysRFx8piNI1tGFNQIFA3vkE3Gq4EuA1dF6gHp/+vgZqsCGJapvy8N3Q+4o7FwvquPJcnZ7RYy4g==}
    engines: {node: '>=4'}

  /resolve-from@5.0.0:
    resolution: {integrity: sha512-qYg9KP24dD5qka9J47d0aVky0N+b4fTU89LN9iDnjB5waksiC49rvMB0PrUJQGoTmH50XPiqOvAjDfaijGxYZw==}
    engines: {node: '>=8'}
    dev: true

  /resolve@1.22.8:
    resolution: {integrity: sha512-oKWePCxqpd6FlLvGV1VU0x7bkPmmCNolxzjMf4NczoDnQcIWrAF+cPtZn5i6n+RfD2d9i0tzpKnG6Yk168yIyw==}
    hasBin: true
    dependencies:
      is-core-module: 2.13.1
      path-parse: 1.0.7
      supports-preserve-symlinks-flag: 1.0.0
    dev: true

  /resolve@2.0.0-next.5:
    resolution: {integrity: sha512-U7WjGVG9sH8tvjW5SmGbQuui75FiyjAX72HX15DwBBwF9dNiQZRQAg9nnPhYy+TUnE0+VcrttuvNI8oSxZcocA==}
    hasBin: true
    dependencies:
      is-core-module: 2.13.1
      path-parse: 1.0.7
      supports-preserve-symlinks-flag: 1.0.0
    dev: true

  /restore-cursor@3.1.0:
    resolution: {integrity: sha512-l+sSefzHpj5qimhFSE5a8nufZYAM3sBSVMAPtYkmC+4EH2anSGaEMXSD0izRQbu9nfyQ9y5JrVmp7E8oZrUjvA==}
    engines: {node: '>=8'}
    dependencies:
      onetime: 5.1.2
      signal-exit: 3.0.7
    dev: false

  /restore-cursor@4.0.0:
    resolution: {integrity: sha512-I9fPXU9geO9bHOt9pHHOhOkYerIMsmVaWB0rA2AI9ERh/+x/i7MV5HKBNrg+ljO5eoPVgCcnFuRjJ9uH6I/3eg==}
    engines: {node: ^12.20.0 || ^14.13.1 || >=16.0.0}
    dependencies:
      onetime: 5.1.2
      signal-exit: 3.0.7
    dev: false

  /ret@0.1.15:
    resolution: {integrity: sha512-TTlYpa+OL+vMMNG24xSlQGEJ3B/RzEfUlLct7b5G/ytav+wPrplCpVMFuwzXbkecJrb6IYo1iFb0S9v37754mg==}
    engines: {node: '>=0.12'}
    dev: true

  /ret@0.2.2:
    resolution: {integrity: sha512-M0b3YWQs7R3Z917WRQy1HHA7Ba7D8hvZg6UE5mLykJxQVE2ju0IXbGlaHPPlkY+WN7wFP+wUMXmBFA0aV6vYGQ==}
    engines: {node: '>=4'}

  /reusify@1.0.4:
    resolution: {integrity: sha512-U9nH88a3fc/ekCF1l0/UP1IosiuIjyTh7hBvXVMHYgVcfGvt897Xguj2UOLDeI5BG2m7/uwyaLVT6fbtCwTyzw==}
    engines: {iojs: '>=1.0.0', node: '>=0.10.0'}

  /rfdc@1.3.0:
    resolution: {integrity: sha512-V2hovdzFbOi77/WajaSMXk2OLm+xNIeQdMMuB7icj7bk6zi2F8GGAxigcnDFpJHbNyNcgyJDiP+8nOrY5cZGrA==}

  /rimraf@3.0.2:
    resolution: {integrity: sha512-JZkJMZkAGFFPP2YqXZXPbMlMBgsxzE8ILs4lMIX/2o0L9UBw9O/Y3o6wFw/i9YLapcUJWwqbi3kdxIPdC62TIA==}
    hasBin: true
    dependencies:
      glob: 7.2.3
    dev: true

  /rimraf@4.4.1:
    resolution: {integrity: sha512-Gk8NlF062+T9CqNGn6h4tls3k6T1+/nXdOcSZVikNVtlRdYpA7wRJJMoXmuvOnLW844rPjdQ7JgXCYM6PPC/og==}
    engines: {node: '>=14'}
    hasBin: true
    dependencies:
      glob: 9.3.5
    dev: false

  /rollup@4.6.1:
    resolution: {integrity: sha512-jZHaZotEHQaHLgKr8JnQiDT1rmatjgKlMekyksz+yk9jt/8z9quNjnKNRoaM0wd9DC2QKXjmWWuDYtM3jfF8pQ==}
    engines: {node: '>=18.0.0', npm: '>=8.0.0'}
    hasBin: true
    optionalDependencies:
      '@rollup/rollup-android-arm-eabi': 4.6.1
      '@rollup/rollup-android-arm64': 4.6.1
      '@rollup/rollup-darwin-arm64': 4.6.1
      '@rollup/rollup-darwin-x64': 4.6.1
      '@rollup/rollup-linux-arm-gnueabihf': 4.6.1
      '@rollup/rollup-linux-arm64-gnu': 4.6.1
      '@rollup/rollup-linux-arm64-musl': 4.6.1
      '@rollup/rollup-linux-x64-gnu': 4.6.1
      '@rollup/rollup-linux-x64-musl': 4.6.1
      '@rollup/rollup-win32-arm64-msvc': 4.6.1
      '@rollup/rollup-win32-ia32-msvc': 4.6.1
      '@rollup/rollup-win32-x64-msvc': 4.6.1
      fsevents: 2.3.3
    dev: true

  /run-async@3.0.0:
    resolution: {integrity: sha512-540WwVDOMxA6dN6We19EcT9sc3hkXPw5mzRNGM3FkdN/vtE9NFvj5lFAPNwUDmJjXidm3v7TC1cTE7t17Ulm1Q==}
    engines: {node: '>=0.12.0'}
    dev: false

  /run-parallel@1.2.0:
    resolution: {integrity: sha512-5l4VyZR86LZ/lDxZTR6jqL8AFE2S0IFLMP26AbjsLVADxHdhB/c0GUsH+y39UfCi3dzz8OlQuPmnaJOMoDHQBA==}
    dependencies:
      queue-microtask: 1.2.3
    dev: true

  /rxjs@7.8.1:
    resolution: {integrity: sha512-AA3TVj+0A2iuIoQkWEK/tqFjBq2j+6PO6Y0zJcvzLAFhEFIO3HL0vls9hWLncZbAAbK0mar7oZ4V079I/qPMxg==}
    dependencies:
      tslib: 2.6.2

  /sade@1.8.1:
    resolution: {integrity: sha512-xal3CZX1Xlo/k4ApwCFrHVACi9fBqJ7V+mwhBsuf/1IOKbBy098Fex+Wa/5QMubw09pSZ/u8EY8PWgevJsXp1A==}
    engines: {node: '>=6'}
    dependencies:
      mri: 1.2.0
    dev: true

  /safe-array-concat@1.0.1:
    resolution: {integrity: sha512-6XbUAseYE2KtOuGueyeobCySj9L4+66Tn6KQMOPQJrAJEowYKW/YR/MGJZl7FdydUdaFu4LYyDZjxf4/Nmo23Q==}
    engines: {node: '>=0.4'}
    dependencies:
      call-bind: 1.0.5
      get-intrinsic: 1.2.2
      has-symbols: 1.0.3
      isarray: 2.0.5
    dev: true

  /safe-buffer@5.1.2:
    resolution: {integrity: sha512-Gd2UZBJDkXlY7GbJxfsE8/nvKkUEU1G38c1siN6QP6a9PT9MmHB8GnpscSmMJSoF8LOIrt8ud/wPtojys4G6+g==}
    dev: true

  /safe-buffer@5.2.1:
    resolution: {integrity: sha512-rp3So07KcdmmKbGvgaNxQSJr7bGVSVk5S9Eq1F+ppbRo70+YeaDxkw5Dd8NPN+GD6bjnYm2VuPuCXmpuYvmCXQ==}

  /safe-identifier@0.4.2:
    resolution: {integrity: sha512-6pNbSMW6OhAi9j+N8V+U715yBQsaWJ7eyEUaOrawX+isg5ZxhUlV1NipNtgaKHmFGiABwt+ZF04Ii+3Xjkg+8w==}
    dev: false

  /safe-regex-test@1.0.0:
    resolution: {integrity: sha512-JBUUzyOgEwXQY1NuPtvcj/qcBDbDmEvWufhlnXZIm75DEHp+afM1r1ujJpJsV/gSM4t59tpDyPi1sd6ZaPFfsA==}
    dependencies:
      call-bind: 1.0.5
      get-intrinsic: 1.2.2
      is-regex: 1.1.4
    dev: true

  /safe-regex2@2.0.0:
    resolution: {integrity: sha512-PaUSFsUaNNuKwkBijoAPHAK6/eM6VirvyPWlZ7BAQy4D+hCvh4B6lIG+nPdhbFfIbP+gTGBcrdsOaUs0F+ZBOQ==}
    dependencies:
      ret: 0.2.2

  /safe-stable-stringify@2.4.3:
    resolution: {integrity: sha512-e2bDA2WJT0wxseVd4lsDP4+3ONX6HpMXQa1ZhFQ7SU+GjvORCmShbCMltrtIDfkYhVHrOcPtj+KhmDBdPdZD1g==}
    engines: {node: '>=10'}

  /safer-buffer@2.1.2:
    resolution: {integrity: sha512-YZo3K82SD7Riyi0E1EQPojLz7kpepnSQI9IyPbHHg1XXXevb5dJI7tpyN2ADxGcQbHG7vcyRHk0cbwqcQriUtg==}

  /scheduler@0.23.0:
    resolution: {integrity: sha512-CtuThmgHNg7zIZWAXi3AsyIzA3n4xx7aNyjwC2VJldO2LMVDhFK+63xGqq6CsJH4rTAt6/M+N4GhZiDYPx9eUw==}
    dependencies:
      loose-envify: 1.4.0
    dev: true

  /secure-json-parse@2.7.0:
    resolution: {integrity: sha512-6aU+Rwsezw7VR8/nyvKTx8QpWH9FrcYiXXlqC4z5d5XQBDRqtbfsRjnwGyqbi3gddNtWHuEk9OANUotL26qKUw==}

  /self-cert@2.0.0:
    resolution: {integrity: sha512-dXulXTFP05tuc646sCBMd7jgnjZek1zRx+HwUJUeSf4A5JgdpXIp+aYyYI8MSWVxz7X8HIKCKcQRWM0DFe72IA==}
    hasBin: true
    dependencies:
      abstract-logging: 2.0.1
      edtf: 4.5.1
      node-forge: 1.3.1
      pino: 7.11.0
      sade: 1.8.1
    dev: true

  /semver@5.7.2:
    resolution: {integrity: sha512-cBznnQ9KjJqU67B52RMC65CMarK2600WFnbkcaiwWq3xy/5haFJlshgnpjovMVJ+Hff49d8GEn0b87C5pDQ10g==}
    hasBin: true
    dev: true

  /semver@6.3.1:
    resolution: {integrity: sha512-BR7VvDCVHO+q2xBEWskxS6DJE1qRnb7DxzUrogb71CWoSficBxYsiAGd+Kl0mmq/MprG9yArRkyrQxTO6XjMzA==}
    hasBin: true
    dev: true

  /semver@7.5.4:
    resolution: {integrity: sha512-1bCSESV6Pv+i21Hvpxp3Dx+pSD8lIPt8uVjRrxAUt/nbswYc+tK6Y2btiULjd4+fnq15PX+nqQDC7Oft7WkwcA==}
    engines: {node: '>=10'}
    hasBin: true
    dependencies:
      lru-cache: 6.0.0

  /send@0.18.0:
    resolution: {integrity: sha512-qqWzuOjSFOuqPjFe4NOsMLafToQQwBSOEpS+FwEt3A2V3vKubTquT3vmLTQpFgMXp8AlFWFuP1qKaJZOtPpVXg==}
    engines: {node: '>= 0.8.0'}
    dependencies:
      debug: 2.6.9
      depd: 2.0.0
      destroy: 1.2.0
      encodeurl: 1.0.2
      escape-html: 1.0.3
      etag: 1.8.1
      fresh: 0.5.2
      http-errors: 2.0.0
      mime: 1.6.0
      ms: 2.1.3
      on-finished: 2.4.1
      range-parser: 1.2.1
      statuses: 2.0.1
    transitivePeerDependencies:
      - supports-color
    dev: true

  /seq-queue@0.0.5:
    resolution: {integrity: sha512-hr3Wtp/GZIc/6DAGPDcV4/9WoZhjrkXsi5B/07QgX8tsdc6ilr7BFM6PM6rbdAX1kFSDYeZGLipIZZKyQP0O5Q==}
    dev: false

  /serve-static@1.15.0:
    resolution: {integrity: sha512-XGuRDNjXUijsUL0vl6nSD7cwURuzEgglbOaFuZM9g3kwDXOWVTck0jLzjPzGD+TazWbboZYu52/9/XPdUgne9g==}
    engines: {node: '>= 0.8.0'}
    dependencies:
      encodeurl: 1.0.2
      escape-html: 1.0.3
      parseurl: 1.3.3
      send: 0.18.0
    transitivePeerDependencies:
      - supports-color
    dev: true

  /set-blocking@2.0.0:
    resolution: {integrity: sha512-KiKBS8AnWGEyLzofFfmvKwpdPzqiy16LvQfK3yv/fVH7Bj13/wl3JSR1J+rfgRE9q7xUJK4qvgS8raSOeLUehw==}
    dev: true

  /set-cookie-parser@2.6.0:
    resolution: {integrity: sha512-RVnVQxTXuerk653XfuliOxBP81Sf0+qfQE73LIYKcyMYHG94AuH0kgrQpRDuTZnSmjpysHmzxJXKNfa6PjFhyQ==}

  /set-function-length@1.1.1:
    resolution: {integrity: sha512-VoaqjbBJKiWtg4yRcKBQ7g7wnGnLV3M8oLvVWwOk2PdYY6PEFegR1vezXR0tw6fZGF9csVakIRjrJiy2veSBFQ==}
    engines: {node: '>= 0.4'}
    dependencies:
      define-data-property: 1.1.1
      get-intrinsic: 1.2.2
      gopd: 1.0.1
      has-property-descriptors: 1.0.1

  /set-function-name@2.0.1:
    resolution: {integrity: sha512-tMNCiqYVkXIZgc2Hnoy2IvC/f8ezc5koaRFkCjrpWzGpCd3qbZXPzVy9MAZzK1ch/X0jvSkojys3oqJN0qCmdA==}
    engines: {node: '>= 0.4'}
    dependencies:
      define-data-property: 1.1.1
      functions-have-names: 1.2.3
      has-property-descriptors: 1.0.1
    dev: true

  /setprototypeof@1.2.0:
    resolution: {integrity: sha512-E5LDX7Wrp85Kil5bhZv46j8jOeboKq5JMmYM3gVGdGH8xFpPWXUMsNrlODCrkoxMEeNi/XZIwuRvY4XNwYMJpw==}

  /shebang-command@2.0.0:
    resolution: {integrity: sha512-kHxr2zZpYtdmrN1qDjrrX/Z1rR1kG8Dx+gkpK1G4eXmvXswmcE1hTWBWYUzlraYw1/yZp6YuDY77YtvbN0dmDA==}
    engines: {node: '>=8'}
    dependencies:
      shebang-regex: 3.0.0

  /shebang-regex@3.0.0:
    resolution: {integrity: sha512-7++dFhtcx3353uBaq8DDR4NuxBetBzC7ZQOhmTQInHEd6bSrXdiEyzCvG07Z44UYdLShWUyXt5M/yhz8ekcb1A==}
    engines: {node: '>=8'}

  /side-channel@1.0.4:
    resolution: {integrity: sha512-q5XPytqFEIKHkGdiMIrY10mvLRvnQh42/+GoBlFW3b2LXLE2xxJpZFdm94we0BaoV3RwJyGqg5wS7epxTv0Zvw==}
    dependencies:
      call-bind: 1.0.5
      get-intrinsic: 1.2.2
      object-inspect: 1.13.1
    dev: true

  /siginfo@2.0.0:
    resolution: {integrity: sha512-ybx0WO1/8bSBLEWXZvEd7gMW3Sn3JFlW3TvX1nREbDLRNQNaeNN8WK0meBwPdAaOI7TtRRRJn/Es1zhrrCHu7g==}
    dev: true

  /signal-exit@3.0.7:
    resolution: {integrity: sha512-wnD2ZE+l+SPC/uoS0vXeE9L1+0wuaMqKlfz9AMUo38JsyLSBWSFcHR1Rri62LZc12vLr1gb3jl7iwQhgwpAbGQ==}

  /signal-exit@4.1.0:
    resolution: {integrity: sha512-bzyZ1e88w9O1iNJbKnOlvYTrWPDl46O1bG0D3XInv+9tkPrxrN8jUUTiFlDkkmKWgn1M6CfIA13SuGqOa9Korw==}
    engines: {node: '>=14'}

  /simple-concat@1.0.1:
    resolution: {integrity: sha512-cSFtAPtRhljv69IK0hTVZQ+OfE9nePi/rtJmw5UjHeVyVroEqJXP1sFztKUy1qU+xvz3u/sfYJLa947b7nAN2Q==}
    dev: false

  /simple-get@4.0.1:
    resolution: {integrity: sha512-brv7p5WgH0jmQJr1ZDDfKDOSeWWg+OVypG99A/5vYGPqJ6pxiaHLy8nxtFjBA7oMa01ebA9gfh1uMCFqOuXxvA==}
    dependencies:
      decompress-response: 6.0.0
      once: 1.4.0
      simple-concat: 1.0.1
    dev: false

  /single-user-cache@0.6.0:
    resolution: {integrity: sha512-uMrANoiybpbsrVDbZ2M7GPzxeqZiirwkVnsDAre1zGhXAAw+2dImTxu7h0l1sIVtwGeJnVsRxgG4I5rZrUX0rw==}
    dependencies:
      safe-stable-stringify: 2.4.3

  /single-user-cache@1.0.1:
    resolution: {integrity: sha512-xFW/TuZUKoMZl47xqfC2jb7dO1XtJ5VgZxQliOKQWTueIH96CX6USaPiZcyDN0HFb4Ow+tsXpJZViRyIkl/rDA==}
    dependencies:
      safe-stable-stringify: 2.4.3
    dev: true

  /slash@3.0.0:
    resolution: {integrity: sha512-g9Q1haeby36OSStwb4ntCGGGaKsaVSjQ68fBxoQcutl5fS1vuY18H3wSt3jFyFtrkx+Kz0V1G85A4MyAdDMi2Q==}
    engines: {node: '>=8'}
    dev: true

  /slash@5.1.0:
    resolution: {integrity: sha512-ZA6oR3T/pEyuqwMgAKT0/hAv8oAXckzbkmR0UkUosQ+Mc4RxGoJkRmwHgHufaenlyAgE1Mxgpdcrf75y6XcnDg==}
    engines: {node: '>=14.16'}
    dev: true

  /slice-ansi@4.0.0:
    resolution: {integrity: sha512-qMCMfhY040cVHT43K9BFygqYbUPFZKHOg7K73mtTWJRb8pyP3fzf4Ixd5SzdEJQ6MRUg/WBnOLxghZtKKurENQ==}
    engines: {node: '>=10'}
    dependencies:
      ansi-styles: 4.3.0
      astral-regex: 2.0.0
      is-fullwidth-code-point: 3.0.0
    dev: false

  /slice-ansi@5.0.0:
    resolution: {integrity: sha512-FC+lgizVPfie0kkhqUScwRu1O/lF6NOgJmlCgK+/LYxDCTk8sGelYaHDhFcDN+Sn3Cv+3VSa4Byeo+IMCzpMgQ==}
    engines: {node: '>=12'}
    dependencies:
      ansi-styles: 6.2.1
      is-fullwidth-code-point: 4.0.0
    dev: false

  /slide@1.1.6:
    resolution: {integrity: sha512-NwrtjCg+lZoqhFU8fOwl4ay2ei8PaqCBOUV3/ektPY9trO1yQ1oXEfmHAhKArUVUr/hOHvy5f6AdP17dCM0zMw==}
    dev: true

  /snazzy@9.0.0:
    resolution: {integrity: sha512-8QZmJb11OiYaUP90Nnjqcj/LEpO8CLgChnP87Wqjv5tNB4djwHaz27VO2usSRR0NmViapeGW04p0aWAMhxxLXg==}
    hasBin: true
    dependencies:
      chalk: 4.1.2
      inherits: 2.0.4
      minimist: 1.2.8
      readable-stream: 3.6.2
      standard-json: 1.1.0
      strip-ansi: 6.0.1
      text-table: 0.2.0
    dev: true

  /sonic-boom@2.8.0:
    resolution: {integrity: sha512-kuonw1YOYYNOve5iHdSahXPOK49GqwA+LZhI6Wz/l0rP57iKyXXIHaRagOBHAPmGwJC6od2Z9zgvZ5loSgMlVg==}
    dependencies:
      atomic-sleep: 1.0.0
    dev: true

  /sonic-boom@3.7.0:
    resolution: {integrity: sha512-IudtNvSqA/ObjN97tfgNmOKyDOs4dNcg4cUUsHDebqsgb8wGBBwb31LIgShNO8fye0dFI52X1+tFoKKI6Rq1Gg==}
    dependencies:
      atomic-sleep: 1.0.0

  /source-map-js@1.0.2:
    resolution: {integrity: sha512-R0XvVJ9WusLiqTCEiGCmICCMplcCkIwwR11mOSD9CR5u+IXYdiseeEuXCVAjS54zqwkLcPNnmU4OeJ6tUrWhDw==}
    engines: {node: '>=0.10.0'}
    dev: true

  /source-map-support@0.5.21:
    resolution: {integrity: sha512-uBHU3L3czsIyYXKX88fdrGovxdSCoTGDRZ6SYXtSRxLZUzHg5P/66Ht6uoUlHu9EZod+inXhKo3qQgwXUT/y1w==}
    dependencies:
      buffer-from: 1.1.2
      source-map: 0.6.1
    dev: true

  /source-map@0.6.1:
    resolution: {integrity: sha512-UjgapumWlbMhkBgzT7Ykc5YXUT46F0iKu8SGXq0bcwP5dz/h0Plj6enJqjz1Zbq2l5WaqYnrVbwWOWMyF3F47g==}
    engines: {node: '>=0.10.0'}
    dev: true

  /spawn-wrap@2.0.0:
    resolution: {integrity: sha512-EeajNjfN9zMnULLwhZZQU3GWBoFNkbngTUPfaawT4RkMiviTxcX0qfhVbGey39mfctfDHkWtuecgQ8NJcyQWHg==}
    engines: {node: '>=8'}
    dependencies:
      foreground-child: 2.0.0
      is-windows: 1.0.2
      make-dir: 3.1.0
      rimraf: 3.0.2
      signal-exit: 3.0.7
      which: 2.0.2
    dev: true

  /spdx-compare@1.0.0:
    resolution: {integrity: sha512-C1mDZOX0hnu0ep9dfmuoi03+eOdDoz2yvK79RxbcrVEG1NO1Ph35yW102DHWKN4pk80nwCgeMmSY5L25VE4D9A==}
    dependencies:
      array-find-index: 1.0.2
      spdx-expression-parse: 3.0.1
      spdx-ranges: 2.1.1
    dev: true

  /spdx-correct@3.2.0:
    resolution: {integrity: sha512-kN9dJbvnySHULIluDHy32WHRUu3Og7B9sbY7tsFLctQkIqnMh3hErYgdMjTYuqmcXX+lK5T1lnUt3G7zNswmZA==}
    dependencies:
      spdx-expression-parse: 3.0.1
      spdx-license-ids: 3.0.16
    dev: true

  /spdx-exceptions@2.3.0:
    resolution: {integrity: sha512-/tTrYOC7PPI1nUAgx34hUpqXuyJG+DTHJTnIULG4rDygi4xu/tfgmq1e1cIRwRzwZgo4NLySi+ricLkZkw4i5A==}
    dev: true

  /spdx-expression-parse@3.0.1:
    resolution: {integrity: sha512-cbqHunsQWnJNE6KhVSMsMeH5H/L9EpymbzqTQ3uLwNCLZ1Q481oWaofqH7nO6V07xlXwY6PhQdQ2IedWx/ZK4Q==}
    dependencies:
      spdx-exceptions: 2.3.0
      spdx-license-ids: 3.0.16
    dev: true

  /spdx-license-ids@3.0.16:
    resolution: {integrity: sha512-eWN+LnM3GR6gPu35WxNgbGl8rmY1AEmoMDvL/QD6zYmPWgywxWqJWNdLGT+ke8dKNWrcYgYjPpG5gbTfghP8rw==}
    dev: true

  /spdx-ranges@2.1.1:
    resolution: {integrity: sha512-mcdpQFV7UDAgLpXEE/jOMqvK4LBoO0uTQg0uvXUewmEFhpiZx5yJSZITHB8w1ZahKdhfZqP5GPEOKLyEq5p8XA==}
    dev: true

  /spdx-satisfies@4.0.1:
    resolution: {integrity: sha512-WVzZ/cXAzoNmjCWiEluEA3BjHp5tiUmmhn9MK+X0tBbR9sOqtC6UQwmgCNrAIZvNlMuBUYAaHYfb2oqlF9SwKA==}
    dependencies:
      spdx-compare: 1.0.0
      spdx-expression-parse: 3.0.1
      spdx-ranges: 2.1.1
    dev: true

  /split2@4.2.0:
    resolution: {integrity: sha512-UcjcJOWknrNkF6PLX83qcHM6KHgVKNkV62Y8a5uYDVv9ydGQVwAHMKqHdJje1VTWpljG0WYpCDhrCdAOYH4TWg==}
    engines: {node: '>= 10.x'}

  /sprintf-js@1.0.3:
    resolution: {integrity: sha512-D9cPgkvLlV3t3IzL0D0YLvGA9Ahk4PcvVwUbN0dSGr1aP0Nrt4AEnTUbuGvquEC0mA64Gqt1fzirlRs5ibXx8g==}
    dev: true

  /sqlstring@2.3.3:
    resolution: {integrity: sha512-qC9iz2FlN7DQl3+wjwn3802RTyjCx7sDvfQEXchwa6CWOx07/WVfh91gBmQ9fahw8snwGEWU3xGzOt4tFyHLxg==}
    engines: {node: '>= 0.6'}
    dev: false

  /stack-utils@2.0.6:
    resolution: {integrity: sha512-XlkWvfIm6RmsWtNJx+uqtKLS8eqFbxUg0ZzLXqY0caEy9l7hruX8IpiDnjsLavoBgqCCR71TqWO8MaXYheJ3RQ==}
    engines: {node: '>=10'}
    dependencies:
      escape-string-regexp: 2.0.0
    dev: true

  /stackback@0.0.2:
    resolution: {integrity: sha512-1XMJE5fQo1jGH6Y/7ebnwPOBEkIEnT4QF32d5R1+VXdXveM0IBMJt8zfaxX1P3QhVwrYe+576+jkANtSS2mBbw==}
    dev: true

  /standard-as-callback@2.1.0:
    resolution: {integrity: sha512-qoRRSyROncaz1z0mvYqIE4lCd9p2R90i6GxW3uZv5ucSu8tU7B5HXUP1gG8pVZsYNVaXjk8ClXHPttLyxAL48A==}

  /standard-engine@15.1.0:
    resolution: {integrity: sha512-VHysfoyxFu/ukT+9v49d4BRXIokFRZuH3z1VRxzFArZdjSCFpro6rEIU3ji7e4AoAtuSfKBkiOmsrDqKW5ZSRw==}
    engines: {node: ^12.22.0 || ^14.17.0 || >=16.0.0}
    dependencies:
      get-stdin: 8.0.0
      minimist: 1.2.8
      pkg-conf: 3.1.0
      xdg-basedir: 4.0.0
    dev: true

  /standard-json@1.1.0:
    resolution: {integrity: sha512-nkonX+n5g3pyVBvJZmvRlFtT/7JyLbNh4CtrYC3Qfxihgs8PKX52f6ONKQXORStuBWJ5PI83EUrNXme7LKfiTQ==}
    hasBin: true
    dependencies:
      concat-stream: 2.0.0
    dev: true

  /standard@17.1.0(@typescript-eslint/parser@5.62.0):
    resolution: {integrity: sha512-jaDqlNSzLtWYW4lvQmU0EnxWMUGQiwHasZl5ZEIwx3S/ijZDjZOzs1y1QqKwKs5vqnFpGtizo4NOYX2s0Voq/g==}
    engines: {node: ^12.22.0 || ^14.17.0 || >=16.0.0}
    hasBin: true
    dependencies:
      eslint: 8.55.0
      eslint-config-standard: 17.1.0(eslint-plugin-import@2.29.0)(eslint-plugin-n@15.7.0)(eslint-plugin-promise@6.1.1)(eslint@8.55.0)
      eslint-config-standard-jsx: 11.0.0(eslint-plugin-react@7.33.2)(eslint@8.55.0)
      eslint-plugin-import: 2.29.0(@typescript-eslint/parser@5.62.0)(eslint@8.55.0)
      eslint-plugin-n: 15.7.0(eslint@8.55.0)
      eslint-plugin-promise: 6.1.1(eslint@8.55.0)
      eslint-plugin-react: 7.33.2(eslint@8.55.0)
      standard-engine: 15.1.0
      version-guard: 1.1.1
    transitivePeerDependencies:
      - '@typescript-eslint/parser'
      - eslint-import-resolver-typescript
      - eslint-import-resolver-webpack
      - supports-color
    dev: true

  /statuses@2.0.1:
    resolution: {integrity: sha512-RwNA9Z/7PrK06rYLIzFMlaF+l73iwpzsqRIFgbMLbTcLD6cOao82TaWefPXQvB2fOC4AjuYSEndS7N/mTCbkdQ==}
    engines: {node: '>= 0.8'}

  /stdin-discarder@0.1.0:
    resolution: {integrity: sha512-xhV7w8S+bUwlPTb4bAOUQhv8/cSS5offJuX8GQGq32ONF0ZtDWKfkdomM3HMRA+LhX6um/FZ0COqlwsjD53LeQ==}
    engines: {node: ^12.20.0 || ^14.13.1 || >=16.0.0}
    dependencies:
      bl: 5.1.0
    dev: false

  /steed@1.1.3:
    resolution: {integrity: sha512-EUkci0FAUiE4IvGTSKcDJIQ/eRUP2JJb56+fvZ4sdnguLTqIdKjSxUe138poW8mkvKWXW2sFPrgTsxqoISnmoA==}
    dependencies:
      fastfall: 1.5.1
      fastparallel: 2.4.1
      fastq: 1.15.0
      fastseries: 1.7.2
      reusify: 1.0.4
    dev: false

  /stream-shift@1.0.1:
    resolution: {integrity: sha512-AiisoFqQ0vbGcZgQPY1cdP2I76glaVA/RauYR4G4thNFgkTqr90yXTo4LYX60Jl+sIlPNHHdGSwo01AvbKUSVQ==}
    dev: true

  /string-width@4.2.3:
    resolution: {integrity: sha512-wKyQRQpjJ0sIp62ErSZdGsjMJWsap5oRNihHhu6G7JVO/9jIB6UyevL+tXuOqrng8j/cxKTWyWUwvSTriiZz/g==}
    engines: {node: '>=8'}
    dependencies:
      emoji-regex: 8.0.0
      is-fullwidth-code-point: 3.0.0
      strip-ansi: 6.0.1

  /string-width@5.1.2:
    resolution: {integrity: sha512-HnLOCR3vjcY8beoNLtcjZ5/nxn2afmME6lhrDrebokqMap+XbeW8n9TXpPDOqdGK5qcI3oT0GKTW6wC7EMiVqA==}
    engines: {node: '>=12'}
    dependencies:
      eastasianwidth: 0.2.0
      emoji-regex: 9.2.2
      strip-ansi: 7.1.0

  /string.prototype.matchall@4.0.10:
    resolution: {integrity: sha512-rGXbGmOEosIQi6Qva94HUjgPs9vKW+dkG7Y8Q5O2OYkWL6wFaTRZO8zM4mhP94uX55wgyrXzfS2aGtGzUL7EJQ==}
    dependencies:
      call-bind: 1.0.5
      define-properties: 1.2.1
      es-abstract: 1.22.3
      get-intrinsic: 1.2.2
      has-symbols: 1.0.3
      internal-slot: 1.0.6
      regexp.prototype.flags: 1.5.1
      set-function-name: 2.0.1
      side-channel: 1.0.4
    dev: true

  /string.prototype.trim@1.2.8:
    resolution: {integrity: sha512-lfjY4HcixfQXOfaqCvcBuOIapyaroTXhbkfJN3gcB1OtyupngWK4sEET9Knd0cXd28kTUqu/kHoV4HKSJdnjiQ==}
    engines: {node: '>= 0.4'}
    dependencies:
      call-bind: 1.0.5
      define-properties: 1.2.1
      es-abstract: 1.22.3
    dev: true

  /string.prototype.trimend@1.0.7:
    resolution: {integrity: sha512-Ni79DqeB72ZFq1uH/L6zJ+DKZTkOtPIHovb3YZHQViE+HDouuU4mBrLOLDn5Dde3RF8qw5qVETEjhu9locMLvA==}
    dependencies:
      call-bind: 1.0.5
      define-properties: 1.2.1
      es-abstract: 1.22.3
    dev: true

  /string.prototype.trimstart@1.0.7:
    resolution: {integrity: sha512-NGhtDFu3jCEm7B4Fy0DpLewdJQOZcQ0rGbwQ/+stjnrp2i+rlKeCvos9hOIeCmqwratM47OBxY7uFZzjxHXmrg==}
    dependencies:
      call-bind: 1.0.5
      define-properties: 1.2.1
      es-abstract: 1.22.3
    dev: true

  /string_decoder@1.1.1:
    resolution: {integrity: sha512-n/ShnvDi6FHbbVfviro+WojiFzv+s8MPMHBczVePfUpDJLwoLT0ht1l4YwBCbi8pJAveEEdnkHyPyTP/mzRfwg==}
    dependencies:
      safe-buffer: 5.1.2
    dev: true

  /string_decoder@1.3.0:
    resolution: {integrity: sha512-hkRX8U1WjJFd8LsDJ2yQ/wWWxaopEsABU1XfkM8A+j0+85JAGppt16cr1Whg6KIbb4okU6Mql6BOj+uup/wKeA==}
    dependencies:
      safe-buffer: 5.2.1

  /strip-ansi@6.0.1:
    resolution: {integrity: sha512-Y38VPSHcqkFrCpFnQ9vuSXmquuv5oXOKpGeT6aGrr3o3Gc9AlVa6JBfUSOCnbxGGZF+/0ooI7KrPuUSztUdU5A==}
    engines: {node: '>=8'}
    dependencies:
      ansi-regex: 5.0.1

  /strip-ansi@7.1.0:
    resolution: {integrity: sha512-iq6eVVI64nQQTRYq2KtEg2d2uU7LElhTJwsH4YzIHZshxlgZms/wIc4VoDQTlG/IvVIrBKG06CrZnp0qv7hkcQ==}
    engines: {node: '>=12'}
    dependencies:
      ansi-regex: 6.0.1

  /strip-bom@3.0.0:
    resolution: {integrity: sha512-vavAMRXOgBVNF6nyEEmL3DBK19iRpDcoIwW+swQ+CbGiu7lju6t+JklA1MHweoWtadgt4ISVUsXLyDq34ddcwA==}
    engines: {node: '>=4'}
    dev: true

  /strip-bom@4.0.0:
    resolution: {integrity: sha512-3xurFv5tEgii33Zi8Jtp55wEIILR9eh34FAW00PZf+JnSsTmV/ioewSgQl97JHvgjoRGwPShsWm+IdrxB35d0w==}
    engines: {node: '>=8'}
    dev: true

  /strip-final-newline@3.0.0:
    resolution: {integrity: sha512-dOESqjYr96iWYylGObzd39EuNTa5VJxyvVAEm5Jnh7KGo75V43Hk1odPQkNDyXNmUR6k+gEiDVXnjB8HJ3crXw==}
    engines: {node: '>=12'}

  /strip-indent@3.0.0:
    resolution: {integrity: sha512-laJTa3Jb+VQpaC6DseHhF7dXVqHTfJPCRDaEbid/drOhgitgYku/letMUqOXFoWV0zIIUbjpdH2t+tYj4bQMRQ==}
    engines: {node: '>=8'}
    dependencies:
      min-indent: 1.0.1
    dev: true

  /strip-json-comments@2.0.1:
    resolution: {integrity: sha512-4gB8na07fecVVkOI6Rs4e7T6NOTki5EmL7TUduTs6bu3EdnSycntVJ4re8kgZA+wx9IueI2Y11bfbgwtzuE0KQ==}
    engines: {node: '>=0.10.0'}
    dev: false

  /strip-json-comments@3.1.1:
    resolution: {integrity: sha512-6fPc+R4ihwqP6N/aIv2f1gMH8lOVtWQHoqC4yK6oSDVVocumAsfCqjkXnqiYMhmMwS/mEHLp7Vehlt3ql6lEig==}
    engines: {node: '>=8'}

  /strip-json-comments@5.0.1:
    resolution: {integrity: sha512-0fk9zBqO67Nq5M/m45qHCJxylV/DhBlIOVExqgOMiCCrzrhU6tCibRXNqE3jwJLftzE9SNuZtYbpzcO+i9FiKw==}
    engines: {node: '>=14.16'}
    dev: true

  /supports-color@5.5.0:
    resolution: {integrity: sha512-QjVjwdXIt408MIiAqCX4oUKsgU2EqAGzs2Ppkm4aQYbjm+ZEWEcW4SfFNTr4uMNZma0ey4f5lgLrkB0aX0QMow==}
    engines: {node: '>=4'}
    dependencies:
      has-flag: 3.0.0

  /supports-color@7.2.0:
    resolution: {integrity: sha512-qpCAvRl9stuOHveKsn7HncJRvv501qIacKzQlO/+Lwxc9+0q2wLyv4Dfvt80/DPn2pqOBsJdDiogXGR9+OvwRw==}
    engines: {node: '>=8'}
    dependencies:
      has-flag: 4.0.0

  /supports-hyperlinks@2.3.0:
    resolution: {integrity: sha512-RpsAZlpWcDwOPQA22aCH4J0t7L8JmAvsCxfOSEwm7cQs3LshN36QaTkwd70DnBOXDWGssw2eUoc8CaRWT0XunA==}
    engines: {node: '>=8'}
    dependencies:
      has-flag: 4.0.0
      supports-color: 7.2.0
    dev: true

  /supports-preserve-symlinks-flag@1.0.0:
    resolution: {integrity: sha512-ot0WnXS9fgdkgIcePe6RHNk1WA8+muPa6cSjeR3V8K27q9BB1rTE3R1p7Hv0z1ZyAc8s6Vvv8DIyWf681MAt0w==}
    engines: {node: '>= 0.4'}
    dev: true

  /table@6.8.1:
    resolution: {integrity: sha512-Y4X9zqrCftUhMeH2EptSSERdVKt/nEdijTOacGD/97EKjhQ/Qs8RTlEGABSJNNN8lac9kheH+af7yAkEWlgneA==}
    engines: {node: '>=10.0.0'}
    dependencies:
      ajv: 8.12.0
      lodash.truncate: 4.4.2
      slice-ansi: 4.0.0
      string-width: 4.2.3
      strip-ansi: 6.0.1
    dev: false

  /tap-mocha-reporter@5.0.4:
    resolution: {integrity: sha512-J+YMO8B7lq1O6Zxd/jeuG27vJ+Y4tLiRMKPSb7KR6FVh86k3Rq1TwYc2GKPyIjCbzzdMdReh3Vfz9L5cg1Z2Bw==}
    engines: {node: '>= 8'}
    hasBin: true
    dependencies:
      color-support: 1.1.3
      debug: 4.3.4
      diff: 4.0.2
      escape-string-regexp: 2.0.0
      glob: 7.2.3
      tap-parser: 11.0.2
      tap-yaml: 1.0.2
      unicode-length: 2.1.0
    transitivePeerDependencies:
      - supports-color
    dev: true

  /tap-parser@11.0.2:
    resolution: {integrity: sha512-6qGlC956rcORw+fg7Fv1iCRAY8/bU9UabUAhs3mXRH6eRmVZcNPLheSXCYaVaYeSwx5xa/1HXZb1537YSvwDZg==}
    engines: {node: '>= 8'}
    hasBin: true
    dependencies:
      events-to-array: 1.1.2
      minipass: 3.3.6
      tap-yaml: 1.0.2
    dev: true

  /tap-yaml@1.0.2:
    resolution: {integrity: sha512-GegASpuqBnRNdT1U+yuUPZ8rEU64pL35WPBpCISWwff4dErS2/438barz7WFJl4Nzh3Y05tfPidZnH+GaV1wMg==}
    dependencies:
      yaml: 1.10.2
    dev: true

  /tap@16.3.9(typescript@5.3.2):
    resolution: {integrity: sha512-KKmu12hRJhb/kGvVV/UKBOJ90sNoGbcXF0E+VmNqej1DqaCmZHyOXR8R7E66qg2Wor33XhSHGrku5MPYWSRNWw==}
    engines: {node: '>=12'}
    hasBin: true
    peerDependencies:
      coveralls: ^3.1.1
      flow-remove-types: '>=2.112.0'
      ts-node: '>=8.5.2'
      typescript: '>=3.7.2'
    peerDependenciesMeta:
      coveralls:
        optional: true
      flow-remove-types:
        optional: true
      ts-node:
        optional: true
      typescript:
        optional: true
    dependencies:
      chokidar: 3.5.3
      findit: 2.0.0
      foreground-child: 2.0.0
      fs-exists-cached: 1.0.0
      glob: 7.2.3
      isexe: 2.0.0
      istanbul-lib-processinfo: 2.0.3
      jackspeak: 1.4.2
      libtap: 1.4.1
      minipass: 3.3.6
      mkdirp: 1.0.4
      nyc: 15.1.0
      opener: 1.5.2
      rimraf: 3.0.2
      signal-exit: 3.0.7
      source-map-support: 0.5.21
      tap-mocha-reporter: 5.0.4
      tap-parser: 11.0.2
      tap-yaml: 1.0.2
      tcompare: 5.0.7
      typescript: 5.3.2
      which: 2.0.2
    transitivePeerDependencies:
      - supports-color
    dev: true
    bundledDependencies:
      - ink
      - treport
      - '@types/react'
      - '@isaacs/import-jsx'
      - react

  /tar-fs@2.1.1:
    resolution: {integrity: sha512-V0r2Y9scmbDRLCNex/+hYzvp/zyYjvFbHPNgVTKfQvVrb6guiE/fxP+XblDNR011utopbkex2nM4dHNV6GDsng==}
    dependencies:
      chownr: 1.1.4
      mkdirp-classic: 0.5.3
      pump: 3.0.0
      tar-stream: 2.2.0
    dev: false

  /tar-stream@2.2.0:
    resolution: {integrity: sha512-ujeqbceABgwMZxEJnk2HDY2DlnUZ+9oEcb1KzTVfYHio0UE6dG71n60d8D2I4qNvleWrrXpmjpt7vZeF1LnMZQ==}
    engines: {node: '>=6'}
    dependencies:
      bl: 4.1.0
      end-of-stream: 1.4.4
      fs-constants: 1.0.0
      inherits: 2.0.4
      readable-stream: 3.6.2
    dev: false

  /tar@6.2.0:
    resolution: {integrity: sha512-/Wo7DcT0u5HUV486xg675HtjNd3BXZ6xDbzsCUZPt5iw8bTQ63bP0Raut3mvro9u+CUyq7YQd8Cx55fsZXxqLQ==}
    engines: {node: '>=10'}
    dependencies:
      chownr: 2.0.0
      fs-minipass: 2.1.0
      minipass: 5.0.0
      minizlib: 2.1.2
      mkdirp: 1.0.4
      yallist: 4.0.0
    dev: false

  /tcompare@5.0.7:
    resolution: {integrity: sha512-d9iddt6YYGgyxJw5bjsN7UJUO1kGOtjSlNy/4PoGYAjQS5pAT/hzIoLf1bZCw+uUxRmZJh7Yy1aA7xKVRT9B4w==}
    engines: {node: '>=10'}
    dependencies:
      diff: 4.0.2
    dev: true

  /tdigest@0.1.2:
    resolution: {integrity: sha512-+G0LLgjjo9BZX2MfdvPfH+MKLCrxlXSYec5DaPYP1fe6Iyhf0/fSmJ0bFiZ1F8BT6cGXl2LpltQptzjXKWEkKA==}
    dependencies:
      bintrees: 1.0.2
    dev: false

  /test-exclude@6.0.0:
    resolution: {integrity: sha512-cAGWPIyOHU6zlmg88jwm7VRyXnMN7iV68OGAbYDk/Mh/xC/pzVPlQtY6ngoIH/5/tciuhGfvESU8GrHrcxD56w==}
    engines: {node: '>=8'}
    dependencies:
      '@istanbuljs/schema': 0.1.3
      glob: 7.2.3
      minimatch: 3.1.2
    dev: true

  /text-table@0.2.0:
    resolution: {integrity: sha512-N+8UisAXDGk8PFXP4HAzVR9nbfmVJ3zYLAWiTIoqC5v5isinhr+r5uaO8+7r3BMfuNIufIsA7RdpVgacC2cSpw==}
    dev: true

  /thenify-all@1.6.0:
    resolution: {integrity: sha512-RNxQH/qI8/t3thXJDwcstUO4zeqo64+Uy/+sNVRBx4Xn2OX+OZ9oP+iJnNFqplFra2ZUVeKCSa2oVWi3T4uVmA==}
    engines: {node: '>=0.8'}
    dependencies:
      thenify: 3.3.1
    dev: true

  /thenify@3.3.1:
    resolution: {integrity: sha512-RVZSIV5IG10Hk3enotrhvz0T9em6cyHBLkH/YAZuKqd8hRkKhSfCGIcP2KUY0EPxndzANBmNllzWPwak+bheSw==}
    dependencies:
      any-promise: 1.3.0
    dev: true

  /thread-stream@0.15.2:
    resolution: {integrity: sha512-UkEhKIg2pD+fjkHQKyJO3yoIvAP3N6RlNFt2dUhcS1FGvCD1cQa1M/PGknCLFIyZdtJOWQjejp7bdNqmN7zwdA==}
    dependencies:
      real-require: 0.1.0
    dev: true

  /thread-stream@2.4.1:
    resolution: {integrity: sha512-d/Ex2iWd1whipbT681JmTINKw0ZwOUBZm7+Gjs64DHuX34mmw8vJL2bFAaNacaW72zYiTJxSHi5abUuOi5nsfg==}
    dependencies:
      real-require: 0.2.0

  /through2@2.0.5:
    resolution: {integrity: sha512-/mrRod8xqpA+IHSLyGCQ2s8SPHiCDEeQJSep1jqLYeEUClOFG2Qsh+4FU6G9VeqpZnGW/Su8LQGc4YKni5rYSQ==}
    dependencies:
      readable-stream: 2.3.8
      xtend: 4.0.2
    dev: true

  /timers-ext@0.1.7:
    resolution: {integrity: sha512-b85NUNzTSdodShTIbky6ZF02e8STtVVfD+fu4aXXShEELpozH+bCpJLYMPZbsABN2wDH7fJpqIoXxJpzbf0NqQ==}
    dependencies:
      es5-ext: 0.10.62
      next-tick: 1.1.0
    dev: true

  /tiny-lru@10.4.1:
    resolution: {integrity: sha512-buLIzw7ppqymuO3pt10jHk/6QMeZLbidihMQU+N6sogF6EnBzG0qtDWIHuhw1x3dyNgVL/KTGIZsTK81+yCzLg==}
    engines: {node: '>=12'}
    dev: true

  /tiny-lru@11.2.5:
    resolution: {integrity: sha512-JpqM0K33lG6iQGKiigcwuURAKZlq6rHXfrgeL4/I8/REoyJTGU+tEMszvT/oTRVHG2OiylhGDjqPp1jWMlr3bw==}
    engines: {node: '>=12'}

  /tmp@0.0.33:
    resolution: {integrity: sha512-jRCJlojKnZ3addtTOjdIqoRuPEKBvNXcGYqzO6zWZX8KfKEpnGY5jfggJQ3EjKuu8D4bJRr0y+cYJFmYbImXGw==}
    engines: {node: '>=0.6.0'}
    dependencies:
      os-tmpdir: 1.0.2
    dev: false

  /to-fast-properties@2.0.0:
    resolution: {integrity: sha512-/OaKK0xYrs3DmxRYqL/yDc+FxFUVYhDlXMhRmv3z915w2HF1tnN1omB354j8VUGO/hbRzyD6Y3sA7v7GS/ceog==}
    engines: {node: '>=4'}
    dev: true

  /to-fast-properties@3.0.1:
    resolution: {integrity: sha512-/wtNi1tW1F3nf0OL6AqVxGw9Tr1ET70InMhJuVxPwFdGqparF0nQ4UWGLf2DsoI2bFDtthlBnALncZpUzOnsUw==}
    engines: {node: '>=8'}
    dev: false

  /to-regex-range@5.0.1:
    resolution: {integrity: sha512-65P7iz6X5yEr1cwcgvQxbbIw7Uk3gOy5dIdtZ4rDveLqhrdJP+Li/Hx6tyK0NEb+2GCyneCMJiGqrADCSNk8sQ==}
    engines: {node: '>=8.0'}
    dependencies:
      is-number: 7.0.0
    dev: true

  /toad-cache@3.3.1:
    resolution: {integrity: sha512-oE5vIpiyKEuyYJiyp0gYhiD1o7BmiPCJZX9pboK9X6EfdYYmNsk8m7J1kBwMt6H/avuDsCdEhassrMMxwW7h3Q==}
    engines: {node: '>=12'}

  /toidentifier@1.0.1:
    resolution: {integrity: sha512-o5sSPKEkg/DIQNmH43V0/uerLrpzVedkUh8tGNvaeXpfpuwjKenlSox/2O/BTlZUtEe+JG7s5YhEz608PlAHRA==}
    engines: {node: '>=0.6'}

  /tr46@0.0.3:
    resolution: {integrity: sha512-N3WMsuqV66lT30CrXNbEjx4GEwlow3v6rr4mCcv6prnfwhS01rkgyFdjPNBYd9br7LpXV1+Emh01fHnq2Gdgrw==}

  /treeify@1.1.0:
    resolution: {integrity: sha512-1m4RA7xVAJrSGrrXGs0L3YTwyvBs2S8PbRHaLZAkFw7JR8oIFwYtysxlBZhYIa7xSyiYJKZ3iGrrk55cGA3i9A==}
    engines: {node: '>=0.6'}
    dev: true

  /trim-newlines@3.0.1:
    resolution: {integrity: sha512-c1PTsA3tYrIsLGkJkzHF+w9F2EyxfXGo4UyJc4pFL++FMjnq0HJS69T3M7d//gKrFKwy429bouPescbjecU+Zw==}
    engines: {node: '>=8'}
    dev: true

  /trivial-deferred@1.1.2:
    resolution: {integrity: sha512-vDPiDBC3hyP6O4JrJYMImW3nl3c03Tsj9fEXc7Qc/XKa1O7gf5ZtFfIR/E0dun9SnDHdwjna1Z2rSzYgqpxh/g==}
    engines: {node: '>= 8'}
    dev: true

  /ts-standard@12.0.2(typescript@5.3.2):
    resolution: {integrity: sha512-XX2wrB9fKKTfBj4yD3ABm9iShzZcS2iWcPK8XzlBvuL20+wMiLgiz/k5tXgZwTaYq5wRhbks1Y9PelhujF/9ag==}
    engines: {node: ^12.22.0 || ^14.17.0 || >=16.0.0}
    hasBin: true
    peerDependencies:
      typescript: '*'
    dependencies:
      '@typescript-eslint/eslint-plugin': 5.62.0(@typescript-eslint/parser@5.62.0)(eslint@8.55.0)(typescript@5.3.2)
      '@typescript-eslint/parser': 5.62.0(eslint@8.55.0)(typescript@5.3.2)
      eslint: 8.55.0
      eslint-config-standard-jsx: 11.0.0(eslint-plugin-react@7.33.2)(eslint@8.55.0)
      eslint-config-standard-with-typescript: 23.0.0(@typescript-eslint/eslint-plugin@5.62.0)(eslint-plugin-import@2.29.0)(eslint-plugin-n@15.7.0)(eslint-plugin-promise@6.1.1)(eslint@8.55.0)(typescript@5.3.2)
      eslint-plugin-import: 2.29.0(@typescript-eslint/parser@5.62.0)(eslint@8.55.0)
      eslint-plugin-n: 15.7.0(eslint@8.55.0)
      eslint-plugin-promise: 6.1.1(eslint@8.55.0)
      eslint-plugin-react: 7.33.2(eslint@8.55.0)
      minimist: 1.2.8
      pkg-conf: 4.0.0
      standard-engine: 15.1.0
      typescript: 5.3.2
    transitivePeerDependencies:
      - eslint-import-resolver-typescript
      - eslint-import-resolver-webpack
      - supports-color
    dev: true

  /tsconfig-paths@3.14.2:
    resolution: {integrity: sha512-o/9iXgCYc5L/JxCHPe3Hvh8Q/2xm5Z+p18PESBU6Ff33695QnCHBEjcytY2q19ua7Mbl/DavtBOLq+oG0RCL+g==}
    dependencies:
      '@types/json5': 0.0.29
      json5: 1.0.2
      minimist: 1.2.8
      strip-bom: 3.0.0
    dev: true

  /tsd@0.29.0:
    resolution: {integrity: sha512-5B7jbTj+XLMg6rb9sXRBGwzv7h8KJlGOkTHxY63eWpZJiQ5vJbXEjL0u7JkIxwi5EsrRE1kRVUWmy6buK/ii8A==}
    engines: {node: '>=14.16'}
    hasBin: true
    dependencies:
      '@tsd/typescript': 5.2.2
      eslint-formatter-pretty: 4.1.0
      globby: 11.1.0
      jest-diff: 29.7.0
      meow: 9.0.0
      path-exists: 4.0.0
      read-pkg-up: 7.0.1
    dev: true

  /tslib@1.14.1:
    resolution: {integrity: sha512-Xni35NKzjgMrwevysHTCArtLDpPvye8zV/0E4EyYn43P7/7qvQwPh9BGkHewbMulVntbigmcT7rdX3BNo9wRJg==}
    dev: true

  /tslib@2.6.2:
    resolution: {integrity: sha512-AEYxH93jGFPn/a2iVAwW87VuUIkR1FVUKB77NwMF7nBTDkDrrT/Hpt/IrCJ0QXhW27jTBDcf5ZY7w6RiqTMw2Q==}

  /tsutils@3.21.0(typescript@5.3.2):
    resolution: {integrity: sha512-mHKK3iUXL+3UF6xL5k0PEhKRUBKPBCv/+RkEOpjRWxxx27KKRBmmA60A9pgOUvMi8GKhRMPEmjBRPzs2W7O1OA==}
    engines: {node: '>= 6'}
    peerDependencies:
      typescript: '>=2.8.0 || >= 3.2.0-dev || >= 3.3.0-dev || >= 3.4.0-dev || >= 3.5.0-dev || >= 3.6.0-dev || >= 3.6.0-beta || >= 3.7.0-dev || >= 3.7.0-beta'
    dependencies:
      tslib: 1.14.1
      typescript: 5.3.2
    dev: true

  /tunnel-agent@0.6.0:
    resolution: {integrity: sha512-McnNiV1l8RYeY8tBgEpuodCC1mLUdbSN+CYBL7kJsJNInOP8UjDDEwdk6Mw60vdLLrr5NHKZhMAOSrR2NZuQ+w==}
    dependencies:
      safe-buffer: 5.2.1
    dev: false

  /type-check@0.4.0:
    resolution: {integrity: sha512-XleUoc9uwGXqjWwXaUTZAmzMcFZ5858QA2vvx1Ur5xIcixXIP+8LnFDgRplU30us6teqdlskFfu+ae4K79Ooew==}
    engines: {node: '>= 0.8.0'}
    dependencies:
      prelude-ls: 1.2.1
    dev: true

  /type-fest@0.18.1:
    resolution: {integrity: sha512-OIAYXk8+ISY+qTOwkHtKqzAuxchoMiD9Udx+FSGQDuiRR+PJKJHc2NJAXlbhkGwTt/4/nKZxELY1w3ReWOL8mw==}
    engines: {node: '>=10'}
    dev: true

  /type-fest@0.20.2:
    resolution: {integrity: sha512-Ne+eE4r0/iWnpAxD852z3A+N0Bt5RN//NjJwRd2VFHEmrywxf5vsZlh4R6lixl6B+wz/8d+maTSAkN1FIkI3LQ==}
    engines: {node: '>=10'}
    dev: true

  /type-fest@0.21.3:
    resolution: {integrity: sha512-t0rzBq87m3fVcduHDUFhKmyyX+9eo6WQjZvf51Ea/M0Q7+T374Jp1aUiyUl0GKxp8M/OETVHSDvmkyPgvX+X2w==}
    engines: {node: '>=10'}

  /type-fest@0.3.1:
    resolution: {integrity: sha512-cUGJnCdr4STbePCgqNFbpVNCepa+kAVohJs1sLhxzdH+gnEoOd8VhbYa7pD3zZYGiURWM2xzEII3fQcRizDkYQ==}
    engines: {node: '>=6'}
    dev: true

  /type-fest@0.6.0:
    resolution: {integrity: sha512-q+MB8nYR1KDLrgr4G5yemftpMC7/QLqVndBmEEdqzmNj5dcFOO4Oo8qlwZE3ULT3+Zim1F8Kq4cBnikNhlCMlg==}
    engines: {node: '>=8'}
    dev: true

  /type-fest@0.8.1:
    resolution: {integrity: sha512-4dbzIzqvjtgiM5rw1k5rEHtBANKmdudhGyBEajN01fEyhaAIhsoKNy6y7+IN93IfpFtwY9iqi7kD+xwKhQsNJA==}
    engines: {node: '>=8'}
    dev: true

  /type-fest@1.4.0:
    resolution: {integrity: sha512-yGSza74xk0UG8k+pLh5oeoYirvIiWo5t0/o3zHHAO2tRDiZcxWP7fywNlXhqb6/r6sWvwi+RsyQMWhVLe4BVuA==}
    engines: {node: '>=10'}
    dev: false

  /type-is@1.6.18:
    resolution: {integrity: sha512-TkRKr9sUTxEH8MdfuCSP7VizJyzRNMjj2J2do2Jr3Kym598JVdEksuzPQCnlFPW4ky9Q+iA+ma9BGm06XQBy8g==}
    engines: {node: '>= 0.6'}
    dependencies:
      media-typer: 0.3.0
      mime-types: 2.1.35
    dev: true

  /type@1.2.0:
    resolution: {integrity: sha512-+5nt5AAniqsCnu2cEQQdpzCAh33kVx8n0VoFidKpB1dVVLAN/F+bgVOqOJqOnEnrhp222clB5p3vUlD+1QAnfg==}
    dev: true

  /type@2.7.2:
    resolution: {integrity: sha512-dzlvlNlt6AXU7EBSfpAscydQ7gXB+pPGsPnfJnZpiNJBDj7IaJzQlBZYGdEi4R9HmPdBv2XmWJ6YUtoTa7lmCw==}
    dev: true

  /typed-array-buffer@1.0.0:
    resolution: {integrity: sha512-Y8KTSIglk9OZEr8zywiIHG/kmQ7KWyjseXs1CbSo8vC42w7hg2HgYTxSWwP0+is7bWDc1H+Fo026CpHFwm8tkw==}
    engines: {node: '>= 0.4'}
    dependencies:
      call-bind: 1.0.5
      get-intrinsic: 1.2.2
      is-typed-array: 1.1.12
    dev: true

  /typed-array-byte-length@1.0.0:
    resolution: {integrity: sha512-Or/+kvLxNpeQ9DtSydonMxCx+9ZXOswtwJn17SNLvhptaXYDJvkFFP5zbfU/uLmvnBJlI4yrnXRxpdWH/M5tNA==}
    engines: {node: '>= 0.4'}
    dependencies:
      call-bind: 1.0.5
      for-each: 0.3.3
      has-proto: 1.0.1
      is-typed-array: 1.1.12
    dev: true

  /typed-array-byte-offset@1.0.0:
    resolution: {integrity: sha512-RD97prjEt9EL8YgAgpOkf3O4IF9lhJFr9g0htQkm0rchFp/Vx7LW5Q8fSXXub7BXAODyUQohRMyOc3faCPd0hg==}
    engines: {node: '>= 0.4'}
    dependencies:
      available-typed-arrays: 1.0.5
      call-bind: 1.0.5
      for-each: 0.3.3
      has-proto: 1.0.1
      is-typed-array: 1.1.12
    dev: true

  /typed-array-length@1.0.4:
    resolution: {integrity: sha512-KjZypGq+I/H7HI5HlOoGHkWUUGq+Q0TPhQurLbyrVrvnKTBgzLhIJ7j6J/XTQOi0d1RjyZ0wdas8bKs2p0x3Ng==}
    dependencies:
      call-bind: 1.0.5
      for-each: 0.3.3
      is-typed-array: 1.1.12
    dev: true

  /typedarray-to-buffer@3.1.5:
    resolution: {integrity: sha512-zdu8XMNEDepKKR+XYOXAVPtWui0ly0NtohUscw+UmaHiAWT8hrV1rr//H6V+0DvJ3OQ19S979M0laLfX8rm82Q==}
    dependencies:
      is-typedarray: 1.0.0
    dev: true

  /typedarray@0.0.6:
    resolution: {integrity: sha512-/aCDEGatGvZ2BIk+HmLf4ifCJFwvKFNb9/JeZPMulfgFracn9QFcAf5GO8B/mweUjSoblS5In0cWhqpfs/5PQA==}
    dev: true

  /typescript@5.3.2:
    resolution: {integrity: sha512-6l+RyNy7oAHDfxC4FzSJcz9vnjTKxrLpDG5M2Vu4SHRVNg6xzqZp6LYSR9zjqQTu8DU/f5xwxUdADOkbrIX2gQ==}
    engines: {node: '>=14.17'}
    hasBin: true

  /ua-parser-js@1.0.37:
    resolution: {integrity: sha512-bhTyI94tZofjo+Dn8SN6Zv8nBDvyXTymAdM3LDI/0IboIUwTu1rEhW7v2TfiVsoYWgkQ4kOVqnI8APUFbIQIFQ==}
    dev: false

  /uc.micro@1.0.6:
    resolution: {integrity: sha512-8Y75pvTYkLJW2hWQHXxoqRgV7qb9B+9vFEtidML+7koHUFapnVJAZ6cKs+Qjz5Aw3aZWHMC6u0wJE3At+nSGwA==}
    dev: true

  /unbox-primitive@1.0.2:
    resolution: {integrity: sha512-61pPlCD9h51VoreyJ0BReideM3MDKMKnh6+V9L08331ipq6Q8OFXZYiqP6n/tbHx4s5I9uRhcye6BrbkizkBDw==}
    dependencies:
      call-bind: 1.0.5
      has-bigints: 1.0.2
      has-symbols: 1.0.3
      which-boxed-primitive: 1.0.2
    dev: true

  /undici-types@5.26.5:
    resolution: {integrity: sha512-JlCMO+ehdEIKqlFxk6IfVoAUVmgz7cU7zD/h9XZ0qzeosSHmUJVOzSQvvYSYWXkFXC+IfLKSIffhv0sVZup6pA==}

  /undici@5.28.2:
    resolution: {integrity: sha512-wh1pHJHnUeQV5Xa8/kyQhO7WFa8M34l026L5P/+2TYiakvGy5Rdc8jWZVyG7ieht/0WgJLEd3kcU5gKx+6GC8w==}
    engines: {node: '>=14.0'}
    dependencies:
      '@fastify/busboy': 2.1.0

  /undici@6.0.0:
    resolution: {integrity: sha512-m3nzx/3ji00Y6wY9hAJTBOBdtcMj0SyxpHKd5kaxghTftjB3icbYaPXGeogxIVcm6FVvnAM9aB6wz9L8Sntt8w==}
    engines: {node: '>=18.0'}
    dependencies:
      '@fastify/busboy': 2.1.0
    dev: false

  /unicode-length@2.1.0:
    resolution: {integrity: sha512-4bV582zTV9Q02RXBxSUMiuN/KHo5w4aTojuKTNT96DIKps/SIawFp7cS5Mu25VuY1AioGXrmYyzKZUzh8OqoUw==}
    dependencies:
      punycode: 2.3.1
    dev: true

  /unicorn-magic@0.1.0:
    resolution: {integrity: sha512-lRfVq8fE8gz6QMBuDM6a+LO3IAzTi05H6gCVaUpir2E1Rwpo4ZUog45KpNXKC/Mn3Yb9UDuHumeFTo9iV/D9FQ==}
    engines: {node: '>=18'}

  /universalify@2.0.1:
    resolution: {integrity: sha512-gptHNQghINnc/vTGIk0SOFGFNXw7JVrlRUtConJRlvaw6DuX0wO5Jeko9sWrMBhh+PsYAZ7oXAiOnf/UKogyiw==}
    engines: {node: '>= 10.0.0'}
    dev: true

  /unpipe@1.0.0:
    resolution: {integrity: sha512-pjy2bYhSsufwWlKwPc+l3cN7+wuJlK6uz0YdJEOlQDbl6jo/YlPi4mb8agUkVC8BF7V8NuzeyPNqRksA3hztKQ==}
    engines: {node: '>= 0.8'}
    dev: true

  /update-browserslist-db@1.0.13(browserslist@4.22.2):
    resolution: {integrity: sha512-xebP81SNcPuNpPP3uzeW1NYXxI3rxyJzF3pD6sH4jE7o/IX+WtSpwnVU+qIsDPyk0d3hmFQ7mjqc6AtV604hbg==}
    hasBin: true
    peerDependencies:
      browserslist: '>= 4.21.0'
    dependencies:
      browserslist: 4.22.2
      escalade: 3.1.1
      picocolors: 1.0.0
    dev: true

  /uri-js@4.4.1:
    resolution: {integrity: sha512-7rKUyy33Q1yc98pQ1DAmLtwX109F7TIfWlW1Ydo8Wl1ii1SeHieeh0HHfPeL2fMXK6z0s8ecKs9frCuLJvndBg==}
    dependencies:
      punycode: 2.3.1

  /use-strict@1.0.1:
    resolution: {integrity: sha512-IeiWvvEXfW5ltKVMkxq6FvNf2LojMKvB2OCeja6+ct24S1XOmQw2dGr2JyndwACWAGJva9B7yPHwAmeA9QCqAQ==}
    dev: true

  /util-deprecate@1.0.2:
    resolution: {integrity: sha512-EPD5q1uXyFxJpCrLnCc1nHnq3gOa6DZBocAIiI2TaSCA7VCJ1UJDMagCzIkXNsUYfD1daK//LTEQ8xiIbrHtcw==}

  /util-extend@1.0.3:
    resolution: {integrity: sha512-mLs5zAK+ctllYBj+iAQvlDCwoxU/WDOUaJkcFudeiAX6OajC6BKXJUa9a+tbtkC11dz2Ufb7h0lyvIOVn4LADA==}
    dev: true

  /utils-merge@1.0.1:
    resolution: {integrity: sha512-pMZTvIkT1d+TFGvDOqodOclx0QWkkgi6Tdoa8gC8ffGAAqz9pzPTZWAybbsHHoED/ztMtkv/VoYTYyShUn81hA==}
    engines: {node: '>= 0.4.0'}
    dev: true

  /uuid-parse@1.1.0:
    resolution: {integrity: sha512-OdmXxA8rDsQ7YpNVbKSJkNzTw2I+S5WsbMDnCtIWSQaosNAcWtFuI/YK1TjzUI6nbkgiqEyh8gWngfcv8Asd9A==}
    dev: false

  /uuid@8.3.2:
    resolution: {integrity: sha512-+NYs2QeMWy+GWFOEm9xnn6HCDp0l7QBD7ml8zLUmJ+93Q5NF0NocErnwkTkXVFNiX3/fpC6afS8Dhb/gz7R7eg==}
    hasBin: true

  /v8-to-istanbul@9.2.0:
    resolution: {integrity: sha512-/EH/sDgxU2eGxajKdwLCDmQ4FWq+kpi3uCmBGpw1xJtnAxEjlD8j8PEiGWpCIMIs3ciNAgH0d3TTJiUkYzyZjA==}
    engines: {node: '>=10.12.0'}
    dependencies:
      '@jridgewell/trace-mapping': 0.3.20
      '@types/istanbul-lib-coverage': 2.0.6
      convert-source-map: 2.0.0
    dev: true

  /validate-npm-package-license@3.0.4:
    resolution: {integrity: sha512-DpKm2Ui/xN7/HQKCtpZxoRWBhZ9Z0kqtygG8XCgNQ8ZlDnxuQmWhj566j8fN4Cu3/JmbhsDo7fcAJq4s9h27Ew==}
    dependencies:
      spdx-correct: 3.2.0
      spdx-expression-parse: 3.0.1
    dev: true

  /vary@1.1.2:
    resolution: {integrity: sha512-BNGbWLfd0eUPabhkXUVm0j8uuvREyTh5ovRa/dyow/BqAbZJyC+5fU+IzQOzmAKzYqYRAISoRhdQr3eIZ/PXqg==}
    engines: {node: '>= 0.8'}
    dev: true

  /version-guard@1.1.1:
    resolution: {integrity: sha512-MGQLX89UxmYHgDvcXyjBI0cbmoW+t/dANDppNPrno64rYr8nH4SHSuElQuSYdXGEs0mUzdQe1BY+FhVPNsAmJQ==}
    engines: {node: '>=0.10.48'}
    dev: true

  /vite@5.0.4:
    resolution: {integrity: sha512-RzAr8LSvM8lmhB4tQ5OPcBhpjOZRZjuxv9zO5UcxeoY2bd3kP3Ticd40Qma9/BqZ8JS96Ll/jeBX9u+LJZrhVg==}
    engines: {node: ^18.0.0 || >=20.0.0}
    hasBin: true
    peerDependencies:
      '@types/node': ^18.0.0 || >=20.0.0
      less: '*'
      lightningcss: ^1.21.0
      sass: '*'
      stylus: '*'
      sugarss: '*'
      terser: ^5.4.0
    peerDependenciesMeta:
      '@types/node':
        optional: true
      less:
        optional: true
      lightningcss:
        optional: true
      sass:
        optional: true
      stylus:
        optional: true
      sugarss:
        optional: true
      terser:
        optional: true
    dependencies:
      esbuild: 0.19.8
      postcss: 8.4.32
      rollup: 4.6.1
    optionalDependencies:
      fsevents: 2.3.3
    dev: true

  /vscode-json-languageservice@5.3.7:
    resolution: {integrity: sha512-jdDggN2SLMQw4C/tLr11v6/OK4cMVGy7tbyZRHQvukQ6lcflY3UV+ZMkmwHKCqXz2TmxkjQb536eJW6JMEVeew==}
    dependencies:
      '@vscode/l10n': 0.0.16
      jsonc-parser: 3.2.0
      vscode-languageserver-textdocument: 1.0.11
      vscode-languageserver-types: 3.17.5
      vscode-uri: 3.0.8
    dev: true

  /vscode-languageserver-textdocument@1.0.11:
    resolution: {integrity: sha512-X+8T3GoiwTVlJbicx/sIAF+yuJAqz8VvwJyoMVhwEMoEKE/fkDmrqUgDMyBECcM2A2frVZIUj5HI/ErRXCfOeA==}
    dev: true

  /vscode-languageserver-types@3.17.5:
    resolution: {integrity: sha512-Ld1VelNuX9pdF39h2Hgaeb5hEZM2Z3jUrrMgWQAu82jMtZp7p3vJT3BzToKtZI7NgQssZje5o0zryOrhQvzQAg==}
    dev: true

  /vscode-uri@3.0.8:
    resolution: {integrity: sha512-AyFQ0EVmsOZOlAnxoFOGOq1SQDWAB7C6aqMGS23svWAllfOaxbuFvcT8D1i8z3Gyn8fraVeZNNmN6e9bxxXkKw==}
    dev: true

  /wcwidth@1.0.1:
    resolution: {integrity: sha512-XHPEwS0q6TaxcvG85+8EYkbiCux2XtWG2mkc47Ng2A77BQu9+DqIOJldST4HgPkuea7dvKSj5VgX3P1d4rW8Tg==}
    dependencies:
      defaults: 1.0.4
    dev: false

  /webidl-conversions@3.0.1:
    resolution: {integrity: sha512-2JAn3z8AR6rjK8Sm8orRC0h/bcl/DqL7tRPdGZ4I1CjdF+EaMLmYxBHyXuKL849eucPFhvBoxMsflfOb8kxaeQ==}

  /whatwg-url@5.0.0:
    resolution: {integrity: sha512-saE57nupxk6v3HY35+jzBwYa0rKSy0XR8JSxZPwgLr7ys0IBzhGviA1/TUGJLmSVqs8pb9AnvICXEuOHLprYTw==}
    dependencies:
      tr46: 0.0.3
      webidl-conversions: 3.0.1

  /which-boxed-primitive@1.0.2:
    resolution: {integrity: sha512-bwZdv0AKLpplFY2KZRX6TvyuN7ojjr7lwkg6ml0roIy9YeuSr7JS372qlNW18UQYzgYK9ziGcerWqZOmEn9VNg==}
    dependencies:
      is-bigint: 1.0.4
      is-boolean-object: 1.1.2
      is-number-object: 1.0.7
      is-string: 1.0.7
      is-symbol: 1.0.4
    dev: true

  /which-builtin-type@1.1.3:
    resolution: {integrity: sha512-YmjsSMDBYsM1CaFiayOVT06+KJeXf0o5M/CAd4o1lTadFAtacTUM49zoYxr/oroopFDfhvN6iEcBxUyc3gvKmw==}
    engines: {node: '>= 0.4'}
    dependencies:
      function.prototype.name: 1.1.6
      has-tostringtag: 1.0.0
      is-async-function: 2.0.0
      is-date-object: 1.0.5
      is-finalizationregistry: 1.0.2
      is-generator-function: 1.0.10
      is-regex: 1.1.4
      is-weakref: 1.0.2
      isarray: 2.0.5
      which-boxed-primitive: 1.0.2
      which-collection: 1.0.1
      which-typed-array: 1.1.13
    dev: true

  /which-collection@1.0.1:
    resolution: {integrity: sha512-W8xeTUwaln8i3K/cY1nGXzdnVZlidBcagyNFtBdD5kxnb4TvGKR7FfSIS3mYpwWS1QUCutfKz8IY8RjftB0+1A==}
    dependencies:
      is-map: 2.0.2
      is-set: 2.0.2
      is-weakmap: 2.0.1
      is-weakset: 2.0.2
    dev: true

  /which-module@2.0.1:
    resolution: {integrity: sha512-iBdZ57RDvnOR9AGBhML2vFZf7h8vmBjhoaZqODJBFWHVtKkDmKuHai3cx5PgVMrX5YDNp27AofYbAwctSS+vhQ==}
    dev: true

  /which-typed-array@1.1.13:
    resolution: {integrity: sha512-P5Nra0qjSncduVPEAr7xhoF5guty49ArDTwzJ/yNuPIbZppyRxFQsRCWrocxIY+CnMVG+qfbU2FmDKyvSGClow==}
    engines: {node: '>= 0.4'}
    dependencies:
      available-typed-arrays: 1.0.5
      call-bind: 1.0.5
      for-each: 0.3.3
      gopd: 1.0.1
      has-tostringtag: 1.0.0
    dev: true

  /which@2.0.2:
    resolution: {integrity: sha512-BLI3Tl1TW3Pvl70l3yq3Y64i+awpwXqsGBYWkkqMtnbXgrMD+yj7rhW0kuEDxzJaYXGjEW5ogapKNMEKNMjibA==}
    engines: {node: '>= 8'}
    hasBin: true
    dependencies:
      isexe: 2.0.0

  /which@3.0.1:
    resolution: {integrity: sha512-XA1b62dzQzLfaEOSQFTCOd5KFf/1VSzZo7/7TUjnya6u0vGGKzU96UQBZTAThCb2j4/xjBAyii1OhRLJEivHvg==}
    engines: {node: ^14.17.0 || ^16.13.0 || >=18.0.0}
    hasBin: true
    dependencies:
      isexe: 2.0.0
    dev: false

  /which@4.0.0:
    resolution: {integrity: sha512-GlaYyEb07DPxYCKhKzplCWBJtvxZcZMrL+4UkrTSJHHPyZU4mYYTv3qaOe77H7EODLSSopAUFAc6W8U4yqvscg==}
    engines: {node: ^16.13.0 || >=18.0.0}
    hasBin: true
    dependencies:
      isexe: 3.1.1
    dev: true

  /why-is-node-running@2.2.2:
    resolution: {integrity: sha512-6tSwToZxTOcotxHeA+qGCq1mVzKR3CwcJGmVcY+QE8SHy6TnpFnh8PAvPNHYr7EcuVeG0QSMxtYCuO1ta/G/oA==}
    engines: {node: '>=8'}
    hasBin: true
    dependencies:
      siginfo: 2.0.0
      stackback: 0.0.2
    dev: true

  /wrap-ansi@6.2.0:
    resolution: {integrity: sha512-r6lPcBGxZXlIcymEu7InxDMhdW0KDxpLgoFLcguasxCaJ/SOIZwINatK9KY/tf+ZrlywOKU0UDj3ATXUBfxJXA==}
    engines: {node: '>=8'}
    dependencies:
      ansi-styles: 4.3.0
      string-width: 4.2.3
      strip-ansi: 6.0.1

  /wrap-ansi@7.0.0:
    resolution: {integrity: sha512-YVGIj2kamLSTxw6NsZjoBxfSwsn0ycdesmc4p+Q21c5zPuZ1pl+NfxVdxPtdHvmNVOQ6XSYG4AUtyt/Fi7D16Q==}
    engines: {node: '>=10'}
    dependencies:
      ansi-styles: 4.3.0
      string-width: 4.2.3
      strip-ansi: 6.0.1
    dev: true

  /wrap-ansi@8.1.0:
    resolution: {integrity: sha512-si7QWI6zUMq56bESFvagtmzMdGOtoxfR+Sez11Mobfc7tm+VkUckk9bW2UeffTGVUbOksxmSw0AA2gs8g71NCQ==}
    engines: {node: '>=12'}
    dependencies:
      ansi-styles: 6.2.1
      string-width: 5.1.2
      strip-ansi: 7.1.0

  /wrappy@1.0.2:
    resolution: {integrity: sha512-l4Sp/DRseor9wL6EvV2+TuQn63dMkPjZ/sp9XkghTEbV9KlPS1xUsZ3u7/IQO4wxtcFB4bgpQPRcR3QCvezPcQ==}

  /write-file-atomic@3.0.3:
    resolution: {integrity: sha512-AvHcyZ5JnSfq3ioSyjrBkH9yW4m7Ayk8/9My/DD9onKeu/94fwrMocemO2QAJFAlnnDN+ZDS+ZjAR5ua1/PV/Q==}
    dependencies:
      imurmurhash: 0.1.4
      is-typedarray: 1.0.0
      signal-exit: 3.0.7
      typedarray-to-buffer: 3.1.5
    dev: true

  /ws@8.14.2:
    resolution: {integrity: sha512-wEBG1ftX4jcglPxgFCMJmZ2PLtSbJ2Peg6TmpJFTbe9GZYOQCDPdMYu/Tm0/bGZkw8paZnJY45J4K2PZrLYq8g==}
    engines: {node: '>=10.0.0'}
    peerDependencies:
      bufferutil: ^4.0.1
      utf-8-validate: '>=5.0.2'
    peerDependenciesMeta:
      bufferutil:
        optional: true
      utf-8-validate:
        optional: true

  /xdg-basedir@4.0.0:
    resolution: {integrity: sha512-PSNhEJDejZYV7h50BohL09Er9VaIefr2LMAf3OEmpCkjOi34eYyQYAXUTjEQtZJTKcF0E2UKTh+osDLsgNim9Q==}
    engines: {node: '>=8'}
    dev: true

  /xtend@4.0.2:
    resolution: {integrity: sha512-LKYU1iAXJXUgAXn9URjiu+MWhyUXHsvfp7mcuYm9dSUKK0/CjtrUwFAxD82/mCWbtLsGjFIad0wIsod4zrTAEQ==}
    engines: {node: '>=0.4'}

  /y18n@4.0.3:
    resolution: {integrity: sha512-JKhqTOwSrqNA1NY5lSztJ1GrBiUodLMmIZuLiDaMRJ+itFd+ABVE8XBjOvIWL+rSqNDC74LCSFmlb/U4UZ4hJQ==}
    dev: true

  /y18n@5.0.8:
    resolution: {integrity: sha512-0pfFzegeDWJHJIAmTLRP2DwHjdF5s7jo9tuztdQxAhINCdvS+3nGINqPd00AphqJR/0LhANUS6/+7SCb98YOfA==}
    engines: {node: '>=10'}
    dev: true

  /yallist@3.1.1:
    resolution: {integrity: sha512-a4UGQaWPH59mOXUYnAG2ewncQS4i4F43Tv3JoAM+s2VDAmS9NsK8GpDMLrCHPksFT7h3K6TOoUNn2pb7RoXx4g==}
    dev: true

  /yallist@4.0.0:
    resolution: {integrity: sha512-3wdGidZyq5PB084XLES5TpOSRA3wjXAlIWMhum2kRcv/41Sn2emQ0dycQW4uZXLejwKvg6EsvbdlVL+FYEct7A==}

  /yaml@1.10.2:
    resolution: {integrity: sha512-r3vXyErRCYJ7wg28yvBY5VSoAF8ZvlcW9/BwUzEtUsjvX/DKs24dIkuwjtuprwJJHsbyUbLApepYTR1BN4uHrg==}
    engines: {node: '>= 6'}
    dev: true

  /yaml@2.3.4:
    resolution: {integrity: sha512-8aAvwVUSHpfEqTQ4w/KMlf3HcRdt50E5ODIQJBw1fQ5RL34xabzxtUlzTXVqc4rkZsPbvrXKWnABCD7kWSmocA==}
    engines: {node: '>= 14'}

  /yargs-parser@18.1.3:
    resolution: {integrity: sha512-o50j0JeToy/4K6OZcaQmW6lyXXKhq7csREXcDwk2omFPJEwUNOVtJKvmDr9EI1fAJZUyZcRF7kxGBWmRXudrCQ==}
    engines: {node: '>=6'}
    dependencies:
      camelcase: 5.3.1
      decamelize: 1.2.0
    dev: true

  /yargs-parser@20.2.9:
    resolution: {integrity: sha512-y11nGElTIV+CT3Zv9t7VKl+Q3hTQoT9a1Qzezhhl6Rp21gJ/IVTW7Z3y9EWXhuUBC2Shnf+DX0antecpAwSP8w==}
    engines: {node: '>=10'}
    dev: true

  /yargs-parser@21.1.1:
    resolution: {integrity: sha512-tVpsJW7DdjecAiFpbIB1e3qxIQsE6NoPc5/eTdrbbIC4h0LVsWhnoa3g+m2HclBIujHzsxZ4VJVA+GUuc2/LBw==}
    engines: {node: '>=12'}
    dev: true

  /yargs@15.4.1:
    resolution: {integrity: sha512-aePbxDmcYW++PaqBsJ+HYUFwCdv4LVvdnhBy78E57PIor8/OVvhMrADFFEDh8DHDFRv/O9i3lPhsENjO7QX0+A==}
    engines: {node: '>=8'}
    dependencies:
      cliui: 6.0.0
      decamelize: 1.2.0
      find-up: 4.1.0
      get-caller-file: 2.0.5
      require-directory: 2.1.1
      require-main-filename: 2.0.0
      set-blocking: 2.0.0
      string-width: 4.2.3
      which-module: 2.0.1
      y18n: 4.0.3
      yargs-parser: 18.1.3
    dev: true

  /yargs@17.7.2:
    resolution: {integrity: sha512-7dSzzRQ++CKnNI/krKnYRV7JKKPUXMEh61soaHKg9mrWEhzFWhFnxPxGl+69cD1Ou63C13NUPCnmIcrvqCuM6w==}
    engines: {node: '>=12'}
    dependencies:
      cliui: 8.0.1
      escalade: 3.1.1
      get-caller-file: 2.0.5
      require-directory: 2.1.1
      string-width: 4.2.3
      y18n: 5.0.8
      yargs-parser: 21.1.1
    dev: true

  /yocto-queue@0.1.0:
    resolution: {integrity: sha512-rVksvsnNCdJ/ohGc6xgPwyN8eheCxsiLM8mxuE/t/mOVqJewPuO1miLpTHQiRgTKCLexL4MeAFVagts7HmNZ2Q==}
    engines: {node: '>=10'}

  /yocto-queue@1.0.0:
    resolution: {integrity: sha512-9bnSc/HEW2uRy67wc+T8UwauLuPJVn28jb+GtJY16iiKWyvmYJRXVT4UamsAEGQfPohgr2q4Tq0sQbQlxTfi1g==}
    engines: {node: '>=12.20'}<|MERGE_RESOLUTION|>--- conflicted
+++ resolved
@@ -358,13 +358,8 @@
         specifier: workspace:*
         version: link:../generators
       '@platformatic/graphql-composer':
-<<<<<<< HEAD
-        specifier: ^0.5.0
-        version: 0.5.0
-=======
         specifier: ^0.5.1
         version: 0.5.1
->>>>>>> b7b095c6
       '@platformatic/service':
         specifier: workspace:*
         version: link:../service
@@ -3062,13 +3057,8 @@
     dev: true
     optional: true
 
-<<<<<<< HEAD
-  /@platformatic/graphql-composer@0.5.0:
-    resolution: {integrity: sha512-oJQFBYh13I6naEFq2u2FLn1SOq8ddVXDOag6lwb6htumluf6dg/9+OZzXQLxYjZ2/Lu0RRdG8u53HhHflMQPwQ==}
-=======
   /@platformatic/graphql-composer@0.5.1:
     resolution: {integrity: sha512-cgQtHdrKKnZGgwYiyeikchzzrFwOD9LhzllZOgMwutdCU2tSW1LuYQajddyg3Akf3OxkoKrQYsXKUsUPaHIw9A==}
->>>>>>> b7b095c6
     dependencies:
       '@mercuriusjs/subscription-client': 1.0.0(graphql@16.8.1)
       fastify: 4.24.3
