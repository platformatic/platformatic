lockfileVersion: '9.0'

settings:
  autoInstallPeers: true
  excludeLinksFromLockfile: false

importers:

  .:
    devDependencies:
      '@fastify/pre-commit':
        specifier: ^2.1.0
        version: 2.1.0
      desm:
        specifier: ^1.3.1
        version: 1.3.1
      markdownlint-cli2:
        specifier: ^0.13.0
        version: 0.13.0

  packages/cli:
    dependencies:
      '@fastify/error':
        specifier: ^3.4.1
        version: 3.4.1
      '@platformatic/client-cli':
        specifier: workspace:*
        version: link:../client-cli
      '@platformatic/config':
        specifier: workspace:*
        version: link:../config
      '@platformatic/control':
        specifier: workspace:*
        version: link:../control
      '@platformatic/db':
        specifier: workspace:*
        version: link:../db
      '@platformatic/frontend-template':
        specifier: workspace:*
        version: link:../frontend-template
      '@platformatic/runtime':
        specifier: workspace:*
        version: link:../runtime
      '@platformatic/utils':
        specifier: workspace:*
        version: link:../utils
      colorette:
        specifier: ^2.0.20
        version: 2.0.20
      commist:
        specifier: ^3.2.0
        version: 3.2.0
      create-platformatic:
        specifier: workspace:*
        version: link:../create-platformatic
      desm:
        specifier: ^1.3.1
        version: 1.3.1
      dotenv:
        specifier: ^16.4.5
        version: 16.4.5
      execa:
        specifier: ^8.0.1
        version: 8.0.1
      fast-json-stringify:
        specifier: ^5.14.1
        version: 5.16.1
      graphql:
        specifier: ^16.8.1
        version: 16.9.0
      help-me:
        specifier: ^5.0.0
        version: 5.0.0
      inquirer:
        specifier: ^9.2.16
        version: 9.3.5
      minimist:
        specifier: ^1.2.8
        version: 1.2.8
      pino:
        specifier: ^8.19.0
        version: 8.21.0
      pino-pretty:
        specifier: ^11.0.0
        version: 11.2.1
      undici:
        specifier: ^6.9.0
        version: 6.19.2
    devDependencies:
      '@platformatic/composer':
        specifier: workspace:*
        version: link:../composer
      '@platformatic/service':
        specifier: workspace:*
        version: link:../service
      add:
        specifier: ^2.0.6
        version: 2.0.6
      borp:
        specifier: ^0.16.0
        version: 0.16.0
      c8:
        specifier: ^10.0.0
        version: 10.1.2
      eslint:
        specifier: '9'
        version: 9.4.0
      fastify:
        specifier: ^4.26.2
        version: 4.28.1
      license-checker:
        specifier: ^25.0.1
        version: 25.0.1
      mkdirp:
        specifier: ^2.1.6
        version: 2.1.6
      neostandard:
        specifier: ^0.11.1
        version: 0.11.1(eslint@9.4.0)(typescript@5.5.4)
      split2:
        specifier: ^4.2.0
        version: 4.2.0
      typescript:
        specifier: ^5.5.3
        version: 5.5.4

  packages/client:
    dependencies:
      '@apidevtools/json-schema-ref-parser':
        specifier: ^11.5.4
        version: 11.6.4
      '@fastify/error':
        specifier: ^3.4.1
        version: 3.4.1
      abstract-logging:
        specifier: ^2.0.1
        version: 2.0.1
      ajv:
        specifier: ^8.12.0
        version: 8.17.1
      camelcase:
        specifier: ^6.3.0
        version: 6.3.0
      desm:
        specifier: ^1.3.1
        version: 1.3.1
      jsonpointer:
        specifier: ^5.0.1
        version: 5.0.1
      undici:
        specifier: ^6.9.0
        version: 6.19.2
    devDependencies:
      '@platformatic/telemetry':
        specifier: workspace:*
        version: link:../telemetry
      borp:
        specifier: ^0.16.0
        version: 0.16.0
      c8:
        specifier: ^10.0.0
        version: 10.1.2
      eslint:
        specifier: '9'
        version: 9.4.0
      execa:
        specifier: ^8.0.1
        version: 8.0.1
      fastify:
        specifier: ^4.26.2
        version: 4.28.1
      neostandard:
        specifier: ^0.11.1
        version: 0.11.1(eslint@9.4.0)(typescript@5.5.4)
      split2:
        specifier: ^4.2.0
        version: 4.2.0
      tsd:
        specifier: ^0.31.0
        version: 0.31.1
      typescript:
        specifier: ^5.4.2
        version: 5.5.4

  packages/client-cli:
    dependencies:
      '@fastify/error':
        specifier: ^3.4.1
        version: 3.4.1
      '@platformatic/client':
        specifier: workspace:*
        version: link:../client
      '@platformatic/config':
        specifier: workspace:*
        version: link:../config
      abstract-logging:
        specifier: ^2.0.1
        version: 2.0.1
      camelcase:
        specifier: ~6.3.0
        version: 6.3.0
      code-block-writer:
        specifier: ^13.0.1
        version: 13.0.1
      desm:
        specifier: ^1.3.1
        version: 1.3.1
      es-main:
        specifier: ^1.3.0
        version: 1.3.0
      find-up:
        specifier: ^7.0.0
        version: 7.0.0
      graphql:
        specifier: ^16.8.1
        version: 16.9.0
      help-me:
        specifier: ^5.0.0
        version: 5.0.0
      jsonpointer:
        specifier: ^5.0.1
        version: 5.0.1
      minimist:
        specifier: ^1.2.8
        version: 1.2.8
      pino:
        specifier: ^8.19.0
        version: 8.21.0
      pino-pretty:
        specifier: ^11.0.0
        version: 11.2.1
      undici:
        specifier: ^6.9.0
        version: 6.19.2
      yaml:
        specifier: ^2.4.1
        version: 2.5.0
    devDependencies:
      '@matteo.collina/tspl':
        specifier: ^0.1.1
        version: 0.1.1
      '@platformatic/db':
        specifier: workspace:*
        version: link:../db
      '@platformatic/runtime':
        specifier: workspace:*
        version: link:../runtime
      '@platformatic/service':
        specifier: workspace:*
        version: link:../service
      '@platformatic/utils':
        specifier: workspace:*
        version: link:../utils
      borp:
        specifier: ^0.16.0
        version: 0.16.0
      dotenv:
        specifier: ^16.4.5
        version: 16.4.5
      eslint:
        specifier: '9'
        version: 9.4.0
      execa:
        specifier: ^8.0.1
        version: 8.0.1
      fastify:
        specifier: ^4.26.2
        version: 4.28.1
      fastify-tsconfig:
        specifier: ^2.0.0
        version: 2.0.0
      fs-extra:
        specifier: ^11.2.0
        version: 11.2.0
      neostandard:
        specifier: ^0.11.1
        version: 0.11.1(eslint@9.4.0)(typescript@5.5.4)
      split2:
        specifier: ^4.2.0
        version: 4.2.0
      tsd:
        specifier: ^0.31.0
        version: 0.31.1
      typescript:
        specifier: ^5.4.2
        version: 5.5.4
      why-is-node-running:
        specifier: ^2.2.2
        version: 2.3.0

  packages/composer:
    dependencies:
      '@fastify/error':
        specifier: ^3.4.1
        version: 3.4.1
      '@fastify/http-proxy':
        specifier: ^9.4.0
        version: 9.5.0
      '@fastify/reply-from':
        specifier: ^9.7.0
        version: 9.8.0
      '@fastify/static':
        specifier: ^7.0.1
        version: 7.0.4
      '@fastify/swagger':
        specifier: ^8.14.0
        version: 8.14.0
      '@platformatic/config':
        specifier: workspace:*
        version: link:../config
      '@platformatic/generators':
        specifier: workspace:*
        version: link:../generators
      '@platformatic/graphql-composer':
        specifier: ^0.7.0
        version: 0.7.0
      '@platformatic/scalar-theme':
        specifier: workspace:*
        version: link:../scalar-theme
      '@platformatic/service':
        specifier: workspace:*
        version: link:../service
      '@platformatic/telemetry':
        specifier: workspace:*
        version: link:../telemetry
      '@platformatic/utils':
        specifier: workspace:^
        version: link:../utils
      '@scalar/fastify-api-reference':
        specifier: ^1.19.5
<<<<<<< HEAD
        version: 1.24.49
=======
        version: 1.24.56
>>>>>>> b4bdbd8f
      ajv:
        specifier: ^8.12.0
        version: 8.17.1
      commist:
        specifier: ^3.2.0
        version: 3.2.0
      console-table-printer:
        specifier: ^2.12.0
        version: 2.12.1
      desm:
        specifier: ^1.3.1
        version: 1.3.1
      es-main:
        specifier: ^1.3.0
        version: 1.3.0
      execa:
        specifier: ^8.0.1
        version: 8.0.1
      fast-deep-equal:
        specifier: ^3.1.3
        version: 3.1.3
      fastify:
        specifier: ^4.26.2
        version: 4.28.1
      fastify-openapi-glue:
        specifier: ^4.6.0
        version: 4.6.1
      fastify-plugin:
        specifier: ^4.5.1
        version: 4.5.1
      graphql:
        specifier: ^16.8.1
        version: 16.9.0
      help-me:
        specifier: ^5.0.0
        version: 5.0.0
      json-schema-traverse:
        specifier: ^1.0.0
        version: 1.0.0
      mercurius:
        specifier: ^14.0.0
        version: 14.1.0(graphql@16.9.0)
      minimist:
        specifier: ^1.2.8
        version: 1.2.8
      my-ua-parser:
        specifier: ^2.0.2
        version: 2.0.3
      ora:
        specifier: ^6.3.1
        version: 6.3.1
      pino:
        specifier: ^8.19.0
        version: 8.21.0
      pino-pretty:
        specifier: ^11.0.0
        version: 11.2.1
      rfdc:
        specifier: ^1.3.1
        version: 1.4.1
      undici:
        specifier: ^6.9.0
        version: 6.19.2
    devDependencies:
      '@platformatic/client':
        specifier: workspace:*
        version: link:../client
      '@platformatic/db':
        specifier: workspace:*
        version: link:../db
      borp:
        specifier: ^0.16.0
        version: 0.16.0
      c8:
        specifier: ^10.0.0
        version: 10.1.2
      dedent:
        specifier: ^1.5.1
        version: 1.5.3
      eslint:
        specifier: '9'
        version: 9.4.0
      json-schema-to-typescript:
        specifier: ^14.0.0
        version: 14.1.0
      neostandard:
        specifier: ^0.11.1
        version: 0.11.1(eslint@9.4.0)(typescript@5.5.4)
      openapi-schema-validator:
        specifier: ^12.1.3
        version: 12.1.3
      single-user-cache:
        specifier: ^1.0.1
        version: 1.0.1
      split2:
        specifier: ^4.2.0
        version: 4.2.0
      tsd:
        specifier: ^0.31.0
        version: 0.31.1
      typescript:
        specifier: ^5.5.4
        version: 5.5.4

  packages/config:
    dependencies:
      '@fastify/deepmerge':
        specifier: ^1.3.0
        version: 1.3.0
      '@fastify/error':
        specifier: ^3.4.1
        version: 3.4.1
      '@platformatic/utils':
        specifier: workspace:*
        version: link:../utils
      abstract-logging:
        specifier: ^2.0.1
        version: 2.0.1
      ajv:
        specifier: ^8.12.0
        version: 8.17.1
      dotenv:
        specifier: ^16.4.5
        version: 16.4.5
      jsonpath:
        specifier: ^1.1.1
        version: 1.1.1
      minimist:
        specifier: ^1.2.8
        version: 1.2.8
      pupa:
        specifier: ^3.1.0
        version: 3.1.0
      semver:
        specifier: ^7.6.0
        version: 7.6.3
      undici:
        specifier: ^6.9.0
        version: 6.19.2
    devDependencies:
      '@iarna/toml':
        specifier: ^2.2.5
        version: 2.2.5
      '@matteo.collina/tspl':
        specifier: ^0.1.1
        version: 0.1.1
      borp:
        specifier: ^0.16.0
        version: 0.16.0
      c8:
        specifier: ^10.0.0
        version: 10.1.2
      eslint:
        specifier: '9'
        version: 9.4.0
      fastify:
        specifier: ^4.26.2
        version: 4.28.1
      json5:
        specifier: ^2.2.3
        version: 2.2.3
      neostandard:
        specifier: ^0.11.1
        version: 0.11.1(eslint@9.4.0)(typescript@5.5.4)
      pino:
        specifier: ^8.17.2
        version: 8.21.0
      pino-test:
        specifier: ^1.0.1
        version: 1.0.1
      typescript:
        specifier: ^5.5.4
        version: 5.5.4
      yaml:
        specifier: ^2.4.1
        version: 2.5.0

  packages/control:
    dependencies:
      '@fastify/error':
        specifier: ^3.4.1
        version: 3.4.1
      commist:
        specifier: ^3.2.0
        version: 3.2.0
      help-me:
        specifier: ^5.0.0
        version: 5.0.0
      pino:
        specifier: ^8.19.0
        version: 8.21.0
      pino-pretty:
        specifier: ^11.0.0
        version: 11.2.1
      table:
        specifier: ^6.8.1
        version: 6.8.2
      undici:
        specifier: ^6.9.0
        version: 6.19.2
      ws:
        specifier: ^8.16.0
        version: 8.18.0
    devDependencies:
      '@platformatic/runtime':
        specifier: workspace:*
        version: link:../runtime
      '@platformatic/service':
        specifier: workspace:*
        version: link:../service
      borp:
        specifier: ^0.16.0
        version: 0.16.0
      desm:
        specifier: ^1.3.1
        version: 1.3.1
      eslint:
        specifier: '9'
        version: 9.4.0
      execa:
        specifier: ^8.0.1
        version: 8.0.1
      neostandard:
        specifier: ^0.11.1
        version: 0.11.1(eslint@9.4.0)(typescript@5.5.4)
      split2:
        specifier: ^4.2.0
        version: 4.2.0
      tsd:
        specifier: ^0.31.0
        version: 0.31.1
      typescript:
        specifier: ^5.5.4
        version: 5.5.4

  packages/create-platformatic:
    dependencies:
      '@platformatic/config':
        specifier: workspace:*
        version: link:../config
      '@platformatic/generators':
        specifier: workspace:*
        version: link:../generators
      '@platformatic/utils':
        specifier: workspace:*
        version: link:../utils
      '@types/node':
        specifier: ^20.11.28
        version: 20.14.12
      boring-name-generator:
        specifier: ^1.0.3
        version: 1.0.3
      chalk:
        specifier: ^5.3.0
        version: 5.3.0
      columnify:
        specifier: ^1.6.0
        version: 1.6.0
      commist:
        specifier: ^3.2.0
        version: 3.2.0
      desm:
        specifier: ^1.3.1
        version: 1.3.1
      es-main:
        specifier: ^1.3.0
        version: 1.3.0
      execa:
        specifier: ^8.0.1
        version: 8.0.1
      help-me:
        specifier: ^5.0.0
        version: 5.0.0
      inquirer:
        specifier: ^9.2.16
        version: 9.3.5
      log-update:
        specifier: ^6.0.0
        version: 6.0.0
      minimist:
        specifier: ^1.2.8
        version: 1.2.8
      ora:
        specifier: ^6.3.1
        version: 6.3.1
      pino:
        specifier: ^8.19.0
        version: 8.21.0
      pino-pretty:
        specifier: ^11.0.0
        version: 11.2.1
      resolve:
        specifier: ^1.22.8
        version: 1.22.8
      semver:
        specifier: ^7.6.0
        version: 7.6.3
      strip-ansi:
        specifier: ^7.1.0
        version: 7.1.0
      undici:
        specifier: ^6.9.0
        version: 6.19.2
      which:
        specifier: ^3.0.1
        version: 3.0.1
    devDependencies:
      '@platformatic/composer':
        specifier: workspace:*
        version: link:../composer
      '@platformatic/db':
        specifier: workspace:*
        version: link:../db
      '@platformatic/runtime':
        specifier: workspace:*
        version: link:../runtime
      '@platformatic/service':
        specifier: workspace:*
        version: link:../service
      ajv:
        specifier: ^8.12.0
        version: 8.17.1
      borp:
        specifier: ^0.16.0
        version: 0.16.0
      c8:
        specifier: ^10.0.0
        version: 10.1.2
      cross-env:
        specifier: ^7.0.3
        version: 7.0.3
      dotenv:
        specifier: ^16.4.5
        version: 16.4.5
      eslint:
        specifier: '9'
        version: 9.4.0
      esmock:
        specifier: ^2.6.4
        version: 2.6.7
      fastify:
        specifier: ^4.26.2
        version: 4.28.1
      neostandard:
        specifier: ^0.11.1
        version: 0.11.1(eslint@9.4.0)(typescript@5.5.4)
      typescript:
        specifier: ~5.5.4
        version: 5.5.4
      yaml:
        specifier: ^2.4.1
        version: 2.5.0

  packages/db:
    dependencies:
      '@fastify/accepts':
        specifier: ^4.3.0
        version: 4.3.0
      '@fastify/basic-auth':
        specifier: ^5.1.1
        version: 5.1.1
      '@fastify/cors':
        specifier: ^9.0.1
        version: 9.0.1
      '@fastify/deepmerge':
        specifier: ^1.3.0
        version: 1.3.0
      '@fastify/error':
        specifier: ^3.4.1
        version: 3.4.1
      '@fastify/static':
        specifier: ^7.0.1
        version: 7.0.4
      '@fastify/swagger':
        specifier: ^8.14.0
        version: 8.14.0
      '@platformatic/config':
        specifier: workspace:*
        version: link:../config
      '@platformatic/db-authorization':
        specifier: workspace:*
        version: link:../db-authorization
      '@platformatic/db-core':
        specifier: workspace:*
        version: link:../db-core
      '@platformatic/generators':
        specifier: workspace:*
        version: link:../generators
      '@platformatic/service':
        specifier: workspace:*
        version: link:../service
      '@platformatic/sql-events':
        specifier: workspace:*
        version: link:../sql-events
      '@platformatic/sql-graphql':
        specifier: workspace:*
        version: link:../sql-graphql
      '@platformatic/sql-json-schema-mapper':
        specifier: workspace:*
        version: link:../sql-json-schema-mapper
      '@platformatic/sql-mapper':
        specifier: workspace:*
        version: link:../sql-mapper
      '@platformatic/sql-openapi':
        specifier: workspace:*
        version: link:../sql-openapi
      '@platformatic/telemetry':
        specifier: workspace:*
        version: link:../telemetry
      '@platformatic/ts-compiler':
        specifier: workspace:*
        version: link:../ts-compiler
      '@platformatic/utils':
        specifier: workspace:*
        version: link:../utils
      camelcase:
        specifier: ^6.3.0
        version: 6.3.0
      close-with-grace:
        specifier: ^1.3.0
        version: 1.3.0
      code-block-writer:
        specifier: ^13.0.1
        version: 13.0.1
      commist:
        specifier: ^3.2.0
        version: 3.2.0
      console-table-printer:
        specifier: ^2.12.0
        version: 2.12.1
      desm:
        specifier: ^1.3.1
        version: 1.3.1
      env-schema:
        specifier: ^5.2.1
        version: 5.2.1
      es-main:
        specifier: ^1.3.0
        version: 1.3.0
      execa:
        specifier: ^8.0.1
        version: 8.0.1
      fastify:
        specifier: ^4.26.2
        version: 4.28.1
      fastify-metrics:
        specifier: ^11.0.0
        version: 11.0.0(fastify@4.28.1)
      fastify-plugin:
        specifier: ^4.5.1
        version: 4.5.1
      fastify-print-routes:
        specifier: ^3.1.1
        version: 3.2.0
      graphql:
        specifier: ^16.8.1
        version: 16.9.0
      help-me:
        specifier: ^5.0.0
        version: 5.0.0
      minimist:
        specifier: ^1.2.8
        version: 1.2.8
      my-ua-parser:
        specifier: ^2.0.2
        version: 2.0.3
      ora:
        specifier: ^6.3.1
        version: 6.3.1
      pino:
        specifier: ^8.19.0
        version: 8.21.0
      pino-pretty:
        specifier: ^11.0.0
        version: 11.2.1
      postgrator:
        specifier: ^7.2.0
        version: 7.2.0
      rfdc:
        specifier: ^1.3.1
        version: 1.4.1
      rimraf:
        specifier: ^4.4.1
        version: 4.4.1
      semgrator:
        specifier: ^0.3.0
        version: 0.3.0
    devDependencies:
      '@databases/pg':
        specifier: ^5.5.0
        version: 5.5.0(typescript@5.5.4)
      '@databases/sql':
        specifier: ^3.3.0
        version: 3.3.0
      ajv:
        specifier: ^8.12.0
        version: 8.17.1
      bindings:
        specifier: ^1.5.0
        version: 1.5.0
      borp:
        specifier: ^0.16.0
        version: 0.16.0
      c8:
        specifier: ^10.0.0
        version: 10.1.2
      eslint:
        specifier: '9'
        version: 9.4.0
      json-schema-to-typescript:
        specifier: ^14.0.0
        version: 14.1.0
      mercurius:
        specifier: ^14.0.0
        version: 14.1.0(graphql@16.9.0)
      neostandard:
        specifier: ^0.11.1
        version: 0.11.1(eslint@9.4.0)(typescript@5.5.4)
      openapi-types:
        specifier: ^12.1.3
        version: 12.1.3
      split2:
        specifier: ^4.2.0
        version: 4.2.0
      strip-ansi:
        specifier: ^7.1.0
        version: 7.1.0
      tsd:
        specifier: ^0.31.0
        version: 0.31.1
      typescript:
        specifier: ^5.5.4
        version: 5.5.4
      undici:
        specifier: ^6.9.0
        version: 6.19.2
      vscode-json-languageservice:
        specifier: ^5.3.9
        version: 5.4.0
      why-is-node-running:
        specifier: ^2.2.2
        version: 2.3.0
      yaml:
        specifier: ^2.4.1
        version: 2.5.0

  packages/db-authorization:
    dependencies:
      '@fastify/error':
        specifier: ^3.4.1
        version: 3.4.1
      '@fastify/jwt':
        specifier: ^8.0.0
        version: 8.0.1
      fastify-plugin:
        specifier: ^4.5.1
        version: 4.5.1
      fastify-user:
        specifier: ^0.3.3
        version: 0.3.3
      get-jwks:
        specifier: ^9.0.1
        version: 9.0.2
      leven:
        specifier: ~3.1.0
        version: 3.1.0
      undici:
        specifier: ^6.9.0
        version: 6.19.2
    devDependencies:
      '@fastify/cookie':
        specifier: ^8.3.0
        version: 8.3.0
      '@fastify/session':
        specifier: ^10.7.0
        version: 10.9.0
      '@matteo.collina/tspl':
        specifier: ^0.1.1
        version: 0.1.1
      '@platformatic/db-core':
        specifier: workspace:*
        version: link:../db-core
      '@platformatic/sql-mapper':
        specifier: workspace:*
        version: link:../sql-mapper
      borp:
        specifier: ^0.16.0
        version: 0.16.0
      eslint:
        specifier: '9'
        version: 9.4.0
      fast-jwt:
        specifier: ^4.0.0
        version: 4.0.2
      fastify:
        specifier: ^4.26.2
        version: 4.28.1
      neostandard:
        specifier: ^0.11.1
        version: 0.11.1(eslint@9.4.0)(typescript@5.5.4)
      tsd:
        specifier: ^0.31.0
        version: 0.31.1
      typescript:
        specifier: ^5.5.4
        version: 5.5.4
      why-is-node-running:
        specifier: ^2.2.2
        version: 2.3.0
      ws:
        specifier: ^8.16.0
        version: 8.18.0

  packages/db-core:
    dependencies:
      '@platformatic/sql-events':
        specifier: workspace:*
        version: link:../sql-events
      '@platformatic/sql-graphql':
        specifier: workspace:*
        version: link:../sql-graphql
      '@platformatic/sql-mapper':
        specifier: workspace:*
        version: link:../sql-mapper
      '@platformatic/sql-openapi':
        specifier: workspace:*
        version: link:../sql-openapi
      fastify-plugin:
        specifier: ^4.5.1
        version: 4.5.1
    devDependencies:
      borp:
        specifier: ^0.16.0
        version: 0.16.0
      eslint:
        specifier: '9'
        version: 9.4.0
      fastify:
        specifier: ^4.26.2
        version: 4.28.1
      neostandard:
        specifier: ^0.11.1
        version: 0.11.1(eslint@9.4.0)(typescript@5.5.4)
      typescript:
        specifier: ^5.5.4
        version: 5.5.4
      why-is-node-running:
        specifier: ^2.2.2
        version: 2.3.0

  packages/frontend-template:
    dependencies:
      '@platformatic/client':
        specifier: workspace:*
        version: link:../client
      '@platformatic/db':
        specifier: workspace:*
        version: link:../db
      camelcase:
        specifier: ^8.0.0
        version: 8.0.0
      code-block-writer:
        specifier: ^13.0.1
        version: 13.0.1
      desm:
        specifier: ^1.3.1
        version: 1.3.1
      es-main:
        specifier: ^1.3.0
        version: 1.3.0
      execa:
        specifier: ^8.0.1
        version: 8.0.1
      help-me:
        specifier: ^5.0.0
        version: 5.0.0
      jsonpointer:
        specifier: ^5.0.1
        version: 5.0.1
      minimist:
        specifier: ^1.2.8
        version: 1.2.8
      undici:
        specifier: ^6.9.0
        version: 6.19.2
    devDependencies:
      '@playwright/test':
        specifier: ^1.42.1
        version: 1.45.2
      '@types/react':
        specifier: ^18.2.66
        version: 18.3.3
      '@types/react-dom':
        specifier: ^18.2.22
        version: 18.3.0
      '@vitejs/plugin-react':
        specifier: ^3.1.0
        version: 3.1.0(vite@5.3.4(@types/node@20.14.12))
      eslint:
        specifier: '9'
        version: 9.4.0
      neostandard:
        specifier: ^0.11.1
        version: 0.11.1(eslint@9.4.0)(typescript@5.5.4)
      react:
        specifier: ^18.2.0
        version: 18.3.1
      react-dom:
        specifier: ^18.2.0
        version: 18.3.1(react@18.3.1)
      typescript:
        specifier: ^5.5.4
        version: 5.5.4
      vite:
        specifier: ^5.1.6
        version: 5.3.4(@types/node@20.14.12)

  packages/generate-errors-doc:
    devDependencies:
      '@platformatic/client':
        specifier: workspace:*
        version: link:../client
      '@platformatic/client-cli':
        specifier: workspace:*
        version: link:../client-cli
      '@platformatic/composer':
        specifier: workspace:*
        version: link:../composer
      '@platformatic/config':
        specifier: workspace:*
        version: link:../config
      '@platformatic/db':
        specifier: workspace:*
        version: link:../db
      '@platformatic/db-authorization':
        specifier: workspace:*
        version: link:../db-authorization
      '@platformatic/db-core':
        specifier: workspace:*
        version: link:../db-core
      '@platformatic/runtime':
        specifier: workspace:*
        version: link:../runtime
      '@platformatic/service':
        specifier: workspace:*
        version: link:../service
      '@platformatic/sql-events':
        specifier: workspace:*
        version: link:../sql-events
      '@platformatic/sql-graphql':
        specifier: workspace:*
        version: link:../sql-graphql
      '@platformatic/sql-json-schema-mapper':
        specifier: workspace:*
        version: link:../sql-json-schema-mapper
      '@platformatic/sql-mapper':
        specifier: workspace:*
        version: link:../sql-mapper
      '@platformatic/sql-openapi':
        specifier: workspace:*
        version: link:../sql-openapi
      '@platformatic/telemetry':
        specifier: workspace:*
        version: link:../telemetry
      '@platformatic/utils':
        specifier: workspace:*
        version: link:../utils
      eslint:
        specifier: '9'
        version: 9.4.0
      neostandard:
        specifier: ^0.11.1
        version: 0.11.1(eslint@9.4.0)(typescript@5.5.4)
      platformatic:
        specifier: workspace:*
        version: link:../cli
      typescript:
        specifier: ^5.5.4
        version: 5.5.4

  packages/generators:
    dependencies:
      '@fastify/error':
        specifier: ^3.4.1
        version: 3.4.1
      boring-name-generator:
        specifier: ^1.0.3
        version: 1.0.3
      change-case-all:
        specifier: ^2.1.0
        version: 2.1.0
      fastify:
        specifier: ^4.26.2
        version: 4.28.1
      pino:
        specifier: ^8.19.0
        version: 8.21.0
      undici:
        specifier: ^6.9.0
        version: 6.19.2
    devDependencies:
      '@types/inquirer':
        specifier: ^9.0.7
        version: 9.0.7
      borp:
        specifier: ^0.16.0
        version: 0.16.0
      c8:
        specifier: ^10.0.0
        version: 10.1.2
      eslint:
        specifier: '9'
        version: 9.4.0
      neostandard:
        specifier: ^0.11.1
        version: 0.11.1(eslint@9.4.0)(typescript@5.5.4)
      tsd:
        specifier: ^0.31.0
        version: 0.31.1
      typescript:
        specifier: ^5.5.4
        version: 5.5.4

  packages/itc:
    dependencies:
      '@fastify/error':
        specifier: ^3.4.1
        version: 3.4.1
    devDependencies:
      '@types/node':
        specifier: ^20.14.11
        version: 20.14.12
      borp:
        specifier: ^0.16.0
        version: 0.16.0
      eslint:
        specifier: '9'
        version: 9.4.0
      neostandard:
        specifier: ^0.11.1
        version: 0.11.1(eslint@9.4.0)(typescript@5.5.4)
      tsd:
        specifier: ^0.31.0
        version: 0.31.1
      typescript:
        specifier: ^5.5.4
        version: 5.5.4

  packages/runtime:
    dependencies:
      '@fastify/error':
        specifier: ^3.4.1
        version: 3.4.1
      '@fastify/websocket':
        specifier: ^10.0.0
        version: 10.0.1
      '@hapi/topo':
        specifier: ^6.0.2
        version: 6.0.2
      '@platformatic/config':
        specifier: workspace:*
        version: link:../config
      '@platformatic/generators':
        specifier: workspace:*
        version: link:../generators
      '@platformatic/telemetry':
        specifier: workspace:*
        version: link:../telemetry
      '@platformatic/ts-compiler':
        specifier: workspace:*
        version: link:../ts-compiler
      '@platformatic/utils':
        specifier: workspace:*
        version: link:../utils
      boring-name-generator:
        specifier: ^1.0.3
        version: 1.0.3
      change-case-all:
        specifier: ^2.1.0
        version: 2.1.0
      close-with-grace:
        specifier: ^1.3.0
        version: 1.3.0
      commist:
        specifier: ^3.2.0
        version: 3.2.0
      debounce:
        specifier: ^2.0.0
        version: 2.1.0
      desm:
        specifier: ^1.3.1
        version: 1.3.1
      dotenv-tool:
        specifier: ^0.1.1
        version: 0.1.1
      es-main:
        specifier: ^1.3.0
        version: 1.3.0
      fastest-levenshtein:
        specifier: ^1.0.16
        version: 1.0.16
      fastify:
        specifier: ^4.26.2
        version: 4.28.1
      fastify-undici-dispatcher:
        specifier: ^0.6.0
        version: 0.6.0
      graphql:
        specifier: ^16.8.1
        version: 16.9.0
      help-me:
        specifier: ^5.0.0
        version: 5.0.0
      minimist:
        specifier: ^1.2.8
        version: 1.2.8
      pino:
        specifier: ^8.19.0
        version: 8.21.0
      pino-pretty:
        specifier: ^11.0.0
        version: 11.2.1
      pino-roll:
        specifier: ^1.0.0
        version: 1.1.0
      semgrator:
        specifier: ^0.3.0
        version: 0.3.0
      tail-file-stream:
        specifier: ^0.1.0
        version: 0.1.0
      undici:
        specifier: ^6.9.0
        version: 6.19.2
      ws:
        specifier: ^8.16.0
        version: 8.18.0
    devDependencies:
      '@fastify/express':
        specifier: ^3.0.0
        version: 3.0.0
      '@fastify/formbody':
        specifier: ^7.4.0
        version: 7.4.0
      '@matteo.collina/tspl':
        specifier: ^0.1.1
        version: 0.1.1
      '@platformatic/composer':
        specifier: workspace:*
        version: link:../composer
      '@platformatic/db':
        specifier: workspace:*
        version: link:../db
      '@platformatic/service':
        specifier: workspace:*
        version: link:../service
      '@platformatic/sql-graphql':
        specifier: workspace:*
        version: link:../sql-graphql
      '@platformatic/sql-mapper':
        specifier: workspace:*
        version: link:../sql-mapper
      borp:
        specifier: ^0.16.0
        version: 0.16.0
      c8:
        specifier: ^10.0.0
        version: 10.1.2
      eslint:
        specifier: '9'
        version: 9.4.0
      execa:
        specifier: ^8.0.1
        version: 8.0.1
      express:
        specifier: ^4.18.3
        version: 4.19.2
      fast-jwt:
        specifier: ^4.0.0
        version: 4.0.2
      get-port:
        specifier: ^7.1.0
        version: 7.1.0
      neostandard:
        specifier: ^0.11.1
        version: 0.11.1(eslint@9.4.0)(typescript@5.5.4)
      pino-abstract-transport:
        specifier: ^1.1.0
        version: 1.2.0
      split2:
        specifier: ^4.2.0
        version: 4.2.0
      tsd:
        specifier: ^0.31.0
        version: 0.31.1
      typescript:
        specifier: ^5.5.4
        version: 5.5.4
      undici-oidc-interceptor:
        specifier: ^0.5.0
        version: 0.5.0
      why-is-node-running:
        specifier: ^2.2.2
        version: 2.3.0

  packages/scalar-theme: {}

  packages/service:
    dependencies:
      '@fastify/accepts':
        specifier: ^4.3.0
        version: 4.3.0
      '@fastify/autoload':
        specifier: ^5.8.0
        version: 5.10.0
      '@fastify/basic-auth':
        specifier: ^5.1.1
        version: 5.1.1
      '@fastify/cors':
        specifier: ^9.0.1
        version: 9.0.1
      '@fastify/deepmerge':
        specifier: ^1.3.0
        version: 1.3.0
      '@fastify/error':
        specifier: ^3.4.1
        version: 3.4.1
      '@fastify/restartable':
        specifier: ^2.3.1
        version: 2.3.1
      '@fastify/static':
        specifier: ^7.0.1
        version: 7.0.4
      '@fastify/swagger':
        specifier: ^8.14.0
        version: 8.14.0
      '@fastify/under-pressure':
        specifier: ^8.3.0
        version: 8.5.1
      '@mercuriusjs/federation':
        specifier: ^3.0.0
        version: 3.0.0
      '@platformatic/client':
        specifier: workspace:*
        version: link:../client
      '@platformatic/config':
        specifier: workspace:*
        version: link:../config
      '@platformatic/generators':
        specifier: workspace:*
        version: link:../generators
      '@platformatic/scalar-theme':
        specifier: workspace:*
        version: link:../scalar-theme
      '@platformatic/telemetry':
        specifier: workspace:*
        version: link:../telemetry
      '@platformatic/ts-compiler':
        specifier: workspace:*
        version: link:../ts-compiler
      '@platformatic/utils':
        specifier: workspace:*
        version: link:../utils
      '@scalar/fastify-api-reference':
        specifier: ^1.19.5
<<<<<<< HEAD
        version: 1.24.49
=======
        version: 1.24.56
>>>>>>> b4bdbd8f
      '@types/ws':
        specifier: ^8.5.10
        version: 8.5.11
      ajv:
        specifier: ^8.12.0
        version: 8.17.1
      cli-progress:
        specifier: ^3.12.0
        version: 3.12.0
      close-with-grace:
        specifier: ^1.3.0
        version: 1.3.0
      code-block-writer:
        specifier: ^13.0.1
        version: 13.0.1
      colorette:
        specifier: ^2.0.20
        version: 2.0.20
      commist:
        specifier: ^3.2.0
        version: 3.2.0
      console-table-printer:
        specifier: ^2.12.0
        version: 2.12.1
      desm:
        specifier: ^1.3.1
        version: 1.3.1
      env-schema:
        specifier: ^5.2.1
        version: 5.2.1
      es-main:
        specifier: ^1.3.0
        version: 1.3.0
      execa:
        specifier: ^8.0.1
        version: 8.0.1
      fastify:
        specifier: ^4.28.1
        version: 4.28.1
      fastify-metrics:
        specifier: ^11.0.0
        version: 11.0.0(fastify@4.28.1)
      fastify-openapi-glue:
        specifier: ^4.4.3
        version: 4.6.1
      fastify-plugin:
        specifier: ^4.5.1
        version: 4.5.1
      graphql:
        specifier: ^16.8.1
        version: 16.9.0
      help-me:
        specifier: ^5.0.0
        version: 5.0.0
      mercurius:
        specifier: ^14.0.0
        version: 14.1.0(graphql@16.9.0)
      minimist:
        specifier: ^1.2.8
        version: 1.2.8
      my-ua-parser:
        specifier: ^2.0.2
        version: 2.0.3
      ora:
        specifier: ^6.3.1
        version: 6.3.1
      pino:
        specifier: ^8.19.0
        version: 8.21.0
      pino-pretty:
        specifier: ^11.0.0
        version: 11.2.1
      prom-client:
        specifier: ^15.1.2
        version: 15.1.3
      rfdc:
        specifier: ^1.3.1
        version: 1.4.1
      semgrator:
        specifier: ^0.3.0
        version: 0.3.0
      undici:
        specifier: ^6.9.0
        version: 6.19.2
    devDependencies:
      '@fastify/aws-lambda':
        specifier: ^4.0.0
        version: 4.1.0
      '@fastify/compress':
        specifier: ^7.0.0
        version: 7.0.3
      bindings:
        specifier: ^1.5.0
        version: 1.5.0
      borp:
        specifier: ^0.16.0
        version: 0.16.0
      eslint:
        specifier: '9'
        version: 9.4.0
      json-schema-to-typescript:
        specifier: ^14.0.0
        version: 14.1.0
      neostandard:
        specifier: ^0.11.1
        version: 0.11.1(eslint@9.4.0)(typescript@5.5.4)
      openapi-types:
        specifier: ^12.1.3
        version: 12.1.3
      pino-abstract-transport:
        specifier: ^1.1.0
        version: 1.2.0
      self-cert:
        specifier: ^2.0.0
        version: 2.0.0
      split2:
        specifier: ^4.2.0
        version: 4.2.0
      strip-ansi:
        specifier: ^7.1.0
        version: 7.1.0
      tsd:
        specifier: ^0.31.0
        version: 0.31.1
      typescript:
        specifier: ^5.5.4
        version: 5.5.4
      vscode-json-languageservice:
        specifier: ^5.3.9
        version: 5.4.0
      why-is-node-running:
        specifier: ^2.2.2
        version: 2.3.0
      yaml:
        specifier: ^2.4.1
        version: 2.5.0

  packages/sql-events:
    dependencies:
      '@fastify/error':
        specifier: ^3.4.1
        version: 3.4.1
      camelcase:
        specifier: ^6.3.0
        version: 6.3.0
      fastify-plugin:
        specifier: ^4.5.1
        version: 4.5.1
      mqemitter:
        specifier: ^6.0.0
        version: 6.0.2
      mqemitter-redis:
        specifier: ^6.0.0
        version: 6.0.0
    devDependencies:
      '@matteo.collina/tspl':
        specifier: ^0.1.1
        version: 0.1.1
      '@platformatic/sql-mapper':
        specifier: workspace:*
        version: link:../sql-mapper
      borp:
        specifier: ^0.16.0
        version: 0.16.0
      eslint:
        specifier: '9'
        version: 9.4.0
      fastify:
        specifier: ^4.26.2
        version: 4.28.1
      ioredis:
        specifier: ^5.3.2
        version: 5.4.1
      neostandard:
        specifier: ^0.11.1
        version: 0.11.1(eslint@9.4.0)(typescript@5.5.4)
      tsd:
        specifier: ^0.31.0
        version: 0.31.1
      typescript:
        specifier: ^5.5.4
        version: 5.5.4

  packages/sql-graphql:
    dependencies:
      '@fastify/error':
        specifier: ^3.4.1
        version: 3.4.1
      '@mercuriusjs/federation':
        specifier: ^3.0.0
        version: 3.0.0
      '@platformatic/utils':
        specifier: workspace:*
        version: link:../utils
      camelcase:
        specifier: ^6.3.0
        version: 6.3.0
      fastify-plugin:
        specifier: ^4.5.1
        version: 4.5.1
      graphql:
        specifier: ^16.8.1
        version: 16.9.0
      graphql-scalars:
        specifier: ^1.22.5
        version: 1.23.0(graphql@16.9.0)
      graphql-type-json:
        specifier: ^0.3.2
        version: 0.3.2(graphql@16.9.0)
      inflected:
        specifier: ^2.1.0
        version: 2.1.0
      mercurius:
        specifier: ^14.0.0
        version: 14.1.0(graphql@16.9.0)
    devDependencies:
      '@matteo.collina/snap':
        specifier: ^0.3.0
        version: 0.3.0
      '@matteo.collina/tspl':
        specifier: ^0.1.1
        version: 0.1.1
      '@mercuriusjs/gateway':
        specifier: ^3.0.0
        version: 3.0.1
      '@platformatic/sql-events':
        specifier: workspace:*
        version: link:../sql-events
      '@platformatic/sql-mapper':
        specifier: workspace:*
        version: link:../sql-mapper
      '@platformatic/telemetry':
        specifier: workspace:*
        version: link:../telemetry
      borp:
        specifier: ^0.16.0
        version: 0.16.0
      eslint:
        specifier: '9'
        version: 9.4.0
      fastify:
        specifier: ^4.26.2
        version: 4.28.1
      neostandard:
        specifier: ^0.11.1
        version: 0.11.1(eslint@9.4.0)(typescript@5.5.4)
      tsd:
        specifier: ^0.31.0
        version: 0.31.1
      typescript:
        specifier: ^5.5.4
        version: 5.5.4
      why-is-node-running:
        specifier: ^2.2.2
        version: 2.3.0
      ws:
        specifier: ^8.16.0
        version: 8.18.0

  packages/sql-json-schema-mapper:
    dependencies:
      code-block-writer:
        specifier: ^13.0.1
        version: 13.0.1
      safe-identifier:
        specifier: ^0.4.2
        version: 0.4.2
    devDependencies:
      '@platformatic/sql-mapper':
        specifier: workspace:*
        version: link:../sql-mapper
      borp:
        specifier: ^0.16.0
        version: 0.16.0
      dtsgenerator:
        specifier: ^3.19.1
        version: 3.19.2
      eslint:
        specifier: '9'
        version: 9.4.0
      fastify:
        specifier: ^4.26.2
        version: 4.28.1
      neostandard:
        specifier: ^0.11.1
        version: 0.11.1(eslint@9.4.0)(typescript@5.5.4)
      typescript:
        specifier: ^5.5.4
        version: 5.5.4
      why-is-node-running:
        specifier: ^2.2.2
        version: 2.3.0

  packages/sql-mapper:
    dependencies:
      '@databases/mysql':
        specifier: ^6.0.0
        version: 6.0.0(typescript@5.5.4)
      '@databases/pg':
        specifier: ^5.5.0
        version: 5.5.0(typescript@5.5.4)
      '@databases/sql':
        specifier: ^3.3.0
        version: 3.3.0
      '@fastify/error':
        specifier: ^3.4.1
        version: 3.4.1
      '@hapi/topo':
        specifier: ^6.0.2
        version: 6.0.2
      '@matteo.collina/sqlite-pool':
        specifier: ^0.4.0
        version: 0.4.0
      '@platformatic/utils':
        specifier: workspace:*
        version: link:../utils
      async-cache-dedupe:
        specifier: ^2.1.0
        version: 2.2.0
      camelcase:
        specifier: ^6.3.0
        version: 6.3.0
      fastify-plugin:
        specifier: ^4.5.1
        version: 4.5.1
      inflected:
        specifier: ^2.1.0
        version: 2.1.0
    devDependencies:
      '@matteo.collina/tspl':
        specifier: ^0.1.1
        version: 0.1.1
      borp:
        specifier: ^0.16.0
        version: 0.16.0
      eslint:
        specifier: '9'
        version: 9.4.0
      fastify:
        specifier: ^4.26.2
        version: 4.28.1
      neostandard:
        specifier: ^0.11.1
        version: 0.11.1(eslint@9.4.0)(typescript@5.5.4)
      tsd:
        specifier: ^0.31.0
        version: 0.31.1
      typescript:
        specifier: ^5.5.4
        version: 5.5.4

  packages/sql-openapi:
    dependencies:
      '@fastify/deepmerge':
        specifier: ^1.3.0
        version: 1.3.0
      '@fastify/error':
        specifier: ^3.4.1
        version: 3.4.1
      '@fastify/swagger':
        specifier: ^8.14.0
        version: 8.14.0
      '@platformatic/scalar-theme':
        specifier: workspace:*
        version: link:../scalar-theme
      '@platformatic/sql-json-schema-mapper':
        specifier: workspace:*
        version: link:../sql-json-schema-mapper
      '@platformatic/utils':
        specifier: workspace:*
        version: link:../utils
      '@scalar/fastify-api-reference':
        specifier: ^1.19.5
<<<<<<< HEAD
        version: 1.24.49
=======
        version: 1.24.56
>>>>>>> b4bdbd8f
      camelcase:
        specifier: ^6.3.0
        version: 6.3.0
      fastify-plugin:
        specifier: ^4.5.1
        version: 4.5.1
      inflected:
        specifier: ^2.1.0
        version: 2.1.0
    devDependencies:
      '@matteo.collina/snap':
        specifier: ^0.3.0
        version: 0.3.0
      '@matteo.collina/tspl':
        specifier: ^0.1.1
        version: 0.1.1
      '@platformatic/sql-mapper':
        specifier: workspace:*
        version: link:../sql-mapper
      borp:
        specifier: ^0.16.0
        version: 0.16.0
      eslint:
        specifier: ^9.4.0
        version: 9.4.0
      fastify:
        specifier: ^4.26.2
        version: 4.28.1
      mercurius:
        specifier: ^14.0.0
        version: 14.1.0(graphql@16.9.0)
      neostandard:
        specifier: ^0.11.1
        version: 0.11.1(eslint@9.4.0)(typescript@5.5.4)
      openapi-types:
        specifier: ^12.1.3
        version: 12.1.3
      tsd:
        specifier: ^0.31.0
        version: 0.31.1
      typescript:
        specifier: ^5.5.4
        version: 5.5.4
      why-is-node-running:
        specifier: ^2.2.2
        version: 2.3.0
      yaml:
        specifier: ^2.4.1
        version: 2.5.0

  packages/telemetry:
    dependencies:
      '@fastify/swagger':
        specifier: ^8.14.0
        version: 8.14.0
      '@opentelemetry/api':
        specifier: ^1.8.0
        version: 1.9.0
      '@opentelemetry/core':
        specifier: ^1.22.0
        version: 1.25.1(@opentelemetry/api@1.9.0)
      '@opentelemetry/exporter-trace-otlp-proto':
        specifier: ^0.52.0
        version: 0.52.1(@opentelemetry/api@1.9.0)
      '@opentelemetry/exporter-zipkin':
        specifier: ^1.22.0
        version: 1.25.1(@opentelemetry/api@1.9.0)
      '@opentelemetry/resources':
        specifier: ^1.22.0
        version: 1.25.1(@opentelemetry/api@1.9.0)
      '@opentelemetry/sdk-trace-base':
        specifier: ^1.22.0
        version: 1.25.1(@opentelemetry/api@1.9.0)
      '@opentelemetry/semantic-conventions':
        specifier: ^1.22.0
        version: 1.25.1
      fast-uri:
        specifier: ^2.3.0
        version: 2.4.0
      fastify-plugin:
        specifier: ^4.5.1
        version: 4.5.1
    devDependencies:
      borp:
        specifier: ^0.16.0
        version: 0.16.0
      fastify:
        specifier: ^4.26.2
        version: 4.28.1
      neostandard:
        specifier: ^0.11.1
        version: 0.11.1(eslint@9.4.0)(typescript@5.5.4)
      typescript:
        specifier: ^5.5.4
        version: 5.5.4

  packages/ts-compiler:
    dependencies:
      '@platformatic/utils':
        specifier: workspace:*
        version: link:../utils
      execa:
        specifier: ^8.0.1
        version: 8.0.1
      pino:
        specifier: ^9.2.0
        version: 9.2.0
      pino-pretty:
        specifier: ^11.0.0
        version: 11.2.1
      resolve:
        specifier: ^1.22.8
        version: 1.22.8
    devDependencies:
      c8:
        specifier: ^10.0.0
        version: 10.1.2
      eslint:
        specifier: '9'
        version: 9.4.0
      fastify:
        specifier: ^4.26.2
        version: 4.28.1
      neostandard:
        specifier: ^0.11.1
        version: 0.11.1(eslint@9.4.0)(typescript@5.5.4)
      pino-test:
        specifier: ^1.0.1
        version: 1.0.1
      typescript:
        specifier: ^5.5.4
        version: 5.5.4

  packages/utils:
    dependencies:
      '@fastify/deepmerge':
        specifier: ^1.3.0
        version: 1.3.0
      '@fastify/error':
        specifier: ^3.4.1
        version: 3.4.1
      leven:
        specifier: ~3.1.0
        version: 3.1.0
      minimatch:
        specifier: ^8.0.4
        version: 8.0.4
      undici:
        specifier: ^6.9.0
        version: 6.19.2
    devDependencies:
      '@matteo.collina/tspl':
        specifier: ^0.1.1
        version: 0.1.1
      borp:
        specifier: ^0.16.0
        version: 0.16.0
      eslint:
        specifier: '9'
        version: 9.4.0
      fastify:
        specifier: ^4.26.2
        version: 4.28.1
      neostandard:
        specifier: ^0.11.1
        version: 0.11.1(eslint@9.4.0)(typescript@5.5.4)
      typescript:
        specifier: ^5.5.4
        version: 5.5.4

packages:

  '@actions/core@1.10.1':
    resolution: {integrity: sha512-3lBR9EDAY+iYIpTnTIXmWcNbX3T2kCkAEQGIQx4NVQ0575nk2k3GRZDTPQG+vVtS2izSLmINlxXf0uLtnrTP+g==}

  '@actions/http-client@2.2.1':
    resolution: {integrity: sha512-KhC/cZsq7f8I4LfZSJKgCvEwfkE8o1538VoBeoGzokVLLnbFDEAdFD3UhoMklxo2un9NJVBdANOresx7vTHlHw==}

  '@ampproject/remapping@2.3.0':
    resolution: {integrity: sha512-30iZtAPgz+LTIYoeivqYo853f02jBYSd5uGnGpkFV0M3xOt9aN73erkgYAmZU43x4VfqcnLxW9Kpg3R5LC4YYw==}
    engines: {node: '>=6.0.0'}

  '@apidevtools/json-schema-ref-parser@11.6.4':
    resolution: {integrity: sha512-9K6xOqeevacvweLGik6LnZCb1fBtCOSIWQs8d096XGeqoLKC33UVMGz9+77Gw44KvbH4pKcQPWo4ZpxkXYj05w==}
    engines: {node: '>= 16'}

  '@babel/code-frame@7.24.7':
    resolution: {integrity: sha512-BcYH1CVJBO9tvyIZ2jVeXgSIMvGZ2FDRvDdOIVQyuklNKSsx+eppDEBq/g47Ayw+RqNFE+URvOShmf+f/qwAlA==}
    engines: {node: '>=6.9.0'}

  '@babel/compat-data@7.24.8':
    resolution: {integrity: sha512-c4IM7OTg6k1Q+AJ153e2mc2QVTezTwnb4VzquwcyiEzGnW0Kedv4do/TrkU98qPeC5LNiMt/QXwIjzYXLBpyZg==}
    engines: {node: '>=6.9.0'}

  '@babel/core@7.24.8':
    resolution: {integrity: sha512-6AWcmZC/MZCO0yKys4uhg5NlxL0ESF3K6IAaoQ+xSXvPyPyxNWRafP+GDbI88Oh68O7QkJgmEtedWPM9U0pZNg==}
    engines: {node: '>=6.9.0'}

  '@babel/generator@7.24.8':
    resolution: {integrity: sha512-47DG+6F5SzOi0uEvK4wMShmn5yY0mVjVJoWTphdY2B4Rx9wHgjK7Yhtr0ru6nE+sn0v38mzrWOlah0p/YlHHOQ==}
    engines: {node: '>=6.9.0'}

  '@babel/helper-compilation-targets@7.24.8':
    resolution: {integrity: sha512-oU+UoqCHdp+nWVDkpldqIQL/i/bvAv53tRqLG/s+cOXxe66zOYLU7ar/Xs3LdmBihrUMEUhwu6dMZwbNOYDwvw==}
    engines: {node: '>=6.9.0'}

  '@babel/helper-environment-visitor@7.24.7':
    resolution: {integrity: sha512-DoiN84+4Gnd0ncbBOM9AZENV4a5ZiL39HYMyZJGZ/AZEykHYdJw0wW3kdcsh9/Kn+BRXHLkkklZ51ecPKmI1CQ==}
    engines: {node: '>=6.9.0'}

  '@babel/helper-function-name@7.24.7':
    resolution: {integrity: sha512-FyoJTsj/PEUWu1/TYRiXTIHc8lbw+TDYkZuoE43opPS5TrI7MyONBE1oNvfguEXAD9yhQRrVBnXdXzSLQl9XnA==}
    engines: {node: '>=6.9.0'}

  '@babel/helper-hoist-variables@7.24.7':
    resolution: {integrity: sha512-MJJwhkoGy5c4ehfoRyrJ/owKeMl19U54h27YYftT0o2teQ3FJ3nQUf/I3LlJsX4l3qlw7WRXUmiyajvHXoTubQ==}
    engines: {node: '>=6.9.0'}

  '@babel/helper-module-imports@7.24.7':
    resolution: {integrity: sha512-8AyH3C+74cgCVVXow/myrynrAGv+nTVg5vKu2nZph9x7RcRwzmh0VFallJuFTZ9mx6u4eSdXZfcOzSqTUm0HCA==}
    engines: {node: '>=6.9.0'}

  '@babel/helper-module-transforms@7.24.8':
    resolution: {integrity: sha512-m4vWKVqvkVAWLXfHCCfff2luJj86U+J0/x+0N3ArG/tP0Fq7zky2dYwMbtPmkc/oulkkbjdL3uWzuoBwQ8R00Q==}
    engines: {node: '>=6.9.0'}
    peerDependencies:
      '@babel/core': ^7.0.0

  '@babel/helper-plugin-utils@7.24.8':
    resolution: {integrity: sha512-FFWx5142D8h2Mgr/iPVGH5G7w6jDn4jUSpZTyDnQO0Yn7Ks2Kuz6Pci8H6MPCoUJegd/UZQ3tAvfLCxQSnWWwg==}
    engines: {node: '>=6.9.0'}

  '@babel/helper-simple-access@7.24.7':
    resolution: {integrity: sha512-zBAIvbCMh5Ts+b86r/CjU+4XGYIs+R1j951gxI3KmmxBMhCg4oQMsv6ZXQ64XOm/cvzfU1FmoCyt6+owc5QMYg==}
    engines: {node: '>=6.9.0'}

  '@babel/helper-split-export-declaration@7.24.7':
    resolution: {integrity: sha512-oy5V7pD+UvfkEATUKvIjvIAH/xCzfsFVw7ygW2SI6NClZzquT+mwdTfgfdbUiceh6iQO0CHtCPsyze/MZ2YbAA==}
    engines: {node: '>=6.9.0'}

  '@babel/helper-string-parser@7.24.8':
    resolution: {integrity: sha512-pO9KhhRcuUyGnJWwyEgnRJTSIZHiT+vMD0kPeD+so0l7mxkMT19g3pjY9GTnHySck/hDzq+dtW/4VgnMkippsQ==}
    engines: {node: '>=6.9.0'}

  '@babel/helper-validator-identifier@7.24.7':
    resolution: {integrity: sha512-rR+PBcQ1SMQDDyF6X0wxtG8QyLCgUB0eRAGguqRLfkCA87l7yAP7ehq8SNj96OOGTO8OBV70KhuFYcIkHXOg0w==}
    engines: {node: '>=6.9.0'}

  '@babel/helper-validator-option@7.24.8':
    resolution: {integrity: sha512-xb8t9tD1MHLungh/AIoWYN+gVHaB9kwlu8gffXGSt3FFEIT7RjS+xWbc2vUD1UTZdIpKj/ab3rdqJ7ufngyi2Q==}
    engines: {node: '>=6.9.0'}

  '@babel/helpers@7.24.8':
    resolution: {integrity: sha512-gV2265Nkcz7weJJfvDoAEVzC1e2OTDpkGbEsebse8koXUJUXPsCMi7sRo/+SPMuMZ9MtUPnGwITTnQnU5YjyaQ==}
    engines: {node: '>=6.9.0'}

  '@babel/highlight@7.24.7':
    resolution: {integrity: sha512-EStJpq4OuY8xYfhGVXngigBJRWxftKX9ksiGDnmlY3o7B/V7KIAc9X4oiK87uPJSc/vs5L869bem5fhZa8caZw==}
    engines: {node: '>=6.9.0'}

  '@babel/parser@7.24.8':
    resolution: {integrity: sha512-WzfbgXOkGzZiXXCqk43kKwZjzwx4oulxZi3nq2TYL9mOjQv6kYwul9mz6ID36njuL7Xkp6nJEfok848Zj10j/w==}
    engines: {node: '>=6.0.0'}
    hasBin: true

  '@babel/plugin-transform-react-jsx-self@7.24.7':
    resolution: {integrity: sha512-fOPQYbGSgH0HUp4UJO4sMBFjY6DuWq+2i8rixyUMb3CdGixs/gccURvYOAhajBdKDoGajFr3mUq5rH3phtkGzw==}
    engines: {node: '>=6.9.0'}
    peerDependencies:
      '@babel/core': ^7.0.0-0

  '@babel/plugin-transform-react-jsx-source@7.24.7':
    resolution: {integrity: sha512-J2z+MWzZHVOemyLweMqngXrgGC42jQ//R0KdxqkIz/OrbVIIlhFI3WigZ5fO+nwFvBlncr4MGapd8vTyc7RPNQ==}
    engines: {node: '>=6.9.0'}
    peerDependencies:
      '@babel/core': ^7.0.0-0

  '@babel/template@7.24.7':
    resolution: {integrity: sha512-jYqfPrU9JTF0PmPy1tLYHW4Mp4KlgxJD9l2nP9fD6yT/ICi554DmrWBAEYpIelzjHf1msDP3PxJIRt/nFNfBig==}
    engines: {node: '>=6.9.0'}

  '@babel/traverse@7.24.8':
    resolution: {integrity: sha512-t0P1xxAPzEDcEPmjprAQq19NWum4K0EQPjMwZQZbHt+GiZqvjCHjj755Weq1YRPVzBI+3zSfvScfpnuIecVFJQ==}
    engines: {node: '>=6.9.0'}

  '@babel/types@7.24.8':
    resolution: {integrity: sha512-SkSBEHwwJRU52QEVZBmMBnE5Ux2/6WU1grdYyOhpbCNxbmJrDuDCphBzKZSO3taf0zztp+qkWlymE5tVL5l0TA==}
    engines: {node: '>=6.9.0'}

  '@bcoe/v8-coverage@0.2.3':
    resolution: {integrity: sha512-0hYQ8SB4Db5zvZB4axdMHGwEaQjkZzFjQiN9LVYvIFB2nSUHW9tYpxWriPrWDASIxiaXax83REcLxuSdnGPZtw==}

  '@databases/connection-pool@1.1.0':
    resolution: {integrity: sha512-/12/SNgl0V77mJTo5SX3yGPz4c9XGQwAlCfA0vlfs/0HcaErNpYXpmhj0StET07w6TmTJTnaUgX2EPcQK9ez5A==}

  '@databases/escape-identifier@1.0.3':
    resolution: {integrity: sha512-Su36iSVzaHxpVdISVMViUX/32sLvzxVgjZpYhzhotxZUuLo11GVWsiHwqkvUZijTLUxcDmUqEwGJO3O/soLuZA==}

  '@databases/lock@2.1.0':
    resolution: {integrity: sha512-ReWnFE5qeCuO2SA5h5fDh/hE/vMolA+Epe6xkAQP1FL2nhnsTCYwN2JACk/kWctR4OQoh0njBjPZ0yfIptclcA==}

  '@databases/mysql-config@3.2.0':
    resolution: {integrity: sha512-rvASYvrhgQy4MXyrqFijvzQIMNDetOyRP3w2OCIH3PfGb+qnp8cbs8CD3EJekx7TZmhnD2IiOEk78rFqfV02hA==}

  '@databases/mysql@6.0.0':
    resolution: {integrity: sha512-pfPZYjbW70Sftq4qYdZd3yo9LuXwDoN8A1YQfzzq/QplUMyhpGUdq5De1AiXKFy3DSBGQWpt3QO0WwICTEPuSw==}

  '@databases/pg-config@3.2.0':
    resolution: {integrity: sha512-hoPAK/F8gLcLgEJ8mLSnNvRlKqShwx5+GglDHIIfQhKF+Zz6M6QceiOefckS4WSjA0x2HClPvpercnXp9i24ag==}

  '@databases/pg-connection-string@1.0.0':
    resolution: {integrity: sha512-8czOF9jlv7PlS7BPjnL82ynpDs1t8cu+C2jvdtMr37e8daPKMS7n1KfNE9xtr2Gq4QYKjynep097eYa5yIwcLA==}

  '@databases/pg-data-type-id@3.0.0':
    resolution: {integrity: sha512-VqW1csN8pRsWJxjPsGIC9FQ8wyenfmGv0P//BaeDMAu/giM3IXKxKM8fkScUSQ00uqFK/L1iHS5g6dgodF3XzA==}

  '@databases/pg-errors@1.0.0':
    resolution: {integrity: sha512-Yz3exbptZwOn4ZD/MSwY6z++XVyOFsMh5DERvSw3awRwJFnfdaqdeiIxxX0MVjM6KPihF0xxp8lPO7vTc5ydpw==}

  '@databases/pg@5.5.0':
    resolution: {integrity: sha512-WIojK9AYIlNi5YRfc5YUOow3PQ82ClmwT9HG3nEsKLUERYieoVmHMYDQLS0ry6FjgJx+2yFs7LCw4kZpWu1TBw==}

  '@databases/push-to-async-iterable@3.0.0':
    resolution: {integrity: sha512-xwu/yNgINdMU+fn6UwFsxh+pa6UrVPafY+0qm0RK0/nKyjllfDqSbwK4gSmdmLEwPYxKwch9CAE3P8NxN1hPSg==}

  '@databases/queue@1.0.1':
    resolution: {integrity: sha512-dqRU+/aQ4lhFzjPIkIhjB0+UEKMb76FoBgHOJUTcEblgatr/IhdhHliT3VVwcImXh35Mz297PAXE4yFM4eYWUQ==}

  '@databases/shared@3.1.0':
    resolution: {integrity: sha512-bO1DIYAYDiWOCqVPvBio1JqZQYh4dph2M1av2w/REeFT6WBd64mTrOFlcxKV0CUAYT0UiJsDfPqEfw0/APRzWg==}

  '@databases/split-sql-query@1.0.4':
    resolution: {integrity: sha512-lDqDQvH34NNjLs0knaDvL6HKgPtishQlDYHfOkvbAd5VQOEhcDvvmG2zbBuFvS2HQAz5NsyLj5erGaxibkxhvQ==}
    peerDependencies:
      '@databases/sql': '*'

  '@databases/sql@3.3.0':
    resolution: {integrity: sha512-vj9huEy4mjJ48GS1Z8yvtMm4BYAnFYACUds25ym6Gd/gsnngkJ17fo62a6mmbNNwCBS/8467PmZR01Zs/06TjA==}

  '@databases/sqlite-sync@2.0.0':
    resolution: {integrity: sha512-nJiaos1U+SbokNFzNkZS7qb7KnKHW/JfcF9gKJGJbsC57BzY/Jx5FxhsW/wW2WMKAoKTietVwmTKZ28GymfYQw==}

  '@databases/validate-unicode@1.0.0':
    resolution: {integrity: sha512-dLKqxGcymeVwEb/6c44KjOnzaAafFf0Wxa8xcfEjx/qOl3rdijsKYBAtIGhtVtOlpPf/PFKfgTuFurSPn/3B/g==}

  '@esbuild/aix-ppc64@0.21.5':
    resolution: {integrity: sha512-1SDgH6ZSPTlggy1yI6+Dbkiz8xzpHJEVAlF/AM1tHPLsf5STom9rwtjE4hKAF20FfXXNTFqEYXyJNWh1GiZedQ==}
    engines: {node: '>=12'}
    cpu: [ppc64]
    os: [aix]

  '@esbuild/android-arm64@0.21.5':
    resolution: {integrity: sha512-c0uX9VAUBQ7dTDCjq+wdyGLowMdtR/GoC2U5IYk/7D1H1JYC0qseD7+11iMP2mRLN9RcCMRcjC4YMclCzGwS/A==}
    engines: {node: '>=12'}
    cpu: [arm64]
    os: [android]

  '@esbuild/android-arm@0.21.5':
    resolution: {integrity: sha512-vCPvzSjpPHEi1siZdlvAlsPxXl7WbOVUBBAowWug4rJHb68Ox8KualB+1ocNvT5fjv6wpkX6o/iEpbDrf68zcg==}
    engines: {node: '>=12'}
    cpu: [arm]
    os: [android]

  '@esbuild/android-x64@0.21.5':
    resolution: {integrity: sha512-D7aPRUUNHRBwHxzxRvp856rjUHRFW1SdQATKXH2hqA0kAZb1hKmi02OpYRacl0TxIGz/ZmXWlbZgjwWYaCakTA==}
    engines: {node: '>=12'}
    cpu: [x64]
    os: [android]

  '@esbuild/darwin-arm64@0.21.5':
    resolution: {integrity: sha512-DwqXqZyuk5AiWWf3UfLiRDJ5EDd49zg6O9wclZ7kUMv2WRFr4HKjXp/5t8JZ11QbQfUS6/cRCKGwYhtNAY88kQ==}
    engines: {node: '>=12'}
    cpu: [arm64]
    os: [darwin]

  '@esbuild/darwin-x64@0.21.5':
    resolution: {integrity: sha512-se/JjF8NlmKVG4kNIuyWMV/22ZaerB+qaSi5MdrXtd6R08kvs2qCN4C09miupktDitvh8jRFflwGFBQcxZRjbw==}
    engines: {node: '>=12'}
    cpu: [x64]
    os: [darwin]

  '@esbuild/freebsd-arm64@0.21.5':
    resolution: {integrity: sha512-5JcRxxRDUJLX8JXp/wcBCy3pENnCgBR9bN6JsY4OmhfUtIHe3ZW0mawA7+RDAcMLrMIZaf03NlQiX9DGyB8h4g==}
    engines: {node: '>=12'}
    cpu: [arm64]
    os: [freebsd]

  '@esbuild/freebsd-x64@0.21.5':
    resolution: {integrity: sha512-J95kNBj1zkbMXtHVH29bBriQygMXqoVQOQYA+ISs0/2l3T9/kj42ow2mpqerRBxDJnmkUDCaQT/dfNXWX/ZZCQ==}
    engines: {node: '>=12'}
    cpu: [x64]
    os: [freebsd]

  '@esbuild/linux-arm64@0.21.5':
    resolution: {integrity: sha512-ibKvmyYzKsBeX8d8I7MH/TMfWDXBF3db4qM6sy+7re0YXya+K1cem3on9XgdT2EQGMu4hQyZhan7TeQ8XkGp4Q==}
    engines: {node: '>=12'}
    cpu: [arm64]
    os: [linux]

  '@esbuild/linux-arm@0.21.5':
    resolution: {integrity: sha512-bPb5AHZtbeNGjCKVZ9UGqGwo8EUu4cLq68E95A53KlxAPRmUyYv2D6F0uUI65XisGOL1hBP5mTronbgo+0bFcA==}
    engines: {node: '>=12'}
    cpu: [arm]
    os: [linux]

  '@esbuild/linux-ia32@0.21.5':
    resolution: {integrity: sha512-YvjXDqLRqPDl2dvRODYmmhz4rPeVKYvppfGYKSNGdyZkA01046pLWyRKKI3ax8fbJoK5QbxblURkwK/MWY18Tg==}
    engines: {node: '>=12'}
    cpu: [ia32]
    os: [linux]

  '@esbuild/linux-loong64@0.21.5':
    resolution: {integrity: sha512-uHf1BmMG8qEvzdrzAqg2SIG/02+4/DHB6a9Kbya0XDvwDEKCoC8ZRWI5JJvNdUjtciBGFQ5PuBlpEOXQj+JQSg==}
    engines: {node: '>=12'}
    cpu: [loong64]
    os: [linux]

  '@esbuild/linux-mips64el@0.21.5':
    resolution: {integrity: sha512-IajOmO+KJK23bj52dFSNCMsz1QP1DqM6cwLUv3W1QwyxkyIWecfafnI555fvSGqEKwjMXVLokcV5ygHW5b3Jbg==}
    engines: {node: '>=12'}
    cpu: [mips64el]
    os: [linux]

  '@esbuild/linux-ppc64@0.21.5':
    resolution: {integrity: sha512-1hHV/Z4OEfMwpLO8rp7CvlhBDnjsC3CttJXIhBi+5Aj5r+MBvy4egg7wCbe//hSsT+RvDAG7s81tAvpL2XAE4w==}
    engines: {node: '>=12'}
    cpu: [ppc64]
    os: [linux]

  '@esbuild/linux-riscv64@0.21.5':
    resolution: {integrity: sha512-2HdXDMd9GMgTGrPWnJzP2ALSokE/0O5HhTUvWIbD3YdjME8JwvSCnNGBnTThKGEB91OZhzrJ4qIIxk/SBmyDDA==}
    engines: {node: '>=12'}
    cpu: [riscv64]
    os: [linux]

  '@esbuild/linux-s390x@0.21.5':
    resolution: {integrity: sha512-zus5sxzqBJD3eXxwvjN1yQkRepANgxE9lgOW2qLnmr8ikMTphkjgXu1HR01K4FJg8h1kEEDAqDcZQtbrRnB41A==}
    engines: {node: '>=12'}
    cpu: [s390x]
    os: [linux]

  '@esbuild/linux-x64@0.21.5':
    resolution: {integrity: sha512-1rYdTpyv03iycF1+BhzrzQJCdOuAOtaqHTWJZCWvijKD2N5Xu0TtVC8/+1faWqcP9iBCWOmjmhoH94dH82BxPQ==}
    engines: {node: '>=12'}
    cpu: [x64]
    os: [linux]

  '@esbuild/netbsd-x64@0.21.5':
    resolution: {integrity: sha512-Woi2MXzXjMULccIwMnLciyZH4nCIMpWQAs049KEeMvOcNADVxo0UBIQPfSmxB3CWKedngg7sWZdLvLczpe0tLg==}
    engines: {node: '>=12'}
    cpu: [x64]
    os: [netbsd]

  '@esbuild/openbsd-x64@0.21.5':
    resolution: {integrity: sha512-HLNNw99xsvx12lFBUwoT8EVCsSvRNDVxNpjZ7bPn947b8gJPzeHWyNVhFsaerc0n3TsbOINvRP2byTZ5LKezow==}
    engines: {node: '>=12'}
    cpu: [x64]
    os: [openbsd]

  '@esbuild/sunos-x64@0.21.5':
    resolution: {integrity: sha512-6+gjmFpfy0BHU5Tpptkuh8+uw3mnrvgs+dSPQXQOv3ekbordwnzTVEb4qnIvQcYXq6gzkyTnoZ9dZG+D4garKg==}
    engines: {node: '>=12'}
    cpu: [x64]
    os: [sunos]

  '@esbuild/win32-arm64@0.21.5':
    resolution: {integrity: sha512-Z0gOTd75VvXqyq7nsl93zwahcTROgqvuAcYDUr+vOv8uHhNSKROyU961kgtCD1e95IqPKSQKH7tBTslnS3tA8A==}
    engines: {node: '>=12'}
    cpu: [arm64]
    os: [win32]

  '@esbuild/win32-ia32@0.21.5':
    resolution: {integrity: sha512-SWXFF1CL2RVNMaVs+BBClwtfZSvDgtL//G/smwAc5oVK/UPu2Gu9tIaRgFmYFFKrmg3SyAjSrElf0TiJ1v8fYA==}
    engines: {node: '>=12'}
    cpu: [ia32]
    os: [win32]

  '@esbuild/win32-x64@0.21.5':
    resolution: {integrity: sha512-tQd/1efJuzPC6rCFwEvLtci/xNFcTZknmXs98FYDfGE4wP9ClFV98nyKrzJKVPMhdDnjzLhdUyMX4PsQAPjwIw==}
    engines: {node: '>=12'}
    cpu: [x64]
    os: [win32]

  '@eslint-community/eslint-utils@4.4.0':
    resolution: {integrity: sha512-1/sA4dwrzBAyeUoQ6oxahHKmrZvsnLCg4RfxW3ZFGGmQkSNQPFNLV9CUEFQP1x9EYXHTo5p6xdhZM1Ne9p/AfA==}
    engines: {node: ^12.22.0 || ^14.17.0 || >=16.0.0}
    peerDependencies:
      eslint: ^6.0.0 || ^7.0.0 || >=8.0.0

  '@eslint-community/regexpp@4.11.0':
    resolution: {integrity: sha512-G/M/tIiMrTAxEWRfLfQJMmGNX28IxBg4PBz8XqQhqUHLFI6TL2htpIB1iQCj144V5ee/JaKyT9/WZ0MGZWfA7A==}
    engines: {node: ^12.0.0 || ^14.0.0 || >=16.0.0}

  '@eslint/config-array@0.15.1':
    resolution: {integrity: sha512-K4gzNq+yymn/EVsXYmf+SBcBro8MTf+aXJZUphM96CdzUEr+ClGDvAbpmaEK+cGVigVXIgs9gNmvHAlrzzY5JQ==}
    engines: {node: ^18.18.0 || ^20.9.0 || >=21.1.0}

  '@eslint/eslintrc@3.1.0':
    resolution: {integrity: sha512-4Bfj15dVJdoy3RfZmmo86RK1Fwzn6SstsvK9JS+BaVKqC6QQQQyXekNaC+g+LKNgkQ+2VhGAzm6hO40AhMR3zQ==}
    engines: {node: ^18.18.0 || ^20.9.0 || >=21.1.0}

  '@eslint/js@9.4.0':
    resolution: {integrity: sha512-fdI7VJjP3Rvc70lC4xkFXHB0fiPeojiL1PxVG6t1ZvXQrarj893PweuBTujxDUFk0Fxj4R7PIIAZ/aiiyZPZcg==}
    engines: {node: ^18.18.0 || ^20.9.0 || >=21.1.0}

  '@eslint/object-schema@2.1.3':
    resolution: {integrity: sha512-HAbhAYKfsAC2EkTqve00ibWIZlaU74Z1EHwAjYr4PXF0YU2VEA1zSIKSSpKszRLRWwHzzRZXvK632u+uXzvsvw==}
    engines: {node: ^18.18.0 || ^20.9.0 || >=21.1.0}

  '@fastify/accept-negotiator@1.1.0':
    resolution: {integrity: sha512-OIHZrb2ImZ7XG85HXOONLcJWGosv7sIvM2ifAPQVhg9Lv7qdmMBNVaai4QTdyuaqbKM5eO6sLSQOYI7wEQeCJQ==}
    engines: {node: '>=14'}

  '@fastify/accepts@4.3.0':
    resolution: {integrity: sha512-QK4FoqXdwwPmaPOLL6NrxsyaXVvdviYVoS6ltHyOLdFlUyREIaMykHQIp+x0aJz9hB3B3n/Ht6QRdvBeGkptGQ==}

  '@fastify/ajv-compiler@3.6.0':
    resolution: {integrity: sha512-LwdXQJjmMD+GwLOkP7TVC68qa+pSSogeWWmznRJ/coyTcfe9qA05AHFSe1eZFwK6q+xVRpChnvFUkf1iYaSZsQ==}

  '@fastify/autoload@5.10.0':
    resolution: {integrity: sha512-4A6s86qMbjcpWHmJL7cErtjIxOPuW8c67DLiuO8HoJQxuK97vaptoUnK5BTOwRg1ntYqfc3tjwerTTo5NQ3fEQ==}

  '@fastify/aws-lambda@4.1.0':
    resolution: {integrity: sha512-293HSdtr4muZZi4UxjrDgddxlLRDbNxT5x/eOX78obMA1Du3tfpuP7WuyfnA4GXaeckj/soJ2jiuD2sM4VIW9Q==}

  '@fastify/basic-auth@5.1.1':
    resolution: {integrity: sha512-L4b7EK5LKZnV6fdH1+rQbjhkKGXjCfiKJ0JkdGHZQPBMHMiXDZF8xbZsCakWGf9c7jDXJicP3FPcIXUPBkuSeQ==}

  '@fastify/busboy@2.1.1':
    resolution: {integrity: sha512-vBZP4NlzfOlerQTnba4aqZoMhE/a9HY7HRqoOPaETQcSQuWEIyZMHGfVu6w9wGtGK5fED5qRs2DteVCjOH60sA==}
    engines: {node: '>=14'}

  '@fastify/compress@7.0.3':
    resolution: {integrity: sha512-xa9fo5/DgK1s0bkS6xrYgNn8HmofO5tJvbCDk8QuXshSgLd2cFZANv1ox/Qv7zswS7JroHwTlCVv/XGTVO98tg==}

  '@fastify/cookie@8.3.0':
    resolution: {integrity: sha512-P9hY9GO11L20TnZ33XN3i0bt+3x0zaT7S0ohAzWO950E9PB2xnNhLYzPFJIGFi5AVN0yr5+/iZhWxeYvR6KCzg==}

  '@fastify/cors@9.0.1':
    resolution: {integrity: sha512-YY9Ho3ovI+QHIL2hW+9X4XqQjXLjJqsU+sMV/xFsxZkE8p3GNnYVFpoOxF7SsP5ZL76gwvbo3V9L+FIekBGU4Q==}

  '@fastify/deepmerge@1.3.0':
    resolution: {integrity: sha512-J8TOSBq3SoZbDhM9+R/u77hP93gz/rajSA+K2kGyijPpORPWUXHUpTaleoj+92As0S9uPRP7Oi8IqMf0u+ro6A==}

  '@fastify/error@3.4.1':
    resolution: {integrity: sha512-wWSvph+29GR783IhmvdwWnN4bUxTD01Vm5Xad4i7i1VuAOItLvbPAb69sb0IQ2N57yprvhNIwAP5B6xfKTmjmQ==}

  '@fastify/express@3.0.0':
    resolution: {integrity: sha512-Ug6aulXCUiHgMyrHVYQqnQbGdsAV0aTad6nZxbOr6w3QjKn1mdQS3Kyzvc+I0xMjZ9yIyMUWHSooHgZ0l7nOng==}

  '@fastify/fast-json-stringify-compiler@4.3.0':
    resolution: {integrity: sha512-aZAXGYo6m22Fk1zZzEUKBvut/CIIQe/BapEORnxiD5Qr0kPHqqI69NtEMCme74h+at72sPhbkb4ZrLd1W3KRLA==}

  '@fastify/formbody@7.4.0':
    resolution: {integrity: sha512-H3C6h1GN56/SMrZS8N2vCT2cZr7mIHzBHzOBa5OPpjfB/D6FzP9mMpE02ZzrFX0ANeh0BAJdoXKOF2e7IbV+Og==}

  '@fastify/http-proxy@9.5.0':
    resolution: {integrity: sha512-1iqIdV10d5k9YtfHq9ylX5zt1NiM50fG+rIX40qt00R694sqWso3ukyTFZVk33SDoSiBW8roB7n11RUVUoN+Ag==}

  '@fastify/jwt@8.0.1':
    resolution: {integrity: sha512-295bd7V6bDCnZOu8MAQgM6r7V1KILB+kdEq1q6nbHfXCnML569n7NSo3WzeLDG6IAqDl+Rhzi1vjxwaNHhRCBA==}

  '@fastify/merge-json-schemas@0.1.1':
    resolution: {integrity: sha512-fERDVz7topgNjtXsJTTW1JKLy0rhuLRcquYqNR9rF7OcVpCa2OVW49ZPDIhaRRCaUuvVxI+N416xUoF76HNSXA==}

  '@fastify/pre-commit@2.1.0':
    resolution: {integrity: sha512-UM1Fv4NJ+SErNJzCaR6LBk+4GE4wYtv+/R4ePY7Utx+0PktLVxHsLYnnJWgOfyHqtKCjSchZrn3H8tOPuhCfYA==}

  '@fastify/reply-from@9.8.0':
    resolution: {integrity: sha512-bPNVaFhEeNI0Lyl6404YZaPFokudCplidE3QoOcr78yOy6H9sYw97p5KPYvY/NJNUHfFtvxOaSAHnK+YSiv/Mg==}

  '@fastify/restartable@2.3.1':
    resolution: {integrity: sha512-xMy17v36cUJwODkMpgTklHXK+GGA6qhR5/L+2mkKaOL9XhgiaBH5n4RP/xsgdKEVVFhPaxpuCmEjAUg1XbZv8Q==}

  '@fastify/send@2.1.0':
    resolution: {integrity: sha512-yNYiY6sDkexoJR0D8IDy3aRP3+L4wdqCpvx5WP+VtEU58sn7USmKynBzDQex5X42Zzvw2gNzzYgP90UfWShLFA==}

  '@fastify/session@10.9.0':
    resolution: {integrity: sha512-u/c42RuAaxCeEuRCAwK2+/SfGqKOd0NSyRzEvDwFBWySQoKUZQyb9OmmJSWJBbOP1OfaU2OsDrjbPbghE1l/YQ==}

  '@fastify/static@7.0.4':
    resolution: {integrity: sha512-p2uKtaf8BMOZWLs6wu+Ihg7bWNBdjNgCwDza4MJtTqg+5ovKmcbgbR9Xs5/smZ1YISfzKOCNYmZV8LaCj+eJ1Q==}

  '@fastify/swagger@8.14.0':
    resolution: {integrity: sha512-sGiznEb3rl6pKGGUZ+JmfI7ct5cwbTQGo+IjewaTvtzfrshnryu4dZwEsjw0YHABpBA+kCz3kpRaHB7qpa67jg==}

  '@fastify/under-pressure@8.5.1':
    resolution: {integrity: sha512-4PRp1Y29yNSqNnMIwL9CyBtNP6rqLnY0JmZ0TMzCYj28k9Lw0nrqI6A2JxNQZd0jzbls/8LN4TcuRW2HEqQVmw==}

  '@fastify/websocket@10.0.1':
    resolution: {integrity: sha512-8/pQIxTPRD8U94aILTeJ+2O3el/r19+Ej5z1O1mXlqplsUH7KzCjAI0sgd5DM/NoPjAi5qLFNIjgM5+9/rGSNw==}

  '@graphql-typed-document-node/core@3.2.0':
    resolution: {integrity: sha512-mB9oAsNCm9aM3/SOv4YtBMqZbYj10R7dkq8byBqxGY/ncFwhf2oQzMV+LCRlWoDSEBJ3COiR1yeDvMtsoOsuFQ==}
    peerDependencies:
      graphql: ^0.8.0 || ^0.9.0 || ^0.10.0 || ^0.11.0 || ^0.12.0 || ^0.13.0 || ^14.0.0 || ^15.0.0 || ^16.0.0 || ^17.0.0

  '@hapi/hoek@11.0.4':
    resolution: {integrity: sha512-PnsP5d4q7289pS2T2EgGz147BFJ2Jpb4yrEdkpz2IhgEUzos1S7HTl7ezWh1yfYzYlj89KzLdCRkqsP6SIryeQ==}

  '@hapi/topo@6.0.2':
    resolution: {integrity: sha512-KR3rD5inZbGMrHmgPxsJ9dbi6zEK+C3ZwUwTa+eMwWLz7oijWUTWD2pMSNNYJAU6Qq+65NkxXjqHr/7LM2Xkqg==}

  '@humanwhocodes/gitignore-to-minimatch@1.0.2':
    resolution: {integrity: sha512-rSqmMJDdLFUsyxR6FMtD00nfQKKLFb1kv+qBbOVKqErvloEIJLo5bDTJTQNTYgeyp78JsA7u/NPi5jT1GR/MuA==}

  '@humanwhocodes/module-importer@1.0.1':
    resolution: {integrity: sha512-bxveV4V8v5Yb4ncFTT3rPSgZBOpCkjfK0y4oVVVJwIuDVBRMDXrPyXRL988i5ap9m9bnyEEjWfm5WkBmtffLfA==}
    engines: {node: '>=12.22'}

  '@humanwhocodes/retry@0.3.0':
    resolution: {integrity: sha512-d2CGZR2o7fS6sWB7DG/3a95bGKQyHMACZ5aW8qGkkqQpUoZV6C0X7Pc7l4ZNMZkfNBf4VWNe9E1jRsf0G146Ew==}
    engines: {node: '>=18.18'}

  '@iarna/toml@2.2.5':
    resolution: {integrity: sha512-trnsAYxU3xnS1gPHPyU961coFyLkh4gAD/0zQ5mymY4yOZ+CYvsPqUbOFSw0aDM4y0tV7tiFxL/1XfXPNC6IPg==}

  '@inquirer/figures@1.0.3':
    resolution: {integrity: sha512-ErXXzENMH5pJt5/ssXV0DfWUZqly8nGzf0UcBV9xTnP+KyffE2mqyxIMBrZ8ijQck2nU0TQm40EQB53YreyWHw==}
    engines: {node: '>=18'}

  '@ioredis/commands@1.2.0':
    resolution: {integrity: sha512-Sx1pU8EM64o2BrqNpEO1CNLtKQwyhuXuqyfH7oGKCk+1a33d2r5saW8zNwm3j6BTExtjrv2BxTgzzkMwts6vGg==}

  '@isaacs/cliui@8.0.2':
    resolution: {integrity: sha512-O8jcjabXaleOG9DQ0+ARXWZBTfnP4WNAqzuiJK7ll44AmxGKv/J2M4TPjxjY3znBCfvBXFzucm1twdyFybFqEA==}
    engines: {node: '>=12'}

  '@istanbuljs/schema@0.1.3':
    resolution: {integrity: sha512-ZXRY4jNvVgSVQ8DL3LTcakaAtXwTVUxE81hslsyD2AtoXW/wVob10HkOJ1X/pAlcI7D+2YoZKg5do8G/w6RYgA==}
    engines: {node: '>=8'}

  '@jest/schemas@29.6.3':
    resolution: {integrity: sha512-mo5j5X+jIZmJQveBKeS/clAueipV7KgiX1vMgCxam1RNYiqE1w62n0/tJJnHtjW8ZHcQco5gY85jA3mi0L+nSA==}
    engines: {node: ^14.15.0 || ^16.10.0 || >=18.0.0}

  '@jridgewell/gen-mapping@0.3.5':
    resolution: {integrity: sha512-IzL8ZoEDIBRWEzlCcRhOaCupYyN5gdIK+Q6fbFdPDg6HqX6jpkItn7DFIpW9LQzXG6Df9sA7+OKnq0qlz/GaQg==}
    engines: {node: '>=6.0.0'}

  '@jridgewell/resolve-uri@3.1.2':
    resolution: {integrity: sha512-bRISgCIjP20/tbWSPWMEi54QVPRZExkuD9lJL+UIxUKtwVJA8wW1Trb1jMs1RFXo1CBTNZ/5hpC9QvmKWdopKw==}
    engines: {node: '>=6.0.0'}

  '@jridgewell/set-array@1.2.1':
    resolution: {integrity: sha512-R8gLRTZeyp03ymzP/6Lil/28tGeGEzhx1q2k703KGWRAI1VdvPIXdG70VJc2pAMw3NA6JKL5hhFu1sJX0Mnn/A==}
    engines: {node: '>=6.0.0'}

  '@jridgewell/sourcemap-codec@1.5.0':
    resolution: {integrity: sha512-gv3ZRaISU3fjPAgNsriBRqGWQL6quFx04YMPW/zD8XMLsU32mhCCbfbO6KZFLjvYpCZ8zyDEgqsgf+PwPaM7GQ==}

  '@jridgewell/trace-mapping@0.3.25':
    resolution: {integrity: sha512-vNk6aEwybGtawWmy/PzwnGDOjCkLWSD2wqvjGGAgOAwCGWySYXfYoxt00IJkTF+8Lb57DwOb3Aa0o9CApepiYQ==}

  '@jsdevtools/ono@7.1.3':
    resolution: {integrity: sha512-4JQNk+3mVzK3xh2rqd6RB4J46qUR19azEHBneZyTZM+c456qOrbbM/5xcR8huNCCcbVt7+UmizG6GuUvPvKUYg==}

  '@lukeed/ms@2.0.2':
    resolution: {integrity: sha512-9I2Zn6+NJLfaGoz9jN3lpwDgAYvfGeNYdbAIjJOqzs4Tpc+VU3Jqq4IofSUBKajiDS8k9fZIg18/z13mpk1bsA==}
    engines: {node: '>=8'}

  '@matteo.collina/snap@0.3.0':
    resolution: {integrity: sha512-CtoSZVegbLSMOoDjy+5TCZFY6juqSpc7P7slP5hx5jTu28ncvouAf1QrBqeLuPimIonU+ekbtkNNOlIl/a6GFw==}

  '@matteo.collina/sqlite-pool@0.4.0':
    resolution: {integrity: sha512-EX3D/MELtga/KIR6peYtTCrB/Qiu+1k4sWnxrzSrU1PDhPxIHw4NsWu6NylWPAGrD/+rDd88HkwqwZvXBIxDaw==}

  '@matteo.collina/tspl@0.1.1':
    resolution: {integrity: sha512-jJFj8RzdExJGmZOVbyMViYkEgpyxqj/2InjRqnmFvYss+cXQEg47dTjADvL+ZGFRsJf6w5mtI5F+cNUBq1MVvA==}

  '@mercuriusjs/federation@3.0.0':
    resolution: {integrity: sha512-GVk6n314p6rs2gfF3OtqsREftyuzYztiAq0XFl7wg/8w6bJMNctzn/nMkBcA8JYl++d52uchzWLD7eo2yQXQTw==}

  '@mercuriusjs/gateway@3.0.1':
    resolution: {integrity: sha512-t/a3U3SQS4bd0iiOzHUaqbnp7VSoHIGICyQFKYsQHPEGO8yhmZGk2zfAvDG5J2dgioPnk2af6BGA+/WZRlAlnw==}

  '@mercuriusjs/subscription-client@1.0.0':
    resolution: {integrity: sha512-hIGqNp6FBdcy7ZkrWNk4mHl/Qodtwvbu9/iRl3zQdNRl4UtlVI7xW/FPU+2AJy0qTB567yrpvtQPwtmQLuYHYg==}
    engines: {node: '>=14.19.3'}
    peerDependencies:
      graphql: ^16.0.0

  '@nodelib/fs.scandir@2.1.5':
    resolution: {integrity: sha512-vq24Bq3ym5HEQm2NKCr3yXDwjc7vTsEThRDnkp2DK9p1uqLR+DHurm/NOTo0KG7HYHU7eppKZj3MyqYuMBf62g==}
    engines: {node: '>= 8'}

  '@nodelib/fs.stat@2.0.5':
    resolution: {integrity: sha512-RkhPPp2zrqDAQA/2jNhnztcPAlv64XdhIp7a7454A5ovI7Bukxgt7MX7udwAu3zg1DcpPU0rz3VV1SeaqvY4+A==}
    engines: {node: '>= 8'}

  '@nodelib/fs.walk@1.2.8':
    resolution: {integrity: sha512-oGB+UxlgWcgQkgwo8GcEGwemoTFt3FIO9ababBmaGwXIoBKZ+GTy0pP185beGg7Llih/NSHSV2XAs1lnznocSg==}
    engines: {node: '>= 8'}

  '@opentelemetry/api-logs@0.52.1':
    resolution: {integrity: sha512-qnSqB2DQ9TPP96dl8cDubDvrUyWc0/sK81xHTK8eSUspzDM3bsewX903qclQFvVhgStjRWdC5bLb3kQqMkfV5A==}
    engines: {node: '>=14'}

  '@opentelemetry/api@1.9.0':
    resolution: {integrity: sha512-3giAOQvZiH5F9bMlMiv8+GSPMeqg0dbaeo58/0SlA9sxSqZhnUtxzX9/2FzyhS9sWQf5S0GJE0AKBrFqjpeYcg==}
    engines: {node: '>=8.0.0'}

  '@opentelemetry/core@1.25.1':
    resolution: {integrity: sha512-GeT/l6rBYWVQ4XArluLVB6WWQ8flHbdb6r2FCHC3smtdOAbrJBIv35tpV/yp9bmYUJf+xmZpu9DRTIeJVhFbEQ==}
    engines: {node: '>=14'}
    peerDependencies:
      '@opentelemetry/api': '>=1.0.0 <1.10.0'

  '@opentelemetry/exporter-trace-otlp-proto@0.52.1':
    resolution: {integrity: sha512-pt6uX0noTQReHXNeEslQv7x311/F1gJzMnp1HD2qgypLRPbXDeMzzeTngRTUaUbP6hqWNtPxuLr4DEoZG+TcEQ==}
    engines: {node: '>=14'}
    peerDependencies:
      '@opentelemetry/api': ^1.0.0

  '@opentelemetry/exporter-zipkin@1.25.1':
    resolution: {integrity: sha512-RmOwSvkimg7ETwJbUOPTMhJm9A9bG1U8s7Zo3ajDh4zM7eYcycQ0dM7FbLD6NXWbI2yj7UY4q8BKinKYBQksyw==}
    engines: {node: '>=14'}
    peerDependencies:
      '@opentelemetry/api': ^1.0.0

  '@opentelemetry/otlp-exporter-base@0.52.1':
    resolution: {integrity: sha512-z175NXOtX5ihdlshtYBe5RpGeBoTXVCKPPLiQlD6FHvpM4Ch+p2B0yWKYSrBfLH24H9zjJiBdTrtD+hLlfnXEQ==}
    engines: {node: '>=14'}
    peerDependencies:
      '@opentelemetry/api': ^1.0.0

  '@opentelemetry/otlp-transformer@0.52.1':
    resolution: {integrity: sha512-I88uCZSZZtVa0XniRqQWKbjAUm73I8tpEy/uJYPPYw5d7BRdVk0RfTBQw8kSUl01oVWEuqxLDa802222MYyWHg==}
    engines: {node: '>=14'}
    peerDependencies:
      '@opentelemetry/api': '>=1.3.0 <1.10.0'

  '@opentelemetry/resources@1.25.1':
    resolution: {integrity: sha512-pkZT+iFYIZsVn6+GzM0kSX+u3MSLCY9md+lIJOoKl/P+gJFfxJte/60Usdp8Ce4rOs8GduUpSPNe1ddGyDT1sQ==}
    engines: {node: '>=14'}
    peerDependencies:
      '@opentelemetry/api': '>=1.0.0 <1.10.0'

  '@opentelemetry/sdk-logs@0.52.1':
    resolution: {integrity: sha512-MBYh+WcPPsN8YpRHRmK1Hsca9pVlyyKd4BxOC4SsgHACnl/bPp4Cri9hWhVm5+2tiQ9Zf4qSc1Jshw9tOLGWQA==}
    engines: {node: '>=14'}
    peerDependencies:
      '@opentelemetry/api': '>=1.4.0 <1.10.0'

  '@opentelemetry/sdk-metrics@1.25.1':
    resolution: {integrity: sha512-9Mb7q5ioFL4E4dDrc4wC/A3NTHDat44v4I3p2pLPSxRvqUbDIQyMVr9uK+EU69+HWhlET1VaSrRzwdckWqY15Q==}
    engines: {node: '>=14'}
    peerDependencies:
      '@opentelemetry/api': '>=1.3.0 <1.10.0'

  '@opentelemetry/sdk-trace-base@1.25.1':
    resolution: {integrity: sha512-C8k4hnEbc5FamuZQ92nTOp8X/diCY56XUTnMiv9UTuJitCzaNNHAVsdm5+HLCdI8SLQsLWIrG38tddMxLVoftw==}
    engines: {node: '>=14'}
    peerDependencies:
      '@opentelemetry/api': '>=1.0.0 <1.10.0'

  '@opentelemetry/semantic-conventions@1.25.1':
    resolution: {integrity: sha512-ZDjMJJQRlyk8A1KZFCc+bCbsyrn1wTwdNt56F7twdfUfnHUZUq77/WfONCj8p72NZOyP7pNTdUWSTYC3GTbuuQ==}
    engines: {node: '>=14'}

  '@pkgjs/parseargs@0.11.0':
    resolution: {integrity: sha512-+1VkjdD0QBLPodGrJUeqarH8VAIvQODIbwh9XpP5Syisf7YoQgsJKPNFoqqLQlu+VQ/tVSshMR6loPMn8U+dPg==}
    engines: {node: '>=14'}

  '@platformatic/graphql-composer@0.7.0':
    resolution: {integrity: sha512-+G5uXDiKSHCKrbLhwWTsa40gOoc5HncEiCAWcH8Hg0yMJWGOET7vHQQv03QsY2HYocgFwaj7O5+F3vTNQ7nrEQ==}

  '@playwright/test@1.45.2':
    resolution: {integrity: sha512-JxG9eq92ET75EbVi3s+4sYbcG7q72ECeZNbdBlaMkGcNbiDQ4cAi8U2QP5oKkOx+1gpaiL1LDStmzCaEM1Z6fQ==}
    engines: {node: '>=18'}
    hasBin: true

  '@protobufjs/aspromise@1.1.2':
    resolution: {integrity: sha512-j+gKExEuLmKwvz3OgROXtrJ2UG2x8Ch2YZUxahh+s1F2HZ+wAceUNLkvy6zKCPVRkU++ZWQrdxsUeQXmcg4uoQ==}

  '@protobufjs/base64@1.1.2':
    resolution: {integrity: sha512-AZkcAA5vnN/v4PDqKyMR5lx7hZttPDgClv83E//FMNhR2TMcLUhfRUBHCmSl0oi9zMgDDqRUJkSxO3wm85+XLg==}

  '@protobufjs/codegen@2.0.4':
    resolution: {integrity: sha512-YyFaikqM5sH0ziFZCN3xDC7zeGaB/d0IUb9CATugHWbd1FRFwWwt4ld4OYMPWu5a3Xe01mGAULCdqhMlPl29Jg==}

  '@protobufjs/eventemitter@1.1.0':
    resolution: {integrity: sha512-j9ednRT81vYJ9OfVuXG6ERSTdEL1xVsNgqpkxMsbIabzSo3goCjDIveeGv5d03om39ML71RdmrGNjG5SReBP/Q==}

  '@protobufjs/fetch@1.1.0':
    resolution: {integrity: sha512-lljVXpqXebpsijW71PZaCYeIcE5on1w5DlQy5WH6GLbFryLUrBD4932W/E2BSpfRJWseIL4v/KPgBFxDOIdKpQ==}

  '@protobufjs/float@1.0.2':
    resolution: {integrity: sha512-Ddb+kVXlXst9d+R9PfTIxh1EdNkgoRe5tOX6t01f1lYWOvJnSPDBlG241QLzcyPdoNTsblLUdujGSE4RzrTZGQ==}

  '@protobufjs/inquire@1.1.0':
    resolution: {integrity: sha512-kdSefcPdruJiFMVSbn801t4vFK7KB/5gd2fYvrxhuJYg8ILrmn9SKSX2tZdV6V+ksulWqS7aXjBcRXl3wHoD9Q==}

  '@protobufjs/path@1.1.2':
    resolution: {integrity: sha512-6JOcJ5Tm08dOHAbdR3GrvP+yUUfkjG5ePsHYczMFLq3ZmMkAD98cDgcT2iA1lJ9NVwFd4tH/iSSoe44YWkltEA==}

  '@protobufjs/pool@1.1.0':
    resolution: {integrity: sha512-0kELaGSIDBKvcgS4zkjz1PeddatrjYcmMWOlAuAPwAeccUrPHdUqo/J6LiymHHEiJT5NrF1UVwxY14f+fy4WQw==}

  '@protobufjs/utf8@1.1.0':
    resolution: {integrity: sha512-Vvn3zZrhQZkkBE8LSuW3em98c0FwgO4nxzv6OdSxPKJIEKY2bGbHn+mhGIPerzI4twdxaP8/0+06HBpwf345Lw==}

  '@reporters/github@1.7.0':
    resolution: {integrity: sha512-5velzo4PWkfTqvZD2Ins5Wg38KSjPsWofS4jKTw61IjL4z2vLFGx2KL2Aqpa7bTOo3NYtc7w0zbyaHsBmZtCxQ==}

  '@rollup/rollup-android-arm-eabi@4.18.1':
    resolution: {integrity: sha512-lncuC4aHicncmbORnx+dUaAgzee9cm/PbIqgWz1PpXuwc+sa1Ct83tnqUDy/GFKleLiN7ZIeytM6KJ4cAn1SxA==}
    cpu: [arm]
    os: [android]

  '@rollup/rollup-android-arm64@4.18.1':
    resolution: {integrity: sha512-F/tkdw0WSs4ojqz5Ovrw5r9odqzFjb5LIgHdHZG65dFI1lWTWRVy32KDJLKRISHgJvqUeUhdIvy43fX41znyDg==}
    cpu: [arm64]
    os: [android]

  '@rollup/rollup-darwin-arm64@4.18.1':
    resolution: {integrity: sha512-vk+ma8iC1ebje/ahpxpnrfVQJibTMyHdWpOGZ3JpQ7Mgn/3QNHmPq7YwjZbIE7km73dH5M1e6MRRsnEBW7v5CQ==}
    cpu: [arm64]
    os: [darwin]

  '@rollup/rollup-darwin-x64@4.18.1':
    resolution: {integrity: sha512-IgpzXKauRe1Tafcej9STjSSuG0Ghu/xGYH+qG6JwsAUxXrnkvNHcq/NL6nz1+jzvWAnQkuAJ4uIwGB48K9OCGA==}
    cpu: [x64]
    os: [darwin]

  '@rollup/rollup-linux-arm-gnueabihf@4.18.1':
    resolution: {integrity: sha512-P9bSiAUnSSM7EmyRK+e5wgpqai86QOSv8BwvkGjLwYuOpaeomiZWifEos517CwbG+aZl1T4clSE1YqqH2JRs+g==}
    cpu: [arm]
    os: [linux]

  '@rollup/rollup-linux-arm-musleabihf@4.18.1':
    resolution: {integrity: sha512-5RnjpACoxtS+aWOI1dURKno11d7krfpGDEn19jI8BuWmSBbUC4ytIADfROM1FZrFhQPSoP+KEa3NlEScznBTyQ==}
    cpu: [arm]
    os: [linux]

  '@rollup/rollup-linux-arm64-gnu@4.18.1':
    resolution: {integrity: sha512-8mwmGD668m8WaGbthrEYZ9CBmPug2QPGWxhJxh/vCgBjro5o96gL04WLlg5BA233OCWLqERy4YUzX3bJGXaJgQ==}
    cpu: [arm64]
    os: [linux]

  '@rollup/rollup-linux-arm64-musl@4.18.1':
    resolution: {integrity: sha512-dJX9u4r4bqInMGOAQoGYdwDP8lQiisWb9et+T84l2WXk41yEej8v2iGKodmdKimT8cTAYt0jFb+UEBxnPkbXEQ==}
    cpu: [arm64]
    os: [linux]

  '@rollup/rollup-linux-powerpc64le-gnu@4.18.1':
    resolution: {integrity: sha512-V72cXdTl4EI0x6FNmho4D502sy7ed+LuVW6Ym8aI6DRQ9hQZdp5sj0a2usYOlqvFBNKQnLQGwmYnujo2HvjCxQ==}
    cpu: [ppc64]
    os: [linux]

  '@rollup/rollup-linux-riscv64-gnu@4.18.1':
    resolution: {integrity: sha512-f+pJih7sxoKmbjghrM2RkWo2WHUW8UbfxIQiWo5yeCaCM0TveMEuAzKJte4QskBp1TIinpnRcxkquY+4WuY/tg==}
    cpu: [riscv64]
    os: [linux]

  '@rollup/rollup-linux-s390x-gnu@4.18.1':
    resolution: {integrity: sha512-qb1hMMT3Fr/Qz1OKovCuUM11MUNLUuHeBC2DPPAWUYYUAOFWaxInaTwTQmc7Fl5La7DShTEpmYwgdt2hG+4TEg==}
    cpu: [s390x]
    os: [linux]

  '@rollup/rollup-linux-x64-gnu@4.18.1':
    resolution: {integrity: sha512-7O5u/p6oKUFYjRbZkL2FLbwsyoJAjyeXHCU3O4ndvzg2OFO2GinFPSJFGbiwFDaCFc+k7gs9CF243PwdPQFh5g==}
    cpu: [x64]
    os: [linux]

  '@rollup/rollup-linux-x64-musl@4.18.1':
    resolution: {integrity: sha512-pDLkYITdYrH/9Cv/Vlj8HppDuLMDUBmgsM0+N+xLtFd18aXgM9Nyqupb/Uw+HeidhfYg2lD6CXvz6CjoVOaKjQ==}
    cpu: [x64]
    os: [linux]

  '@rollup/rollup-win32-arm64-msvc@4.18.1':
    resolution: {integrity: sha512-W2ZNI323O/8pJdBGil1oCauuCzmVd9lDmWBBqxYZcOqWD6aWqJtVBQ1dFrF4dYpZPks6F+xCZHfzG5hYlSHZ6g==}
    cpu: [arm64]
    os: [win32]

  '@rollup/rollup-win32-ia32-msvc@4.18.1':
    resolution: {integrity: sha512-ELfEX1/+eGZYMaCIbK4jqLxO1gyTSOIlZr6pbC4SRYFaSIDVKOnZNMdoZ+ON0mrFDp4+H5MhwNC1H/AhE3zQLg==}
    cpu: [ia32]
    os: [win32]

  '@rollup/rollup-win32-x64-msvc@4.18.1':
    resolution: {integrity: sha512-yjk2MAkQmoaPYCSu35RLJ62+dz358nE83VfTePJRp8CG7aMg25mEJYpXFiD+NcevhX8LxD5OP5tktPXnXN7GDw==}
    cpu: [x64]
    os: [win32]

<<<<<<< HEAD
  '@scalar/fastify-api-reference@1.24.49':
    resolution: {integrity: sha512-3mIuCSbM/LeGq2RigEeL4y/EtGdrZ9kMBG4Mg6MwbmdlXmvwpPX3R+Liwvlqv3ANj5Z9aZnv9LwDDad/Dv6DOw==}
=======
  '@scalar/fastify-api-reference@1.24.56':
    resolution: {integrity: sha512-Ci8FTdnQPf4HH3orYmgcon3/LtN1zsVBF6cHkPJgDIgZf4R6TxQHakjm1aZkfHVsSWhhdR8+allFvyw8Tg9gdg==}
>>>>>>> b4bdbd8f
    engines: {node: '>=18'}

  '@sec-ant/readable-stream@0.4.1':
    resolution: {integrity: sha512-831qok9r2t8AlxLko40y2ebgSDhenenCatLVeW/uBtnHPyhHOvG0C7TvfgecV+wHzIm5KUICgzmVpWS+IMEAeg==}

  '@seriousme/openapi-schema-validator@2.2.1':
    resolution: {integrity: sha512-I+6l2vZ4qx+RyUo8GNnIbeqbv5ao1enSdNFPJ7x3slIVLU8aSBf228qpo+6iNWbRMK4ktF91jsv5KN7PpaJQtg==}
    hasBin: true

  '@sinclair/typebox@0.27.8':
    resolution: {integrity: sha512-+Fj43pSMwJs4KRrH/938Uf+uAELIgVBmQzg/q1YG10djyfA3TnrU8N8XzqCh/okZdszqBQTZf96idMfE5lnwTA==}

  '@sindresorhus/merge-streams@2.3.0':
    resolution: {integrity: sha512-LtoMMhxAlorcGhmFYI+LhPgbPZCkgP6ra1YL604EeF6U98pLlQ3iWIGMdWSC+vWmPBWBNgmDBAhnAobLROJmwg==}
    engines: {node: '>=18'}

  '@sindresorhus/merge-streams@4.0.0':
    resolution: {integrity: sha512-tlqY9xq5ukxTUZBmoOp+m61cqwQD5pHJtFY3Mn8CA8ps6yghLH/Hw8UPdqg4OLmFW3IFlcXnQNmo/dh8HzXYIQ==}
    engines: {node: '>=18'}

  '@stylistic/eslint-plugin-js@2.6.0-beta.0':
    resolution: {integrity: sha512-KQiNvzNzvl9AmMs1MiIBszLIy/Xy1bTExnyaVy5dSzOF9c+yT64JQfH0p0jP6XpGwoCnZsrPUNflwP30G42QBQ==}
    engines: {node: ^18.18.0 || ^20.9.0 || >=21.1.0}
    peerDependencies:
      eslint: '>=8.40.0'

  '@stylistic/eslint-plugin-jsx@2.6.0-beta.0':
    resolution: {integrity: sha512-TOimEpr3vndXHRhuQ5gMqmJv1SBlFI3poIJzyeNMmXi3NWVHoPxfd4QAJHGNJe5G3EO2NAXGf2H7nl8gY5QaZA==}
    engines: {node: ^18.18.0 || ^20.9.0 || >=21.1.0}
    peerDependencies:
      eslint: '>=8.40.0'

  '@stylistic/eslint-plugin-plus@2.6.0-beta.0':
    resolution: {integrity: sha512-Wp+e4sTbFq0Uk5ncU3PETYfg1IcCZ1KycdlqFYXIA7/bgcieeShXouXUcA+S/S5+gWLXGuVJ12IxNzY8yfe4IA==}
    peerDependencies:
      eslint: '*'

  '@stylistic/eslint-plugin-ts@2.6.0-beta.0':
    resolution: {integrity: sha512-WMz1zgmMC3bvg1L/tiYt5ygvDbTDKlbezoHoX2lV9MnUCAEQZUP4xJ9Wj3jmIKxb4mUuK5+vFZJVcOygvbbqow==}
    engines: {node: ^18.18.0 || ^20.9.0 || >=21.1.0}
    peerDependencies:
      eslint: '>=8.40.0'

  '@stylistic/eslint-plugin@2.6.0-beta.0':
    resolution: {integrity: sha512-1NJy1iIDSFC4gelDJ82VMTq9J32tNvQ9k1lnxOsipZ0YQB826U5zGLiH37QAM8dRfNY6yeYhjlrUVtZUxFR19w==}
    engines: {node: ^18.18.0 || ^20.9.0 || >=21.1.0}
    peerDependencies:
      eslint: '>=8.40.0'

  '@tsd/typescript@5.4.5':
    resolution: {integrity: sha512-saiCxzHRhUrRxQV2JhH580aQUZiKQUXI38FcAcikcfOomAil4G4lxT0RfrrKywoAYP/rqAdYXYmNRLppcd+hQQ==}
    engines: {node: '>=14.17'}

  '@types/better-sqlite3@7.6.11':
    resolution: {integrity: sha512-i8KcD3PgGtGBLl3+mMYA8PdKkButvPyARxA7IQAd6qeslht13qxb1zzO8dRCtE7U3IoJS782zDBAeoKiM695kg==}

  '@types/eslint@7.29.0':
    resolution: {integrity: sha512-VNcvioYDH8/FxaeTKkM4/TiTwt6pBV9E3OfGmvaw8tPl0rrHCJ4Ll15HRT+pMiFAf/MLQvAzC+6RzUMEL9Ceng==}

  '@types/eslint@8.56.10':
    resolution: {integrity: sha512-Shavhk87gCtY2fhXDctcfS3e6FdxWkCx1iUZ9eEUbh7rTqlZT0/IzOkCOVt0fCjcFuZ9FPYfuezTBImfHCDBGQ==}

  '@types/estree@1.0.5':
    resolution: {integrity: sha512-/kYRxGDLWzHOB7q+wtSUQlFrtcdUccpfy+X+9iMBpHK8QLLhx2wIPYuS5DYtR9Wa/YlZAbIovy7qVdB1Aq6Lyw==}

  '@types/inquirer@9.0.7':
    resolution: {integrity: sha512-Q0zyBupO6NxGRZut/JdmqYKOnN95Eg5V8Csg3PGKkP+FnvsUZx1jAyK7fztIszxxMuoBA6E3KXWvdZVXIpx60g==}

  '@types/istanbul-lib-coverage@2.0.6':
    resolution: {integrity: sha512-2QF/t/auWm0lsy8XtKVPG19v3sSOQlJe/YHZgfjb/KBBHOGSV+J2q/S671rcq9uTBrLAXmZpqJiaQbMT+zNU1w==}

  '@types/json-schema@7.0.15':
    resolution: {integrity: sha512-5+fP8P8MFNC+AyZCDxrB2pkZFPGzqQWUzpSeuuVLvm8VMcorNYavBqoFcxK8bQz4Qsbn4oUEEem4wDLfcysGHA==}

  '@types/lodash@4.17.6':
    resolution: {integrity: sha512-OpXEVoCKSS3lQqjx9GGGOapBeuW5eUboYHRlHP9urXPX25IKZ6AnP5ZRxtVf63iieUbsHxLn8NQ5Nlftc6yzAA==}

  '@types/minimist@1.2.5':
    resolution: {integrity: sha512-hov8bUuiLiyFPGyFPE1lwWhmzYbirOXQNNo40+y3zow8aFVTeyn3VWL0VFFfdNddA8S4Vf0Tc062rzyNr7Paag==}

  '@types/mysql@2.15.26':
    resolution: {integrity: sha512-DSLCOXhkvfS5WNNPbfn2KdICAmk8lLc+/PNvnPnF7gOdMZCxopXduqv0OQ13y/yA/zXTSikZZqVgybUxOEg6YQ==}

  '@types/node@20.14.12':
    resolution: {integrity: sha512-r7wNXakLeSsGT0H1AU863vS2wa5wBOK4bWMjZz2wj+8nBx+m5PeIn0k8AloSLpRuiwdRQZwarZqHE4FNArPuJQ==}

  '@types/normalize-package-data@2.4.4':
    resolution: {integrity: sha512-37i+OaWTh9qeK4LSHPsyRC7NahnGotNuZvjLSgcPzblpHB3rrCJxAOgI5gCdKm7coonsaX1Of0ILiTcnZjbfxA==}

  '@types/prop-types@15.7.12':
    resolution: {integrity: sha512-5zvhXYtRNRluoE/jAp4GVsSduVUzNWKkOZrCDBWYtE7biZywwdC2AcEzg+cSMLFRfVgeAFqpfNabiPjxFddV1Q==}

  '@types/react-dom@18.3.0':
    resolution: {integrity: sha512-EhwApuTmMBmXuFOikhQLIBUn6uFg81SwLMOAUgodJF14SOBOCMdU04gDoYi0WOJJHD144TL32z4yDqCW3dnkQg==}

  '@types/react@18.3.3':
    resolution: {integrity: sha512-hti/R0pS0q1/xx+TsI73XIqk26eBsISZ2R0wUijXIngRK9R/e7Xw/cXVxQK7R5JjW+SV4zGcn5hXjudkN/pLIw==}

  '@types/through@0.0.33':
    resolution: {integrity: sha512-HsJ+z3QuETzP3cswwtzt2vEIiHBk/dCcHGhbmG5X3ecnwFD/lPrMpliGXxSCg03L9AhrdwA4Oz/qfspkDW+xGQ==}

  '@types/ws@8.5.11':
    resolution: {integrity: sha512-4+q7P5h3SpJxaBft0Dzpbr6lmMaqh0Jr2tbhJZ/luAwvD7ohSCniYkwz/pLxuT2h0EOa6QADgJj1Ko+TzRfZ+w==}

  '@typescript-eslint/eslint-plugin@8.0.0-alpha.51':
    resolution: {integrity: sha512-989dk3/IA2HNdfl8T1Tj0+AEAtqHN5Cdac7Ff1N367Lh5e5xKi3nXWMkptbZaAEo/wi5+CZD8jngQ70wnCRweA==}
    engines: {node: ^18.18.0 || ^20.9.0 || >=21.1.0}
    peerDependencies:
      '@typescript-eslint/parser': ^8.0.0 || ^8.0.0-alpha.0
      eslint: ^8.57.0 || ^9.0.0
      typescript: '*'
    peerDependenciesMeta:
      typescript:
        optional: true

  '@typescript-eslint/parser@8.0.0-alpha.51':
    resolution: {integrity: sha512-UPMhWLqkP/wBGB3/eI9fRG8UFFmT8tTLlBUQFN01xtsRNhYlMYS5FQHDMkfPynnKp62AqLRrwkrI49cZN3aDUA==}
    engines: {node: ^18.18.0 || ^20.9.0 || >=21.1.0}
    peerDependencies:
      eslint: ^8.57.0 || ^9.0.0
      typescript: '*'
    peerDependenciesMeta:
      typescript:
        optional: true

  '@typescript-eslint/scope-manager@8.0.0-alpha.51':
    resolution: {integrity: sha512-zT8Ib31deJCqRVJepZOMFoHiFAsSHOh5TmedcFeqyiMuzrqBMtF95iv6mPJqFDIXNgxmTkahpRan1z043ckBnA==}
    engines: {node: ^18.18.0 || ^20.9.0 || >=21.1.0}

  '@typescript-eslint/type-utils@8.0.0-alpha.51':
    resolution: {integrity: sha512-KqU2e3KITMGlRfG4ehfO2zS0GutDWc+zV2nwbRDQdUfh1izgFDAh5UqiJ8YafXVzY1v0dnRggnmvjOMotjQa1w==}
    engines: {node: ^18.18.0 || ^20.9.0 || >=21.1.0}
    peerDependencies:
      typescript: '*'
    peerDependenciesMeta:
      typescript:
        optional: true

  '@typescript-eslint/types@8.0.0-alpha.51':
    resolution: {integrity: sha512-joqeu3jITe9BbgXAggKKg9mBIGDL6mAf2JVlo00zWP50u4qnsa3NWKMwWp77pjtI9E2DPU0vlTEdL+v/3aTPJA==}
    engines: {node: ^18.18.0 || ^20.9.0 || >=21.1.0}

  '@typescript-eslint/typescript-estree@8.0.0-alpha.51':
    resolution: {integrity: sha512-p3kD3rVdqmr4Iga86xzUR5wTsIKof/GsqnUMWZbmFpD3fmMXs1VLoXJegTqVMtWncu14dZUohRV2xPSScBAnxg==}
    engines: {node: ^18.18.0 || ^20.9.0 || >=21.1.0}
    peerDependencies:
      typescript: '*'
    peerDependenciesMeta:
      typescript:
        optional: true

  '@typescript-eslint/utils@8.0.0-alpha.51':
    resolution: {integrity: sha512-OJac7/t6M/jQlgAQSM2yffKXZL8d/6vTbQPChC5v4oGHFuKHF2dEFeevNJlIS9iR6EtquRsHup2GDwqw6bWyrw==}
    engines: {node: ^18.18.0 || ^20.9.0 || >=21.1.0}
    peerDependencies:
      eslint: ^8.57.0 || ^9.0.0

  '@typescript-eslint/visitor-keys@8.0.0-alpha.51':
    resolution: {integrity: sha512-bOLfR14nLfhO9BBD1YpmnQSTNTapAIegKsb4Ms1RAQXkJRKIeuLS42AEYRM8uvLiNLk0hDIBjCnMPTAyDAWLbw==}
    engines: {node: ^18.18.0 || ^20.9.0 || >=21.1.0}

  '@vitejs/plugin-react@3.1.0':
    resolution: {integrity: sha512-AfgcRL8ZBhAlc3BFdigClmTUMISmmzHn7sB2h9U1odvc5U/MjWXsAaz18b/WoppUTDBzxOJwo2VdClfUcItu9g==}
    engines: {node: ^14.18.0 || >=16.0.0}
    peerDependencies:
      vite: ^4.1.0-beta.0

  '@vscode/l10n@0.0.18':
    resolution: {integrity: sha512-KYSIHVmslkaCDyw013pphY+d7x1qV8IZupYfeIfzNA+nsaWHbn5uPuQRvdRFsa9zFzGeudPuoGoZ1Op4jrJXIQ==}

  abbrev@1.1.1:
    resolution: {integrity: sha512-nne9/IiQ/hzIhY6pdDnbBtz7DjPTKrY00P/zvPSm5pOFkl6xuGrGnXn/VtTNNfNtAfZ9/1RtehkszU9qcTii0Q==}

  abort-controller@3.0.0:
    resolution: {integrity: sha512-h8lQ8tacZYnR3vNQTgibj+tODHI5/+l06Au2Pcriv/Gmet0eaj4TwWH41sO9wnHDiQsEj19q0drzdWdeAHtweg==}
    engines: {node: '>=6.5'}

  abstract-logger@0.2.5:
    resolution: {integrity: sha512-tcSYS736l1i6m5aG0lka/gkhThaR1T2LZArk5wqvk/ZzZfkMZuKlCZJZzqw5qnKqV/+NZxJIlDz1PJ6Ft/zpYA==}

  abstract-logging@2.0.1:
    resolution: {integrity: sha512-2BjRTZxTPvheOvGbBslFSYOUkr+SjPtOnrLP33f+VIWLzezQpZcqVg7ja3L4dBXmzzgwT+a029jRx5PCi3JuiA==}

  accepts@1.3.8:
    resolution: {integrity: sha512-PYAthTa2m2VKxuvSD3DPC/Gy+U+sOA1LAuT8mkmRuvw+NACSaeXEQ+NHcVF7rONl6qcaxV3Uuemwawk+7+SJLw==}
    engines: {node: '>= 0.6'}

  acorn-jsx@5.3.2:
    resolution: {integrity: sha512-rq9s+JNhf0IChjtDXxllJ7g41oZk5SlXtp0LHwyA5cejwn7vKmKp4pPri6YEePv2PU65sAsegbXtIinmDFDXgQ==}
    peerDependencies:
      acorn: ^6.0.0 || ^7.0.0 || ^8.0.0

  acorn@8.12.1:
    resolution: {integrity: sha512-tcpGyI9zbizT9JbV6oYE477V6mTlXvvi0T0G3SNIYE2apm/G5huBa1+K89VGeovbg+jycCrfhl3ADxErOuO6Jg==}
    engines: {node: '>=0.4.0'}
    hasBin: true

  acquerello@2.0.8:
    resolution: {integrity: sha512-+Xm1S7eutT6OzPVuW4jhpS0YlhdnEFVHOZOiVghLGDk7rLoQc1MQmT4jsVkuDCTbqIZy21gnsrTXY9Ya2sQvtw==}
    engines: {node: '>= 18.18.0'}

  add@2.0.6:
    resolution: {integrity: sha512-j5QzrmsokwWWp6kUcJQySpbG+xfOBqqKnup3OIk1pz+kB/80SLorZ9V8zHFLO92Lcd+hbvq8bT+zOGoPkmBV0Q==}

  agent-base@7.1.1:
    resolution: {integrity: sha512-H0TSyFNDMomMNJQBn8wFV5YC/2eJ+VXECwOadZJT554xP6cODZHPX3H9QMQECxvrgiSOP1pHjy1sMWQVYJOUOA==}
    engines: {node: '>= 14'}

  aggregate-error@3.1.0:
    resolution: {integrity: sha512-4I7Td01quW/RpocfNayFdFVk1qSuoh0E7JrbRJ16nH01HhKFQ88INq9Sd+nd72zqRySlr9BmDA8xlEJ6vJMrYA==}
    engines: {node: '>=8'}

  ajv-draft-04@1.0.0:
    resolution: {integrity: sha512-mv00Te6nmYbRp5DCwclxtt7yV/joXJPGS7nM+97GdxvuttCOfgI3K4U25zboyeX0O+myI8ERluxQe5wljMmVIw==}
    peerDependencies:
      ajv: ^8.5.0
    peerDependenciesMeta:
      ajv:
        optional: true

  ajv-formats@2.1.1:
    resolution: {integrity: sha512-Wx0Kx52hxE7C18hkMEggYlEifqWZtYaRgouJor+WMdPnQyEK13vgEWyVNup7SoeeoLMsr4kf5h6dOW11I15MUA==}
    peerDependencies:
      ajv: ^8.0.0
    peerDependenciesMeta:
      ajv:
        optional: true

  ajv-formats@3.0.1:
    resolution: {integrity: sha512-8iUql50EUR+uUcdRQ3HDqa6EVyo3docL8g5WJ3FNcWmu62IbkGUue/pEyLBW8VGKKucTPgqeks4fIU1DA4yowQ==}
    peerDependencies:
      ajv: ^8.0.0
    peerDependenciesMeta:
      ajv:
        optional: true

  ajv@6.12.6:
    resolution: {integrity: sha512-j3fVLgvTo527anyYyJOGTYJbG+vnnQYvE0m5mmkc1TK+nxAppkCLMIL0aZ4dblVCNoGShhm+kzE4ZUykBoMg4g==}

  ajv@8.17.1:
    resolution: {integrity: sha512-B/gBuNg5SiMTrPkC+A2+cW0RszwxYmn6VYxB/inlBStS5nx6xHIt/ehKRhIMhqusl7a8LjQoZnjCs5vhwxOQ1g==}

  ansi-escapes@4.3.2:
    resolution: {integrity: sha512-gKXj5ALrKWQLsYG9jlTRmR/xKluxHV+Z9QEwNIgCfM1/uwPMCuzVVnh5mwTd+OuBZcwSIMbqssNWRm1lE51QaQ==}
    engines: {node: '>=8'}

  ansi-escapes@6.2.1:
    resolution: {integrity: sha512-4nJ3yixlEthEJ9Rk4vPcdBRkZvQZlYyu8j4/Mqz5sgIkddmEnH2Yj2ZrnP9S3tQOvSNRUIgVNF/1yPpRAGNRig==}
    engines: {node: '>=14.16'}

  ansi-regex@5.0.1:
    resolution: {integrity: sha512-quJQXlTSUGL2LH9SUXo8VwsY4soanhgo6LNSm84E1LBcE8s3O0wpdiRzyR9z/ZZJMlMWv37qOOb9pdJlMUEKFQ==}
    engines: {node: '>=8'}

  ansi-regex@6.0.1:
    resolution: {integrity: sha512-n5M855fKb2SsfMIiFFoVrABHJC8QtHwVx+mHWP3QcEqBHYienj5dHSgjbxtC0WEZXYt4wcD6zrQElDPhFuZgfA==}
    engines: {node: '>=12'}

  ansi-styles@3.2.1:
    resolution: {integrity: sha512-VT0ZI6kZRdTh8YyJw3SMbYm/u+NqfsAxEpWO0Pf9sq8/e94WxxOpPKx9FR1FlyCtOVDNOQ+8ntlqFxiRc+r5qA==}
    engines: {node: '>=4'}

  ansi-styles@4.3.0:
    resolution: {integrity: sha512-zbB9rCJAT1rbjiVDb2hqKFHNYLxgtk8NURxZ3IZwD3F6NtxbXZQCnnSi1Lkx+IDohdPlFp222wVALIheZJQSEg==}
    engines: {node: '>=8'}

  ansi-styles@5.2.0:
    resolution: {integrity: sha512-Cxwpt2SfTzTtXcfOlzGEee8O+c+MmUgGrNiBcXnuWxuFJHe6a5Hz7qwhwe5OgaSYI0IJvkLqWX1ASG+cJOkEiA==}
    engines: {node: '>=10'}

  ansi-styles@6.2.1:
    resolution: {integrity: sha512-bN798gFfQX+viw3R7yrGWRqnrN2oRkEkUjjl4JNn4E8GxxbjtG3FbrEIIY3l8/hrwUwIeCZvi4QuOTP4MErVug==}
    engines: {node: '>=12'}

  argparse@2.0.1:
    resolution: {integrity: sha512-8+9WqebbFzpX9OR+Wa6O29asIogeRMzcGtAINdpMHHyAg10f05aSFVBbcEqGf/PXw1EjAZ+q2/bEBg3DvurK3Q==}

  array-find-index@1.0.2:
    resolution: {integrity: sha512-M1HQyIXcBGtVywBt8WVdim+lrNaK7VHp99Qt5pSNziXznKHViIBbXWtfRTpEFpF/c4FdfxNAsCCwPp5phBYJtw==}
    engines: {node: '>=0.10.0'}

  array-flatten@1.1.1:
    resolution: {integrity: sha512-PCVAQswWemu6UdxsDFFX/+gVeYqKAod3D3UVm91jHwynguOwAvYPhx8nNlM++NqRcK6CxxpUafjmhIdKiHibqg==}

  array-union@2.1.0:
    resolution: {integrity: sha512-HGyxoOTYUyCM6stUe6EJgnd4EoewAI7zMdfqO+kGjnlZmBDz/cR5pf8r/cR4Wq60sL/p0IkcjUEEPwS3GFrIyw==}
    engines: {node: '>=8'}

  arrify@1.0.1:
    resolution: {integrity: sha512-3CYzex9M9FGQjCGMGyi6/31c8GJbgb0qGyrx5HWxPd0aCwh4cB2YjMb2Xf9UuoogrMrlO9cTqnB5rI5GHZTcUA==}
    engines: {node: '>=0.10.0'}

  asap@2.0.6:
    resolution: {integrity: sha512-BSHWgDSAiKs50o2Re8ppvp3seVHXSRM44cdSsT9FfNEUUZLOGWVCsiWaRPWM1Znn+mqZ1OfVZ3z3DWEzSp7hRA==}

  asn1.js@5.4.1:
    resolution: {integrity: sha512-+I//4cYPccV8LdmBLiX8CYvf9Sp3vQsrqu2QNXRcrbiWvcx/UdlFiqUJJzxRQxgsZmvhXhn4cSKeSmoFjVdupA==}

  assert-never@1.3.0:
    resolution: {integrity: sha512-9Z3vxQ+berkL/JJo0dK+EY3Lp0s3NtSnP3VCLsh5HDcZPrh0M+KQRK5sWhUeyPPH+/RCxZqOxLMR+YC6vlviEQ==}

  astral-regex@2.0.0:
    resolution: {integrity: sha512-Z7tMw1ytTXt5jqMcOP+OQteU1VuNK9Y02uuJtKQ1Sv69jXQKKg5cibLwGJow8yzZP+eAc18EmLGPal0bp36rvQ==}
    engines: {node: '>=8'}

  async-cache-dedupe@2.2.0:
    resolution: {integrity: sha512-jl4L6dGC+KLB/LIA1iIBiq7eWQ43K7lIcIdwbUUwRmfT209yH8Xm1uPTOxxlNQ7XD6/XHU7xhSr/NgPxlH04MQ==}

  atomic-sleep@1.0.0:
    resolution: {integrity: sha512-kNOjDqAh7px0XWNI+4QbzoiR/nTkHAWNud2uvnJquD1/x5a7EQZMJT0AczqK0Qn67oY/TTQ1LbUKajZpp3I9tQ==}
    engines: {node: '>=8.0.0'}

  avvio@8.3.2:
    resolution: {integrity: sha512-st8e519GWHa/azv8S87mcJvZs4WsgTBjOw/Ih1CP6u+8SZvcOeAYNG6JbsIrAUUJJ7JfmrnOkR8ipDS+u9SIRQ==}

  balanced-match@1.0.2:
    resolution: {integrity: sha512-3oSeUO0TMV67hN1AmbXsK4yaqU7tjiHlbxRDZOpH0KW9+CeX4bRAaX0Anxt0tx2MrpRpWwQaPwIlISEJhYU5Pw==}

  base64-js@1.5.1:
    resolution: {integrity: sha512-AKpaYlHn8t4SVbOHCy+b5+KKgvR4vrsD8vbvrbiQJps7fKDTkjkDry6ji0rUJjC0kzbNePLwzxq8iypo41qeWA==}

  better-sqlite3@9.6.0:
    resolution: {integrity: sha512-yR5HATnqeYNVnkaUTf4bOP2dJSnyhP4puJN/QPRyx4YkBEEUxib422n2XzPqDEHjQQqazoYoADdAm5vE15+dAQ==}

  bindings@1.5.0:
    resolution: {integrity: sha512-p2q/t/mhvuOj/UeLlV6566GD/guowlr0hHxClI0W9m7MWYkL1F0hLo+0Aexs9HSPCtR1SXQ0TD3MMKrXZajbiQ==}

  bintrees@1.0.2:
    resolution: {integrity: sha512-VOMgTMwjAaUG580SXn3LacVgjurrbMme7ZZNYGSSV7mmtY6QQRh0Eg3pwIcntQ77DErK1L0NxkbetjcoXzVwKw==}

  bl@4.1.0:
    resolution: {integrity: sha512-1W07cM9gS6DcLperZfFSj+bWLtaPGSOHWhPiGzXmvVJbRLdG82sH/Kn8EtW1VqWVA54AKf2h5k5BbnIbwF3h6w==}

  bl@5.1.0:
    resolution: {integrity: sha512-tv1ZJHLfTDnXE6tMHv73YgSJaWR2AFuPwMntBe7XL/GBFHnT0CLnsHMogfk5+GzCDC5ZWarSCYaIGATZt9dNsQ==}

  bn.js@4.12.0:
    resolution: {integrity: sha512-c98Bf3tPniI+scsdk237ku1Dc3ujXQTSgyiPUDEOe7tRkhrqridvh8klBv0HCEso1OLOYcHuCv/cS6DNxKH+ZA==}

  body-parser@1.20.2:
    resolution: {integrity: sha512-ml9pReCu3M61kGlqoTm2umSXTlRTuGTx0bfYj+uIUKKYycG5NtSbeetV3faSU6R7ajOPw0g/J1PvK4qNy7s5bA==}
    engines: {node: '>= 0.8', npm: 1.2.8000 || >= 1.4.16}

  boring-name-generator@1.0.3:
    resolution: {integrity: sha512-1wEo1pNahY9js7Vkp1RQa/VWdWrXYJnVAmsHV3Pw/0YzspjABLw7dcekjukOMTIYWr8ir/aG0GX1eoEkYhpnUg==}
    hasBin: true

  borp@0.16.0:
    resolution: {integrity: sha512-xfHEmkIkYGQXuyHSiymCNuadBZqtl4UPK6oCVHfKwk/FOTuujsZZRGOpUBZlXUy3yMZm4ClncIW9+9d12lZofw==}
    hasBin: true

  brace-expansion@1.1.11:
    resolution: {integrity: sha512-iCuPHDFgrHX7H2vEI/5xpz07zSHB00TpugqhmYtVmMO6518mCuRMoOYFldEBl0g187ufozdaHgWKcYFb61qGiA==}

  brace-expansion@2.0.1:
    resolution: {integrity: sha512-XnAIvQ8eM+kC6aULx6wuQiwVsnzsi9d3WxzV3FpWTGA19F621kwdbsAcFKXgKUHZWsy+mY6iL1sHTxWEFCytDA==}

  braces@3.0.3:
    resolution: {integrity: sha512-yQbXgO/OSZVD2IsiLlro+7Hf6Q18EJrKSEsdoMzKePKXct3gvD8oLcOQdIzGupr5Fj+EDe8gO/lxc1BzfMpxvA==}
    engines: {node: '>=8'}

  brorand@1.1.0:
    resolution: {integrity: sha512-cKV8tMCEpQs4hK/ik71d6LrPOnpkpGBR0wzxqr68g2m/LB2GxVYQroAjMJZRVM1Y4BCjCKc3vAamxSzOY2RP+w==}

  browserslist@4.23.2:
    resolution: {integrity: sha512-qkqSyistMYdxAcw+CzbZwlBy8AGmS/eEWs+sEV5TnLRGDOL+C5M2EnH6tlZyg0YoAxGJAFKh61En9BR941GnHA==}
    engines: {node: ^6 || ^7 || ^8 || ^9 || ^10 || ^11 || ^12 || >=13.7}
    hasBin: true

  buffer-from@1.1.2:
    resolution: {integrity: sha512-E+XQCRwSbaaiChtv6k6Dwgc+bx+Bs6vuKJHHl5kox/BaKbhiXzqQOwK4cO22yElGp2OCmjwVhT3HmxgyPGnJfQ==}

  buffer@5.7.1:
    resolution: {integrity: sha512-EHcyIPBQ4BSGlvjB16k5KgAJ27CIsHY/2JBmCRReo48y9rQ3MaUzWX3KVlBa4U7MyX02HdVj0K7C3WaB3ju7FQ==}

  buffer@6.0.3:
    resolution: {integrity: sha512-FTiCpNxtwiZZHEZbcbTIcZjERVICn9yq/pDFkTl95/AxzD1naBctN7YO68riM/gLSDY7sdrMby8hofADYuuqOA==}

  bytes@3.1.2:
    resolution: {integrity: sha512-/Nf7TyzTx6S3yRJObOAV7956r8cr2+Oj8AC5dt8wSP3BQAoeX58NoHyCU8P8zGkNXStjTSi6fzO6F0pBdcYbEg==}
    engines: {node: '>= 0.8'}

  c8@10.1.2:
    resolution: {integrity: sha512-Qr6rj76eSshu5CgRYvktW0uM0CFY0yi4Fd5D0duDXO6sYinyopmftUiJVuzBQxQcwQLor7JWDVRP+dUfCmzgJw==}
    engines: {node: '>=18'}
    hasBin: true
    peerDependencies:
      monocart-coverage-reports: ^2
    peerDependenciesMeta:
      monocart-coverage-reports:
        optional: true

  call-bind@1.0.7:
    resolution: {integrity: sha512-GHTSNSYICQ7scH7sZ+M2rFopRoLh8t2bLSW6BbgrtLsahOIB5iyAVJf9GjWK3cYTDaMj4XdBpM1cA6pIS0Kv2w==}
    engines: {node: '>= 0.4'}

  callsites@3.1.0:
    resolution: {integrity: sha512-P8BjAsXvZS+VIDUI11hHCQEv74YT67YUi5JJFNWIqL235sBmjX4+qx9Muvls5ivyNENctx46xQLQ3aTuE7ssaQ==}
    engines: {node: '>=6'}

  camelcase-keys@6.2.2:
    resolution: {integrity: sha512-YrwaA0vEKazPBkn0ipTiMpSajYDSe+KjQfrjhcBMxJt/znbvlHd8Pw/Vamaz5EB4Wfhs3SUR3Z9mwRu/P3s3Yg==}
    engines: {node: '>=8'}

  camelcase@5.3.1:
    resolution: {integrity: sha512-L28STB170nwWS63UjtlEOE3dldQApaJXZkOI1uMFfzf3rRuPegHaHesyee+YxQ+W6SvRDQV6UrdOdRiR153wJg==}
    engines: {node: '>=6'}

  camelcase@6.3.0:
    resolution: {integrity: sha512-Gmy6FhYlCY7uOElZUSbxo2UCDH8owEk996gkbrpsgGtrJLM3J7jGxl9Ic7Qwwj4ivOE5AWZWRMecDdF7hqGjFA==}
    engines: {node: '>=10'}

  camelcase@8.0.0:
    resolution: {integrity: sha512-8WB3Jcas3swSvjIeA2yvCJ+Miyz5l1ZmB6HFb9R1317dt9LCQoswg/BGrmAmkWVEszSrrg4RwmO46qIm2OEnSA==}
    engines: {node: '>=16'}

  caniuse-lite@1.0.30001642:
    resolution: {integrity: sha512-3XQ0DoRgLijXJErLSl+bLnJ+Et4KqV1PY6JJBGAFlsNsz31zeAIncyeZfLCabHK/jtSh+671RM9YMldxjUPZtA==}

  chalk@2.4.2:
    resolution: {integrity: sha512-Mti+f9lpJNcwF4tWV8/OrTTtF1gZi+f8FqlyAdouralcFWFQWF2+NgCHShjkCb+IFBLq9buZwE1xckQU4peSuQ==}
    engines: {node: '>=4'}

  chalk@4.1.2:
    resolution: {integrity: sha512-oKnbhFyRIXpUuez8iBMmyEa4nbj4IOQyuhc/wy9kY7/WVPcwIO9VA668Pu8RkO7+0G76SLROeyw9CpQ061i4mA==}
    engines: {node: '>=10'}

  chalk@5.3.0:
    resolution: {integrity: sha512-dLitG79d+GV1Nb/VYcCDFivJeK1hiukt9QjRNVOsUtTy1rR1YJsmpGGTZ3qJos+uw7WmWF4wUwBd9jxjocFC2w==}
    engines: {node: ^12.17.0 || ^14.13 || >=16.0.0}

  change-case-all@2.1.0:
    resolution: {integrity: sha512-v6b0WWWkZUMHVuYk82l+WROgkUm4qEN2w5hKRNWtEOYwWqUGoi8C6xH0l1RLF1EoWqDFK6MFclmN3od6ws3/uw==}

  change-case@5.4.4:
    resolution: {integrity: sha512-HRQyTk2/YPEkt9TnUPbOpr64Uw3KOicFWPVBb+xiHvd6eBx/qPr9xqfBFDT8P2vWsvvz4jbEkfDe71W3VyNu2w==}

  chardet@0.7.0:
    resolution: {integrity: sha512-mT8iDcrh03qDGRRmoA2hmBJnxpllMR+0/0qlzjqZES6NdiWDcZkCNAk4rPFZ9Q85r27unkiNNg8ZOiwZXBHwcA==}

  chownr@1.1.4:
    resolution: {integrity: sha512-jJ0bqzaylmJtVnNgzTeSOs8DPavpbYgEr/b0YL8/2GO3xJEhInFmhKMUnEJQjZumK7KXGFhUy89PrsJWlakBVg==}

  clean-stack@2.2.0:
    resolution: {integrity: sha512-4diC9HaTE+KRAMWhDhrGOECgWZxoevMc5TlkObMqNSsVU62PYzXZ/SMTjzyGAFF1YusgxGcSWTEXBhp0CPwQ1A==}
    engines: {node: '>=6'}

  cli-color@2.0.4:
    resolution: {integrity: sha512-zlnpg0jNcibNrO7GG9IeHH7maWFeCz+Ja1wx/7tZNU5ASSSSZ+/qZciM0/LHCYxSdqv5h2sdbQ/PXYdOuetXvA==}
    engines: {node: '>=0.10'}

  cli-cursor@3.1.0:
    resolution: {integrity: sha512-I/zHAwsKf9FqGoXM4WWRACob9+SNukZTd94DWF57E4toouRulbCxcUh6RKUEOQlYTHJnzkPMySvPNaaSLNfLZw==}
    engines: {node: '>=8'}

  cli-cursor@4.0.0:
    resolution: {integrity: sha512-VGtlMu3x/4DOtIUwEkRezxUZ2lBacNJCHash0N0WeZDBS+7Ux1dm3XWAgWYxLJFMMdOeXMHXorshEFhbMSGelg==}
    engines: {node: ^12.20.0 || ^14.13.1 || >=16.0.0}

  cli-progress@3.12.0:
    resolution: {integrity: sha512-tRkV3HJ1ASwm19THiiLIXLO7Im7wlTuKnvkYaTkyoAPefqjNg7W7DHKUlGRxy9vxDvbyCYQkQozvptuMkGCg8A==}
    engines: {node: '>=4'}

  cli-spinners@2.9.2:
    resolution: {integrity: sha512-ywqV+5MmyL4E7ybXgKys4DugZbX0FC6LnwrhjuykIjnK9k8OQacQ7axGKnjDXWNhns0xot3bZI5h55H8yo9cJg==}
    engines: {node: '>=6'}

  cli-width@4.1.0:
    resolution: {integrity: sha512-ouuZd4/dm2Sw5Gmqy6bGyNNNe1qt9RpmxveLSO7KcgsTnU7RXfsw+/bukWGo1abgBiMAic068rclZsO4IWmmxQ==}
    engines: {node: '>= 12'}

  cliui@8.0.1:
    resolution: {integrity: sha512-BSeNnyus75C4//NQ9gQt1/csTXyo/8Sb+afLAkzAptFuMsod9HFokGNudZpi/oQV73hnVK+sR+5PVRMd+Dr7YQ==}
    engines: {node: '>=12'}

  clone@1.0.4:
    resolution: {integrity: sha512-JQHZ2QMW6l3aH/j6xCqQThY/9OH4D/9ls34cgkUBiEeocRTU04tHfKPBsUK1PqZCUQM7GiA0IIXJSuXHI64Kbg==}
    engines: {node: '>=0.8'}

  close-with-grace@1.3.0:
    resolution: {integrity: sha512-lvm0rmLIR5bNz4CRKW6YvCfn9Wg5Wb9A8PJ3Bb+hjyikgC1RO1W3J4z9rBXQYw97mAte7dNSQI8BmUsxdlXQyw==}

  cluster-key-slot@1.1.2:
    resolution: {integrity: sha512-RMr0FhtfXemyinomL4hrWcYJxmX6deFdCxpJzhDttxgO1+bcCnkk+9drydLVDmAMG7NE6aN/fl4F7ucU/90gAA==}
    engines: {node: '>=0.10.0'}

  code-block-writer@13.0.1:
    resolution: {integrity: sha512-c5or4P6erEA69TxaxTNcHUNcIn+oyxSRTOWV+pSYF+z4epXqNvwvJ70XPGjPNgue83oAFAPBRQYwpAJ/Hpe/Sg==}

  color-convert@1.9.3:
    resolution: {integrity: sha512-QfAUtd+vFdAtFQcC8CCyYt1fYWxSqAiK2cSD6zDB8N3cpsEBAvRxp9zOGg6G/SHHJYAT88/az/IuDGALsNVbGg==}

  color-convert@2.0.1:
    resolution: {integrity: sha512-RRECPsj7iu/xb5oKYcsFHSppFNnsj/52OVTRKb4zP5onXwVF3zVmmToNcOfGC+CRDpfK/U584fMg38ZHCaElKQ==}
    engines: {node: '>=7.0.0'}

  color-name@1.1.3:
    resolution: {integrity: sha512-72fSenhMw2HZMTVHeCA9KCmpEIbzWiQsjN+BHcBbS9vr1mtt+vJjPdksIBNUmKAW8TFUDPJK5SUU3QhE9NEXDw==}

  color-name@1.1.4:
    resolution: {integrity: sha512-dOy+3AuW3a2wNbZHIuMZpTcgjGuLU/uBL/ubcZF9OXbDo8ff4O8yVp5Bf0efS8uEoYo5q4Fx7dY9OgQGXgAsQA==}

  colorette@2.0.20:
    resolution: {integrity: sha512-IfEDxwoWIjkeXL1eXcDiow4UbKjhLdq6/EuSVR9GMN7KVH3r9gQ83e73hsz1Nd1T3ijd5xv1wcWRYO+D6kCI2w==}

  columnify@1.6.0:
    resolution: {integrity: sha512-lomjuFZKfM6MSAnV9aCZC9sc0qGbmZdfygNv+nCpqVkSKdCxCklLtd16O0EILGkImHw9ZpHkAnHaB+8Zxq5W6Q==}
    engines: {node: '>=8.0.0'}

  commander@12.1.0:
    resolution: {integrity: sha512-Vw8qHK3bZM9y/P10u3Vib8o/DdkvA2OtPtZvD871QKjy74Wj1WSKFILMPRPSdUSx5RFK1arlJzEtA4PkFgnbuA==}
    engines: {node: '>=18'}

  commander@2.20.3:
    resolution: {integrity: sha512-GpVkmM8vF2vQUkj2LvZmD35JxeJOLCwJ9cUkugyk2nuhbv3+mJvpLYYt+0+USMxE+oj+ey/lJEnhZw75x/OMcQ==}

  commander@6.2.1:
    resolution: {integrity: sha512-U7VdrJFnJgo4xjrHpTzu0yrHPGImdsmD95ZlgYSEajAn2JKzDhDTPG9kBTefmObL2w/ngeZnilk+OV9CG3d7UA==}
    engines: {node: '>= 6'}

  commist@3.2.0:
    resolution: {integrity: sha512-4PIMoPniho+LqXmpS5d3NuGYncG6XWlkBSVGiWycL22dd42OYdUGil2CWuzklaJoNxyxUSpO4MKIBU94viWNAw==}

  concat-map@0.0.1:
    resolution: {integrity: sha512-/Srv4dswyQNBfohGpz9o6Yb3Gz3SrUDqBH5rTuhGR7ahtlbYKnVxw2bCFMRljaA7EXHaXZ8wsHdodFvbkhKmqg==}

  console-table-printer@2.12.1:
    resolution: {integrity: sha512-wKGOQRRvdnd89pCeH96e2Fn4wkbenSP6LMHfjfyNLMbGuHEFbMqQNuxXqd0oXG9caIOQ1FTvc5Uijp9/4jujnQ==}

  content-disposition@0.5.4:
    resolution: {integrity: sha512-FveZTNuGw04cxlAiWbzi6zTAL/lhehaWbTtgluJh4/E95DqMwTmha3KZN1aAWA8cFIhHzMZUvLevkw5Rqk+tSQ==}
    engines: {node: '>= 0.6'}

  content-type@1.0.5:
    resolution: {integrity: sha512-nTjqfcBFEipKdXCv4YDQWCfmcLZKm81ldF0pAopTvyrFGVbcR6P/VAAd5G7N+0tTr8QqiU0tFadD6FK4NtJwOA==}
    engines: {node: '>= 0.6'}

  convert-source-map@2.0.0:
    resolution: {integrity: sha512-Kvp459HrV2FEJ1CAsi1Ku+MY3kasH19TFykTz2xWmMeq6bk2NU3XXvfJ+Q61m0xktWwt+1HSYf3JZsTms3aRJg==}

  cookie-signature@1.0.6:
    resolution: {integrity: sha512-QADzlaHc8icV8I7vbaJXJwod9HWYp8uCqf1xa4OfNu1T7JVxQIrUgOWtHdNDtPiywmFbiS12VjotIXLrKM3orQ==}

  cookie@0.5.0:
    resolution: {integrity: sha512-YZ3GUyn/o8gfKJlnlX7g7xq4gyO6OSuhGPKaaGssGB2qgDUS0gPgtTvoyZLTt9Ab6dC4hfc9dV5arkvc/OCmrw==}
    engines: {node: '>= 0.6'}

  cookie@0.6.0:
    resolution: {integrity: sha512-U71cyTamuh1CRNCfpGY6to28lxvNwPG4Guz/EVjgf3Jmzv0vlDp1atT9eS5dDjMYHucpHbWns6Lwf3BKz6svdw==}
    engines: {node: '>= 0.6'}

  core-util-is@1.0.3:
    resolution: {integrity: sha512-ZQBvi1DcpJ4GDqanjucZ2Hj3wEO5pZDS89BWbkcrvdxksJorwUDDZamX9ldFkp9aw2lmBDLgkObEA4DWNJ9FYQ==}

  cosmiconfig@8.3.6:
    resolution: {integrity: sha512-kcZ6+W5QzcJ3P1Mt+83OUv/oHFqZHIx8DuxG6eZ5RGMERoLqp4BuGjhHLYGK+Kf5XVkQvqBSmAy/nGWN3qDgEA==}
    engines: {node: '>=14'}
    peerDependencies:
      typescript: '>=4.9.5'
    peerDependenciesMeta:
      typescript:
        optional: true

  cross-env@7.0.3:
    resolution: {integrity: sha512-+/HKd6EgcQCJGh2PSjZuUitQBQynKor4wrFbRg4DtAgS1aWO+gU52xpH7M9ScGgXSYmAVS9bIJ8EzuaGw0oNAw==}
    engines: {node: '>=10.14', npm: '>=6', yarn: '>=1'}
    hasBin: true

  cross-fetch@4.0.0:
    resolution: {integrity: sha512-e4a5N8lVvuLgAWgnCrLr2PP0YyDOTHa9H/Rj54dirp61qXnNq46m82bRhNqIA5VccJtWBvPTFRV3TtvHUKPB1g==}

  cross-spawn@7.0.3:
    resolution: {integrity: sha512-iRDPJKUPVEND7dHPO8rkbOnPpyDygcDFtWjpeWNCgy8WP2rXcxXL8TskReQl6OrB2G7+UJrags1q15Fudc7G6w==}
    engines: {node: '>= 8'}

  csstype@3.1.3:
    resolution: {integrity: sha512-M1uQkMl8rQK/szD0LNhtqxIPLpimGm8sOBwU7lLnCpSbTyY3yeU1Vc7l4KT5zT4s/yOxHH5O7tIuuLOCnLADRw==}

  d@1.0.2:
    resolution: {integrity: sha512-MOqHvMWF9/9MX6nza0KgvFH4HpMU0EF5uUDXqX/BtxtU8NfB0QzRtJ8Oe/6SuS4kbhyzVJwjd97EA4PKrzJ8bw==}
    engines: {node: '>=0.12'}

  data-uri-to-buffer@4.0.1:
    resolution: {integrity: sha512-0R9ikRb668HB7QDxT1vkpuUBtqc53YyAwMwGeUFKRojY/NWKvdZ+9UYtRfGmhqNbRkTSVpMbmyhXipFFv2cb/A==}
    engines: {node: '>= 12'}

  dateformat@4.6.3:
    resolution: {integrity: sha512-2P0p0pFGzHS5EMnhdxQi7aJN+iMheud0UhG4dlE1DLAlvL8JHjJJTX/CSm4JXwV0Ka5nGk3zC5mcb5bUQUxxMA==}

  debounce@2.1.0:
    resolution: {integrity: sha512-OkL3+0pPWCqoBc/nhO9u6TIQNTK44fnBnzuVtJAbp13Naxw9R6u21x+8tVTka87AhDZ3htqZ2pSSsZl9fqL2Wg==}
    engines: {node: '>=18'}

  debug@2.6.9:
    resolution: {integrity: sha512-bC7ElrdJaJnPbAP+1EotYvqZsb3ecl5wi6Bfi6BJTUcNowp6cvspg0jXznRTKDjm/E7AdgFBVeAPVMNcKGsHMA==}
    peerDependencies:
      supports-color: '*'
    peerDependenciesMeta:
      supports-color:
        optional: true

  debug@3.2.7:
    resolution: {integrity: sha512-CFjzYYAi4ThfiQvizrFQevTTXHtnCqWfe7x1AhgEscTz6ZbLbfoLRLPugTQyBth6f8ZERVUSyWHFD/7Wu4t1XQ==}
    peerDependencies:
      supports-color: '*'
    peerDependenciesMeta:
      supports-color:
        optional: true

  debug@4.3.5:
    resolution: {integrity: sha512-pt0bNEmneDIvdL1Xsd9oDQ/wrQRkXDT4AUWlNZNPKvW5x/jyO9VFXkJUP07vQ2upmw5PlaITaPKc31jK13V+jg==}
    engines: {node: '>=6.0'}
    peerDependencies:
      supports-color: '*'
    peerDependenciesMeta:
      supports-color:
        optional: true

  debuglog@1.0.1:
    resolution: {integrity: sha512-syBZ+rnAK3EgMsH2aYEOLUW7mZSY9Gb+0wUMCFsZvcmiz+HigA0LOcq/HoQqVuGG+EKykunc7QG2bzrponfaSw==}
    deprecated: Package no longer supported. Contact Support at https://www.npmjs.com/support for more info.

  decamelize-keys@1.1.1:
    resolution: {integrity: sha512-WiPxgEirIV0/eIOMcnFBA3/IJZAZqKnwAwWyvvdi4lsr1WCN22nhdf/3db3DoZcUjTV2SqfzIwNyp6y2xs3nmg==}
    engines: {node: '>=0.10.0'}

  decamelize@1.2.0:
    resolution: {integrity: sha512-z2S+W9X73hAUUki+N+9Za2lBlun89zigOyGrsax+KUQ6wKW4ZoWpEYBkGhQjwAjjDCkWxhY0VKEhk8wzY7F5cA==}
    engines: {node: '>=0.10.0'}

  decompress-response@6.0.0:
    resolution: {integrity: sha512-aW35yZM6Bb/4oJlZncMH2LCoZtJXTRxES17vE3hoRiowU2kWHaJKFkSBDnDR+cm9J+9QhXmREyIfv0pji9ejCQ==}
    engines: {node: '>=10'}

  dedent@1.5.3:
    resolution: {integrity: sha512-NHQtfOOW68WD8lgypbLA5oT+Bt0xXJhiYvoR6SmmNXZfpzOGXwdKWmcwG8N7PwVVWV3eF/68nmD9BaJSsTBhyQ==}
    peerDependencies:
      babel-plugin-macros: ^3.1.0
    peerDependenciesMeta:
      babel-plugin-macros:
        optional: true

  deep-extend@0.6.0:
    resolution: {integrity: sha512-LOHxIOaPYdHlJRtCQfDIVZtfw/ufM8+rVj649RIHzcm/vGwQRXFt6OPqIFWsm2XEMrNIEtWR64sY1LEKD2vAOA==}
    engines: {node: '>=4.0.0'}

  deep-is@0.1.4:
    resolution: {integrity: sha512-oIPzksmTg4/MriiaYGO+okXDT7ztn/w3Eptv/+gSIdMdKsJo0u4CfYNFJPy+4SKMuCqGw2wxnA+URMg3t8a/bQ==}

  defaults@1.0.4:
    resolution: {integrity: sha512-eFuaLoy/Rxalv2kr+lqMlUnrDWV+3j4pljOIJgLIhI058IQfWJ7vXhyEIHu+HtC738klGALYxOKDO0bQP3tg8A==}

  define-data-property@1.1.4:
    resolution: {integrity: sha512-rBMvIzlpA8v6E+SJZoo++HAYqsLrkg7MSfIinMPFhmkorw7X+dOXVJQs+QT69zGkzMyfDnIMN2Wid1+NbL3T+A==}
    engines: {node: '>= 0.4'}

  denque@2.1.0:
    resolution: {integrity: sha512-HVQE3AAb/pxF8fQAoiqpvg9i3evqug3hoiwakOyZAwJm+6vZehbkYXZ0l4JxS+I3QxM97v5aaRNhj8v5oBhekw==}
    engines: {node: '>=0.10'}

  depd@2.0.0:
    resolution: {integrity: sha512-g7nH6P6dyDioJogAAGprGpCtVImJhpPk/roCzdb3fIh61/s/nPsfR6onyMwkCAR/OlC3yBC0lESvUoQEAssIrw==}
    engines: {node: '>= 0.8'}

  desm@1.3.1:
    resolution: {integrity: sha512-vgTAOosB1aHrmzjGnzFCbjvXbk8QAOC/36JxJhcBkeAuUy8QwRFxAWBHemiDpUB3cbrBruFUdzpUS21aocvaWg==}

  destroy@1.2.0:
    resolution: {integrity: sha512-2sJGJTaXIIaR1w4iJSNoN0hnMY7Gpc/n8D4qSCJw8QqFWXf7cuAgnEHxBpweaVcPevC2l3KpjYCx3NypQQgaJg==}
    engines: {node: '>= 0.8', npm: 1.2.8000 || >= 1.4.16}

  detect-libc@2.0.3:
    resolution: {integrity: sha512-bwy0MGW55bG41VqxxypOsdSdGqLwXPI/focwgTYCFMbdUiBAxLg9CFzG08sz2aqzknwiX7Hkl0bQENjg8iLByw==}
    engines: {node: '>=8'}

  dezalgo@1.0.4:
    resolution: {integrity: sha512-rXSP0bf+5n0Qonsb+SVVfNfIsimO4HEtmnIpPHY8Q1UCzKlQrDMfdobr8nJOOsRgWCyMRqeSBQzmWUMq7zvVig==}

  diff-sequences@29.6.3:
    resolution: {integrity: sha512-EjePK1srD3P08o2j4f0ExnylqRs5B9tJjcp9t1krH2qRi8CCdsYfwe9JgSLurFBWwq4uOlipzfk5fHNvwFKr8Q==}
    engines: {node: ^14.15.0 || ^16.10.0 || >=18.0.0}

  dir-glob@3.0.1:
    resolution: {integrity: sha512-WkrWp9GR4KXfKGYzOLmTuGVi1UWFfws377n9cc55/tb6DuqyF6pcQ5AbiHEshaDpY9v6oaSr2XCDidGmMwdzIA==}
    engines: {node: '>=8'}

  discontinuous-range@1.0.0:
    resolution: {integrity: sha512-c68LpLbO+7kP/b1Hr1qs8/BJ09F5khZGTxqxZuhzxpmwJKOgRFHJWIb9/KmqnqHhLdO55aOxFH/EGBvUQbL/RQ==}

  dotenv-expand@10.0.0:
    resolution: {integrity: sha512-GopVGCpVS1UKH75VKHGuQFqS1Gusej0z4FyQkPdwjil2gNIv+LNsqBlboOzpJFZKVT95GkCyWJbBSdFEFUWI2A==}
    engines: {node: '>=12'}

  dotenv-tool@0.1.1:
    resolution: {integrity: sha512-72oQ+k8fWjKPCu/WfP+aiCPLtcsyqYLSa2s8ezFmI77jzgtF21bep6yvSj4q2d69o6b24W9BDU857zGuD7bh6w==}

  dotenv@16.4.5:
    resolution: {integrity: sha512-ZmdL2rui+eB2YwhsWzjInR8LldtZHGDoQ1ugH85ppHKwpUHL7j7rN0Ti9NCnGiQbhaZ11FpR+7ao1dNsmduNUg==}
    engines: {node: '>=12'}

  drange@1.1.1:
    resolution: {integrity: sha512-pYxfDYpued//QpnLIm4Avk7rsNtAtQkUES2cwAYSvD/wd2pKD71gN2Ebj3e7klzXwjocvE8c5vx/1fxwpqmSxA==}
    engines: {node: '>=4'}

  dtsgenerator@3.19.2:
    resolution: {integrity: sha512-ehtdeCLaVrSzRO23QLnDQJ13CHZtTOS95RxQc3yGM0FhKimNLvt/JklzAv7JZPb1T09Fkj8lmKQtk32tuz/aXg==}
    engines: {node: '>= 18.0'}
    hasBin: true

  duplexify@3.7.1:
    resolution: {integrity: sha512-07z8uv2wMyS51kKhD1KsdXJg5WQ6t93RneqRxUHnskXVtlYYkLqM0gqStQZ3pj073g687jPCHrqNfCzawLYh5g==}

  duplexify@4.1.3:
    resolution: {integrity: sha512-M3BmBhwJRZsSx38lZyhE53Csddgzl5R7xGJNk7CVddZD6CcmwMCH8J+7AprIrQKH7TonKxaCjcv27Qmf+sQ+oA==}

  eastasianwidth@0.2.0:
    resolution: {integrity: sha512-I88TYZWc9XiYHRQ4/3c5rjjfgkjhLyW2luGIheGERbNQ6OY7yTybanSpDXZa8y7VUP9YmDcYa+eyq4ca7iLqWA==}

  ecdsa-sig-formatter@1.0.11:
    resolution: {integrity: sha512-nagl3RYrbNv6kQkeJIpt6NJZy8twLB/2vtz6yN9Z4vRKHN4/QZJIEbqohALSgwKdnksuY3k5Addp5lg8sVoVcQ==}

  edtf@4.6.0:
    resolution: {integrity: sha512-teU7GwHONv5v9L3PGXlki7d/ISi2HFxXbXSGx0mWh7Lq7ezYmxkmDYVKzBXdhFjhvASEUnDontPvGzIlYASYRA==}

  ee-first@1.1.1:
    resolution: {integrity: sha512-WMwm9LhRUo+WUaRN+vRuETqG89IgZphVSNkdFgeb6sS/E4OrDIN7t48CAewSHXc6C8lefD8KKfr5vY61brQlow==}

  electron-to-chromium@1.4.827:
    resolution: {integrity: sha512-VY+J0e4SFcNfQy19MEoMdaIcZLmDCprqvBtkii1WTCTQHpRvf5N8+3kTYCgL/PcntvwQvmMJWTuDPsq+IlhWKQ==}

  elliptic@6.5.5:
    resolution: {integrity: sha512-7EjbcmUm17NQFu4Pmgmq2olYMj8nwMnpcddByChSUjArp8F5DQWcIcpriwO4ZToLNAJig0yiyjswfyGNje/ixw==}

  emoji-regex@10.3.0:
    resolution: {integrity: sha512-QpLs9D9v9kArv4lfDEgg1X/gN5XLnf/A6l9cs8SPZLRZR3ZkY9+kwIQTxm+fsSej5UMYGE8fdoaZVIBlqG0XTw==}

  emoji-regex@8.0.0:
    resolution: {integrity: sha512-MSjYzcWNOA0ewAHpz0MxpYFvwg6yjy1NG3xteoqz644VCo/RPgnr1/GGt+ic3iJTzQ8Eu3TdM14SawnVUmGE6A==}

  emoji-regex@9.2.2:
    resolution: {integrity: sha512-L18DaJsXSUk2+42pv8mLs5jJT2hqFkFE4j21wOmgbUqsZ2hL72NsUU785g9RXgo3s0ZNgVl42TiHp3ZtOv/Vyg==}

  encodeurl@1.0.2:
    resolution: {integrity: sha512-TPJXq8JqFaVYm2CWmPvnP2Iyo4ZSM7/QKcSmuMLDObfpH5fi7RUGmd/rTDf+rut/saiDiQEeVTNgAmJEdAOx0w==}
    engines: {node: '>= 0.8'}

  end-of-stream@1.4.4:
    resolution: {integrity: sha512-+uw1inIHVPQoaVuHzRyXd21icM+cnt4CzD5rW+NC1wjOUSTOs+Te7FOv7AhN7vS9x/oIyhLP5PR1H+phQAHu5Q==}

  enhanced-resolve@5.17.0:
    resolution: {integrity: sha512-dwDPwZL0dmye8Txp2gzFmA6sxALaSvdRDjPH0viLcKrtlOL3tw62nWWweVD1SdILDTJrbrL6tdWVN58Wo6U3eA==}
    engines: {node: '>=10.13.0'}

  entities@4.5.0:
    resolution: {integrity: sha512-V0hjH4dGPh9Ao5p0MoRY6BVqtwCjhz6vI5LT8AJ55H+4g9/4vbHx1I54fS0XuclLhDHArPQCiMjDxjaL8fPxhw==}
    engines: {node: '>=0.12'}

  env-schema@5.2.1:
    resolution: {integrity: sha512-gWMNrQ3dVHAZcCx7epiFwgXcyfBh4heD/6+OK3bEbke3uL+KqwYA9nUOwzJyRZh1cJOFcwdPuY1n0GKSFlSWAg==}

  error-ex@1.3.2:
    resolution: {integrity: sha512-7dFHNmqeFSEt2ZBsCriorKnn3Z2pj+fd9kmI6QoWw4//DL+icEBfc0U7qJCisqrTsKTjw4fNFy2pW9OqStD84g==}

  es-define-property@1.0.0:
    resolution: {integrity: sha512-jxayLKShrEqqzJ0eumQbVhTYQM27CfT1T35+gCgDFoL82JLsXqTJ76zv6A0YLOgEnLUMvLzsDsGIrl8NFpT2gQ==}
    engines: {node: '>= 0.4'}

  es-errors@1.3.0:
    resolution: {integrity: sha512-Zf5H2Kxt2xjTvbJvP2ZWLEICxA6j+hAmMzIlypy4xcBg1vKVnx89Wy0GbS+kf5cwCVFFzdCFh2XSCFNULS6csw==}
    engines: {node: '>= 0.4'}

  es-main@1.3.0:
    resolution: {integrity: sha512-AzORKdz1Zt97TzbYQnIrI3ZiibWpRXUfpo/w0xOJ20GpNYd2bd3MU9m31zS/aJ1TJl6JfLTok83Y8HjNunYT0A==}

  es5-ext@0.10.64:
    resolution: {integrity: sha512-p2snDhiLaXe6dahss1LddxqEm+SkuDvV8dnIQG0MWjyHpcMNfXKPE+/Cc0y+PhxJX3A4xGNeFCj5oc0BUh6deg==}
    engines: {node: '>=0.10'}

  es6-iterator@2.0.3:
    resolution: {integrity: sha512-zw4SRzoUkd+cl+ZoE15A9o1oQd920Bb0iOJMQkQhl3jNc03YqVjAhG7scf9C5KWRU/R13Orf588uCC6525o02g==}

  es6-symbol@3.1.4:
    resolution: {integrity: sha512-U9bFFjX8tFiATgtkJ1zg25+KviIXpgRvRHS8sau3GfhVzThRQrOeksPeT0BWW2MNZs1OEWJ1DPXOQMn0KKRkvg==}
    engines: {node: '>=0.12'}

  es6-weak-map@2.0.3:
    resolution: {integrity: sha512-p5um32HOTO1kP+w7PRnB+5lQ43Z6muuMuIMffvDN8ZB4GcnjLBV6zGStpbASIMk4DCAvEaamhe2zhyCb/QXXsA==}

  esbuild@0.21.5:
    resolution: {integrity: sha512-mg3OPMV4hXywwpoDxu3Qda5xCKQi+vCTZq8S9J/EpkhB2HzKXq4SNFZE3+NK93JYxc8VMSep+lOUSC/RVKaBqw==}
    engines: {node: '>=12'}
    hasBin: true

  escalade@3.1.2:
    resolution: {integrity: sha512-ErCHMCae19vR8vQGe50xIsVomy19rg6gFu3+r3jkEO46suLMWBksvVyoGgQV+jOfl84ZSOSlmv6Gxa89PmTGmA==}
    engines: {node: '>=6'}

  escape-goat@4.0.0:
    resolution: {integrity: sha512-2Sd4ShcWxbx6OY1IHyla/CVNwvg7XwZVoXZHcSu9w9SReNP1EzzD5T8NWKIR38fIqEns9kDWKUQTXXAmlDrdPg==}
    engines: {node: '>=12'}

  escape-html@1.0.3:
    resolution: {integrity: sha512-NiSupZ4OeuGwr68lGIeym/ksIZMJodUGOSCZ/FSnTxcrekbvqrgdUxlJOMpijaKZVjAJrWrGs/6Jy8OMuyj9ow==}

  escape-string-regexp@1.0.5:
    resolution: {integrity: sha512-vbRorB5FUQWvla16U8R/qgaFIya2qGzwDrNmCZuYKrbdSUMG6I1ZCGQRefkRVhuOkIGVne7BQ35DSfo1qvJqFg==}
    engines: {node: '>=0.8.0'}

  escape-string-regexp@2.0.0:
    resolution: {integrity: sha512-UpzcLCXolUWcNu5HtVMHYdXJjArjsF9C0aNnquZYY4uW/Vu0miy5YoWvbV345HauVvcAUnpRuhMMcqTcGOY2+w==}
    engines: {node: '>=8'}

  escape-string-regexp@4.0.0:
    resolution: {integrity: sha512-TtpcNJ3XAzx3Gq8sWRzJaVajRs0uVxA2YAkdb1jm2YkPz4G6egUFAyA3n5vtEIZefPk5Wa4UXbKuS5fKkJWdgA==}
    engines: {node: '>=10'}

  escodegen@1.14.3:
    resolution: {integrity: sha512-qFcX0XJkdg+PB3xjZZG/wKSuT1PnQWx57+TVSjIMmILd2yC/6ByYElPwJnslDsuWuSAp4AwJGumarAAmJch5Kw==}
    engines: {node: '>=4.0'}
    hasBin: true

  eslint-compat-utils@0.5.1:
    resolution: {integrity: sha512-3z3vFexKIEnjHE3zCMRo6fn/e44U7T1khUjg+Hp0ZQMCigh28rALD0nPFBcGZuiLC5rLZa2ubQHDRln09JfU2Q==}
    engines: {node: '>=12'}
    peerDependencies:
      eslint: '>=6.0.0'

  eslint-formatter-pretty@4.1.0:
    resolution: {integrity: sha512-IsUTtGxF1hrH6lMWiSl1WbGaiP01eT6kzywdY1U+zLc0MP+nwEnUiS9UI8IaOTUhTeQJLlCEWIbXINBH4YJbBQ==}
    engines: {node: '>=10'}

  eslint-plugin-es-x@7.7.0:
    resolution: {integrity: sha512-aP3qj8BwiEDPttxQkZdI221DLKq9sI/qHolE2YSQL1/9+xk7dTV+tB1Fz8/IaCA+lnLA1bDEnvaS2LKs0k2Uig==}
    engines: {node: ^14.18.0 || >=16.0.0}
    peerDependencies:
      eslint: '>=8'

  eslint-plugin-n@17.9.0:
    resolution: {integrity: sha512-CPSaXDXdrT4nsrOrO4mT4VB6FMUkoySRkHWuuJJHVqsIEjIeZgMY1H7AzSwPbDScikBmLN82KeM1u7ixV7PzGg==}
    engines: {node: ^18.18.0 || ^20.9.0 || >=21.1.0}
    peerDependencies:
      eslint: '>=8.23.0'

  eslint-plugin-promise@6.4.0:
    resolution: {integrity: sha512-/KWWRaD3fGkVCZsdR0RU53PSthFmoHVhZl+y9+6DqeDLSikLdlUVpVEAmI6iCRR5QyOjBYBqHZV/bdv4DJ4Gtw==}
    engines: {node: ^12.22.0 || ^14.17.0 || >=16.0.0}
    peerDependencies:
      eslint: ^7.0.0 || ^8.0.0 || ^9.0.0

  eslint-rule-docs@1.1.235:
    resolution: {integrity: sha512-+TQ+x4JdTnDoFEXXb3fDvfGOwnyNV7duH8fXWTPD1ieaBmB8omj7Gw/pMBBu4uI2uJCCU8APDaQJzWuXnTsH4A==}

  eslint-scope@8.0.1:
    resolution: {integrity: sha512-pL8XjgP4ZOmmwfFE8mEhSxA7ZY4C+LWyqjQ3o4yWkkmD0qcMT9kkW3zWHOczhWcjTSgqycYAgwSlXvZltv65og==}
    engines: {node: ^18.18.0 || ^20.9.0 || >=21.1.0}

  eslint-visitor-keys@3.4.3:
    resolution: {integrity: sha512-wpc+LXeiyiisxPlEkUzU6svyS1frIO3Mgxj1fdy7Pm8Ygzguax2N3Fa/D/ag1WqbOprdI+uY6wMUl8/a2G+iag==}
    engines: {node: ^12.22.0 || ^14.17.0 || >=16.0.0}

  eslint-visitor-keys@4.0.0:
    resolution: {integrity: sha512-OtIRv/2GyiF6o/d8K7MYKKbXrOUBIK6SfkIRM4Z0dY3w+LiQ0vy3F57m0Z71bjbyeiWFiHJ8brqnmE6H6/jEuw==}
    engines: {node: ^18.18.0 || ^20.9.0 || >=21.1.0}

  eslint@9.4.0:
    resolution: {integrity: sha512-sjc7Y8cUD1IlwYcTS9qPSvGjAC8Ne9LctpxKKu3x/1IC9bnOg98Zy6GxEJUfr1NojMgVPlyANXYns8oE2c1TAA==}
    engines: {node: ^18.18.0 || ^20.9.0 || >=21.1.0}
    hasBin: true

  esmock@2.6.7:
    resolution: {integrity: sha512-4DmjZ0qQIG+NQV1njHvWrua/cZEuJq56A3pSELT2BjNuol1aads7BluofCbLErdO41Ic1XCd2UMepVLpjL64YQ==}
    engines: {node: '>=14.16.0'}

  esniff@2.0.1:
    resolution: {integrity: sha512-kTUIGKQ/mDPFoJ0oVfcmyJn4iBDRptjNVIzwIFR7tqWXdVI9xfA2RMwY/gbSpJG3lkdWNEjLap/NqVHZiJsdfg==}
    engines: {node: '>=0.10'}

  espree@10.1.0:
    resolution: {integrity: sha512-M1M6CpiE6ffoigIOWYO9UDP8TMUw9kqb21tf+08IgDYjCsOvCuDt4jQcZmoYxx+w7zlKw9/N0KXfto+I8/FrXA==}
    engines: {node: ^18.18.0 || ^20.9.0 || >=21.1.0}

  esprima@1.2.2:
    resolution: {integrity: sha512-+JpPZam9w5DuJ3Q67SqsMGtiHKENSMRVoxvArfJZK01/BfLEObtZ6orJa/MtoGNR/rfMgp5837T41PAmTwAv/A==}
    engines: {node: '>=0.4.0'}
    hasBin: true

  esprima@4.0.1:
    resolution: {integrity: sha512-eGuFFw7Upda+g4p+QHvnW0RyTX/SVeJBDM/gCtMARO0cLuT2HcEKnTPvhjV6aGeqrCB/sbNop0Kszm0jsaWU4A==}
    engines: {node: '>=4'}
    hasBin: true

  esquery@1.6.0:
    resolution: {integrity: sha512-ca9pw9fomFcKPvFLXhBKUK90ZvGibiGOvRJNbjljY7s7uq/5YO4BOzcYtJqExdx99rF6aAcnRxHmcUHcz6sQsg==}
    engines: {node: '>=0.10'}

  esrecurse@4.3.0:
    resolution: {integrity: sha512-KmfKL3b6G+RXvP8N1vr3Tq1kL/oCFgn2NYXEtqP8/L3pKapUA4G8cFVaoF3SU323CD4XypR/ffioHmkti6/Tag==}
    engines: {node: '>=4.0'}

  estraverse@4.3.0:
    resolution: {integrity: sha512-39nnKffWz8xN1BU/2c79n9nB9HDzo0niYUqx6xyqUnyoAnQyyWpOTdZEeiCch8BBu515t4wp9ZmgVfVhn9EBpw==}
    engines: {node: '>=4.0'}

  estraverse@5.3.0:
    resolution: {integrity: sha512-MMdARuVEQziNTeJD8DgMqmhwR11BRQ/cBP+pLtYdSTnf3MIO8fFeiINEbX36ZdNlfU/7A9f3gUw49B3oQsvwBA==}
    engines: {node: '>=4.0'}

  esutils@2.0.3:
    resolution: {integrity: sha512-kVscqXk4OCp68SZ0dkgEKVi6/8ij300KBWTJq32P/dYeWTSwK41WyTxalN1eRmA5Z9UU/LX9D7FWSmV9SAYx6g==}
    engines: {node: '>=0.10.0'}

  etag@1.8.1:
    resolution: {integrity: sha512-aIL5Fx7mawVa300al2BnEE4iNvo1qETxLrPI/o05L7z6go7fCw1J6EQmbK4FmJ2AS7kgVF/KEZWufBfdClMcPg==}
    engines: {node: '>= 0.6'}

  event-emitter@0.3.5:
    resolution: {integrity: sha512-D9rRn9y7kLPnJ+hMq7S/nhvoKwwvVJahBi2BPmx3bvbsEdK3W9ii8cBSGjP+72/LnM4n6fo3+dkCX5FeTQruXA==}

  event-lite@0.1.3:
    resolution: {integrity: sha512-8qz9nOz5VeD2z96elrEKD2U433+L3DWdUdDkOINLGOJvx1GsMBbMn0aCeu28y8/e85A6mCigBiFlYMnTBEGlSw==}

  event-target-shim@5.0.1:
    resolution: {integrity: sha512-i/2XbnSz/uxRCU6+NdVJgKWDTM427+MqYbkQzD321DuCQJUqOuJKIA0IM2+W2xtYHdKOmZ4dR6fExsd4SXL+WQ==}
    engines: {node: '>=6'}

  events@3.3.0:
    resolution: {integrity: sha512-mQw+2fkQbALzQ7V0MY0IqdnXNOeTtP4r0lN9z7AAawCXgqea7bDii20AYrIBrFd/Hx0M2Ocz6S111CaFkUcb0Q==}
    engines: {node: '>=0.8.x'}

  execa@8.0.1:
    resolution: {integrity: sha512-VyhnebXciFV2DESc+p6B+y0LjSm0krU4OgJN44qFAhBY0TJ+1V61tYD2+wHusZ6F9n5K+vl8k0sTy7PEfV4qpg==}
    engines: {node: '>=16.17'}

  execa@9.3.0:
    resolution: {integrity: sha512-l6JFbqnHEadBoVAVpN5dl2yCyfX28WoBAGaoQcNmLLSedOxTxcn2Qa83s8I/PA5i56vWru2OHOtrwF7Om2vqlg==}
    engines: {node: ^18.19.0 || >=20.5.0}

  expand-template@2.0.3:
    resolution: {integrity: sha512-XYfuKMvj4O35f/pOXLObndIRvyQ+/+6AhODh+OKWj9S9498pHHn/IMszH+gt0fBCRWMNfk1ZSp5x3AifmnI2vg==}
    engines: {node: '>=6'}

  express@4.19.2:
    resolution: {integrity: sha512-5T6nhjsT+EOMzuck8JjBHARTHfMht0POzlA60WV2pMD3gyXw2LZnZ+ueGdNxG+0calOJcWKbpFcuzLZ91YWq9Q==}
    engines: {node: '>= 0.10.0'}

  ext@1.7.0:
    resolution: {integrity: sha512-6hxeJYaL110a9b5TEJSj0gojyHQAmA2ch5Os+ySCiA1QGdS697XWY1pzsrSjqA9LDEEgdB/KypIlR59RcLuHYw==}

  external-editor@3.1.0:
    resolution: {integrity: sha512-hMQ4CX1p1izmuLYyZqLMO/qGNw10wSv9QDCPfzXfyFrOaCSSoRfqE1Kf1s5an66J5JZC62NewG+mK49jOCtQew==}
    engines: {node: '>=4'}

  fast-content-type-parse@1.1.0:
    resolution: {integrity: sha512-fBHHqSTFLVnR61C+gltJuE5GkVQMV0S2nqUO8TJ+5Z3qAKG8vAx4FKai1s5jq/inV1+sREynIWSuQ6HgoSXpDQ==}

  fast-copy@3.0.2:
    resolution: {integrity: sha512-dl0O9Vhju8IrcLndv2eU4ldt1ftXMqqfgN4H1cpmGV7P6jeB9FwpN9a2c8DPGE1Ys88rNUJVYDHq73CGAGOPfQ==}

  fast-decode-uri-component@1.0.1:
    resolution: {integrity: sha512-WKgKWg5eUxvRZGwW8FvfbaH7AXSh2cL+3j5fMGzUMCxWBJ3dV3a7Wz8y2f/uQ0e3B6WmodD3oS54jTQ9HVTIIg==}

  fast-deep-equal@3.1.3:
    resolution: {integrity: sha512-f3qQ9oQy9j2AhBe/H9VC91wLmKBCCU/gDOnKNAYG5hswO7BLKj09Hc5HYNz9cGI++xlpDCIgDaitVs03ATR84Q==}

  fast-glob@3.3.2:
    resolution: {integrity: sha512-oX2ruAFQwf/Orj8m737Y5adxDQO0LAB7/S5MnxCdTNDd4p6BsyIVsv9JQsATbTSq8KHRpLwIHbVlUNatxd+1Ow==}
    engines: {node: '>=8.6.0'}

  fast-json-stable-stringify@2.1.0:
    resolution: {integrity: sha512-lhd/wF+Lk98HZoTCtlVraHtfh5XYijIjalXck7saUtuanSDyLMxnHhSXEDJqHxD7msR8D0uCmqlkwjCV8xvwHw==}

  fast-json-stringify@5.16.1:
    resolution: {integrity: sha512-KAdnLvy1yu/XrRtP+LJnxbBGrhN+xXu+gt3EUvZhYGKCr3lFHq/7UFJHHFgmJKoqlh6B40bZLEv7w46B0mqn1g==}

  fast-jwt@4.0.2:
    resolution: {integrity: sha512-uSG3osRm3QNEkoCMwQ25qVs+pxn0f1n4/WLE+BmKaQZSmwhFhkkimHw7MXIPprrEF01CbNI1wL/35LRvLMfn7g==}
    engines: {node: '>=16'}

  fast-levenshtein@2.0.6:
    resolution: {integrity: sha512-DCXu6Ifhqcks7TZKY3Hxp3y6qphY5SJZmrWMDrKcERSOXWQdMhU9Ig/PYrzyw/ul9jOIyh0N4M0tbC5hodg8dw==}

  fast-querystring@1.1.2:
    resolution: {integrity: sha512-g6KuKWmFXc0fID8WWH0jit4g0AGBoJhCkJMb1RmbsSEUNvQ+ZC8D6CUZ+GtF8nMzSPXnhiePyyqqipzNNEnHjg==}

  fast-redact@3.5.0:
    resolution: {integrity: sha512-dwsoQlS7h9hMeYUq1W++23NDcBLV4KqONnITDV9DjfS3q1SgDGVrBdvvTLUotWtPSD7asWDV9/CmsZPy8Hf70A==}
    engines: {node: '>=6'}

  fast-safe-stringify@2.1.1:
    resolution: {integrity: sha512-W+KJc2dmILlPplD/H4K9l9LcAHAfPtP6BY84uVLXQ6Evcz9Lcg33Y2z1IVblT6xdY54PXYVHEv+0Wpq8Io6zkA==}

  fast-uri@2.4.0:
    resolution: {integrity: sha512-ypuAmmMKInk5q7XcepxlnUWDLWv4GFtaJqAzWKqn62IpQ3pejtr5dTVbt3vwqVaMKmkNR55sTT+CqUKIaT21BA==}

  fast-uri@3.0.1:
    resolution: {integrity: sha512-MWipKbbYiYI0UC7cl8m/i/IWTqfC8YXsqjzybjddLsFjStroQzsHXkc73JutMvBiXmOvapk+axIl79ig5t55Bw==}

  fastest-levenshtein@1.0.16:
    resolution: {integrity: sha512-eRnCtTTtGZFpQCwhJiUOuxPQWRXVKYDn0b2PeHfXL6/Zi53SLAzAHfVhVWK2AryC/WH05kGfxhFIPvTF0SXQzg==}
    engines: {node: '>= 4.9.1'}

  fastfall@1.5.1:
    resolution: {integrity: sha512-KH6p+Z8AKPXnmA7+Iz2Lh8ARCMr+8WNPVludm1LGkZoD2MjY6LVnRMtTKhkdzI+jr0RzQWXKzKyBJm1zoHEL4Q==}
    engines: {node: '>=0.10.0'}

  fastify-metrics@11.0.0:
    resolution: {integrity: sha512-2nv0pzkuRVRuAmW3fR2vh1FQF7sV/mgzOJ8cz3HjUzByudWvx2IOHKnJLWtUohiD1AaI2QxtLQKTDZv/nASBRQ==}
    peerDependencies:
      fastify: '>=4'

  fastify-openapi-glue@4.6.1:
    resolution: {integrity: sha512-JeroGmxFPcYai6TicZGelzVkKIYnZtgQ+iObnOmfMurt5wb4EF73yonbes+o9vSCYNzmyRCKTAVh5PL22iFqMA==}
    engines: {node: '>=14.0.0'}
    hasBin: true

  fastify-plugin@4.5.1:
    resolution: {integrity: sha512-stRHYGeuqpEZTL1Ef0Ovr2ltazUT9g844X5z/zEBFLG8RYlpDiOCIG+ATvYEp+/zmc7sN29mcIMp8gvYplYPIQ==}

  fastify-print-routes@3.2.0:
    resolution: {integrity: sha512-vbNliaT+SlZlH9sPYR1FYe3AJptbadf20/SjmramOxoeS6fdrAkMQu0H0/ZENaU4ruBlxCrUs0hUfV2J0dGyZw==}
    engines: {node: '>= 18.18.0'}

  fastify-tsconfig@2.0.0:
    resolution: {integrity: sha512-pvYwdtbZUJr/aTD7ZE0rGlvtYpx7IThHKVLBoqCKmT3FJpwm23XA2+PDmq8ZzfqqG4ajpyrHd5bkIixcIFjPhQ==}
    engines: {node: '>=18.0.0'}

  fastify-undici-dispatcher@0.6.0:
    resolution: {integrity: sha512-xSt3eCZHsZOh5cDBbEObWHIYYz+g8QmyqFgxVypTjxvE74QOcpx9KGonrHQkKKCnkY31CmXFoBgZjSvwIDZWPQ==}

  fastify-user@0.3.3:
    resolution: {integrity: sha512-M6gUmTPtVaqnuKNv0nHMejJs67AsLduYgKX1yblQkZLq131JRDrGn9ueOHUPRyRK2oLhB0F1PE/AttCiyaz9Ug==}

  fastify@4.28.1:
    resolution: {integrity: sha512-kFWUtpNr4i7t5vY2EJPCN2KgMVpuqfU4NjnJNCgiNB900oiDeYqaNDRcAfeBbOF5hGixixxcKnOU4KN9z6QncQ==}

  fastparallel@2.4.1:
    resolution: {integrity: sha512-qUmhxPgNHmvRjZKBFUNI0oZuuH9OlSIOXmJ98lhKPxMZZ7zS/Fi0wRHOihDSz0R1YiIOjxzOY4bq65YTcdBi2Q==}

  fastq@1.17.1:
    resolution: {integrity: sha512-sRVD3lWVIXWg6By68ZN7vho9a1pQcN/WBFaAAsDDFzlJjvoGx0P8z7V1t72grFJfJhu3YPZBuu25f7Kaw2jN1w==}

  fastseries@1.7.2:
    resolution: {integrity: sha512-dTPFrPGS8SNSzAt7u/CbMKCJ3s01N04s4JFbORHcmyvVfVKmbhMD1VtRbh5enGHxkaQDqWyLefiKOGGmohGDDQ==}

  fetch-blob@3.2.0:
    resolution: {integrity: sha512-7yAQpD2UMJzLi1Dqv7qFYnPbaPx7ZfFK6PiIxQ4PfkGPyNyl2Ugx+a/umUonmKqjhM4DnfbMvdX6otXq83soQQ==}
    engines: {node: ^12.20 || >= 14.13}

  figures@6.1.0:
    resolution: {integrity: sha512-d+l3qxjSesT4V7v2fh+QnmFnUWv9lSpjarhShNTgBOfA0ttejbQUAlHLitbjkoRiDulW0OPoQPYIGhIC8ohejg==}
    engines: {node: '>=18'}

  file-entry-cache@8.0.0:
    resolution: {integrity: sha512-XXTUwCvisa5oacNGRP9SfNtYBNAMi+RPwBFmblZEF7N7swHYQS6/Zfk7SRwx4D5j3CH211YNRco1DEMNVfZCnQ==}
    engines: {node: '>=16.0.0'}

  file-uri-to-path@1.0.0:
    resolution: {integrity: sha512-0Zt+s3L7Vf1biwWZ29aARiVYLx7iMGnEUl9x33fbB/j3jR81u/O2LbqK+Bm1CDSNDKVtJ/YjwY7TUd5SkeLQLw==}

  fill-range@7.1.1:
    resolution: {integrity: sha512-YsGpe3WHLK8ZYi4tWDg2Jy3ebRz2rXowDxnld4bkQB00cc/1Zw9AWnC0i9ztDJitivtQvaI9KaLyKrc+hBW0yg==}
    engines: {node: '>=8'}

  finalhandler@1.2.0:
    resolution: {integrity: sha512-5uXcUVftlQMFnWC9qu/svkWv3GTd2PfUhK/3PLkYNAe7FbqJMt3515HaxE6eRL74GdsriiwujiawdaB1BpEISg==}
    engines: {node: '>= 0.8'}

  find-my-way@8.2.0:
    resolution: {integrity: sha512-HdWXgFYc6b1BJcOBDBwjqWuHJj1WYiqrxSh25qtU4DabpMFdj/gSunNBQb83t+8Zt67D7CXEzJWTkxaShMTMOA==}
    engines: {node: '>=14'}

  find-up@4.1.0:
    resolution: {integrity: sha512-PpOwAdQ/YlXQ2vj8a3h8IipDuYRi3wceVQQGYWxNINccq40Anw7BlsEXCMbt1Zt+OLA6Fq9suIpIWD0OsnISlw==}
    engines: {node: '>=8'}

  find-up@5.0.0:
    resolution: {integrity: sha512-78/PXT1wlLLDgTzDs7sjq9hzz0vXD+zn+7wypEe4fXQxCmdmqfGsEPQxmiCSQI3ajFV91bVSsvNtrJRiW6nGng==}
    engines: {node: '>=10'}

  find-up@7.0.0:
    resolution: {integrity: sha512-YyZM99iHrqLKjmt4LJDj58KI+fYyufRLBSYcqycxf//KpBk9FoewoGX0450m9nB44qrZnovzC2oeP5hUibxc/g==}
    engines: {node: '>=18'}

  flat-cache@4.0.1:
    resolution: {integrity: sha512-f7ccFPK3SXFHpx15UIGyRJ/FJQctuKZ0zVuN3frBo4HnK3cay9VEW0R6yPYFHC0AgqhukPzKjq22t5DmAyqGyw==}
    engines: {node: '>=16'}

  flatted@3.3.1:
    resolution: {integrity: sha512-X8cqMLLie7KsNUDSdzeN8FYK9rEt4Dt67OsG/DNGnYTSDBG4uFAJFBnUeiV+zCVAvwFy56IjM9sH51jVaEhNxw==}

  foreground-child@3.2.1:
    resolution: {integrity: sha512-PXUUyLqrR2XCWICfv6ukppP96sdFwWbNEnfEMt7jNsISjMsvaLNinAHNDYyvkyU+SZG2BTSbT5NjG+vZslfGTA==}
    engines: {node: '>=14'}

  formdata-polyfill@4.0.10:
    resolution: {integrity: sha512-buewHzMvYL29jdeQTVILecSaZKnt/RJWjoZCF5OW60Z67/GmSLBkOFM7qh1PI3zFNtJbaZL5eQu1vLfazOwj4g==}
    engines: {node: '>=12.20.0'}

  forwarded@0.2.0:
    resolution: {integrity: sha512-buRG0fpBtRHSTCOASe6hD258tEubFoRLb4ZNA6NxMVHNw2gOcwHo9wyablzMzOA5z9xA9L1KNjk/Nt6MT9aYow==}
    engines: {node: '>= 0.6'}

  fresh@0.5.2:
    resolution: {integrity: sha512-zJ2mQYM18rEFOudeV4GShTGIQ7RbzA7ozbU9I/XBpm7kqgMywgmylMwXHxZJmkVoYkna9d2pVXVXPdYTP9ej8Q==}
    engines: {node: '>= 0.6'}

  fs-constants@1.0.0:
    resolution: {integrity: sha512-y6OAwoSIf7FyjMIv94u+b5rdheZEjzR63GTyZJm5qh4Bi+2YgwLCcI/fPFZkL5PSixOt6ZNKm+w+Hfp/Bciwow==}

  fs-extra@11.2.0:
    resolution: {integrity: sha512-PmDi3uwK5nFuXh7XDTlVnS17xJS7vW36is2+w3xcv8SVxiB4NyATf4ctkVY5bkSjX0Y4nbvZCq1/EjtEyr9ktw==}
    engines: {node: '>=14.14'}

  fs.realpath@1.0.0:
    resolution: {integrity: sha512-OO0pH2lK6a0hZnAdau5ItzHPI6pUlvI7jMVnxUQRtw4owF2wk8lOSabtGDCTP4Ggrg2MbGnWO9X8K1t4+fGMDw==}

  fsevents@2.3.2:
    resolution: {integrity: sha512-xiqMQR4xAeHTuB9uWm+fFRcIOgKBMiOBP+eXiyT7jsgVCq1bkVygt00oASowB7EdtpOHaaPgKt812P9ab+DDKA==}
    engines: {node: ^8.16.0 || ^10.6.0 || >=11.0.0}
    os: [darwin]

  fsevents@2.3.3:
    resolution: {integrity: sha512-5xoDfX+fL7faATnagmWPpbFtwh/R77WmMMqqHGS65C3vvB0YHrgF+B1YmZ3441tMj5n63k0212XNoJwzlhffQw==}
    engines: {node: ^8.16.0 || ^10.6.0 || >=11.0.0}
    os: [darwin]

  function-bind@1.1.2:
    resolution: {integrity: sha512-7XHNxH7qX9xG5mIwxkhumTox/MIRNcOgDrxWsMt2pAr23WHp6MrRlN7FBSFpCpr+oVO0F744iUgR82nJMfG2SA==}

  funtypes@4.2.0:
    resolution: {integrity: sha512-DvOtjiKvkeuXGV0O8LQh9quUP3bSOTEQPGv537Sao8kDq2rDbg48UsSJ7wlBLPzR2Mn0pV7cyAiq5pYG1oUyCQ==}

  generate-function@2.3.1:
    resolution: {integrity: sha512-eeB5GfMNeevm/GRYq20ShmsaGcmI81kIX2K9XQx5miC8KdHaC6Jm0qQ8ZNeGOi7wYB8OsdxKs+Y2oVuTFuVwKQ==}

  gensync@1.0.0-beta.2:
    resolution: {integrity: sha512-3hN7NaskYvMDLQY55gnW3NQ+mesEAepTqlg+VEbj7zzqEMBVNhzcGYYeqFo/TlYz6eQiFcp1HcsCZO+nGgS8zg==}
    engines: {node: '>=6.9.0'}

  get-caller-file@2.0.5:
    resolution: {integrity: sha512-DyFP3BM/3YHTQOCUL/w0OZHR0lpKeGrxotcHWcqNEdnltqFwXVfhEBQ94eIo34AfQpo0rGki4cyIiftY06h2Fg==}
    engines: {node: 6.* || 8.* || >= 10.*}

  get-east-asian-width@1.2.0:
    resolution: {integrity: sha512-2nk+7SIVb14QrgXFHcm84tD4bKQz0RxPuMT8Ag5KPOq7J5fEmAg0UbXdTOSHqNuHSU28k55qnceesxXRZGzKWA==}
    engines: {node: '>=18'}

  get-intrinsic@1.2.4:
    resolution: {integrity: sha512-5uYhsJH8VJBTv7oslg4BznJYhDoRI6waYCxMmCdnTrcCrHA/fCFKoTFz2JKKE0HdDFUF7/oQuhzumXJK7paBRQ==}
    engines: {node: '>= 0.4'}

  get-jwks@8.3.1:
    resolution: {integrity: sha512-fh7kfT1pW5Qynzx5Ug+yOi9DSRIGyabCsWZErDZqh/mh7YbeG2uaOTSWocA1pt0AuTTQasUm6EBJ1k0c8NAgWg==}
    engines: {node: '>=14'}

  get-jwks@9.0.2:
    resolution: {integrity: sha512-zn2OvElozYtckpYJvgRWMOMhEkW8KgFp+lN0B7Q6SXPZg/CFfeiPoh73Wbhacj4fYXDJxkxbcwI9j+/cubpzSQ==}
    engines: {node: '>=14'}

  get-port@7.1.0:
    resolution: {integrity: sha512-QB9NKEeDg3xxVwCCwJQ9+xycaz6pBB6iQ76wiWMl1927n0Kir6alPiP+yuiICLLU4jpMe08dXfpebuQppFA2zw==}
    engines: {node: '>=16'}

  get-stream@8.0.1:
    resolution: {integrity: sha512-VaUJspBffn/LMCJVoMvSAdmscJyS1auj5Zulnn5UoYcY531UWmdwhRWkcGKnGU93m5HSXP9LP2usOryrBtQowA==}
    engines: {node: '>=16'}

  get-stream@9.0.1:
    resolution: {integrity: sha512-kVCxPF3vQM/N0B1PmoqVUqgHP+EeVjmZSQn+1oCRPxd2P21P2F19lIgbR3HBosbB1PUhOAoctJnfEn2GbN2eZA==}
    engines: {node: '>=18'}

  get-tsconfig@4.7.5:
    resolution: {integrity: sha512-ZCuZCnlqNzjb4QprAzXKdpp/gh6KTxSJuw3IBsPnV/7fV4NxC9ckB+vPTt8w7fJA0TaSD7c55BR47JD6MEDyDw==}

  github-from-package@0.0.0:
    resolution: {integrity: sha512-SyHy3T1v2NUXn29OsWdxmK6RwHD+vkj3v8en8AOBZ1wBQ/hCAQ5bAQTD02kW4W9tUp/3Qh6J8r9EvntiyCmOOw==}

  glob-parent@5.1.2:
    resolution: {integrity: sha512-AOIgSQCepiJYwP3ARnGx+5VnTu2HBYdzbGP45eLw1vr3zB3vZLeyed1sC9hnbcOc9/SrMyM5RPQrkGz4aS9Zow==}
    engines: {node: '>= 6'}

  glob-parent@6.0.2:
    resolution: {integrity: sha512-XxwI8EOhVQgWp6iDL+3b0r86f4d6AX6zSU55HfB4ydCEuXLXc5FcYeOu+nnGftS4TEju/11rt4KJPTMgbfmv4A==}
    engines: {node: '>=10.13.0'}

  glob@10.4.5:
    resolution: {integrity: sha512-7Bv8RF0k6xjo7d4A/PxYLbUCfb6c+Vpd2/mB2yRDlew7Jb5hEXiCD9ibfO7wpk8i4sevK6DFny9h7EYbM3/sHg==}
    hasBin: true

  glob@7.2.3:
    resolution: {integrity: sha512-nFR0zLpU2YCaRxwoCJvL6UvCH2JFyFVIvwTLsIf21AuHlMskA1hhTdk+LlYJtOlYt9v6dvszD2BGRqBL+iQK9Q==}
    deprecated: Glob versions prior to v9 are no longer supported

  glob@9.3.5:
    resolution: {integrity: sha512-e1LleDykUz2Iu+MTYdkSsuWX8lvAjAcs0Xef0lNIu0S2wOAzuTxCJtcd9S3cijlwYF18EsU3rzb8jPVobxDh9Q==}
    engines: {node: '>=16 || 14 >=14.17'}

  globals@11.12.0:
    resolution: {integrity: sha512-WOBp/EEGUiIsJSp7wcv/y6MO+lV9UoncWqxuFfm8eBwzWNgyfBd6Gz+IeKQ9jCmyhoH99g15M3T+QaVHFjizVA==}
    engines: {node: '>=4'}

  globals@14.0.0:
    resolution: {integrity: sha512-oahGvuMGQlPw/ivIYBjVSrWAfWLBeku5tpPE2fOPLi+WHffIWbuh2tCjhyQhTBPMf5E9jDEH4FOmTYgYwbKwtQ==}
    engines: {node: '>=18'}

  globals@15.8.0:
    resolution: {integrity: sha512-VZAJ4cewHTExBWDHR6yptdIBlx9YSSZuwojj9Nt5mBRXQzrKakDsVKQ1J63sklLvzAJm0X5+RpO4i3Y2hcOnFw==}
    engines: {node: '>=18'}

  globby@11.1.0:
    resolution: {integrity: sha512-jhIXaOzy1sb8IyocaruWSn1TjmnBVs8Ayhcy83rmxNJ8q2uWKCAj3CnJY+KpGSXCueAPc0i05kVvVKtP1t9S3g==}
    engines: {node: '>=10'}

  globby@14.0.1:
    resolution: {integrity: sha512-jOMLD2Z7MAhyG8aJpNOpmziMOP4rPLcc95oQPKXBazW82z+CEgPFBQvEpRUa1KeIMUJo4Wsm+q6uzO/Q/4BksQ==}
    engines: {node: '>=18'}

  gopd@1.0.1:
    resolution: {integrity: sha512-d65bNlIadxvpb/A2abVdlqKqV563juRnZ1Wtk6s1sIR8uNsXR70xqIzVqxVf1eTqDunwT2MkczEeaezCKTZhwA==}

  graceful-fs@4.2.11:
    resolution: {integrity: sha512-RbJ5/jmFcNNCcDV5o9eTnBLJ/HszWV0P73bc+Ff4nS/rJj+YaS6IGyiOL0VoBYX+l1Wrl3k63h/KrH+nhJ0XvQ==}

  graphemer@1.4.0:
    resolution: {integrity: sha512-EtKwoO6kxCL9WO5xipiHTZlSzBm7WLT627TqC/uVRd0HKmq8NXyebnNYxDoBi7wt8eTWrUrKXCOVaFq9x1kgag==}

  graphql-jit@0.8.4:
    resolution: {integrity: sha512-4KRrJ1ROy3Usgbl3eAoUMfdfZCRjkcw9cCGT7QwTUIHm9dPGaSaldxzGUttyjErU0rsYEb6WWyb6mMh5r6lEoQ==}
    peerDependencies:
      graphql: '>=15'

  graphql-scalars@1.23.0:
    resolution: {integrity: sha512-YTRNcwitkn8CqYcleKOx9IvedA8JIERn8BRq21nlKgOr4NEcTaWEG0sT+H92eF3ALTFbPgsqfft4cw+MGgv0Gg==}
    engines: {node: '>=10'}
    peerDependencies:
      graphql: ^0.8.0 || ^0.9.0 || ^0.10.0 || ^0.11.0 || ^0.12.0 || ^0.13.0 || ^14.0.0 || ^15.0.0 || ^16.0.0

  graphql-type-json@0.3.2:
    resolution: {integrity: sha512-J+vjof74oMlCWXSvt0DOf2APEdZOCdubEvGDUAlqH//VBYcOYsGgRW7Xzorr44LvkjiuvecWc8fChxuZZbChtg==}
    peerDependencies:
      graphql: '>=0.8.0'

  graphql-ws@5.16.0:
    resolution: {integrity: sha512-Ju2RCU2dQMgSKtArPbEtsK5gNLnsQyTNIo/T7cZNp96niC1x0KdJNZV0TIoilceBPQwfb5itrGl8pkFeOUMl4A==}
    engines: {node: '>=10'}
    peerDependencies:
      graphql: '>=0.11 <=16'

  graphql@16.9.0:
    resolution: {integrity: sha512-GGTKBX4SD7Wdb8mqeDLni2oaRGYQWjWHGKPQ24ZMnUtKfcsVoiv4uX8+LJr1K6U5VW2Lu1BwJnj7uiori0YtRw==}
    engines: {node: ^12.22.0 || ^14.16.0 || ^16.0.0 || >=17.0.0}

  hard-rejection@2.1.0:
    resolution: {integrity: sha512-VIZB+ibDhx7ObhAe7OVtoEbuP4h/MuOTHJ+J8h/eBXotJYl0fBgR72xDFCKgIh22OJZIOVNxBMWuhAr10r8HdA==}
    engines: {node: '>=6'}

  has-flag@3.0.0:
    resolution: {integrity: sha512-sKJf1+ceQBr4SMkvQnBDNDtf4TXpVhVGateu0t918bl30FnbE2m4vNLX+VWe/dpjlb+HugGYzW7uQXH98HPEYw==}
    engines: {node: '>=4'}

  has-flag@4.0.0:
    resolution: {integrity: sha512-EykJT/Q1KjTWctppgIAgfSO0tKVuZUjhgMr17kqTumMl6Afv3EISleU7qZUzoXDFTAHTDC4NOoG/ZxU3EvlMPQ==}
    engines: {node: '>=8'}

  has-property-descriptors@1.0.2:
    resolution: {integrity: sha512-55JNKuIW+vq4Ke1BjOTjM2YctQIvCT7GFzHwmfZPGo5wnrgkid0YQtnAleFSqumZm4az3n2BS+erby5ipJdgrg==}

  has-proto@1.0.3:
    resolution: {integrity: sha512-SJ1amZAJUiZS+PhsVLf5tGydlaVB8EdFpaSO4gmiUKUOxk8qzn5AIy4ZeJUmh22znIdk/uMAUT2pl3FxzVUH+Q==}
    engines: {node: '>= 0.4'}

  has-symbols@1.0.3:
    resolution: {integrity: sha512-l3LCuF6MgDNwTDKkdYGEihYjt5pRPbEg46rtlmnSPlUbgmB8LOIrKJbYYFBSbnPaJexMKtiPO8hmeRjRz2Td+A==}
    engines: {node: '>= 0.4'}

  hash.js@1.1.7:
    resolution: {integrity: sha512-taOaskGt4z4SOANNseOviYDvjEJinIkRgmp7LbKP2YTTmVxWBl87s/uzK9r+44BclBSp2X7K1hqeNfz9JbBeXA==}

  hasown@2.0.2:
    resolution: {integrity: sha512-0hJU9SCPvmMzIBdZFqNPXWa6dqh7WdH0cII9y+CyS8rG3nL48Bclra9HmKhVVUHyPWNH5Y7xDwAB7bfgSjkUMQ==}
    engines: {node: '>= 0.4'}

  help-me@5.0.0:
    resolution: {integrity: sha512-7xgomUX6ADmcYzFik0HzAxh/73YlKR9bmFzf51CZwR+b6YtzU2m0u49hQCqV6SvlqIqsaxovfwdvbnsw3b/zpg==}

  hmac-drbg@1.0.1:
    resolution: {integrity: sha512-Tti3gMqLdZfhOQY1Mzf/AanLiqh1WTiJgEj26ZuYQ9fbkLomzGchCws4FyrSd4VkpBfiNhaE1On+lOz894jvXg==}

  hosted-git-info@2.8.9:
    resolution: {integrity: sha512-mxIDAb9Lsm6DoOJ7xH+5+X4y1LU/4Hi50L9C5sIswK3JzULS4bwk1FvjdBgvYR4bzT4tuUQiC15FE2f5HbLvYw==}

  hosted-git-info@4.1.0:
    resolution: {integrity: sha512-kyCuEOWjJqZuDbRHzL8V93NzQhwIB71oFWSyzVo+KPZI+pnQPPxucdkrOZvkLRnrf5URsQM+IJ09Dw29cRALIA==}
    engines: {node: '>=10'}

  html-escaper@2.0.2:
    resolution: {integrity: sha512-H2iMtd0I4Mt5eYiapRdIDjp+XzelXQ0tFE4JS7YFwFevXXMmOp9myNrUvCg0D6ws8iqkRPBfKHgbwig1SmlLfg==}

  http-errors@2.0.0:
    resolution: {integrity: sha512-FtwrG/euBzaEjYeRqOgly7G0qviiXoJWnvEH2Z1plBdXgbyjv34pHTSb9zoeHMyDy33+DWy5Wt9Wo+TURtOYSQ==}
    engines: {node: '>= 0.8'}

  http-proxy-agent@7.0.2:
    resolution: {integrity: sha512-T1gkAiYYDWYx3V5Bmyu7HcfcvL7mUrTWiM6yOfa3PIphViJ/gFPbvidQ+veqSOHci/PxBcDabeUNCzpOODJZig==}
    engines: {node: '>= 14'}

  https-proxy-agent@7.0.5:
    resolution: {integrity: sha512-1e4Wqeblerz+tMKPIq2EMGiiWW1dIjZOksyHWSUm1rmuvw/how9hBHZ38lAGj5ID4Ik6EdkOw7NmWPy6LAwalw==}
    engines: {node: '>= 14'}

  human-signals@5.0.0:
    resolution: {integrity: sha512-AXcZb6vzzrFAUE61HnN4mpLqd/cSIwNQjtNWR0euPm6y0iqx3G4gOXaIDdtdDwZmhwe82LA6+zinmW4UBWVePQ==}
    engines: {node: '>=16.17.0'}

  human-signals@7.0.0:
    resolution: {integrity: sha512-74kytxOUSvNbjrT9KisAbaTZ/eJwD/LrbM/kh5j0IhPuJzwuA19dWvniFGwBzN9rVjg+O/e+F310PjObDXS+9Q==}
    engines: {node: '>=18.18.0'}

  hyperid@3.2.0:
    resolution: {integrity: sha512-PdTtDo+Rmza9nEhTunaDSUKwbC69TIzLEpZUwiB6f+0oqmY0UPfhyHCPt6K1NQ4WFv5yJBTG5vELztVWP+nEVQ==}

  iconv-lite@0.4.24:
    resolution: {integrity: sha512-v3MXnZAcvnywkTUEZomIActle7RXXeedOR31wwl7VlyoXO4Qi9arvSenNQWne1TcRwhCL1HwLI21bEqdpj8/rA==}
    engines: {node: '>=0.10.0'}

  iconv-lite@0.6.3:
    resolution: {integrity: sha512-4fCk79wshMdzMp2rH06qWrJE4iolqLhCUH+OiuIgU++RB0+94NlDL81atO7GX55uUKueo0txHNtvEyI6D7WdMw==}
    engines: {node: '>=0.10.0'}

  ieee754@1.2.1:
    resolution: {integrity: sha512-dcyqhDvX1C46lXZcVqCpK+FtMRQVdIMN6/Df5js2zouUsqG7I6sFxitIC+7KYK29KdXOLHdu9zL4sFnoVQnqaA==}

  ignore@5.3.1:
    resolution: {integrity: sha512-5Fytz/IraMjqpwfd34ke28PTVMjZjJG2MPn5t7OE4eUCUNf8BAa7b5WUS9/Qvr6mwOQS7Mk6vdsMno5he+T8Xw==}
    engines: {node: '>= 4'}

  import-fresh@3.3.0:
    resolution: {integrity: sha512-veYYhQa+D1QBKznvhUHxb8faxlrwUnxseDAbAp457E0wLNio2bOSKnjYDhMj+YiAq61xrMGhQk9iXVk5FzgQMw==}
    engines: {node: '>=6'}

  imurmurhash@0.1.4:
    resolution: {integrity: sha512-JmXMZ6wuvDmLiHEml9ykzqO6lwFbof0GG4IkcGaENdCRDDmMVnny7s5HsIgHCbaq0w2MyPhDqkhTUgS2LU2PHA==}
    engines: {node: '>=0.8.19'}

  indent-string@4.0.0:
    resolution: {integrity: sha512-EdDDZu4A2OyIK7Lr/2zG+w5jmbuk1DVBnEwREQvBzspBJkCEbRa8GxU1lghYcaGJCnRWibjDXlq779X1/y5xwg==}
    engines: {node: '>=8'}

  inflected@2.1.0:
    resolution: {integrity: sha512-hAEKNxvHf2Iq3H60oMBHkB4wl5jn3TPF3+fXek/sRwAB5gP9xWs4r7aweSF95f99HFoz69pnZTcu8f0SIHV18w==}

  inflight@1.0.6:
    resolution: {integrity: sha512-k92I/b08q4wvFscXCLvqfsHCrjrF7yiXsQuIVvVE7N82W3+aqpzuUdBbfhWcy/FZR3/4IgflMgKLOsvPDrGCJA==}
    deprecated: This module is not supported, and leaks memory. Do not use it. Check out lru-cache if you want a good and tested way to coalesce async requests by a key value, which is much more comprehensive and powerful.

  inherits-ex@1.6.0:
    resolution: {integrity: sha512-67sANrSoIvMmYDy0qyjmM/PvFdgBmWZVQoPBsRpDuP4tmlylEX1KdGN1bHvReG3eHBdaHY7WlZsrqys4y/cLVA==}

  inherits@2.0.4:
    resolution: {integrity: sha512-k/vGaX4/Yla3WzyMCvTQOXYeIHvqOKtnqBduzTHpzpQZzAskKMhZ2K+EnBiSM9zGSoIFeMpXKxa4dYeZIQqewQ==}

  ini@1.3.8:
    resolution: {integrity: sha512-JV/yugV2uzW5iMRSiZAyDtQd+nxtUnjeLt0acNdw98kKLrvuRVyB80tsREOE7yvGVgalhZ6RNXCmEHkUKBKxew==}

  inquirer@9.3.5:
    resolution: {integrity: sha512-SVRCRovA7KaT6nqWB2mCNpTvU4cuZ0hOXo5KPyiyOcNNUIZwq/JKtvXuDJNaxfuJKabBYRu1ecHze0YEwDYoRQ==}
    engines: {node: '>=18'}

  int64-buffer@0.1.10:
    resolution: {integrity: sha512-v7cSY1J8ydZ0GyjUHqF+1bshJ6cnEVLo9EnjB8p+4HDRPZc9N5jjmvUV7NvEsqQOKyH0pmIBFWXVQbiS0+OBbA==}

  ioredis@5.4.1:
    resolution: {integrity: sha512-2YZsvl7jopIa1gaePkeMtd9rAcSjOOjPtpcLlOeusyO+XH2SK5ZcT+UCrElPP+WVIInh2TzeI4XW9ENaSLVVHA==}
    engines: {node: '>=12.22.0'}

  ipaddr.js@1.9.1:
    resolution: {integrity: sha512-0KI/607xoxSToH7GjN1FfSbLoU0+btTicjsQSWQlh/hZykN8KpmMf7uYwPW3R+akZ6R/w18ZlXSHBYXiYUPO3g==}
    engines: {node: '>= 0.10'}

  irregular-plurals@3.5.0:
    resolution: {integrity: sha512-1ANGLZ+Nkv1ptFb2pa8oG8Lem4krflKuX/gINiHJHjJUKaJHk/SXk5x6K3J+39/p0h1RQ2saROclJJ+QLvETCQ==}
    engines: {node: '>=8'}

  is-arrayish@0.2.1:
    resolution: {integrity: sha512-zz06S8t0ozoDXMG+ube26zeCTNXcKIPJZJi8hBrF4idCLms4CG9QtK7qBl1boi5ODzFpjswb5JPmHCbMpjaYzg==}

  is-core-module@2.14.0:
    resolution: {integrity: sha512-a5dFJih5ZLYlRtDc0dZWP7RiKr6xIKzmn/oAYCDvdLThadVgyJwlaoQPmRtMSpz+rk0OGAgIu+TcM9HUF0fk1A==}
    engines: {node: '>= 0.4'}

  is-extglob@2.1.1:
    resolution: {integrity: sha512-SbKbANkN603Vi4jEZv49LeVJMn4yGwsbzZworEoyEiutsN3nJYdbO36zfhGJ6QEDpOZIFkDtnq5JRxmvl3jsoQ==}
    engines: {node: '>=0.10.0'}

  is-fullwidth-code-point@3.0.0:
    resolution: {integrity: sha512-zymm5+u+sCsSWyD9qNaejV3DFvhCKclKdizYaJUuHA83RLjb7nSuGnddCHGv0hk+KY7BMAlsWeK4Ueg6EV6XQg==}
    engines: {node: '>=8'}

  is-fullwidth-code-point@5.0.0:
    resolution: {integrity: sha512-OVa3u9kkBbw7b8Xw5F9P+D/T9X+Z4+JruYVNapTjPYZYUznQ5YfWeFkOj606XYYW8yugTfC8Pj0hYqvi4ryAhA==}
    engines: {node: '>=18'}

  is-glob@4.0.3:
    resolution: {integrity: sha512-xelSayHH36ZgE7ZWhli7pW34hNbNl8Ojv5KVmkJD4hBdD3th8Tfk9vYasLM+mXWOZhFkgZfxhLSnrwRr4elSSg==}
    engines: {node: '>=0.10.0'}

  is-interactive@1.0.0:
    resolution: {integrity: sha512-2HvIEKRoqS62guEC+qBjpvRubdX910WCMuJTZ+I9yvqKU2/12eSL549HMwtabb4oupdj2sMP50k+XJfB/8JE6w==}
    engines: {node: '>=8'}

  is-interactive@2.0.0:
    resolution: {integrity: sha512-qP1vozQRI+BMOPcjFzrjXuQvdak2pHNUMZoeG2eRbiSqyvbEf/wQtEOTOX1guk6E3t36RkaqiSt8A/6YElNxLQ==}
    engines: {node: '>=12'}

  is-number@7.0.0:
    resolution: {integrity: sha512-41Cifkg6e8TylSpdtTpeLVMqvSBEVzTttHvERD741+pnZ8ANv0004MRL43QKPDlK9cGvNp6NZWZUBlbGXYxxng==}
    engines: {node: '>=0.12.0'}

  is-path-inside@3.0.3:
    resolution: {integrity: sha512-Fd4gABb+ycGAmKou8eMftCupSir5lRxqf4aD/vd0cD2qc4HL07OjCeuHMr8Ro4CoMaeCKDB0/ECBOVWjTwUvPQ==}
    engines: {node: '>=8'}

  is-plain-obj@1.1.0:
    resolution: {integrity: sha512-yvkRyxmFKEOQ4pNXCmJG5AEQNlXJS5LaONXo5/cLdTZdWvsZ1ioJEonLGAosKlMWE8lwUy/bJzMjcw8az73+Fg==}
    engines: {node: '>=0.10.0'}

  is-plain-obj@4.1.0:
    resolution: {integrity: sha512-+Pgi+vMuUNkJyExiMBt5IlFoMyKnr5zhJ4Uspz58WOhBF5QoIZkFyNHIbBAtHwzVAgk5RtndVNsDRN61/mmDqg==}
    engines: {node: '>=12'}

  is-promise@2.2.2:
    resolution: {integrity: sha512-+lP4/6lKUBfQjZ2pdxThZvLUAafmZb8OAxFb8XXtiQmS35INgr85hdOGoEs124ez1FCnZJt6jau/T+alh58QFQ==}

  is-promise@4.0.0:
    resolution: {integrity: sha512-hvpoI6korhJMnej285dSg6nu1+e6uxs7zG3BYAm5byqDsgJNWwxzM6z6iZiAgQR4TJ30JmBTOwqZUw3WlyH3AQ==}

  is-property@1.0.2:
    resolution: {integrity: sha512-Ks/IoX00TtClbGQr4TWXemAnktAQvYB7HzcCxDGqEZU6oCmb2INHuOoKxbtR+HFkmYWBKv/dOZtGRiAjDhj92g==}

  is-stream@3.0.0:
    resolution: {integrity: sha512-LnQR4bZ9IADDRSkvpqMGvt/tEJWclzklNgSw48V5EAaAeDd6qGvN8ei6k5p0tvxSR171VmGyHuTiAOfxAbr8kA==}
    engines: {node: ^12.20.0 || ^14.13.1 || >=16.0.0}

  is-stream@4.0.1:
    resolution: {integrity: sha512-Dnz92NInDqYckGEUJv689RbRiTSEHCQ7wOVeALbkOz999YpqT46yMRIGtSNl2iCL1waAZSx40+h59NV/EwzV/A==}
    engines: {node: '>=18'}

  is-unicode-supported@0.1.0:
    resolution: {integrity: sha512-knxG2q4UC3u8stRGyAVJCOdxFmv5DZiRcdlIaAQXAbSfJya+OhopNotLQrstBhququ4ZpuKbDc/8S6mgXgPFPw==}
    engines: {node: '>=10'}

  is-unicode-supported@1.3.0:
    resolution: {integrity: sha512-43r2mRvz+8JRIKnWJ+3j8JtjRKZ6GmjzfaE/qiBJnikNnYv/6bagRJ1kUhNk8R5EX/GkobD+r+sfxCPJsiKBLQ==}
    engines: {node: '>=12'}

  is-unicode-supported@2.0.0:
    resolution: {integrity: sha512-FRdAyx5lusK1iHG0TWpVtk9+1i+GjrzRffhDg4ovQ7mcidMQ6mj+MhKPmvh7Xwyv5gIS06ns49CA7Sqg7lC22Q==}
    engines: {node: '>=18'}

  isarray@1.0.0:
    resolution: {integrity: sha512-VLghIWNM6ELQzo7zwmcg0NmTVyWKYjvIeM83yjp0wRDTmUnrM678fQbcKBo6n2CJEF0szoG//ytg+TKla89ALQ==}

  isexe@2.0.0:
    resolution: {integrity: sha512-RHxMLp9lnKHGHRng9QFhRCMbYAcVpn69smSGcq3f36xjgVVWThj4qqLbTLlq7Ssj8B+fIQ1EuCEGI2lKsyQeIw==}

  isexe@3.1.1:
    resolution: {integrity: sha512-LpB/54B+/2J5hqQ7imZHfdU31OlgQqx7ZicVlkm9kzg9/w8GKLEcFfJl/t7DCEDueOyBAD6zCCwTO6Fzs0NoEQ==}
    engines: {node: '>=16'}

  istanbul-lib-coverage@3.2.2:
    resolution: {integrity: sha512-O8dpsF+r0WV/8MNRKfnmrtCWhuKjxrq2w+jpzBL5UZKTi2LeVWnWOmWRxFlesJONmc+wLAGvKQZEOanko0LFTg==}
    engines: {node: '>=8'}

  istanbul-lib-report@3.0.1:
    resolution: {integrity: sha512-GCfE1mtsHGOELCU8e/Z7YWzpmybrx/+dSTfLrvY8qRmaY6zXTKWn6WQIjaAFw069icm6GVMNkgu0NzI4iPZUNw==}
    engines: {node: '>=10'}

  istanbul-reports@3.1.7:
    resolution: {integrity: sha512-BewmUXImeuRk2YY0PVbxgKAysvhRPUQE0h5QRM++nVWyubKGV0l8qQ5op8+B2DOmwSe63Jivj0BjkPQVf8fP5g==}
    engines: {node: '>=8'}

  jackspeak@3.4.3:
    resolution: {integrity: sha512-OGlZQpz2yfahA/Rd1Y8Cd9SIEsqvXkLVoSw/cgwhnhFMDbsQFeZYoJJ7bIZBS9BcamUW96asq/npPWugM+RQBw==}

  jest-diff@29.7.0:
    resolution: {integrity: sha512-LMIgiIrhigmPrs03JHpxUh2yISK3vLFPkAodPeo0+BuF7wA2FoQbkEg1u8gBYBThncu7e1oEDUfIXVuTqLRUjw==}
    engines: {node: ^14.15.0 || ^16.10.0 || >=18.0.0}

  jest-get-type@29.6.3:
    resolution: {integrity: sha512-zrteXnqYxfQh7l5FHyL38jL39di8H8rHoecLH3JNxH3BwOrBsNeabdap5e0I23lD4HHI8W5VFBZqG4Eaq5LNcw==}
    engines: {node: ^14.15.0 || ^16.10.0 || >=18.0.0}

  joycon@3.1.1:
    resolution: {integrity: sha512-34wB/Y7MW7bzjKRjUKTa46I2Z7eV62Rkhva+KkopW7Qvv/OSWBqvkSY7vusOPrNuZcUG3tApvdVgNB8POj3SPw==}
    engines: {node: '>=10'}

  js-tokens@4.0.0:
    resolution: {integrity: sha512-RdJUflcE3cUzKiMqQgsCu06FPu9UdIJO0beYbPhHN4k6apgJtifcoCtT9bcxOpYBtpD2kCM6Sbzg4CausW/PKQ==}

  js-yaml@4.1.0:
    resolution: {integrity: sha512-wpxZs9NoxZaJESJGIZTyDEaYpl0FKSA+FB9aJiyemKhMwkxQg63h4T1KJgUGHpTqPDNRcmmYLugrRjJlBtWvRA==}
    hasBin: true

  jsesc@2.5.2:
    resolution: {integrity: sha512-OYu7XEzjkCQ3C5Ps3QIZsQfNpqoJyZZA99wd9aWd05NCtC5pWOkShK2mkL6HXQR6/Cy2lbNdPlZBpuQHXE63gA==}
    engines: {node: '>=4'}
    hasBin: true

  json-buffer@3.0.1:
    resolution: {integrity: sha512-4bV5BfR2mqfQTJm+V5tPPdf+ZpuhiIvTuAB5g8kcrXOZpTT/QwwVRWBywX1ozr6lEuPdbHxwaJlm9G6mI2sfSQ==}

  json-parse-even-better-errors@2.3.1:
    resolution: {integrity: sha512-xyFwyhro/JEof6Ghe2iz2NcXoj2sloNsWr/XsERDK/oiPCfaNhl5ONfp+jQdAZRQQ0IJWNzH9zIZF7li91kh2w==}

  json-schema-ref-resolver@1.0.1:
    resolution: {integrity: sha512-EJAj1pgHc1hxF6vo2Z3s69fMjO1INq6eGHXZ8Z6wCQeldCuwxGK9Sxf4/cScGn3FZubCVUehfWtcDM/PLteCQw==}

  json-schema-resolver@2.0.0:
    resolution: {integrity: sha512-pJ4XLQP4Q9HTxl6RVDLJ8Cyh1uitSs0CzDBAz1uoJ4sRD/Bk7cFSXL1FUXDW3zJ7YnfliJx6eu8Jn283bpZ4Yg==}
    engines: {node: '>=10'}

  json-schema-to-typescript@14.1.0:
    resolution: {integrity: sha512-VIeAFQkn88gFh26MSHWG4uX7TjK/arTw0NVLMZn6vX1WrSF+P6xu5MyEdovu+9PJ0uiS5gm0wzwQvYW9eSq1uw==}
    engines: {node: '>=16.0.0'}
    hasBin: true

  json-schema-traverse@0.4.1:
    resolution: {integrity: sha512-xbbCH5dCYU5T8LcEhhuh7HJ88HXuW3qsI3Y0zOZFKfZEHcpWiHU/Jxzk629Brsab/mMiHQti9wMP+845RPe3Vg==}

  json-schema-traverse@1.0.0:
    resolution: {integrity: sha512-NM8/P9n3XjXhIZn1lLhkFaACTOURQXjWhV4BA/RnOv8xvgqtqpAX9IO4mRQxSx1Rlo4tqzeqb0sOlruaOy3dug==}

  json-stable-stringify-without-jsonify@1.0.1:
    resolution: {integrity: sha512-Bdboy+l7tA3OGW6FjyFHWkP5LuByj1Tk33Ljyq0axyzdk9//JSi2u3fP1QSmd1KNwq6VOKYGlAu87CisVir6Pw==}

  json5@2.2.3:
    resolution: {integrity: sha512-XmOWe7eyHYH14cLdVPoyg+GOH3rYX++KpzrylJwSW98t3Nk+U8XOl8FWKOgwtzdb8lXGf6zYwDUzeHMWfxasyg==}
    engines: {node: '>=6'}
    hasBin: true

  jsonc-parser@3.2.1:
    resolution: {integrity: sha512-AilxAyFOAcK5wA1+LeaySVBrHsGQvUFCDWXKpZjzaL0PqW+xfBOttn8GNtWKFWqneyMZj41MWF9Kl6iPWLwgOA==}

  jsonc-parser@3.3.1:
    resolution: {integrity: sha512-HUgH65KyejrUFPvHFPbqOY0rsFip3Bo5wb4ngvdi1EpCYWUQDC5V+Y7mZws+DLkr4M//zQJoanu1SP+87Dv1oQ==}

  jsonfile@6.1.0:
    resolution: {integrity: sha512-5dgndWOriYSm5cnYaJNhalLNDKOqFwyDB/rr1E9ZsGciGvKPs8R2xYGCacuf3z6K1YKDz182fd+fY3cn3pMqXQ==}

  jsonpath@1.1.1:
    resolution: {integrity: sha512-l6Cg7jRpixfbgoWgkrl77dgEj8RPvND0wMH6TwQmi9Qs4TFfS9u5cUFnbeKTwj5ga5Y3BTGGNI28k117LJ009w==}

  jsonpointer@5.0.1:
    resolution: {integrity: sha512-p/nXbhSEcu3pZRdkW1OfJhpsVtW1gd4Wa1fnQc9YLiTfAjn0312eMKimbdIQzuZl9aa9xUGaRlP9T/CJE/ditQ==}
    engines: {node: '>=0.10.0'}

  jwk-to-pem@2.0.5:
    resolution: {integrity: sha512-L90jwellhO8jRKYwbssU9ifaMVqajzj3fpRjDKcsDzrslU9syRbFqfkXtT4B89HYAap+xsxNcxgBSB09ig+a7A==}

  keyv@4.5.4:
    resolution: {integrity: sha512-oxVHkHR/EJf2CNXnWxRLW6mg7JyCCUcG0DtEGmL2ctUo1PNTin1PUil+r/+4r5MpVgC/fn1kjsx7mjSujKqIpw==}

  kind-of@6.0.3:
    resolution: {integrity: sha512-dcS1ul+9tmeD95T+x28/ehLgd9mENa3LsvDTtzm3vyBEO7RPptvAD+t44WVXaUjTBRcrpFeFlC8WCruUR456hw==}
    engines: {node: '>=0.10.0'}

  leven@3.1.0:
    resolution: {integrity: sha512-qsda+H8jTaUaN/x5vzW2rzc+8Rw4TAQ/4KjB46IwK5VH+IlVeeeje/EoZRpiXvIqjFgK84QffqPztGI3VBLG1A==}
    engines: {node: '>=6'}

  levn@0.3.0:
    resolution: {integrity: sha512-0OO4y2iOHix2W6ujICbKIaEQXvFQHue65vUG3pb5EUomzPI90z9hsA1VsO/dbIIpC53J8gxM9Q4Oho0jrCM/yA==}
    engines: {node: '>= 0.8.0'}

  levn@0.4.1:
    resolution: {integrity: sha512-+bT2uH4E5LGE7h/n3evcS/sQlJXCpIp6ym8OWJ5eV6+67Dsql/LaaT7qJBAt2rzfoa/5QBGBhxDix1dMt2kQKQ==}
    engines: {node: '>= 0.8.0'}

  license-checker@25.0.1:
    resolution: {integrity: sha512-mET5AIwl7MR2IAKYYoVBBpV0OnkKQ1xGj2IMMeEFIs42QAkEVjRtFZGWmQ28WeU7MP779iAgOaOy93Mn44mn6g==}
    hasBin: true

  light-my-request@5.13.0:
    resolution: {integrity: sha512-9IjUN9ZyCS9pTG+KqTDEQo68Sui2lHsYBrfMyVUTTZ3XhH8PMZq7xO94Kr+eP9dhi/kcKsx4N41p2IXEBil1pQ==}

  lines-and-columns@1.2.4:
    resolution: {integrity: sha512-7ylylesZQ/PV29jhEDl3Ufjo6ZX7gCqJr5F7PKrqc93v7fzSymt1BpwEU8nAUXs8qzzvqhbjhK5QZg6Mt/HkBg==}

  linkify-it@5.0.0:
    resolution: {integrity: sha512-5aHCbzQRADcdP+ATqnDuhhJ/MRIqDkZX5pyjFHRRysS8vZ5AbqGEoFIb6pYHPZ+L/OC2Lc+xT8uHVVR5CAK/wQ==}

  locate-path@5.0.0:
    resolution: {integrity: sha512-t7hw9pI+WvuwNJXwk5zVHpyhIqzg2qTlklJOf0mVxGSbe3Fp2VieZcduNYjaLDoy6p9uGpQEGWG87WpMKlNq8g==}
    engines: {node: '>=8'}

  locate-path@6.0.0:
    resolution: {integrity: sha512-iPZK6eYjbxRu3uB4/WZ3EsEIMJFMqAoopl3R+zuq0UjcAm/MO6KCweDgPfP3elTztoKP3KtnVHxTn2NHBSDVUw==}
    engines: {node: '>=10'}

  locate-path@7.2.0:
    resolution: {integrity: sha512-gvVijfZvn7R+2qyPX8mAuKcFGDf6Nc61GdvGafQsHL0sBIxfKzA+usWn4GFC/bk+QdwPUD4kWFJLhElipq+0VA==}
    engines: {node: ^12.20.0 || ^14.13.1 || >=16.0.0}

  lodash.defaults@4.2.0:
    resolution: {integrity: sha512-qjxPLHd3r5DnsdGacqOMU6pb/avJzdh9tFX2ymgoZE27BmjXrNy/y4LoaiTeAb+O3gL8AfpJGtqfX/ae2leYYQ==}

  lodash.isarguments@3.1.0:
    resolution: {integrity: sha512-chi4NHZlZqZD18a0imDHnZPrDeBbTtVN7GXMwuGdRH9qotxAjYs3aVLKc7zNOG9eddR5Ksd8rvFEBc9SsggPpg==}

  lodash.memoize@4.1.2:
    resolution: {integrity: sha512-t7j+NzmgnQzTAYXcsHYLgimltOV1MXHtlOWf6GjL9Kj8GK5FInw5JotxvbOs+IvV1/Dzo04/fCGfLVs7aXb4Ag==}

  lodash.merge@4.6.2:
    resolution: {integrity: sha512-0KpjqXRVvrYyCsX1swR/XTK0va6VQkQM6MNo7PqW77ByjAhoARA8EfrP1N4+KlKj8YS0ZUCtRT/YUuhyYDujIQ==}

  lodash.mergewith@4.6.2:
    resolution: {integrity: sha512-GK3g5RPZWTRSeLSpgP8Xhra+pnjBC56q9FZYe1d5RN3TJ35dbkGy3YqBSMbyCrlbi+CM9Z3Jk5yTL7RCsqboyQ==}

  lodash.truncate@4.4.2:
    resolution: {integrity: sha512-jttmRe7bRse52OsWIMDLaXxWqRAmtIUccAQ3garviCqJjafXOfNMO0yMfNpdD6zbGaTU0P5Nz7e7gAT6cKmJRw==}

  lodash@4.17.21:
    resolution: {integrity: sha512-v2kDEe57lecTulaDIuNTPy3Ry4gLGJ6Z1O3vE1krgXZNrsQ+LFTGHVxVjcXPs17LhbZVGedAJv8XZ1tvj5FvSg==}

  log-symbols@4.1.0:
    resolution: {integrity: sha512-8XPvpAA8uyhfteu8pIvQxpJZ7SYYdpUivZpGy6sFsBuKRY/7rQGavedeB8aK+Zkyq6upMFVL/9AW6vOYzfRyLg==}
    engines: {node: '>=10'}

  log-symbols@5.1.0:
    resolution: {integrity: sha512-l0x2DvrW294C9uDCoQe1VSU4gf529FkSZ6leBl4TiqZH/e+0R7hSfHQBNut2mNygDgHwvYHfFLn6Oxb3VWj2rA==}
    engines: {node: '>=12'}

  log-update@6.0.0:
    resolution: {integrity: sha512-niTvB4gqvtof056rRIrTZvjNYE4rCUzO6X/X+kYjd7WFxXeJ0NwEFnRxX6ehkvv3jTwrXnNdtAak5XYZuIyPFw==}
    engines: {node: '>=18'}

  long@4.0.0:
    resolution: {integrity: sha512-XsP+KhQif4bjX1kbuSiySJFNAehNxgLb6hPRGJ9QsUr8ajHkuXGdrHmFUTUUXhDwVX2R5bY4JNZEwbUiMhV+MA==}

  long@5.2.3:
    resolution: {integrity: sha512-lcHwpNoggQTObv5apGNCTdJrO69eHOZMi4BNC+rTLER8iHAqGrUVeLh/irVIM7zTw2bOXA8T6uNPeujwOLg/2Q==}

  loose-envify@1.4.0:
    resolution: {integrity: sha512-lyuxPGr/Wfhrlem2CL/UcnUc1zcqKAImBDzukY7Y5F/yQiNdko6+fRLevlw1HgMySw7f611UIY408EtxRSoK3Q==}
    hasBin: true

  lru-cache@10.4.3:
    resolution: {integrity: sha512-JNAzZcXrCt42VGLuYz0zfAzDfAvJWW6AfYlDBQyDV5DClI2m5sAmK+OIO7s59XfsRsWHp02jAJrRadPRGTt6SQ==}

  lru-cache@5.1.1:
    resolution: {integrity: sha512-KpNARQA3Iwv+jTA0utUVVbrh+Jlrr1Fv0e56GGzAFOXN7dk/FviaDW8LHmK52DlcH4WP2n6gI8vN1aesBFgo9w==}

  lru-cache@6.0.0:
    resolution: {integrity: sha512-Jo6dJ04CmSjuznwJSS3pUeWmd/H0ffTlkXXgwZi+eq1UCmqQwCh+eLsYOYCwY991i2Fah4h1BEMCx4qThGbsiA==}
    engines: {node: '>=10'}

  lru-cache@7.18.3:
    resolution: {integrity: sha512-jumlc0BIUrS3qJGgIkWZsyfAM7NCWiBcCDhnd+3NNM5KbBmLTgHVfWBcg6W+rLUsIpzpERPsvwUP7CckAQSOoA==}
    engines: {node: '>=12'}

  lru-queue@0.1.0:
    resolution: {integrity: sha512-BpdYkt9EvGl8OfWHDQPISVpcl5xZthb+XPsbELj5AQXxIC8IriDZIQYjBJPEm5rS420sjZ0TLEzRcq5KdBhYrQ==}

  magic-string@0.27.0:
    resolution: {integrity: sha512-8UnnX2PeRAPZuN12svgR9j7M1uWMovg/CEnIwIG0LFkXSJJe4PdfUGiTGl8V9bsBHFUtfVINcSyYxd7q+kx9fA==}
    engines: {node: '>=12'}

  make-dir@4.0.0:
    resolution: {integrity: sha512-hXdUTZYIVOt1Ex//jAQi+wTZZpUpwBj/0QsOzqegb3rGMMeJiSEu5xLHnYfBrRV4RH2+OCSOO95Is/7x1WJ4bw==}
    engines: {node: '>=10'}

  map-obj@1.0.1:
    resolution: {integrity: sha512-7N/q3lyZ+LVCp7PzuxrJr4KMbBE2hW7BT7YNia330OFxIf4d3r5zVpicP2650l7CPN6RM9zOJRl3NGpqSiw3Eg==}
    engines: {node: '>=0.10.0'}

  map-obj@4.3.0:
    resolution: {integrity: sha512-hdN1wVrZbb29eBGiGjJbeP8JbKjq1urkHJ/LIP/NY48MZ1QVXUsQBV1G1zvYFHn1XE06cwjBsOI2K3Ulnj1YXQ==}
    engines: {node: '>=8'}

  markdown-it@14.1.0:
    resolution: {integrity: sha512-a54IwgWPaeBCAAsv13YgmALOF1elABB08FxO9i+r4VFk5Vl4pKokRPeX8u5TCgSsPi6ec1otfLjdOpVcgbpshg==}
    hasBin: true

  markdownlint-cli2-formatter-default@0.0.4:
    resolution: {integrity: sha512-xm2rM0E+sWgjpPn1EesPXx5hIyrN2ddUnUwnbCsD/ONxYtw3PX6LydvdH6dciWAoFDpwzbHM1TO7uHfcMd6IYg==}
    peerDependencies:
      markdownlint-cli2: '>=0.0.4'

  markdownlint-cli2@0.13.0:
    resolution: {integrity: sha512-Pg4nF7HlopU97ZXtrcVISWp3bdsuc5M0zXyLp2/sJv2zEMlInrau0ZKK482fQURzVezJzWBpNmu4u6vGAhij+g==}
    engines: {node: '>=18'}
    hasBin: true

  markdownlint-micromark@0.1.9:
    resolution: {integrity: sha512-5hVs/DzAFa8XqYosbEAEg6ok6MF2smDj89ztn9pKkCtdKHVdPQuGMH7frFfYL9mLkvfFe4pTyAMffLbjf3/EyA==}
    engines: {node: '>=18'}

  markdownlint@0.34.0:
    resolution: {integrity: sha512-qwGyuyKwjkEMOJ10XN6OTKNOVYvOIi35RNvDLNxTof5s8UmyGHlCdpngRHoRGNvQVGuxO3BJ7uNSgdeX166WXw==}
    engines: {node: '>=18'}

  mdurl@2.0.0:
    resolution: {integrity: sha512-Lf+9+2r+Tdp5wXDXC4PcIBjTDtq4UKjCPMQhKIuzpJNW0b96kVqSwW0bT7FhRSfmAiFYgP+SCRvdrDozfh0U5w==}

  media-typer@0.3.0:
    resolution: {integrity: sha512-dq+qelQ9akHpcOl/gUVRTxVIOkAJ1wR3QAvb4RsVjS8oVoFjDGTc679wJYmUmknUF5HwMLOgb5O+a3KxfWapPQ==}
    engines: {node: '>= 0.6'}

  memoizee@0.4.17:
    resolution: {integrity: sha512-DGqD7Hjpi/1or4F/aYAspXKNm5Yili0QDAFAY4QYvpqpgiY6+1jOfqpmByzjxbWd/T9mChbCArXAbDAsTm5oXA==}
    engines: {node: '>=0.12'}

  meow@9.0.0:
    resolution: {integrity: sha512-+obSblOQmRhcyBt62furQqRAQpNyWXo8BuQ5bN7dG8wmwQ+vwHKp/rCFD4CrTP8CsDQD1sjoZ94K417XEUk8IQ==}
    engines: {node: '>=10'}

  mercurius@14.1.0:
    resolution: {integrity: sha512-A83Z+s4wVRJI/sqN5ZmyB7ISma9atAk4aRipnklSCvQ62hioJ00N9wwR3QRh5mY5lKbKG6rRn/iF8VlU6FsisQ==}
    engines: {node: '>=14.19.3'}
    peerDependencies:
      graphql: ^16.0.0

  merge-descriptors@1.0.1:
    resolution: {integrity: sha512-cCi6g3/Zr1iqQi6ySbseM1Xvooa98N0w31jzUYrXPX2xqObmFGHJ0tQ5u74H3mVh7wLouTseZyYIq39g8cNp1w==}

  merge-stream@2.0.0:
    resolution: {integrity: sha512-abv/qOcuPfk3URPfDzmZU1LKmuw8kT+0nIHvKrKgFrwifol/doWcdA4ZqsWQ8ENrFKkd67Mfpo/LovbIUsbt3w==}

  merge2@1.4.1:
    resolution: {integrity: sha512-8q7VEgMJW4J8tcfVPy8g09NcQwZdbwFEqhe/WZkoIzjn/3TGDwtOCYtXGxA3O8tPzpczCCDgv+P2P5y00ZJOOg==}
    engines: {node: '>= 8'}

  metaline@1.1.0:
    resolution: {integrity: sha512-VBgxP9mZx8FHvCyKe6Nla32xgImEj4zAyf/BtIdkLKqfkMWtcekIeB5fL24/EZi/u7PbbJNsVqL7R2bV3cUh/Q==}

  methods@1.1.2:
    resolution: {integrity: sha512-iclAHeNqNm68zFtnZ0e+1L2yUIdvzNoauKU4WBA3VvH/vPFieF7qfRlwUZU+DA9P9bPXIS90ulxoUoCH23sV2w==}
    engines: {node: '>= 0.6'}

  micromatch@4.0.5:
    resolution: {integrity: sha512-DMy+ERcEW2q8Z2Po+WNXuw3c5YaUSFjAO5GsJqfEl7UjvtIuFKO6ZrKvcItdy98dwFI2N1tg3zNIdKaQT+aNdA==}
    engines: {node: '>=8.6'}

  micromatch@4.0.7:
    resolution: {integrity: sha512-LPP/3KorzCwBxfeUuZmaR6bG2kdeHSbe0P2tY3FLRU4vYrjYz5hI4QZwV0njUx3jeuKe67YukQ1LSPZBKDqO/Q==}
    engines: {node: '>=8.6'}

  mime-db@1.52.0:
    resolution: {integrity: sha512-sPU4uV7dYlvtWJxwwxHD0PuihVNiE7TyAbQ5SWxDCB9mUYvOgroQOwYQQOKPJ8CIbE+1ETVlOoK1UC2nU3gYvg==}
    engines: {node: '>= 0.6'}

  mime-db@1.53.0:
    resolution: {integrity: sha512-oHlN/w+3MQ3rba9rqFr6V/ypF10LSkdwUysQL7GkXoTgIWeV+tcXGA852TBxH+gsh8UWoyhR1hKcoMJTuWflpg==}
    engines: {node: '>= 0.6'}

  mime-types@2.1.35:
    resolution: {integrity: sha512-ZDY+bPm5zTTF+YpCrAU9nK0UgICYPT0QtT1NZWFv4s++TNkcgVaT0g6+4R2uI4MjQjzysHB1zxuWL50hzaeXiw==}
    engines: {node: '>= 0.6'}

  mime@1.6.0:
    resolution: {integrity: sha512-x0Vn8spI+wuJ1O6S7gnbaQg8Pxh4NNHb7KSINmEWKiPE4RKOplvijn+NkmYmmRgP68mc70j2EbeTFRsrswaQeg==}
    engines: {node: '>=4'}
    hasBin: true

  mime@3.0.0:
    resolution: {integrity: sha512-jSCU7/VB1loIWBZe14aEYHU/+1UMEHoaO7qxCOVJOw9GgH72VAWppxNcjU+x9a2k3GSIBXNKxXQFqRvvZ7vr3A==}
    engines: {node: '>=10.0.0'}
    hasBin: true

  mimic-fn@2.1.0:
    resolution: {integrity: sha512-OqbOk5oEQeAZ8WXWydlu9HJjz9WVdEIvamMCcXmuqUYjTknH/sqsWvhQ3vgwKFRR1HpjvNBKQ37nbJgYzGqGcg==}
    engines: {node: '>=6'}

  mimic-fn@4.0.0:
    resolution: {integrity: sha512-vqiC06CuhBTUdZH+RYl8sFrL096vA45Ok5ISO6sE/Mr1jRbGH4Csnhi8f3wKVl7x8mO4Au7Ir9D3Oyv1VYMFJw==}
    engines: {node: '>=12'}

  mimic-response@3.1.0:
    resolution: {integrity: sha512-z0yWI+4FDrrweS8Zmt4Ej5HdJmky15+L2e6Wgn3+iK5fWzb6T3fhNFq2+MeTRb064c6Wr4N/wv0DzQTjNzHNGQ==}
    engines: {node: '>=10'}

  min-indent@1.0.1:
    resolution: {integrity: sha512-I9jwMn07Sy/IwOj3zVkVik2JTvgpaykDZEigL6Rx6N9LbMywwUSMtxET+7lVoDLLd3O3IXwJwvuuns8UB/HeAg==}
    engines: {node: '>=4'}

  minimalistic-assert@1.0.1:
    resolution: {integrity: sha512-UtJcAD4yEaGtjPezWuO9wC4nwUnVH/8/Im3yEHQP4b67cXlD/Qr9hdITCU1xDbSEXg2XKNaP8jsReV7vQd00/A==}

  minimalistic-crypto-utils@1.0.1:
    resolution: {integrity: sha512-JIYlbt6g8i5jKfJ3xz7rF0LXmv2TkDxBLUkiBeZ7bAx4GnnNMr8xFpGnOxn6GhTEHx3SjRrZEoU+j04prX1ktg==}

  minimatch@3.1.2:
    resolution: {integrity: sha512-J7p63hRiAjw1NDEww1W7i37+ByIrOWO5XQQAzZ3VOcL0PNybwpfmV/N05zFAzwQ9USyEcX6t3UO+K5aqBQOIHw==}

  minimatch@8.0.4:
    resolution: {integrity: sha512-W0Wvr9HyFXZRGIDgCicunpQ299OKXs9RgZfaukz4qAW/pJhcpUfupc9c+OObPOFueNy8VSrZgEmDtk6Kh4WzDA==}
    engines: {node: '>=16 || 14 >=14.17'}

  minimatch@9.0.5:
    resolution: {integrity: sha512-G6T0ZX48xgozx7587koeX9Ys2NYy6Gmv//P89sEte9V9whIapMNF4idKxnW2QtCcLiTWlb/wfCabAtAFWhhBow==}
    engines: {node: '>=16 || 14 >=14.17'}

  minimist-options@4.1.0:
    resolution: {integrity: sha512-Q4r8ghd80yhO/0j1O3B2BjweX3fiHg9cdOwjJd2J76Q135c+NDxGCqdYKQ1SKBuFfgWbAUzBfvYjPUEeNgqN1A==}
    engines: {node: '>= 6'}

  minimist@1.2.8:
    resolution: {integrity: sha512-2yyAR8qBkN3YuheJanUpWC5U3bb5osDywNB8RzDVlDwDHbocAJveqqj1u8+SVD7jkWT4yvsHCpWqqWqAxb0zCA==}

  minipass@4.2.8:
    resolution: {integrity: sha512-fNzuVyifolSLFL4NzpF+wEF4qrgqaaKX0haXPQEdQ7NKAN+WecoKMHV09YcuL/DHxrUsYQOK3MiuDf7Ip2OXfQ==}
    engines: {node: '>=8'}

  minipass@7.1.2:
    resolution: {integrity: sha512-qOOzS1cBTWYF4BH8fVePDBOO9iptMnGUEZwNc/cMWnTV2nVLZ7VoNWEPHkYczZA0pdoA7dl6e7FL659nX9S2aw==}
    engines: {node: '>=16 || 14 >=14.17'}

  mkdirp-classic@0.5.3:
    resolution: {integrity: sha512-gKLcREMhtuZRwRAfqP3RFW+TK4JqApVBtOIftVgjuABpAtpxhPGaDcfvbhNvD0B8iD1oUr/txX35NjcaY6Ns/A==}

  mkdirp@0.5.6:
    resolution: {integrity: sha512-FP+p8RB8OWpF3YZBCrP5gtADmtXApB5AMLn+vdyA+PyxCjrCs00mjyUozssO33cwDeT3wNGdLxJ5M//YqtHAJw==}
    hasBin: true

  mkdirp@2.1.6:
    resolution: {integrity: sha512-+hEnITedc8LAtIP9u3HJDFIdcLV2vXP33sqLLIzkv1Db1zO/1OxbvYf0Y1OC/S/Qo5dxHXepofhmxL02PsKe+A==}
    engines: {node: '>=10'}
    hasBin: true

  mkdirp@3.0.1:
    resolution: {integrity: sha512-+NsyUUAZDmo6YVHzL/stxSu3t9YS1iljliy3BSDrXJ/dkn1KYdmtZODGGjLcc9XLgVVpH4KshHB8XmZgMhaBXg==}
    engines: {node: '>=10'}
    hasBin: true

  mnemonist@0.39.6:
    resolution: {integrity: sha512-A/0v5Z59y63US00cRSLiloEIw3t5G+MiKz4BhX21FI+YBJXBOGW0ohFxTxO08dsOYlzxo87T7vGfZKYp2bcAWA==}

  mnemonist@0.39.8:
    resolution: {integrity: sha512-vyWo2K3fjrUw8YeeZ1zF0fy6Mu59RHokURlld8ymdUPjMlD9EC9ov1/YPqTgqRvUN9nTr3Gqfz29LYAmu0PHPQ==}

  moo@0.5.2:
    resolution: {integrity: sha512-iSAJLHYKnX41mKcJKjqvnAN9sf0LMDTXDEvFv+ffuRR9a1MIuXLjMNL6EsnDHSkKLTWNqQQ5uo61P4EbU4NU+Q==}

  mqemitter-redis@6.0.0:
    resolution: {integrity: sha512-FxhEZXDUqSpe2DmZrbgJ0XKxW0nx/ox6qD7JhCFNRgsodxW1jMjjCxoJt3Kw/vwN/996SziqOkXJRk1zqi35WA==}

  mqemitter@5.0.0:
    resolution: {integrity: sha512-rqNRQhGgl0W/NV+Zrx0rpAUTZcSlAtivCVUmXBUPcFYt+AeDEpoJgy5eKlFWJP6xnatONL59WIFdV0W6niOMhw==}
    engines: {node: '>=10'}

  mqemitter@6.0.2:
    resolution: {integrity: sha512-8RGlznQx/Nb1xC3xKUFXHWov7pn7JdH++YVwlr6SLT6k3ft1h+ImGqZdVudbdKruFckIq9wheq9s4hgCivJDow==}
    engines: {node: '>=16'}

  mri@1.2.0:
    resolution: {integrity: sha512-tzzskb3bG8LvYGFF/mDTpq3jpI6Q9wc3LEmBaghu+DdCssd1FakN7Bc0hVNmEyGq1bq3RgfkCb3cmQLpNPOroA==}
    engines: {node: '>=4'}

  ms@2.0.0:
    resolution: {integrity: sha512-Tpp60P6IUJDTuOq/5Z8cdskzJujfwqfOTkrwIwj7IRISpnkJnT6SyJ4PCPnGMoFjC9ddhal5KVIYtAt97ix05A==}

  ms@2.1.2:
    resolution: {integrity: sha512-sGkPx+VjMtmA6MX27oA4FBFELFCZZ4S4XqeGOXCv68tT+jb3vk/RyaKWP0PTKyWtmLSM0b+adUTEvbs1PEaH2w==}

  ms@2.1.3:
    resolution: {integrity: sha512-6FlzubTLZG3J2a/NVCAleEhjzq5oxgHyaCU9yYXvcLsvoVaHJq/s5xXI6/XXP6tz7R9xAOtHnSO/tXtF3WRTlA==}

  msgpack-lite@0.1.26:
    resolution: {integrity: sha512-SZ2IxeqZ1oRFGo0xFGbvBJWMp3yLIY9rlIJyxy8CGrwZn1f0ZK4r6jV/AM1r0FZMDUkWkglOk/eeKIL9g77Nxw==}
    hasBin: true

  mute-stream@1.0.0:
    resolution: {integrity: sha512-avsJQhyd+680gKXyG/sQc0nXaC6rBkPOfyHYcFb9+hdkqQkR9bdnkJ0AMZhke0oesPqIO+mFFJ+IdBc7mst4IA==}
    engines: {node: ^14.17.0 || ^16.13.0 || >=18.0.0}

  my-ua-parser@2.0.3:
    resolution: {integrity: sha512-HVPbLat89+BXilFXb7+HFzUdU15ZZQVa+MBpmoAc1lthHYmFPwj/DfTY9sFw6eHKI+CNlwfh6/ksI6nH6Po9Xw==}

  mysql2@2.3.3:
    resolution: {integrity: sha512-wxJUev6LgMSgACDkb/InIFxDprRa6T95+VEoR+xPvtngtccNH2dGjEB/fVZ8yg1gWv1510c9CvXuJHi5zUm0ZA==}
    engines: {node: '>= 8.0'}

  named-placeholders@1.1.3:
    resolution: {integrity: sha512-eLoBxg6wE/rZkJPhU/xRX1WTpkFEwDJEN96oxFrTsqBdbT5ec295Q+CoHrL9IT0DipqKhmGcaZmwOt8OON5x1w==}
    engines: {node: '>=12.0.0'}

  nanoid@3.3.7:
    resolution: {integrity: sha512-eSRppjcPIatRIMC1U6UngP8XFcz8MQWGQdt1MTBQ7NaAmvXDfvNxbvWV3x2y6CdEUciCSsDHDQZbhYaB8QEo2g==}
    engines: {node: ^10 || ^12 || ^13.7 || ^14 || >=15.0.1}
    hasBin: true

  napi-build-utils@1.0.2:
    resolution: {integrity: sha512-ONmRUqK7zj7DWX0D9ADe03wbwOBZxNAfF20PlGfCWQcD3+/MakShIHrMqx9YwPTfxDdF1zLeL+RGZiR9kGMLdg==}

  natural-compare@1.4.0:
    resolution: {integrity: sha512-OWND8ei3VtNC9h7V60qff3SVobHr996CTwgxubgyQYEpg290h9J0buyECNNJexkFm5sOajh5G116RYA1c8ZMSw==}

  nearley@2.20.1:
    resolution: {integrity: sha512-+Mc8UaAebFzgV+KpI5n7DasuuQCHA89dmwm7JXw3TV43ukfNQ9DnBH3Mdb2g/I4Fdxc26pwimBWvjIw0UAILSQ==}
    hasBin: true

  negotiator@0.6.3:
    resolution: {integrity: sha512-+EUsqGPLsM+j/zdChZjsnX51g4XrHFOIXwfnCVPGlQk/k5giakcKsuxCObBRu6DSm9opw/O6slWbJdghQM4bBg==}
    engines: {node: '>= 0.6'}

  neostandard@0.11.1:
    resolution: {integrity: sha512-6zZlIPIQG24hNIP9wkisflpSh5U/bMQklXOb99DE3Lrt6MHDvKdmZOrrveefKlougvduSAH+JK0lgAQg8+t9zQ==}
    engines: {node: ^18.18.0 || ^20.9.0 || >=21.1.0}
    hasBin: true
    peerDependencies:
      eslint: ^9.0.0

  next-tick@1.1.0:
    resolution: {integrity: sha512-CXdUiJembsNjuToQvxayPZF9Vqht7hewsvy2sOWafLvi2awflj9mOC6bHIg50orX8IJvWKY9wYQ/zB2kogPslQ==}

  node-abi@3.65.0:
    resolution: {integrity: sha512-ThjYBfoDNr08AWx6hGaRbfPwxKV9kVzAzOzlLKbk2CuqXE2xnCh+cbAGnwM3t8Lq4v9rUB7VfondlkBckcJrVA==}
    engines: {node: '>=10'}

  node-domexception@1.0.0:
    resolution: {integrity: sha512-/jKZoMpw0F8GRwl4/eLROPA3cfcXtLApP0QzLmUT/HuPCZWyB7IY9ZrMeKw2O/nFIqPQB3PVM9aYm0F312AXDQ==}
    engines: {node: '>=10.5.0'}

  node-fetch@2.7.0:
    resolution: {integrity: sha512-c4FRfUm/dbcWZ7U+1Wq0AwCyFL+3nt2bEw05wfxSz+DWpWsitgmSgYmy2dQdWyKC1694ELPqMs/YzUSNozLt8A==}
    engines: {node: 4.x || >=6.0.0}
    peerDependencies:
      encoding: ^0.1.0
    peerDependenciesMeta:
      encoding:
        optional: true

  node-fetch@3.3.2:
    resolution: {integrity: sha512-dRB78srN/l6gqWulah9SrxeYnxeddIG30+GOqK/9OlLVyLg3HPnr6SqOWTWOXKRwC2eGYCkZ59NNuSgvSrpgOA==}
    engines: {node: ^12.20.0 || ^14.13.1 || >=16.0.0}

  node-forge@1.3.1:
    resolution: {integrity: sha512-dPEtOeMvF9VMcYV/1Wb8CPoVAXtp6MKMlcbAt4ddqmGqUJ6fQZFXkNZNkNlfevtNkGtaSoXf/vNNNSvgrdXwtA==}
    engines: {node: '>= 6.13.0'}

  node-releases@2.0.14:
    resolution: {integrity: sha512-y10wOWt8yZpqXmOgRo77WaHEmhYQYGNA6y421PKsKYWEK8aW+cqAphborZDhqfyKrbZEN92CN1X2KbafY2s7Yw==}

  nopt@4.0.3:
    resolution: {integrity: sha512-CvaGwVMztSMJLOeXPrez7fyfObdZqNUK1cPAEzLHrTybIua9pMdmmPR5YwtfNftIOMv3DPUhFaxsZMNTQO20Kg==}
    hasBin: true

  normalize-package-data@2.5.0:
    resolution: {integrity: sha512-/5CMN3T0R4XTj4DcGaexo+roZSdSFW/0AOOTROrjxzCG1wrWXEsGbRKevjlIL+ZDE4sZlJr5ED4YW0yqmkK+eA==}

  normalize-package-data@3.0.3:
    resolution: {integrity: sha512-p2W1sgqij3zMMyRC067Dg16bfzVH+w7hyegmpIvZ4JNjqtGOVAIvLmjBx3yP7YTe9vKJgkoNOPjwQGogDoMXFA==}
    engines: {node: '>=10'}

  npm-normalize-package-bin@1.0.1:
    resolution: {integrity: sha512-EPfafl6JL5/rU+ot6P3gRSCpPDW5VmIzX959Ob1+ySFUuuYHWHekXpwdUZcKP5C+DS4GEtdJluwBjnsNDl+fSA==}

  npm-run-path@5.3.0:
    resolution: {integrity: sha512-ppwTtiJZq0O/ai0z7yfudtBpWIoxM8yE6nHi1X47eFR2EWORqfbu6CnPlNsjeN683eT0qG6H/Pyf9fCcvjnnnQ==}
    engines: {node: ^12.20.0 || ^14.13.1 || >=16.0.0}

  object-inspect@1.13.2:
    resolution: {integrity: sha512-IRZSRuzJiynemAXPYtPe5BoI/RESNYR7TYm50MC5Mqbd3Jmw5y790sErYw3V6SryFJD64b74qQQs9wn5Bg/k3g==}
    engines: {node: '>= 0.4'}

  obliterator@2.0.4:
    resolution: {integrity: sha512-lgHwxlxV1qIg1Eap7LgIeoBWIMFibOjbrYPIPJZcI1mmGAI2m3lNYpK12Y+GBdPQ0U1hRwSord7GIaawz962qQ==}

  on-exit-leak-free@0.2.0:
    resolution: {integrity: sha512-dqaz3u44QbRXQooZLTUKU41ZrzYrcvLISVgbrzbyCMxpmSLJvZ3ZamIJIZ29P6OhZIkNIQKosdeM6t1LYbA9hg==}

  on-exit-leak-free@2.1.2:
    resolution: {integrity: sha512-0eJJY6hXLGf1udHwfNftBqH+g73EU4B504nZeKpz1sYRKafAghwxEJunB2O7rDZkL4PGfsMVnTXZ2EjibbqcsA==}
    engines: {node: '>=14.0.0'}

  on-finished@2.4.1:
    resolution: {integrity: sha512-oVlzkg3ENAhCk2zdv7IJwd/QUD4z2RxRwpkcGY8psCVcCYZNq4wYnVWALHM+brtuJjePWiYF/ClmuDr8Ch5+kg==}
    engines: {node: '>= 0.8'}

  once@1.4.0:
    resolution: {integrity: sha512-lNaJgI+2Q5URQBkccEKHTQOPaXdUxnZZElQTZY0MFUAuaEqe1E+Nyvgdz/aIyNi6Z9MzO5dv1H8n58/GELp3+w==}

  onetime@5.1.2:
    resolution: {integrity: sha512-kbpaSSGJTWdAY5KPVeMOKXSrPtr8C8C7wodJbcsd51jRnmD+GZu8Y0VoU6Dm5Z4vWr0Ig/1NKuWRKf7j5aaYSg==}
    engines: {node: '>=6'}

  onetime@6.0.0:
    resolution: {integrity: sha512-1FlR+gjXK7X+AsAHso35MnyN5KqGwJRi/31ft6x0M194ht7S+rWAvd7PHss9xSKMzE0asv1pyIHaJYq+BbacAQ==}
    engines: {node: '>=12'}

  openapi-schema-validator@12.1.3:
    resolution: {integrity: sha512-xTHOmxU/VQGUgo7Cm0jhwbklOKobXby+/237EG967+3TQEYJztMgX9Q5UE2taZKwyKPUq0j11dngpGjUuxz1hQ==}

  openapi-types@12.1.3:
    resolution: {integrity: sha512-N4YtSYJqghVu4iek2ZUvcN/0aqH1kRDuNqzcycDxhOUpg7GdvLa2F3DgS6yBNhInhv2r/6I0Flkn7CqL8+nIcw==}

  optionator@0.8.3:
    resolution: {integrity: sha512-+IW9pACdk3XWmmTXG8m3upGUJst5XRGzxMRjXzAuJ1XnIFNvfhjjIuYkDvysnPQ7qzqVzLt78BCruntqRhWQbA==}
    engines: {node: '>= 0.8.0'}

  optionator@0.9.4:
    resolution: {integrity: sha512-6IpQ7mKUxRcZNLIObR0hz7lxsapSSIYNZJwXPGeF0mTVqGKFIXj1DQcMoT22S3ROcLyY/rz0PWaWZ9ayWmad9g==}
    engines: {node: '>= 0.8.0'}

  ora@5.4.1:
    resolution: {integrity: sha512-5b6Y85tPxZZ7QytO+BQzysW31HJku27cRIlkbAXaNx+BdcVi+LlRFmVXzeF6a7JCwJpyw5c4b+YSVImQIrBpuQ==}
    engines: {node: '>=10'}

  ora@6.3.1:
    resolution: {integrity: sha512-ERAyNnZOfqM+Ao3RAvIXkYh5joP220yf59gVe2X/cI6SiCxIdi4c9HZKZD8R6q/RDXEje1THBju6iExiSsgJaQ==}
    engines: {node: ^12.20.0 || ^14.13.1 || >=16.0.0}

  os-homedir@1.0.2:
    resolution: {integrity: sha512-B5JU3cabzk8c67mRRd3ECmROafjYMXbuzlwtqdM8IbS8ktlTix8aFGb2bAGKrSRIlnfKwovGUUr72JUPyOb6kQ==}
    engines: {node: '>=0.10.0'}

  os-tmpdir@1.0.2:
    resolution: {integrity: sha512-D2FR03Vir7FIu45XBY20mTb+/ZSWB00sjU9jdQXt83gDrI4Ztz5Fs7/yy74g2N5SVQY4xY1qDr4rNddwYRVX0g==}
    engines: {node: '>=0.10.0'}

  osenv@0.1.5:
    resolution: {integrity: sha512-0CWcCECdMVc2Rw3U5w9ZjqX6ga6ubk1xDVKxtBQPK7wis/0F2r9T6k4ydGYhecl7YUBxBVxhL5oisPsNxAPe2g==}
    deprecated: This package is no longer supported.

  p-limit@2.3.0:
    resolution: {integrity: sha512-//88mFWSJx8lxCzwdAABTJL2MyWB12+eIY7MDL2SqLmAkeKU9qxRvWuSyTjm3FUmpBEMuFfckAIqEaVGUDxb6w==}
    engines: {node: '>=6'}

  p-limit@3.1.0:
    resolution: {integrity: sha512-TYOanM3wGwNGsZN2cVTYPArw454xnXj5qmWF1bEoAc4+cU/ol7GVh7odevjp1FNHduHc3KZMcFduxU5Xc6uJRQ==}
    engines: {node: '>=10'}

  p-limit@4.0.0:
    resolution: {integrity: sha512-5b0R4txpzjPWVw/cXXUResoD4hb6U/x9BH08L7nw+GN1sezDzPdxeRvpc9c433fZhBan/wusjbCsqwqm4EIBIQ==}
    engines: {node: ^12.20.0 || ^14.13.1 || >=16.0.0}

  p-locate@4.1.0:
    resolution: {integrity: sha512-R79ZZ/0wAxKGu3oYMlz8jy/kbhsNrS7SKZ7PxEHBgJ5+F2mtFW2fK2cOtBh1cHYkQsbzFV7I+EoRKe6Yt0oK7A==}
    engines: {node: '>=8'}

  p-locate@5.0.0:
    resolution: {integrity: sha512-LaNjtRWUBY++zB5nE/NwcaoMylSPk+S+ZHNB1TzdbMJMny6dynpAGt7X/tl/QYq3TIeE6nxHppbo2LGymrG5Pw==}
    engines: {node: '>=10'}

  p-locate@6.0.0:
    resolution: {integrity: sha512-wPrq66Llhl7/4AGC6I+cqxT07LhXvWL08LNXz1fENOw0Ap4sRZZ/gZpTTJ5jpurzzzfS2W/Ge9BY3LgLjCShcw==}
    engines: {node: ^12.20.0 || ^14.13.1 || >=16.0.0}

  p-map@4.0.0:
    resolution: {integrity: sha512-/bjOqmgETBYB5BoEeGVea8dmvHb2m9GLy1E9W43yeyfP6QQCZGFNa+XRceJEuDB6zqr+gKpIAmlLebMpykw/MQ==}
    engines: {node: '>=10'}

  p-try@2.2.0:
    resolution: {integrity: sha512-R4nPAVTAU0B9D35/Gk3uJf/7XYbQcyohSKdvAxIRSNghFl4e71hVoGnBNQz9cWaXxO2I10KTC+3jMdvvoKw6dQ==}
    engines: {node: '>=6'}

  package-json-from-dist@1.0.0:
    resolution: {integrity: sha512-dATvCeZN/8wQsGywez1mzHtTlP22H8OEfPrVMLNr4/eGa+ijtLn/6M5f0dY8UKNrC2O9UCU6SSoG3qRKnt7STw==}

  parent-module@1.0.1:
    resolution: {integrity: sha512-GQ2EWRpQV8/o+Aw8YqtfZZPfNRWZYkbidE9k5rpl/hC3vtHHBfGm2Ifi6qWV+coDGkrUKZAxE3Lot5kcsRlh+g==}
    engines: {node: '>=6'}

  parse-json@5.2.0:
    resolution: {integrity: sha512-ayCKvm/phCGxOkYRSCM82iDwct8/EonSEgCSxWxD7ve6jHggsFl4fZVQBPRNgQoKiuV/odhFrGzQXZwbifC8Rg==}
    engines: {node: '>=8'}

  parse-ms@4.0.0:
    resolution: {integrity: sha512-TXfryirbmq34y8QBwgqCVLi+8oA3oWx2eAnSn62ITyEhEYaWRlVZ2DvMM9eZbMs/RfxPu/PK/aBLyGj4IrqMHw==}
    engines: {node: '>=18'}

  parseurl@1.3.3:
    resolution: {integrity: sha512-CiyeOxFT/JZyN5m0z9PfXw4SCBJ6Sygz1Dpl0wqjlhDEGGBP1GnsUVEL0p63hoG1fcj3fHynXi9NYO4nWOL+qQ==}
    engines: {node: '>= 0.8'}

  path-exists@4.0.0:
    resolution: {integrity: sha512-ak9Qy5Q7jYb2Wwcey5Fpvg2KoAc/ZIhLSLOSBmRmygPsGwkVVt0fZa0qrtMz+m6tJTAHfZQ8FnmB4MG4LWy7/w==}
    engines: {node: '>=8'}

  path-exists@5.0.0:
    resolution: {integrity: sha512-RjhtfwJOxzcFmNOi6ltcbcu4Iu+FL3zEj83dk4kAS+fVpTxXLO1b38RvJgT/0QwvV/L3aY9TAnyv0EOqW4GoMQ==}
    engines: {node: ^12.20.0 || ^14.13.1 || >=16.0.0}

  path-is-absolute@1.0.1:
    resolution: {integrity: sha512-AVbw3UJ2e9bq64vSaS9Am0fje1Pa8pbGqTTsmXfaIiMpnr5DlDhfJOuLj9Sf95ZPVDAUerDfEk88MPmPe7UCQg==}
    engines: {node: '>=0.10.0'}

  path-key@3.1.1:
    resolution: {integrity: sha512-ojmeN0qd+y0jszEtoY48r0Peq5dwMEkIlCOu6Q5f41lfkswXuKtYrhgoTpLnyIcHm24Uhqx+5Tqm2InSwLhE6Q==}
    engines: {node: '>=8'}

  path-key@4.0.0:
    resolution: {integrity: sha512-haREypq7xkM7ErfgIyA0z+Bj4AGKlMSdlQE2jvJo6huWD1EdkKYV+G/T4nq0YEF2vgTT8kqMFKo1uHn950r4SQ==}
    engines: {node: '>=12'}

  path-parse@1.0.7:
    resolution: {integrity: sha512-LDJzPVEEEPR+y48z93A0Ed0yXb8pAByGWo/k5YYdYgpY2/2EsOsksJrq7lOHxryrVOn1ejG6oAp8ahvOIQD8sw==}

  path-scurry@1.11.1:
    resolution: {integrity: sha512-Xa4Nw17FS9ApQFJ9umLiJS4orGjm7ZzwUrwamcGQuHSzDyth9boKDaycYdDcZDuqYATXw4HFXgaqWTctW/v1HA==}
    engines: {node: '>=16 || 14 >=14.18'}

  path-to-regexp@0.1.7:
    resolution: {integrity: sha512-5DFkuoqlv1uYQKxy8omFBeJPQcdoE07Kv2sferDCrAq1ohOU+MSDswDIbnx3YAM60qIOnYa53wBhXW0EbMonrQ==}

  path-type@4.0.0:
    resolution: {integrity: sha512-gDKb8aZMDeD/tZWs9P6+q0J9Mwkdl6xMV8TjnGP3qJVJ06bdMgkbBlLU8IdfOsIsFz2BW1rNVT3XuNEl8zPAvw==}
    engines: {node: '>=8'}

  path-type@5.0.0:
    resolution: {integrity: sha512-5HviZNaZcfqP95rwpv+1HDgUamezbqdSYTyzjTvwtJSnIH+3vnbmWsItli8OFEndS984VT55M3jduxZbX351gg==}
    engines: {node: '>=12'}

  peek-stream@1.1.3:
    resolution: {integrity: sha512-FhJ+YbOSBb9/rIl2ZeE/QHEsWn7PqNYt8ARAY3kIgNGOk13g9FGyIY6JIl/xB/3TFRVoTv5as0l11weORrTekA==}

  peowly@1.3.2:
    resolution: {integrity: sha512-BYIrwr8JCXY49jUZscgw311w9oGEKo7ux/s+BxrhKTQbiQ0iYNdZNJ5LgagaeercQdFHwnR7Z5IxxFWVQ+BasQ==}
    engines: {node: '>=18.6.0'}

  pg-cloudflare@1.1.1:
    resolution: {integrity: sha512-xWPagP/4B6BgFO+EKz3JONXv3YDgvkbVrGw2mTo3D6tVDQRh1e7cqVGvyR3BE+eQgAvx1XhW/iEASj4/jCWl3Q==}

  pg-connection-string@2.6.4:
    resolution: {integrity: sha512-v+Z7W/0EO707aNMaAEfiGnGL9sxxumwLl2fJvCQtMn9Fxsg+lPpPkdcyBSv/KFgpGdYkMfn+EI1Or2EHjpgLCA==}

  pg-cursor@2.11.0:
    resolution: {integrity: sha512-TLCOCtu+rqMarzjUi+/Ffc2DV5ZqO/27y5GqnK9Z3w51rWXMwC8FcO96Uf9/ORo5o+qRXEVJxM9Ts3K2K31MLg==}
    peerDependencies:
      pg: ^8

  pg-int8@1.0.1:
    resolution: {integrity: sha512-WCtabS6t3c8SkpDBUlb1kjOs7l66xsGdKpIPZsg4wR+B3+u9UAum2odSsF9tnvxg80h4ZxLWMy4pRjOsFIqQpw==}
    engines: {node: '>=4.0.0'}

  pg-pool@3.6.2:
    resolution: {integrity: sha512-Htjbg8BlwXqSBQ9V8Vjtc+vzf/6fVUuak/3/XXKA9oxZprwW3IMDQTGHP+KDmVL7rtd+R1QjbnCFPuTHm3G4hg==}
    peerDependencies:
      pg: '>=8.0'

  pg-protocol@1.6.1:
    resolution: {integrity: sha512-jPIlvgoD63hrEuihvIg+tJhoGjUsLPn6poJY9N5CnlPd91c2T18T/9zBtLxZSb1EhYxBRoZJtzScCaWlYLtktg==}

  pg-types@2.2.0:
    resolution: {integrity: sha512-qTAAlrEsl8s4OiEQY69wDvcMIdQN6wdz5ojQiOy6YRMuynxenON0O5oCpJI6lshc6scgAY8qvJ2On/p+CXY0GA==}
    engines: {node: '>=4'}

  pg@8.12.0:
    resolution: {integrity: sha512-A+LHUSnwnxrnL/tZ+OLfqR1SxLN3c/pgDztZ47Rpbsd4jUytsTtwQo/TLPRzPJMp/1pbhYVhH9cuSZLAajNfjQ==}
    engines: {node: '>= 8.0.0'}
    peerDependencies:
      pg-native: '>=3.0.1'
    peerDependenciesMeta:
      pg-native:
        optional: true

  pgpass@1.0.5:
    resolution: {integrity: sha512-FdW9r/jQZhSeohs1Z3sI1yxFQNFvMcnmfuj4WBMUTxOrAyLMaTcE1aAMBiTlbMNaXvBCQuVi0R7hd8udDSP7ug==}

  picocolors@1.0.1:
    resolution: {integrity: sha512-anP1Z8qwhkbmu7MFP5iTt+wQKXgwzf7zTyGlcdzabySa9vd0Xt392U0rVmz9poOaBj0uHJKyyo9/upk0HrEQew==}

  picomatch@2.3.1:
    resolution: {integrity: sha512-JU3teHTNjmE2VCGFzuY8EXzCDVwEqB2a8fsIvwaStHhAWJEeVd1o1QD80CU6+ZdEXXSLbSsuLwJjkCBWqRQUVA==}
    engines: {node: '>=8.6'}

  picomatch@4.0.2:
    resolution: {integrity: sha512-M7BAV6Rlcy5u+m6oPhAPFgJTzAioX/6B0DxyvDlo9l8+T3nLKbrczg2WLUyzd45L8RqfUMyGPzekbMvX2Ldkwg==}
    engines: {node: '>=12'}

  pino-abstract-transport@0.5.0:
    resolution: {integrity: sha512-+KAgmVeqXYbTtU2FScx1XS3kNyfZ5TrXY07V96QnUSFqo2gAqlvmaxH67Lj7SWazqsMabf+58ctdTcBgnOLUOQ==}

  pino-abstract-transport@1.2.0:
    resolution: {integrity: sha512-Guhh8EZfPCfH+PMXAb6rKOjGQEoy0xlAIn+irODG5kgfYV+BQ0rGYYWTIel3P5mmyXqkYkPmdIkywsn6QKUR1Q==}

  pino-pretty@11.2.1:
    resolution: {integrity: sha512-O05NuD9tkRasFRWVaF/uHLOvoRDFD7tb5VMertr78rbsYFjYp48Vg3477EshVAF5eZaEw+OpDl/tu+B0R5o+7g==}
    hasBin: true

  pino-roll@1.1.0:
    resolution: {integrity: sha512-VlioCA387G/56yelKkoe0OXFFG/LnsqiMRAQnRijgXh8NMoeFaQssU14nz3kSqk5GZ3BWBERgB8M9S2AN3wQGA==}

  pino-std-serializers@4.0.0:
    resolution: {integrity: sha512-cK0pekc1Kjy5w9V2/n+8MkZwusa6EyyxfeQCB799CQRhRt/CqYKiWs5adeu8Shve2ZNffvfC/7J64A2PJo1W/Q==}

  pino-std-serializers@6.2.2:
    resolution: {integrity: sha512-cHjPPsE+vhj/tnhCy/wiMh3M3z3h/j15zHQX+S9GkTBgqJuTuJzYJ4gUyACLhDaJ7kk9ba9iRDmbH2tJU03OiA==}

  pino-std-serializers@7.0.0:
    resolution: {integrity: sha512-e906FRY0+tV27iq4juKzSYPbUj2do2X2JX4EzSca1631EB2QJQUqGbDuERal7LCtOpxl6x3+nvo9NPZcmjkiFA==}

  pino-test@1.0.1:
    resolution: {integrity: sha512-ISdyVW8D6xJez8tEC2D0JBXeaKVU40GjMjxd/YgKP/6Am1c+yHb7F4ysY6ZyKVblQSREetW0f1irKXeku6tJGw==}

  pino@7.11.0:
    resolution: {integrity: sha512-dMACeu63HtRLmCG8VKdy4cShCPKaYDR4youZqoSWLxl5Gu99HUw8bw75thbPv9Nip+H+QYX8o3ZJbTdVZZ2TVg==}
    hasBin: true

  pino@8.21.0:
    resolution: {integrity: sha512-ip4qdzjkAyDDZklUaZkcRFb2iA118H9SgRh8yzTkSQK8HilsOJF7rSY8HoW5+I0M46AZgX/pxbprf2vvzQCE0Q==}
    hasBin: true

  pino@9.2.0:
    resolution: {integrity: sha512-g3/hpwfujK5a4oVbaefoJxezLzsDgLcNJeITvC6yrfwYeT9la+edCK42j5QpEQSQCZgTKapXvnQIdgZwvRaZug==}
    hasBin: true

  playwright-core@1.45.2:
    resolution: {integrity: sha512-ha175tAWb0dTK0X4orvBIqi3jGEt701SMxMhyujxNrgd8K0Uy5wMSwwcQHtyB4om7INUkfndx02XnQ2p6dvLDw==}
    engines: {node: '>=18'}
    hasBin: true

  playwright@1.45.2:
    resolution: {integrity: sha512-ReywF2t/0teRvNBpfIgh5e4wnrI/8Su8ssdo5XsQKpjxJj+jspm00jSoz9BTg91TT0c9HRjXO7LBNVrgYj9X0g==}
    engines: {node: '>=18'}
    hasBin: true

  plur@4.0.0:
    resolution: {integrity: sha512-4UGewrYgqDFw9vV6zNV+ADmPAUAfJPKtGvb/VdpQAx25X5f3xXdGdyOEVFwkl8Hl/tl7+xbeHqSEM+D5/TirUg==}
    engines: {node: '>=10'}

  postcss@8.4.39:
    resolution: {integrity: sha512-0vzE+lAiG7hZl1/9I8yzKLx3aR9Xbof3fBHKunvMfOCYAtMhrsnccJY2iTURb9EZd5+pLuiNV9/c/GZJOHsgIw==}
    engines: {node: ^10 || ^12 || >=14}

  postgrator@7.2.0:
    resolution: {integrity: sha512-rVi/X5//51Sj5SWsBb2knBn/GCWdFOXRdq4VATnNePLK1h2774j0byr5tsDDb5B+UWVAZftjq5VYCQaB6dXMWw==}
    engines: {node: '>=14.0.0'}

  postgres-array@2.0.0:
    resolution: {integrity: sha512-VpZrUqU5A69eQyW2c5CA1jtLecCsN2U/bD6VilrFDWq5+5UIEVO7nazS3TEcHf1zuPYO/sqGvUvW62g86RXZuA==}
    engines: {node: '>=4'}

  postgres-bytea@1.0.0:
    resolution: {integrity: sha512-xy3pmLuQqRBZBXDULy7KbaitYqLcmxigw14Q5sj8QBVLqEwXfeybIKVWiqAXTlcvdvb0+xkOtDbfQMOf4lST1w==}
    engines: {node: '>=0.10.0'}

  postgres-date@1.0.7:
    resolution: {integrity: sha512-suDmjLVQg78nMK2UZ454hAG+OAW+HQPZ6n++TNDUX+L0+uUlLywnoxJKDou51Zm+zTCjrCl0Nq6J9C5hP9vK/Q==}
    engines: {node: '>=0.10.0'}

  postgres-interval@1.2.0:
    resolution: {integrity: sha512-9ZhXKM/rw350N1ovuWHbGxnGh/SNJ4cnxHiM0rxE4VN41wsg8P8zWn9hv/buK00RP4WvlOyr/RBDiptyxVbkZQ==}
    engines: {node: '>=0.10.0'}

  prebuild-install@7.1.2:
    resolution: {integrity: sha512-UnNke3IQb6sgarcZIDU3gbMeTp/9SSU1DAIkil7PrqG1vZlBtY5msYccSKSHDqa3hNg436IXK+SNImReuA1wEQ==}
    engines: {node: '>=10'}
    hasBin: true

  prelude-ls@1.1.2:
    resolution: {integrity: sha512-ESF23V4SKG6lVSGZgYNpbsiaAkdab6ZgOxe52p7+Kid3W3u3bxR4Vfd/o21dmN7jSt0IwgZ4v5MUd26FEtXE9w==}
    engines: {node: '>= 0.8.0'}

  prelude-ls@1.2.1:
    resolution: {integrity: sha512-vkcDPrRZo1QZLbn5RLGPpg/WmIQ65qoWWhcGKf/b5eplkkarX0m9z8ppCat4mlOqUsWpyNuYgO3VRyrYHSzX5g==}
    engines: {node: '>= 0.8.0'}

  prettier@3.3.3:
    resolution: {integrity: sha512-i2tDNA0O5IrMO757lfrdQZCc2jPNDVntV0m/+4whiDfWaTKfMNgR7Qz0NAeGz/nRqF4m5/6CLzbP4/liHt12Ew==}
    engines: {node: '>=14'}
    hasBin: true

  pretty-format@29.7.0:
    resolution: {integrity: sha512-Pdlw/oPxN+aXdmM9R00JVC9WVFoCLTKJvDVLgmJ+qAffBMxsV85l/Lu7sNx4zSzPyoL2euImuEwHhOXdEgNFZQ==}
    engines: {node: ^14.15.0 || ^16.10.0 || >=18.0.0}

  pretty-ms@9.1.0:
    resolution: {integrity: sha512-o1piW0n3tgKIKCwk2vpM/vOV13zjJzvP37Ioze54YlTHE06m4tjEbzg9WsKkvTuyYln2DHjo5pY4qrZGI0otpw==}
    engines: {node: '>=18'}

  process-nextick-args@2.0.1:
    resolution: {integrity: sha512-3ouUOpQhtgrbOa17J7+uxOTpITYWaGP7/AhoR3+A+/1e9skrzelGi/dXzEYyvbxubEF6Wn2ypscTKiKJFFn1ag==}

  process-warning@1.0.0:
    resolution: {integrity: sha512-du4wfLyj4yCZq1VupnVSZmRsPJsNuxoDQFdCFHLaYiEbFBD7QE0a+I4D7hOxrVnh78QE/YipFAj9lXHiXocV+Q==}

  process-warning@3.0.0:
    resolution: {integrity: sha512-mqn0kFRl0EoqhnL0GQ0veqFHyIN1yig9RHh/InzORTUiZHFRAur+aMtRkELNwGs9aNwKS6tg/An4NYBPGwvtzQ==}

  process@0.11.10:
    resolution: {integrity: sha512-cdGef/drWFoydD1JsMzuFf8100nZl+GT+yacc2bEced5f9Rjk4z+WtFUTBu9PhOi9j/jfmBPu0mMEY4wIdAF8A==}
    engines: {node: '>= 0.6.0'}

  prom-client@15.1.3:
    resolution: {integrity: sha512-6ZiOBfCywsD4k1BN9IX0uZhF+tJkV8q8llP64G5Hajs4JOeVLPCwpPVcpXy3BwYiUGgyJzsJJQeOIv7+hDSq8g==}
    engines: {node: ^16 || ^18 || >=20}

  protobufjs@7.3.2:
    resolution: {integrity: sha512-RXyHaACeqXeqAKGLDl68rQKbmObRsTIn4TYVUUug1KfS47YWCo5MacGITEryugIgZqORCvJWEk4l449POg5Txg==}
    engines: {node: '>=12.0.0'}

  proxy-addr@2.0.7:
    resolution: {integrity: sha512-llQsMLSUDUPT44jdrU/O37qlnifitDP+ZwrmmZcoSKyLKvtZxpyV0n2/bD/N4tBAAZ/gJEdZU7KMraoK1+XYAg==}
    engines: {node: '>= 0.10'}

  pump@3.0.0:
    resolution: {integrity: sha512-LwZy+p3SFs1Pytd/jYct4wpv49HiYCqd9Rlc5ZVdk0V+8Yzv6jR5Blk3TRmPL1ft69TxP0IMZGJ+WPFU2BFhww==}

  pumpify@2.0.1:
    resolution: {integrity: sha512-m7KOje7jZxrmutanlkS1daj1dS6z6BgslzOXmcSEpIlCxM3VJH7lG5QLeck/6hgF6F4crFf01UtQmNsJfweTAw==}

  punycode.js@2.3.1:
    resolution: {integrity: sha512-uxFIHU0YlHYhDQtV4R9J6a52SLx28BCjT+4ieh7IGbgwVJWO+km431c4yRlREUAsAmt/uMjQUyQHNEPf0M39CA==}
    engines: {node: '>=6'}

  punycode@2.3.1:
    resolution: {integrity: sha512-vYt7UD1U9Wg6138shLtLOvdAu+8DsC/ilFtEVHcH+wydcSpNE20AfSOduf6MkRFahL5FY7X1oU7nKVZFtfq8Fg==}
    engines: {node: '>=6'}

  pupa@3.1.0:
    resolution: {integrity: sha512-FLpr4flz5xZTSJxSeaheeMKN/EDzMdK7b8PTOC6a5PYFKTucWbdqjgqaEyH0shFiSJrVB1+Qqi4Tk19ccU6Aug==}
    engines: {node: '>=12.20'}

  qlobber@7.0.1:
    resolution: {integrity: sha512-FsFg9lMuMEFNKmTO9nV7tlyPhx8BmskPPjH2akWycuYVTtWaVwhW5yCHLJQ6Q+3mvw5cFX2vMfW2l9z2SiYAbg==}
    engines: {node: '>= 14'}

  qlobber@8.0.1:
    resolution: {integrity: sha512-O+Wd1chXj5YE1DwmD+ae0bXiSLehmnS3czlC1R9FL/Nt/3q8uMS1bIHmg2lJfCoiimCxClWM8AAuJrF0EvNiog==}
    engines: {node: '>= 16'}

  qs@6.11.0:
    resolution: {integrity: sha512-MvjoMCJwEarSbUYk5O+nmoSzSutSsTwF85zcHPQ9OrlFoZOYIjaqBAJIqIXjptyD5vThxGq52Xu/MaJzRkIk4Q==}
    engines: {node: '>=0.6'}

  queue-microtask@1.2.3:
    resolution: {integrity: sha512-NuaNSa6flKT5JaSYQzJok04JzTL1CA6aGhv5rfLW3PgqA+M2ChpZQnAC8h8i4ZFkBS8X5RqkDBHA7r4hej3K9A==}

  quick-format-unescaped@4.0.4:
    resolution: {integrity: sha512-tYC1Q1hgyRuHgloV/YXs2w15unPVh8qfu/qCTfhTYamaw7fyhumKa2yGpdSo87vY32rIclj+4fWYQXUMs9EHvg==}

  quick-lru@4.0.1:
    resolution: {integrity: sha512-ARhCpm70fzdcvNQfPoy49IaanKkTlRWF2JMzqhcJbhSFRZv7nPTvZJdcY7301IPmvW+/p0RgIWnQDLJxifsQ7g==}
    engines: {node: '>=8'}

  railroad-diagrams@1.0.0:
    resolution: {integrity: sha512-cz93DjNeLY0idrCNOH6PviZGRN9GJhsdm9hpn1YCS879fj4W+x5IFJhhkRZcwVgMmFF7R82UA/7Oh+R8lLZg6A==}

  randexp@0.4.6:
    resolution: {integrity: sha512-80WNmd9DA0tmZrw9qQa62GPPWfuXJknrmVmLcxvq4uZBdYqb1wYoKTmnlGUchvVWe0XiLupYkBoXVOxz3C8DYQ==}
    engines: {node: '>=0.12'}

  randexp@0.5.3:
    resolution: {integrity: sha512-U+5l2KrcMNOUPYvazA3h5ekF80FHTUG+87SEAmHZmolh1M+i/WyTCxVzmi+tidIa1tM4BSe8g2Y/D3loWDjj+w==}
    engines: {node: '>=4'}

  range-parser@1.2.1:
    resolution: {integrity: sha512-Hrgsx+orqoygnmhFbKaHE6c296J+HTAQXoxEF6gNupROmmGJRoyzfG3ccAveqCBrwr/2yxQ5BVd/GTl5agOwSg==}
    engines: {node: '>= 0.6'}

  raw-body@2.5.2:
    resolution: {integrity: sha512-8zGqypfENjCIqGhgXToC8aB2r7YrBX+AQAfIPs/Mlk+BtPTztOvTS01NRW/3Eh60J+a48lt8qsCzirQ6loCVfA==}
    engines: {node: '>= 0.8'}

  rc@1.2.8:
    resolution: {integrity: sha512-y3bGgqKj3QBdxLbLkomlohkvsA8gdAiUQlSBJnBhfn+BPxg4bc62d8TcBW15wavDfgexCgccckhcZvywyQYPOw==}
    hasBin: true

  react-dom@18.3.1:
    resolution: {integrity: sha512-5m4nQKp+rZRb09LNH59GM4BxTh9251/ylbKIbpe7TpGxfJ+9kv6BLkLBXIjjspbgbnIBNqlI23tRnTWT0snUIw==}
    peerDependencies:
      react: ^18.3.1

  react-is@18.3.1:
    resolution: {integrity: sha512-/LLMVyas0ljjAtoYiPqYiL8VWXzUUdThrmU5+n20DZv+a+ClRoevUzw5JxU+Ieh5/c87ytoTBV9G1FiKfNJdmg==}

  react-refresh@0.14.2:
    resolution: {integrity: sha512-jCvmsr+1IUSMUyzOkRcvnVbX3ZYC6g9TDrDbFuFmRDq7PD4yaGbLKNQL6k2jnArV8hjYxh7hVhAZB6s9HDGpZA==}
    engines: {node: '>=0.10.0'}

  react@18.3.1:
    resolution: {integrity: sha512-wS+hAgJShR0KhEvPJArfuPVN1+Hz1t0Y6n5jLrGQbkb4urgPE/0Rve+1kMB1v/oWgHgm4WIcV+i7F2pTVj+2iQ==}
    engines: {node: '>=0.10.0'}

  read-installed@4.0.3:
    resolution: {integrity: sha512-O03wg/IYuV/VtnK2h/KXEt9VIbMUFbk3ERG0Iu4FhLZw0EP0T9znqrYDGn6ncbEsXUFaUjiVAWXHzxwt3lhRPQ==}
    deprecated: This package is no longer supported.

  read-package-json@2.1.2:
    resolution: {integrity: sha512-D1KmuLQr6ZSJS0tW8hf3WGpRlwszJOXZ3E8Yd/DNRaM5d+1wVRZdHlpGBLAuovjr28LbWvjpWkBHMxpRGGjzNA==}
    deprecated: This package is no longer supported. Please use @npmcli/package-json instead.

  read-pkg-up@7.0.1:
    resolution: {integrity: sha512-zK0TB7Xd6JpCLmlLmufqykGE+/TlOePD6qKClNW7hHDKFh/J7/7gCWGR7joEQEW1bKq3a3yUZSObOoWLFQ4ohg==}
    engines: {node: '>=8'}

  read-pkg@5.2.0:
    resolution: {integrity: sha512-Ug69mNOpfvKDAc2Q8DRpMjjzdtrnv9HcSMX+4VsZxD1aZ6ZzrIE7rlzXBtWTyhULSMKg076AW6WR5iZpD0JiOg==}
    engines: {node: '>=8'}

  readable-stream@2.3.8:
    resolution: {integrity: sha512-8p0AUk4XODgIewSi0l8Epjs+EVnWiK7NoDIEGU0HhE7+ZyY8D1IMY7odu5lRrFXGg71L15KG8QrPmum45RTtdA==}

  readable-stream@3.6.2:
    resolution: {integrity: sha512-9u/sniCrY3D5WdsERHzHE4G2YCXqoG5FTHUiCC4SIbr6XcLZBY05ya9EKjYek9O5xOAwjGq+1JdGBAS7Q9ScoA==}
    engines: {node: '>= 6'}

  readable-stream@4.5.2:
    resolution: {integrity: sha512-yjavECdqeZ3GLXNgRXgeQEdz9fvDDkNKyHnbHRFtOr7/LcfgBcmct7t/ET+HaCTqfh06OzoAxrkN/IfjJBVe+g==}
    engines: {node: ^12.22.0 || ^14.17.0 || >=16.0.0}

  readdir-scoped-modules@1.1.0:
    resolution: {integrity: sha512-asaikDeqAQg7JifRsZn1NJZXo9E+VwlyCfbkZhwyISinqk5zNS6266HS5kah6P0SaQKGF6SkNnZVHUzHFYxYDw==}
    deprecated: This functionality has been moved to @npmcli/fs

  real-require@0.1.0:
    resolution: {integrity: sha512-r/H9MzAWtrv8aSVjPCMFpDMl5q66GqtmmRkRjpHTsp4zBAa+snZyiQNlMONiUmEJcsnaw0wCauJ2GWODr/aFkg==}
    engines: {node: '>= 12.13.0'}

  real-require@0.2.0:
    resolution: {integrity: sha512-57frrGM/OCTLqLOAh0mhVA9VBMHd+9U7Zb2THMGdBUoZVOtGbJzjxsYGDJ3A9AYYCP4hn6y1TVbaOfzWtm5GFg==}
    engines: {node: '>= 12.13.0'}

  redent@3.0.0:
    resolution: {integrity: sha512-6tDA8g98We0zd0GvVeMT9arEOnTw9qM03L9cJXaCjrip1OO764RDBLBfrB4cwzNGDj5OA5ioymC9GkizgWJDUg==}
    engines: {node: '>=8'}

  redis-errors@1.2.0:
    resolution: {integrity: sha512-1qny3OExCf0UvUV/5wpYKf2YwPcOqXzkwKKSmKHiE6ZMQs5heeE/c8eXK+PNllPvmjgAbfnsbpkGZWy8cBpn9w==}
    engines: {node: '>=4'}

  redis-parser@3.0.0:
    resolution: {integrity: sha512-DJnGAeenTdpMEH6uAJRK/uiyEIH9WVsUmoLwzudwGJUwZPp80PDBWPHXSAGNPwNvIXAbe7MSUB1zQFugFml66A==}
    engines: {node: '>=4'}

  require-directory@2.1.1:
    resolution: {integrity: sha512-fGxEI7+wsG9xrvdjsrlmL22OMTTiHRwAMroiEeMgq8gzoLC/PQr7RsRDSTLUg/bZAZtF+TVIkHc6/4RIKrui+Q==}
    engines: {node: '>=0.10.0'}

  require-from-string@2.0.2:
    resolution: {integrity: sha512-Xf0nWe6RseziFMu+Ap9biiUbmplq6S9/p+7w7YXP/JBHhrUDDUhwa+vANyubuqfZWTveU//DYVGsDG7RKL/vEw==}
    engines: {node: '>=0.10.0'}

  resolve-from@4.0.0:
    resolution: {integrity: sha512-pb/MYmXstAkysRFx8piNI1tGFNQIFA3vkE3Gq4EuA1dF6gHp/+vgZqsCGJapvy8N3Q+4o7FwvquPJcnZ7RYy4g==}
    engines: {node: '>=4'}

  resolve-pkg-maps@1.0.0:
    resolution: {integrity: sha512-seS2Tj26TBVOC2NIc2rOe2y2ZO7efxITtLZcGSOnHHNOQ7CkiUBfw0Iw2ck6xkIhPwLhKNLS8BO+hEpngQlqzw==}

  resolve@1.22.8:
    resolution: {integrity: sha512-oKWePCxqpd6FlLvGV1VU0x7bkPmmCNolxzjMf4NczoDnQcIWrAF+cPtZn5i6n+RfD2d9i0tzpKnG6Yk168yIyw==}
    hasBin: true

  restore-cursor@3.1.0:
    resolution: {integrity: sha512-l+sSefzHpj5qimhFSE5a8nufZYAM3sBSVMAPtYkmC+4EH2anSGaEMXSD0izRQbu9nfyQ9y5JrVmp7E8oZrUjvA==}
    engines: {node: '>=8'}

  restore-cursor@4.0.0:
    resolution: {integrity: sha512-I9fPXU9geO9bHOt9pHHOhOkYerIMsmVaWB0rA2AI9ERh/+x/i7MV5HKBNrg+ljO5eoPVgCcnFuRjJ9uH6I/3eg==}
    engines: {node: ^12.20.0 || ^14.13.1 || >=16.0.0}

  ret@0.1.15:
    resolution: {integrity: sha512-TTlYpa+OL+vMMNG24xSlQGEJ3B/RzEfUlLct7b5G/ytav+wPrplCpVMFuwzXbkecJrb6IYo1iFb0S9v37754mg==}
    engines: {node: '>=0.12'}

  ret@0.2.2:
    resolution: {integrity: sha512-M0b3YWQs7R3Z917WRQy1HHA7Ba7D8hvZg6UE5mLykJxQVE2ju0IXbGlaHPPlkY+WN7wFP+wUMXmBFA0aV6vYGQ==}
    engines: {node: '>=4'}

  ret@0.4.3:
    resolution: {integrity: sha512-0f4Memo5QP7WQyUEAYUO3esD/XjOc3Zjjg5CPsAq1p8sIu0XPeMbHJemKA0BO7tV0X7+A0FoEpbmHXWxPyD3wQ==}
    engines: {node: '>=10'}

  reusify@1.0.4:
    resolution: {integrity: sha512-U9nH88a3fc/ekCF1l0/UP1IosiuIjyTh7hBvXVMHYgVcfGvt897Xguj2UOLDeI5BG2m7/uwyaLVT6fbtCwTyzw==}
    engines: {iojs: '>=1.0.0', node: '>=0.10.0'}

  rfdc@1.4.1:
    resolution: {integrity: sha512-q1b3N5QkRUWUl7iyylaaj3kOpIT0N2i9MqIEQXP73GVsN9cw3fdx8X63cEmWhJGi2PPCF23Ijp7ktmd39rawIA==}

  rimraf@4.4.1:
    resolution: {integrity: sha512-Gk8NlF062+T9CqNGn6h4tls3k6T1+/nXdOcSZVikNVtlRdYpA7wRJJMoXmuvOnLW844rPjdQ7JgXCYM6PPC/og==}
    engines: {node: '>=14'}
    hasBin: true

  rollup@4.18.1:
    resolution: {integrity: sha512-Elx2UT8lzxxOXMpy5HWQGZqkrQOtrVDDa/bm9l10+U4rQnVzbL/LgZ4NOM1MPIDyHk69W4InuYDF5dzRh4Kw1A==}
    engines: {node: '>=18.0.0', npm: '>=8.0.0'}
    hasBin: true

  run-async@3.0.0:
    resolution: {integrity: sha512-540WwVDOMxA6dN6We19EcT9sc3hkXPw5mzRNGM3FkdN/vtE9NFvj5lFAPNwUDmJjXidm3v7TC1cTE7t17Ulm1Q==}
    engines: {node: '>=0.12.0'}

  run-parallel@1.2.0:
    resolution: {integrity: sha512-5l4VyZR86LZ/lDxZTR6jqL8AFE2S0IFLMP26AbjsLVADxHdhB/c0GUsH+y39UfCi3dzz8OlQuPmnaJOMoDHQBA==}

  rxjs@7.8.1:
    resolution: {integrity: sha512-AA3TVj+0A2iuIoQkWEK/tqFjBq2j+6PO6Y0zJcvzLAFhEFIO3HL0vls9hWLncZbAAbK0mar7oZ4V079I/qPMxg==}

  sade@1.8.1:
    resolution: {integrity: sha512-xal3CZX1Xlo/k4ApwCFrHVACi9fBqJ7V+mwhBsuf/1IOKbBy098Fex+Wa/5QMubw09pSZ/u8EY8PWgevJsXp1A==}
    engines: {node: '>=6'}

  safe-buffer@5.1.2:
    resolution: {integrity: sha512-Gd2UZBJDkXlY7GbJxfsE8/nvKkUEU1G38c1siN6QP6a9PT9MmHB8GnpscSmMJSoF8LOIrt8ud/wPtojys4G6+g==}

  safe-buffer@5.2.1:
    resolution: {integrity: sha512-rp3So07KcdmmKbGvgaNxQSJr7bGVSVk5S9Eq1F+ppbRo70+YeaDxkw5Dd8NPN+GD6bjnYm2VuPuCXmpuYvmCXQ==}

  safe-identifier@0.4.2:
    resolution: {integrity: sha512-6pNbSMW6OhAi9j+N8V+U715yBQsaWJ7eyEUaOrawX+isg5ZxhUlV1NipNtgaKHmFGiABwt+ZF04Ii+3Xjkg+8w==}

  safe-regex2@3.1.0:
    resolution: {integrity: sha512-RAAZAGbap2kBfbVhvmnTFv73NWLMvDGOITFYTZBAaY8eR+Ir4ef7Up/e7amo+y1+AH+3PtLkrt9mvcTsG9LXug==}

  safe-stable-stringify@2.4.3:
    resolution: {integrity: sha512-e2bDA2WJT0wxseVd4lsDP4+3ONX6HpMXQa1ZhFQ7SU+GjvORCmShbCMltrtIDfkYhVHrOcPtj+KhmDBdPdZD1g==}
    engines: {node: '>=10'}

  safer-buffer@2.1.2:
    resolution: {integrity: sha512-YZo3K82SD7Riyi0E1EQPojLz7kpepnSQI9IyPbHHg1XXXevb5dJI7tpyN2ADxGcQbHG7vcyRHk0cbwqcQriUtg==}

  scheduler@0.23.2:
    resolution: {integrity: sha512-UOShsPwz7NrMUqhR6t0hWjFduvOzbtv7toDH1/hIrfRNIDBnnBWd0CwJTGvTpngVlmwGCdP9/Zl/tVrDqcuYzQ==}

  secure-json-parse@2.7.0:
    resolution: {integrity: sha512-6aU+Rwsezw7VR8/nyvKTx8QpWH9FrcYiXXlqC4z5d5XQBDRqtbfsRjnwGyqbi3gddNtWHuEk9OANUotL26qKUw==}

  self-cert@2.0.0:
    resolution: {integrity: sha512-dXulXTFP05tuc646sCBMd7jgnjZek1zRx+HwUJUeSf4A5JgdpXIp+aYyYI8MSWVxz7X8HIKCKcQRWM0DFe72IA==}
    hasBin: true

  semgrator@0.3.0:
    resolution: {integrity: sha512-TIMBco3kY4+jNk+uiSpbW6dwZ2kCnLPEcPbxIpcDV9UcVL0egYsiQIhljZU5meLTYjNRqFyZ+JwdsfC4ryrUCA==}

  semver@5.7.2:
    resolution: {integrity: sha512-cBznnQ9KjJqU67B52RMC65CMarK2600WFnbkcaiwWq3xy/5haFJlshgnpjovMVJ+Hff49d8GEn0b87C5pDQ10g==}
    hasBin: true

  semver@6.3.1:
    resolution: {integrity: sha512-BR7VvDCVHO+q2xBEWskxS6DJE1qRnb7DxzUrogb71CWoSficBxYsiAGd+Kl0mmq/MprG9yArRkyrQxTO6XjMzA==}
    hasBin: true

  semver@7.6.2:
    resolution: {integrity: sha512-FNAIBWCx9qcRhoHcgcJ0gvU7SN1lYU2ZXuSfl04bSC5OpvDHFyJCjdNHomPXxjQlCBU67YW64PzY7/VIEH7F2w==}
    engines: {node: '>=10'}
    hasBin: true

  semver@7.6.3:
    resolution: {integrity: sha512-oVekP1cKtI+CTDvHWYFUcMtsK/00wmAEfyqKfNdARm8u1wNVhSgaX7A8d4UuIlUI5e84iEwOhs7ZPYRmzU9U6A==}
    engines: {node: '>=10'}
    hasBin: true

  send@0.18.0:
    resolution: {integrity: sha512-qqWzuOjSFOuqPjFe4NOsMLafToQQwBSOEpS+FwEt3A2V3vKubTquT3vmLTQpFgMXp8AlFWFuP1qKaJZOtPpVXg==}
    engines: {node: '>= 0.8.0'}

  seq-queue@0.0.5:
    resolution: {integrity: sha512-hr3Wtp/GZIc/6DAGPDcV4/9WoZhjrkXsi5B/07QgX8tsdc6ilr7BFM6PM6rbdAX1kFSDYeZGLipIZZKyQP0O5Q==}

  serve-static@1.15.0:
    resolution: {integrity: sha512-XGuRDNjXUijsUL0vl6nSD7cwURuzEgglbOaFuZM9g3kwDXOWVTck0jLzjPzGD+TazWbboZYu52/9/XPdUgne9g==}
    engines: {node: '>= 0.8.0'}

  set-cookie-parser@2.6.0:
    resolution: {integrity: sha512-RVnVQxTXuerk653XfuliOxBP81Sf0+qfQE73LIYKcyMYHG94AuH0kgrQpRDuTZnSmjpysHmzxJXKNfa6PjFhyQ==}

  set-function-length@1.2.2:
    resolution: {integrity: sha512-pgRc4hJ4/sNjWCSS9AmnS40x3bNMDTknHgL5UaMBTMyJnU90EgWh1Rz+MC9eFu4BuN/UwZjKQuY/1v3rM7HMfg==}
    engines: {node: '>= 0.4'}

  setprototypeof@1.2.0:
    resolution: {integrity: sha512-E5LDX7Wrp85Kil5bhZv46j8jOeboKq5JMmYM3gVGdGH8xFpPWXUMsNrlODCrkoxMEeNi/XZIwuRvY4XNwYMJpw==}

  shebang-command@2.0.0:
    resolution: {integrity: sha512-kHxr2zZpYtdmrN1qDjrrX/Z1rR1kG8Dx+gkpK1G4eXmvXswmcE1hTWBWYUzlraYw1/yZp6YuDY77YtvbN0dmDA==}
    engines: {node: '>=8'}

  shebang-regex@3.0.0:
    resolution: {integrity: sha512-7++dFhtcx3353uBaq8DDR4NuxBetBzC7ZQOhmTQInHEd6bSrXdiEyzCvG07Z44UYdLShWUyXt5M/yhz8ekcb1A==}
    engines: {node: '>=8'}

  side-channel@1.0.6:
    resolution: {integrity: sha512-fDW/EZ6Q9RiO8eFG8Hj+7u/oW+XrPTIChwCOM2+th2A6OblDtYYIpve9m+KvI9Z4C9qSEXlaGR6bTEYHReuglA==}
    engines: {node: '>= 0.4'}

  siginfo@2.0.0:
    resolution: {integrity: sha512-ybx0WO1/8bSBLEWXZvEd7gMW3Sn3JFlW3TvX1nREbDLRNQNaeNN8WK0meBwPdAaOI7TtRRRJn/Es1zhrrCHu7g==}

  signal-exit@3.0.7:
    resolution: {integrity: sha512-wnD2ZE+l+SPC/uoS0vXeE9L1+0wuaMqKlfz9AMUo38JsyLSBWSFcHR1Rri62LZc12vLr1gb3jl7iwQhgwpAbGQ==}

  signal-exit@4.1.0:
    resolution: {integrity: sha512-bzyZ1e88w9O1iNJbKnOlvYTrWPDl46O1bG0D3XInv+9tkPrxrN8jUUTiFlDkkmKWgn1M6CfIA13SuGqOa9Korw==}
    engines: {node: '>=14'}

  simple-concat@1.0.1:
    resolution: {integrity: sha512-cSFtAPtRhljv69IK0hTVZQ+OfE9nePi/rtJmw5UjHeVyVroEqJXP1sFztKUy1qU+xvz3u/sfYJLa947b7nAN2Q==}

  simple-get@4.0.1:
    resolution: {integrity: sha512-brv7p5WgH0jmQJr1ZDDfKDOSeWWg+OVypG99A/5vYGPqJ6pxiaHLy8nxtFjBA7oMa01ebA9gfh1uMCFqOuXxvA==}

  simple-wcswidth@1.0.1:
    resolution: {integrity: sha512-xMO/8eNREtaROt7tJvWJqHBDTMFN4eiQ5I4JRMuilwfnFcV5W9u7RUkueNkdw0jPqGMX36iCywelS5yilTuOxg==}

  single-user-cache@0.6.0:
    resolution: {integrity: sha512-uMrANoiybpbsrVDbZ2M7GPzxeqZiirwkVnsDAre1zGhXAAw+2dImTxu7h0l1sIVtwGeJnVsRxgG4I5rZrUX0rw==}

  single-user-cache@1.0.1:
    resolution: {integrity: sha512-xFW/TuZUKoMZl47xqfC2jb7dO1XtJ5VgZxQliOKQWTueIH96CX6USaPiZcyDN0HFb4Ow+tsXpJZViRyIkl/rDA==}

  slash@3.0.0:
    resolution: {integrity: sha512-g9Q1haeby36OSStwb4ntCGGGaKsaVSjQ68fBxoQcutl5fS1vuY18H3wSt3jFyFtrkx+Kz0V1G85A4MyAdDMi2Q==}
    engines: {node: '>=8'}

  slash@5.1.0:
    resolution: {integrity: sha512-ZA6oR3T/pEyuqwMgAKT0/hAv8oAXckzbkmR0UkUosQ+Mc4RxGoJkRmwHgHufaenlyAgE1Mxgpdcrf75y6XcnDg==}
    engines: {node: '>=14.16'}

  slice-ansi@4.0.0:
    resolution: {integrity: sha512-qMCMfhY040cVHT43K9BFygqYbUPFZKHOg7K73mtTWJRb8pyP3fzf4Ixd5SzdEJQ6MRUg/WBnOLxghZtKKurENQ==}
    engines: {node: '>=10'}

  slice-ansi@7.1.0:
    resolution: {integrity: sha512-bSiSngZ/jWeX93BqeIAbImyTbEihizcwNjFoRUIY/T1wWQsfsm2Vw1agPKylXvQTU7iASGdHhyqRlqQzfz+Htg==}
    engines: {node: '>=18'}

  slide@1.1.6:
    resolution: {integrity: sha512-NwrtjCg+lZoqhFU8fOwl4ay2ei8PaqCBOUV3/ektPY9trO1yQ1oXEfmHAhKArUVUr/hOHvy5f6AdP17dCM0zMw==}

  sonic-boom@2.8.0:
    resolution: {integrity: sha512-kuonw1YOYYNOve5iHdSahXPOK49GqwA+LZhI6Wz/l0rP57iKyXXIHaRagOBHAPmGwJC6od2Z9zgvZ5loSgMlVg==}

  sonic-boom@3.8.1:
    resolution: {integrity: sha512-y4Z8LCDBuum+PBP3lSV7RHrXscqksve/bi0as7mhwVnBW+/wUqKT/2Kb7um8yqcFy0duYbbPxzt89Zy2nOCaxg==}

  sonic-boom@4.0.1:
    resolution: {integrity: sha512-hTSD/6JMLyT4r9zeof6UtuBDpjJ9sO08/nmS5djaA9eozT9oOlNdpXSnzcgj4FTqpk3nkLrs61l4gip9r1HCrQ==}

  source-map-js@1.2.0:
    resolution: {integrity: sha512-itJW8lvSA0TXEphiRoawsCksnlf8SyvmFzIhltqAHluXd88pkCd+cXJVHTDwdCr0IzwptSm035IHQktUu1QUMg==}
    engines: {node: '>=0.10.0'}

  source-map@0.6.1:
    resolution: {integrity: sha512-UjgapumWlbMhkBgzT7Ykc5YXUT46F0iKu8SGXq0bcwP5dz/h0Plj6enJqjz1Zbq2l5WaqYnrVbwWOWMyF3F47g==}
    engines: {node: '>=0.10.0'}

  spdx-compare@1.0.0:
    resolution: {integrity: sha512-C1mDZOX0hnu0ep9dfmuoi03+eOdDoz2yvK79RxbcrVEG1NO1Ph35yW102DHWKN4pk80nwCgeMmSY5L25VE4D9A==}

  spdx-correct@3.2.0:
    resolution: {integrity: sha512-kN9dJbvnySHULIluDHy32WHRUu3Og7B9sbY7tsFLctQkIqnMh3hErYgdMjTYuqmcXX+lK5T1lnUt3G7zNswmZA==}

  spdx-exceptions@2.5.0:
    resolution: {integrity: sha512-PiU42r+xO4UbUS1buo3LPJkjlO7430Xn5SVAhdpzzsPHsjbYVflnnFdATgabnLude+Cqu25p6N+g2lw/PFsa4w==}

  spdx-expression-parse@3.0.1:
    resolution: {integrity: sha512-cbqHunsQWnJNE6KhVSMsMeH5H/L9EpymbzqTQ3uLwNCLZ1Q481oWaofqH7nO6V07xlXwY6PhQdQ2IedWx/ZK4Q==}

  spdx-license-ids@3.0.18:
    resolution: {integrity: sha512-xxRs31BqRYHwiMzudOrpSiHtZ8i/GeionCBDSilhYRj+9gIcI8wCZTlXZKu9vZIVqViP3dcp9qE5G6AlIaD+TQ==}

  spdx-ranges@2.1.1:
    resolution: {integrity: sha512-mcdpQFV7UDAgLpXEE/jOMqvK4LBoO0uTQg0uvXUewmEFhpiZx5yJSZITHB8w1ZahKdhfZqP5GPEOKLyEq5p8XA==}

  spdx-satisfies@4.0.1:
    resolution: {integrity: sha512-WVzZ/cXAzoNmjCWiEluEA3BjHp5tiUmmhn9MK+X0tBbR9sOqtC6UQwmgCNrAIZvNlMuBUYAaHYfb2oqlF9SwKA==}

  split2@4.2.0:
    resolution: {integrity: sha512-UcjcJOWknrNkF6PLX83qcHM6KHgVKNkV62Y8a5uYDVv9ydGQVwAHMKqHdJje1VTWpljG0WYpCDhrCdAOYH4TWg==}
    engines: {node: '>= 10.x'}

  sponge-case@2.0.3:
    resolution: {integrity: sha512-i4h9ZGRfxV6Xw3mpZSFOfbXjf0cQcYmssGWutgNIfFZ2VM+YIWfD71N/kjjwK6X/AAHzBr+rciEcn/L34S8TGw==}

  sqlstring@2.3.3:
    resolution: {integrity: sha512-qC9iz2FlN7DQl3+wjwn3802RTyjCx7sDvfQEXchwa6CWOx07/WVfh91gBmQ9fahw8snwGEWU3xGzOt4tFyHLxg==}
    engines: {node: '>= 0.6'}

  stack-utils@2.0.6:
    resolution: {integrity: sha512-XlkWvfIm6RmsWtNJx+uqtKLS8eqFbxUg0ZzLXqY0caEy9l7hruX8IpiDnjsLavoBgqCCR71TqWO8MaXYheJ3RQ==}
    engines: {node: '>=10'}

  stackback@0.0.2:
    resolution: {integrity: sha512-1XMJE5fQo1jGH6Y/7ebnwPOBEkIEnT4QF32d5R1+VXdXveM0IBMJt8zfaxX1P3QhVwrYe+576+jkANtSS2mBbw==}

  standard-as-callback@2.1.0:
    resolution: {integrity: sha512-qoRRSyROncaz1z0mvYqIE4lCd9p2R90i6GxW3uZv5ucSu8tU7B5HXUP1gG8pVZsYNVaXjk8ClXHPttLyxAL48A==}

  static-eval@2.0.2:
    resolution: {integrity: sha512-N/D219Hcr2bPjLxPiV+TQE++Tsmrady7TqAJugLy7Xk1EumfDWS/f5dtBbkRCGE7wKKXuYockQoj8Rm2/pVKyg==}

  statuses@2.0.1:
    resolution: {integrity: sha512-RwNA9Z/7PrK06rYLIzFMlaF+l73iwpzsqRIFgbMLbTcLD6cOao82TaWefPXQvB2fOC4AjuYSEndS7N/mTCbkdQ==}
    engines: {node: '>= 0.8'}

  stdin-discarder@0.1.0:
    resolution: {integrity: sha512-xhV7w8S+bUwlPTb4bAOUQhv8/cSS5offJuX8GQGq32ONF0ZtDWKfkdomM3HMRA+LhX6um/FZ0COqlwsjD53LeQ==}
    engines: {node: ^12.20.0 || ^14.13.1 || >=16.0.0}

  steed@1.1.3:
    resolution: {integrity: sha512-EUkci0FAUiE4IvGTSKcDJIQ/eRUP2JJb56+fvZ4sdnguLTqIdKjSxUe138poW8mkvKWXW2sFPrgTsxqoISnmoA==}

  stream-shift@1.0.3:
    resolution: {integrity: sha512-76ORR0DO1o1hlKwTbi/DM3EXWGf3ZJYO8cXX5RJwnul2DEg2oyoZyjLNoQM8WsvZiFKCRfC1O0J7iCvie3RZmQ==}

  string-width@4.2.3:
    resolution: {integrity: sha512-wKyQRQpjJ0sIp62ErSZdGsjMJWsap5oRNihHhu6G7JVO/9jIB6UyevL+tXuOqrng8j/cxKTWyWUwvSTriiZz/g==}
    engines: {node: '>=8'}

  string-width@5.1.2:
    resolution: {integrity: sha512-HnLOCR3vjcY8beoNLtcjZ5/nxn2afmME6lhrDrebokqMap+XbeW8n9TXpPDOqdGK5qcI3oT0GKTW6wC7EMiVqA==}
    engines: {node: '>=12'}

  string-width@7.2.0:
    resolution: {integrity: sha512-tsaTIkKW9b4N+AEj+SVA+WhJzV7/zMhcSu78mLKWSk7cXMOSHsBKFWUs0fWwq8QyK3MgJBQRX6Gbi4kYbdvGkQ==}
    engines: {node: '>=18'}

  string_decoder@1.1.1:
    resolution: {integrity: sha512-n/ShnvDi6FHbbVfviro+WojiFzv+s8MPMHBczVePfUpDJLwoLT0ht1l4YwBCbi8pJAveEEdnkHyPyTP/mzRfwg==}

  string_decoder@1.3.0:
    resolution: {integrity: sha512-hkRX8U1WjJFd8LsDJ2yQ/wWWxaopEsABU1XfkM8A+j0+85JAGppt16cr1Whg6KIbb4okU6Mql6BOj+uup/wKeA==}

  strip-ansi@6.0.1:
    resolution: {integrity: sha512-Y38VPSHcqkFrCpFnQ9vuSXmquuv5oXOKpGeT6aGrr3o3Gc9AlVa6JBfUSOCnbxGGZF+/0ooI7KrPuUSztUdU5A==}
    engines: {node: '>=8'}

  strip-ansi@7.1.0:
    resolution: {integrity: sha512-iq6eVVI64nQQTRYq2KtEg2d2uU7LElhTJwsH4YzIHZshxlgZms/wIc4VoDQTlG/IvVIrBKG06CrZnp0qv7hkcQ==}
    engines: {node: '>=12'}

  strip-final-newline@3.0.0:
    resolution: {integrity: sha512-dOESqjYr96iWYylGObzd39EuNTa5VJxyvVAEm5Jnh7KGo75V43Hk1odPQkNDyXNmUR6k+gEiDVXnjB8HJ3crXw==}
    engines: {node: '>=12'}

  strip-final-newline@4.0.0:
    resolution: {integrity: sha512-aulFJcD6YK8V1G7iRB5tigAP4TsHBZZrOV8pjV++zdUwmeV8uzbY7yn6h9MswN62adStNZFuCIx4haBnRuMDaw==}
    engines: {node: '>=18'}

  strip-indent@3.0.0:
    resolution: {integrity: sha512-laJTa3Jb+VQpaC6DseHhF7dXVqHTfJPCRDaEbid/drOhgitgYku/letMUqOXFoWV0zIIUbjpdH2t+tYj4bQMRQ==}
    engines: {node: '>=8'}

  strip-json-comments@2.0.1:
    resolution: {integrity: sha512-4gB8na07fecVVkOI6Rs4e7T6NOTki5EmL7TUduTs6bu3EdnSycntVJ4re8kgZA+wx9IueI2Y11bfbgwtzuE0KQ==}
    engines: {node: '>=0.10.0'}

  strip-json-comments@3.1.1:
    resolution: {integrity: sha512-6fPc+R4ihwqP6N/aIv2f1gMH8lOVtWQHoqC4yK6oSDVVocumAsfCqjkXnqiYMhmMwS/mEHLp7Vehlt3ql6lEig==}
    engines: {node: '>=8'}

  supports-color@5.5.0:
    resolution: {integrity: sha512-QjVjwdXIt408MIiAqCX4oUKsgU2EqAGzs2Ppkm4aQYbjm+ZEWEcW4SfFNTr4uMNZma0ey4f5lgLrkB0aX0QMow==}
    engines: {node: '>=4'}

  supports-color@7.2.0:
    resolution: {integrity: sha512-qpCAvRl9stuOHveKsn7HncJRvv501qIacKzQlO/+Lwxc9+0q2wLyv4Dfvt80/DPn2pqOBsJdDiogXGR9+OvwRw==}
    engines: {node: '>=8'}

  supports-hyperlinks@2.3.0:
    resolution: {integrity: sha512-RpsAZlpWcDwOPQA22aCH4J0t7L8JmAvsCxfOSEwm7cQs3LshN36QaTkwd70DnBOXDWGssw2eUoc8CaRWT0XunA==}
    engines: {node: '>=8'}

  supports-preserve-symlinks-flag@1.0.0:
    resolution: {integrity: sha512-ot0WnXS9fgdkgIcePe6RHNk1WA8+muPa6cSjeR3V8K27q9BB1rTE3R1p7Hv0z1ZyAc8s6Vvv8DIyWf681MAt0w==}
    engines: {node: '>= 0.4'}

  swap-case@3.0.3:
    resolution: {integrity: sha512-6p4op8wE9CQv7uDFzulI6YXUw4lD9n4oQierdbFThEKVWVQcbQcUjdP27W8XE7V4QnWmnq9jueSHceyyQnqQVA==}

  table@6.8.2:
    resolution: {integrity: sha512-w2sfv80nrAh2VCbqR5AK27wswXhqcck2AhfnNW76beQXskGZ1V12GwS//yYVa3d3fcvAip2OUnbDAjW2k3v9fA==}
    engines: {node: '>=10.0.0'}

  tail-file-stream@0.1.0:
    resolution: {integrity: sha512-4yfpJwnH5ac2N1i6sHRd2Sp3M78IZqsPdhI0m26qgtzoMTaLXDxG7vYJym/Vr06K0+VF+dNvQOk+9JEQn1F73g==}

  tapable@2.2.1:
    resolution: {integrity: sha512-GNzQvQTOIP6RyTfE2Qxb8ZVlNmw0n88vp1szwWRimP02mnTsx3Wtn5qRdqY9w2XduFNUgvOwhNnQsjwCp+kqaQ==}
    engines: {node: '>=6'}

  tar-fs@2.1.1:
    resolution: {integrity: sha512-V0r2Y9scmbDRLCNex/+hYzvp/zyYjvFbHPNgVTKfQvVrb6guiE/fxP+XblDNR011utopbkex2nM4dHNV6GDsng==}

  tar-stream@2.2.0:
    resolution: {integrity: sha512-ujeqbceABgwMZxEJnk2HDY2DlnUZ+9oEcb1KzTVfYHio0UE6dG71n60d8D2I4qNvleWrrXpmjpt7vZeF1LnMZQ==}
    engines: {node: '>=6'}

  tdigest@0.1.2:
    resolution: {integrity: sha512-+G0LLgjjo9BZX2MfdvPfH+MKLCrxlXSYec5DaPYP1fe6Iyhf0/fSmJ0bFiZ1F8BT6cGXl2LpltQptzjXKWEkKA==}

  test-exclude@7.0.1:
    resolution: {integrity: sha512-pFYqmTw68LXVjeWJMST4+borgQP2AyMNbg1BpZh9LbyhUeNkeaPF9gzfPGUAnSMV3qPYdWUwDIjjCLiSDOl7vg==}
    engines: {node: '>=18'}

  text-table@0.2.0:
    resolution: {integrity: sha512-N+8UisAXDGk8PFXP4HAzVR9nbfmVJ3zYLAWiTIoqC5v5isinhr+r5uaO8+7r3BMfuNIufIsA7RdpVgacC2cSpw==}

  thread-stream@0.15.2:
    resolution: {integrity: sha512-UkEhKIg2pD+fjkHQKyJO3yoIvAP3N6RlNFt2dUhcS1FGvCD1cQa1M/PGknCLFIyZdtJOWQjejp7bdNqmN7zwdA==}

  thread-stream@2.7.0:
    resolution: {integrity: sha512-qQiRWsU/wvNolI6tbbCKd9iKaTnCXsTwVxhhKM6nctPdujTyztjlbUkUTUymidWcMnZ5pWR0ej4a0tjsW021vw==}

  thread-stream@3.1.0:
    resolution: {integrity: sha512-OqyPZ9u96VohAyMfJykzmivOrY2wfMSf3C5TtFJVgN+Hm6aj+voFhlK+kZEIv2FBh1X6Xp3DlnCOfEQ3B2J86A==}

  through2@2.0.5:
    resolution: {integrity: sha512-/mrRod8xqpA+IHSLyGCQ2s8SPHiCDEeQJSep1jqLYeEUClOFG2Qsh+4FU6G9VeqpZnGW/Su8LQGc4YKni5rYSQ==}

  timers-ext@0.1.8:
    resolution: {integrity: sha512-wFH7+SEAcKfJpfLPkrgMPvvwnEtj8W4IurvEyrKsDleXnKLCDw71w8jltvfLa8Rm4qQxxT4jmDBYbJG/z7qoww==}
    engines: {node: '>=0.12'}

  tiny-lru@11.2.11:
    resolution: {integrity: sha512-27BIW0dIWTYYoWNnqSmoNMKe5WIbkXsc0xaCQHd3/3xT2XMuMJrzHdrO9QBFR14emBz1Bu0dOAs2sCBBrvgPQA==}
    engines: {node: '>=12'}

  title-case@3.0.3:
    resolution: {integrity: sha512-e1zGYRvbffpcHIrnuqT0Dh+gEJtDaxDSoG4JAIpq4oDFyooziLBIiYQv0GBT4FUAnUop5uZ1hiIAj7oAF6sOCA==}

  tmp@0.0.33:
    resolution: {integrity: sha512-jRCJlojKnZ3addtTOjdIqoRuPEKBvNXcGYqzO6zWZX8KfKEpnGY5jfggJQ3EjKuu8D4bJRr0y+cYJFmYbImXGw==}
    engines: {node: '>=0.6.0'}

  to-fast-properties@2.0.0:
    resolution: {integrity: sha512-/OaKK0xYrs3DmxRYqL/yDc+FxFUVYhDlXMhRmv3z915w2HF1tnN1omB354j8VUGO/hbRzyD6Y3sA7v7GS/ceog==}
    engines: {node: '>=4'}

  to-regex-range@5.0.1:
    resolution: {integrity: sha512-65P7iz6X5yEr1cwcgvQxbbIw7Uk3gOy5dIdtZ4rDveLqhrdJP+Li/Hx6tyK0NEb+2GCyneCMJiGqrADCSNk8sQ==}
    engines: {node: '>=8.0'}

  toad-cache@3.7.0:
    resolution: {integrity: sha512-/m8M+2BJUpoJdgAHoG+baCwBT+tf2VraSfkBgl0Y00qIWt41DJ8R5B8nsEw0I58YwF5IZH6z24/2TobDKnqSWw==}
    engines: {node: '>=12'}

  toidentifier@1.0.1:
    resolution: {integrity: sha512-o5sSPKEkg/DIQNmH43V0/uerLrpzVedkUh8tGNvaeXpfpuwjKenlSox/2O/BTlZUtEe+JG7s5YhEz608PlAHRA==}
    engines: {node: '>=0.6'}

  tr46@0.0.3:
    resolution: {integrity: sha512-N3WMsuqV66lT30CrXNbEjx4GEwlow3v6rr4mCcv6prnfwhS01rkgyFdjPNBYd9br7LpXV1+Emh01fHnq2Gdgrw==}

  treeify@1.1.0:
    resolution: {integrity: sha512-1m4RA7xVAJrSGrrXGs0L3YTwyvBs2S8PbRHaLZAkFw7JR8oIFwYtysxlBZhYIa7xSyiYJKZ3iGrrk55cGA3i9A==}
    engines: {node: '>=0.6'}

  trim-newlines@3.0.1:
    resolution: {integrity: sha512-c1PTsA3tYrIsLGkJkzHF+w9F2EyxfXGo4UyJc4pFL++FMjnq0HJS69T3M7d//gKrFKwy429bouPescbjecU+Zw==}
    engines: {node: '>=8'}

  ts-api-utils@1.3.0:
    resolution: {integrity: sha512-UQMIo7pb8WRomKR1/+MFVLTroIvDVtMX3K6OUir8ynLyzB8Jeriont2bTAtmNPa1ekAgN7YPDyf6V+ygrdU+eQ==}
    engines: {node: '>=16'}
    peerDependencies:
      typescript: '>=4.2.0'

  tsd@0.31.1:
    resolution: {integrity: sha512-sSL84A0SFwx2xGMWrxlGaarKFSQszWjJS2vgNDDLwatytzg2aq6ShlwHsBYxRNmjzXISODwMva5ZOdAg/4AoOA==}
    engines: {node: '>=14.16'}
    hasBin: true

  tslib@2.6.3:
    resolution: {integrity: sha512-xNvxJEOUiWPGhUuUdQgAJPKOOJfGnIyKySOc09XkKsgdUV/3E2zvwZYdejjmRgPCgcym1juLH3226yA7sEFJKQ==}

  tunnel-agent@0.6.0:
    resolution: {integrity: sha512-McnNiV1l8RYeY8tBgEpuodCC1mLUdbSN+CYBL7kJsJNInOP8UjDDEwdk6Mw60vdLLrr5NHKZhMAOSrR2NZuQ+w==}

  tunnel@0.0.6:
    resolution: {integrity: sha512-1h/Lnq9yajKY2PEbBadPXj3VxsDDu844OnaAo52UVmIzIvwwtBPIuNvkjuzBlTWpfJyUbG3ez0KSBibQkj4ojg==}
    engines: {node: '>=0.6.11 <=0.7.0 || >=0.7.3'}

  type-check@0.3.2:
    resolution: {integrity: sha512-ZCmOJdvOWDBYJlzAoFkC+Q0+bUyEOS1ltgp1MGU03fqHG+dbi9tBFU2Rd9QKiDZFAYrhPh2JUf7rZRIuHRKtOg==}
    engines: {node: '>= 0.8.0'}

  type-check@0.4.0:
    resolution: {integrity: sha512-XleUoc9uwGXqjWwXaUTZAmzMcFZ5858QA2vvx1Ur5xIcixXIP+8LnFDgRplU30us6teqdlskFfu+ae4K79Ooew==}
    engines: {node: '>= 0.8.0'}

  type-fest@0.18.1:
    resolution: {integrity: sha512-OIAYXk8+ISY+qTOwkHtKqzAuxchoMiD9Udx+FSGQDuiRR+PJKJHc2NJAXlbhkGwTt/4/nKZxELY1w3ReWOL8mw==}
    engines: {node: '>=10'}

  type-fest@0.21.3:
    resolution: {integrity: sha512-t0rzBq87m3fVcduHDUFhKmyyX+9eo6WQjZvf51Ea/M0Q7+T374Jp1aUiyUl0GKxp8M/OETVHSDvmkyPgvX+X2w==}
    engines: {node: '>=10'}

  type-fest@0.6.0:
    resolution: {integrity: sha512-q+MB8nYR1KDLrgr4G5yemftpMC7/QLqVndBmEEdqzmNj5dcFOO4Oo8qlwZE3ULT3+Zim1F8Kq4cBnikNhlCMlg==}
    engines: {node: '>=8'}

  type-fest@0.8.1:
    resolution: {integrity: sha512-4dbzIzqvjtgiM5rw1k5rEHtBANKmdudhGyBEajN01fEyhaAIhsoKNy6y7+IN93IfpFtwY9iqi7kD+xwKhQsNJA==}
    engines: {node: '>=8'}

  type-is@1.6.18:
    resolution: {integrity: sha512-TkRKr9sUTxEH8MdfuCSP7VizJyzRNMjj2J2do2Jr3Kym598JVdEksuzPQCnlFPW4ky9Q+iA+ma9BGm06XQBy8g==}
    engines: {node: '>= 0.6'}

  type@2.7.3:
    resolution: {integrity: sha512-8j+1QmAbPvLZow5Qpi6NCaN8FB60p/6x8/vfNqOk/hC+HuvFZhL4+WfekuhQLiqFZXOgQdrs3B+XxEmCc6b3FQ==}

  typescript-eslint@8.0.0-alpha.51:
    resolution: {integrity: sha512-Hs60EyclUz1wBZMkmJ/xiiWGW91UZWcumWqOCQeWBp+xlPJJAufr5/OTrWhW+58yPv/72moEVhrA0VeUAlNoDQ==}
    engines: {node: ^18.18.0 || ^20.9.0 || >=21.1.0}
    peerDependencies:
      typescript: '*'
    peerDependenciesMeta:
      typescript:
        optional: true

  typescript@5.5.4:
    resolution: {integrity: sha512-Mtq29sKDAEYP7aljRgtPOpTvOfbwRWlS6dPRzwjdE+C0R4brX/GUyhHSecbHMFLNBLcJIPt9nl9yG5TZ1weH+Q==}
    engines: {node: '>=14.17'}
    hasBin: true

  uc.micro@2.1.0:
    resolution: {integrity: sha512-ARDJmphmdvUk6Glw7y9DQ2bFkKBHwQHLi2lsaH6PPmz/Ka9sFOBsBluozhDltWmnv9u/cF6Rt87znRTPV+yp/A==}

  underscore@1.12.1:
    resolution: {integrity: sha512-hEQt0+ZLDVUMhebKxL4x1BTtDY7bavVofhZ9KZ4aI26X9SRaE+Y3m83XUL1UP2jn8ynjndwCCpEHdUG+9pP1Tw==}

  undici-oidc-interceptor@0.5.0:
    resolution: {integrity: sha512-YU6ABaLFxzKZGjBmamrrRTlziIe6/jrEBUEyNEe2ZRtlXULorg6xo+/jsyEPZVizHdrTFFX3ZPEPxrNmO3pOEA==}

  undici-types@5.26.5:
    resolution: {integrity: sha512-JlCMO+ehdEIKqlFxk6IfVoAUVmgz7cU7zD/h9XZ0qzeosSHmUJVOzSQvvYSYWXkFXC+IfLKSIffhv0sVZup6pA==}

  undici@5.28.4:
    resolution: {integrity: sha512-72RFADWFqKmUb2hmmvNODKL3p9hcB6Gt2DOQMis1SEBaV6a4MH8soBvzg+95CYhCKPFedut2JY9bMfrDl9D23g==}
    engines: {node: '>=14.0'}

  undici@6.19.2:
    resolution: {integrity: sha512-JfjKqIauur3Q6biAtHJ564e3bWa8VvT+7cSiOJHFbX4Erv6CLGDpg8z+Fmg/1OI/47RA+GI2QZaF48SSaLvyBA==}
    engines: {node: '>=18.17'}

  unicorn-magic@0.1.0:
    resolution: {integrity: sha512-lRfVq8fE8gz6QMBuDM6a+LO3IAzTi05H6gCVaUpir2E1Rwpo4ZUog45KpNXKC/Mn3Yb9UDuHumeFTo9iV/D9FQ==}
    engines: {node: '>=18'}

  universalify@2.0.1:
    resolution: {integrity: sha512-gptHNQghINnc/vTGIk0SOFGFNXw7JVrlRUtConJRlvaw6DuX0wO5Jeko9sWrMBhh+PsYAZ7oXAiOnf/UKogyiw==}
    engines: {node: '>= 10.0.0'}

  unpipe@1.0.0:
    resolution: {integrity: sha512-pjy2bYhSsufwWlKwPc+l3cN7+wuJlK6uz0YdJEOlQDbl6jo/YlPi4mb8agUkVC8BF7V8NuzeyPNqRksA3hztKQ==}
    engines: {node: '>= 0.8'}

  update-browserslist-db@1.1.0:
    resolution: {integrity: sha512-EdRAaAyk2cUE1wOf2DkEhzxqOQvFOoRJFNS6NeyJ01Gp2beMRpBAINjM2iDXE3KCuKhwnvHIQCJm6ThL2Z+HzQ==}
    hasBin: true
    peerDependencies:
      browserslist: '>= 4.21.0'

  uri-js@4.4.1:
    resolution: {integrity: sha512-7rKUyy33Q1yc98pQ1DAmLtwX109F7TIfWlW1Ydo8Wl1ii1SeHieeh0HHfPeL2fMXK6z0s8ecKs9frCuLJvndBg==}

  use-strict@1.0.1:
    resolution: {integrity: sha512-IeiWvvEXfW5ltKVMkxq6FvNf2LojMKvB2OCeja6+ct24S1XOmQw2dGr2JyndwACWAGJva9B7yPHwAmeA9QCqAQ==}

  util-deprecate@1.0.2:
    resolution: {integrity: sha512-EPD5q1uXyFxJpCrLnCc1nHnq3gOa6DZBocAIiI2TaSCA7VCJ1UJDMagCzIkXNsUYfD1daK//LTEQ8xiIbrHtcw==}

  util-ex@0.3.18:
    resolution: {integrity: sha512-GPVjD257DtgCDMHYqbdWvZ+RY3HaXZ7Dps/44de5WscOjFNL2Qr+6dTIKGlyfA4A5BXyeFKWy8mb19OATWhh8Q==}

  util-extend@1.0.3:
    resolution: {integrity: sha512-mLs5zAK+ctllYBj+iAQvlDCwoxU/WDOUaJkcFudeiAX6OajC6BKXJUa9a+tbtkC11dz2Ufb7h0lyvIOVn4LADA==}

  utils-merge@1.0.1:
    resolution: {integrity: sha512-pMZTvIkT1d+TFGvDOqodOclx0QWkkgi6Tdoa8gC8ffGAAqz9pzPTZWAybbsHHoED/ztMtkv/VoYTYyShUn81hA==}
    engines: {node: '>= 0.4.0'}

  uuid-parse@1.1.0:
    resolution: {integrity: sha512-OdmXxA8rDsQ7YpNVbKSJkNzTw2I+S5WsbMDnCtIWSQaosNAcWtFuI/YK1TjzUI6nbkgiqEyh8gWngfcv8Asd9A==}

  uuid@8.3.2:
    resolution: {integrity: sha512-+NYs2QeMWy+GWFOEm9xnn6HCDp0l7QBD7ml8zLUmJ+93Q5NF0NocErnwkTkXVFNiX3/fpC6afS8Dhb/gz7R7eg==}
    hasBin: true

  v8-to-istanbul@9.3.0:
    resolution: {integrity: sha512-kiGUalWN+rgBJ/1OHZsBtU4rXZOfj/7rKQxULKlIzwzQSvMJUUNgPwJEEh7gU6xEVxC0ahoOBvN2YI8GH6FNgA==}
    engines: {node: '>=10.12.0'}

  validate-npm-package-license@3.0.4:
    resolution: {integrity: sha512-DpKm2Ui/xN7/HQKCtpZxoRWBhZ9Z0kqtygG8XCgNQ8ZlDnxuQmWhj566j8fN4Cu3/JmbhsDo7fcAJq4s9h27Ew==}

  vary@1.1.2:
    resolution: {integrity: sha512-BNGbWLfd0eUPabhkXUVm0j8uuvREyTh5ovRa/dyow/BqAbZJyC+5fU+IzQOzmAKzYqYRAISoRhdQr3eIZ/PXqg==}
    engines: {node: '>= 0.8'}

  vite@5.3.4:
    resolution: {integrity: sha512-Cw+7zL3ZG9/NZBB8C+8QbQZmR54GwqIz+WMI4b3JgdYJvX+ny9AjJXqkGQlDXSXRP9rP0B4tbciRMOVEKulVOA==}
    engines: {node: ^18.0.0 || >=20.0.0}
    hasBin: true
    peerDependencies:
      '@types/node': ^18.0.0 || >=20.0.0
      less: '*'
      lightningcss: ^1.21.0
      sass: '*'
      stylus: '*'
      sugarss: '*'
      terser: ^5.4.0
    peerDependenciesMeta:
      '@types/node':
        optional: true
      less:
        optional: true
      lightningcss:
        optional: true
      sass:
        optional: true
      stylus:
        optional: true
      sugarss:
        optional: true
      terser:
        optional: true

  vscode-json-languageservice@5.4.0:
    resolution: {integrity: sha512-NCkkCr63OHVkE4lcb0xlUAaix6vE5gHQW4NrswbLEh3ArXj81lrGuFTsGEYEUXlNHdnc53vWPcjeSy/nMTrfXg==}

  vscode-languageserver-textdocument@1.0.11:
    resolution: {integrity: sha512-X+8T3GoiwTVlJbicx/sIAF+yuJAqz8VvwJyoMVhwEMoEKE/fkDmrqUgDMyBECcM2A2frVZIUj5HI/ErRXCfOeA==}

  vscode-languageserver-types@3.17.5:
    resolution: {integrity: sha512-Ld1VelNuX9pdF39h2Hgaeb5hEZM2Z3jUrrMgWQAu82jMtZp7p3vJT3BzToKtZI7NgQssZje5o0zryOrhQvzQAg==}

  vscode-uri@3.0.8:
    resolution: {integrity: sha512-AyFQ0EVmsOZOlAnxoFOGOq1SQDWAB7C6aqMGS23svWAllfOaxbuFvcT8D1i8z3Gyn8fraVeZNNmN6e9bxxXkKw==}

  wcwidth@1.0.1:
    resolution: {integrity: sha512-XHPEwS0q6TaxcvG85+8EYkbiCux2XtWG2mkc47Ng2A77BQu9+DqIOJldST4HgPkuea7dvKSj5VgX3P1d4rW8Tg==}

  web-streams-polyfill@3.3.3:
    resolution: {integrity: sha512-d2JWLCivmZYTSIoge9MsgFCZrt571BikcWGYkjC1khllbTeDlGqZ2D8vD8E/lJa8WGWbb7Plm8/XJYV7IJHZZw==}
    engines: {node: '>= 8'}

  webidl-conversions@3.0.1:
    resolution: {integrity: sha512-2JAn3z8AR6rjK8Sm8orRC0h/bcl/DqL7tRPdGZ4I1CjdF+EaMLmYxBHyXuKL849eucPFhvBoxMsflfOb8kxaeQ==}

  whatwg-url@5.0.0:
    resolution: {integrity: sha512-saE57nupxk6v3HY35+jzBwYa0rKSy0XR8JSxZPwgLr7ys0IBzhGviA1/TUGJLmSVqs8pb9AnvICXEuOHLprYTw==}

  which@2.0.2:
    resolution: {integrity: sha512-BLI3Tl1TW3Pvl70l3yq3Y64i+awpwXqsGBYWkkqMtnbXgrMD+yj7rhW0kuEDxzJaYXGjEW5ogapKNMEKNMjibA==}
    engines: {node: '>= 8'}
    hasBin: true

  which@3.0.1:
    resolution: {integrity: sha512-XA1b62dzQzLfaEOSQFTCOd5KFf/1VSzZo7/7TUjnya6u0vGGKzU96UQBZTAThCb2j4/xjBAyii1OhRLJEivHvg==}
    engines: {node: ^14.17.0 || ^16.13.0 || >=18.0.0}
    hasBin: true

  which@4.0.0:
    resolution: {integrity: sha512-GlaYyEb07DPxYCKhKzplCWBJtvxZcZMrL+4UkrTSJHHPyZU4mYYTv3qaOe77H7EODLSSopAUFAc6W8U4yqvscg==}
    engines: {node: ^16.13.0 || >=18.0.0}
    hasBin: true

  why-is-node-running@2.3.0:
    resolution: {integrity: sha512-hUrmaWBdVDcxvYqnyh09zunKzROWjbZTiNy8dBEjkS7ehEDQibXJ7XvlmtbwuTclUiIyN+CyXQD4Vmko8fNm8w==}
    engines: {node: '>=8'}
    hasBin: true

  word-wrap@1.2.5:
    resolution: {integrity: sha512-BN22B5eaMMI9UMtjrGd5g5eCYPpCPDUy0FJXbYsaT5zYxjFOckS53SQDE3pWkVoWpHXVb3BrYcEN4Twa55B5cA==}
    engines: {node: '>=0.10.0'}

  wrap-ansi@6.2.0:
    resolution: {integrity: sha512-r6lPcBGxZXlIcymEu7InxDMhdW0KDxpLgoFLcguasxCaJ/SOIZwINatK9KY/tf+ZrlywOKU0UDj3ATXUBfxJXA==}
    engines: {node: '>=8'}

  wrap-ansi@7.0.0:
    resolution: {integrity: sha512-YVGIj2kamLSTxw6NsZjoBxfSwsn0ycdesmc4p+Q21c5zPuZ1pl+NfxVdxPtdHvmNVOQ6XSYG4AUtyt/Fi7D16Q==}
    engines: {node: '>=10'}

  wrap-ansi@8.1.0:
    resolution: {integrity: sha512-si7QWI6zUMq56bESFvagtmzMdGOtoxfR+Sez11Mobfc7tm+VkUckk9bW2UeffTGVUbOksxmSw0AA2gs8g71NCQ==}
    engines: {node: '>=12'}

  wrap-ansi@9.0.0:
    resolution: {integrity: sha512-G8ura3S+3Z2G+mkgNRq8dqaFZAuxfsxpBB8OCTGRTCtp+l/v9nbFNmCUP1BZMts3G1142MsZfn6eeUKrr4PD1Q==}
    engines: {node: '>=18'}

  wrappy@1.0.2:
    resolution: {integrity: sha512-l4Sp/DRseor9wL6EvV2+TuQn63dMkPjZ/sp9XkghTEbV9KlPS1xUsZ3u7/IQO4wxtcFB4bgpQPRcR3QCvezPcQ==}

  ws@8.18.0:
    resolution: {integrity: sha512-8VbfWfHLbbwu3+N6OKsOMpBdT4kXPDDB9cJk2bJ6mh9ucxdlnNvH1e+roYkKmN9Nxw2yjz7VzeO9oOz2zJ04Pw==}
    engines: {node: '>=10.0.0'}
    peerDependencies:
      bufferutil: ^4.0.1
      utf-8-validate: '>=5.0.2'
    peerDependenciesMeta:
      bufferutil:
        optional: true
      utf-8-validate:
        optional: true

  xtend@4.0.2:
    resolution: {integrity: sha512-LKYU1iAXJXUgAXn9URjiu+MWhyUXHsvfp7mcuYm9dSUKK0/CjtrUwFAxD82/mCWbtLsGjFIad0wIsod4zrTAEQ==}
    engines: {node: '>=0.4'}

  y18n@5.0.8:
    resolution: {integrity: sha512-0pfFzegeDWJHJIAmTLRP2DwHjdF5s7jo9tuztdQxAhINCdvS+3nGINqPd00AphqJR/0LhANUS6/+7SCb98YOfA==}
    engines: {node: '>=10'}

  yallist@3.1.1:
    resolution: {integrity: sha512-a4UGQaWPH59mOXUYnAG2ewncQS4i4F43Tv3JoAM+s2VDAmS9NsK8GpDMLrCHPksFT7h3K6TOoUNn2pb7RoXx4g==}

  yallist@4.0.0:
    resolution: {integrity: sha512-3wdGidZyq5PB084XLES5TpOSRA3wjXAlIWMhum2kRcv/41Sn2emQ0dycQW4uZXLejwKvg6EsvbdlVL+FYEct7A==}

  yaml@2.5.0:
    resolution: {integrity: sha512-2wWLbGbYDiSqqIKoPjar3MPgB94ErzCtrNE1FdqGuaO0pi2JGjmE8aW8TDZwzU7vuxcGRdL/4gPQwQ7hD5AMSw==}
    engines: {node: '>= 14'}
    hasBin: true

  yargs-parser@20.2.9:
    resolution: {integrity: sha512-y11nGElTIV+CT3Zv9t7VKl+Q3hTQoT9a1Qzezhhl6Rp21gJ/IVTW7Z3y9EWXhuUBC2Shnf+DX0antecpAwSP8w==}
    engines: {node: '>=10'}

  yargs-parser@21.1.1:
    resolution: {integrity: sha512-tVpsJW7DdjecAiFpbIB1e3qxIQsE6NoPc5/eTdrbbIC4h0LVsWhnoa3g+m2HclBIujHzsxZ4VJVA+GUuc2/LBw==}
    engines: {node: '>=12'}

  yargs@17.7.2:
    resolution: {integrity: sha512-7dSzzRQ++CKnNI/krKnYRV7JKKPUXMEh61soaHKg9mrWEhzFWhFnxPxGl+69cD1Ou63C13NUPCnmIcrvqCuM6w==}
    engines: {node: '>=12'}

  yocto-queue@0.1.0:
    resolution: {integrity: sha512-rVksvsnNCdJ/ohGc6xgPwyN8eheCxsiLM8mxuE/t/mOVqJewPuO1miLpTHQiRgTKCLexL4MeAFVagts7HmNZ2Q==}
    engines: {node: '>=10'}

  yocto-queue@1.1.1:
    resolution: {integrity: sha512-b4JR1PFR10y1mKjhHY9LaGo6tmrgjit7hxVIeAmyMw3jegXR4dhYqLaQF5zMXZxY7tLpMyJeLjr1C4rLmkVe8g==}
    engines: {node: '>=12.20'}

  yoctocolors-cjs@2.1.2:
    resolution: {integrity: sha512-cYVsTjKl8b+FrnidjibDWskAv7UKOfcwaVZdp/it9n1s9fU3IkgDbhdIRKCW4JDsAlECJY0ytoVPT3sK6kideA==}
    engines: {node: '>=18'}

  yoctocolors@2.1.1:
    resolution: {integrity: sha512-GQHQqAopRhwU8Kt1DDM8NjibDXHC8eoh1erhGAJPEyveY9qqVeXvVikNKrDz69sHowPMorbPUrH/mx8c50eiBQ==}
    engines: {node: '>=18'}

snapshots:

  '@actions/core@1.10.1':
    dependencies:
      '@actions/http-client': 2.2.1
      uuid: 8.3.2

  '@actions/http-client@2.2.1':
    dependencies:
      tunnel: 0.0.6
      undici: 5.28.4

  '@ampproject/remapping@2.3.0':
    dependencies:
      '@jridgewell/gen-mapping': 0.3.5
      '@jridgewell/trace-mapping': 0.3.25

  '@apidevtools/json-schema-ref-parser@11.6.4':
    dependencies:
      '@jsdevtools/ono': 7.1.3
      '@types/json-schema': 7.0.15
      js-yaml: 4.1.0

  '@babel/code-frame@7.24.7':
    dependencies:
      '@babel/highlight': 7.24.7
      picocolors: 1.0.1

  '@babel/compat-data@7.24.8': {}

  '@babel/core@7.24.8':
    dependencies:
      '@ampproject/remapping': 2.3.0
      '@babel/code-frame': 7.24.7
      '@babel/generator': 7.24.8
      '@babel/helper-compilation-targets': 7.24.8
      '@babel/helper-module-transforms': 7.24.8(@babel/core@7.24.8)
      '@babel/helpers': 7.24.8
      '@babel/parser': 7.24.8
      '@babel/template': 7.24.7
      '@babel/traverse': 7.24.8
      '@babel/types': 7.24.8
      convert-source-map: 2.0.0
      debug: 4.3.5
      gensync: 1.0.0-beta.2
      json5: 2.2.3
      semver: 6.3.1
    transitivePeerDependencies:
      - supports-color

  '@babel/generator@7.24.8':
    dependencies:
      '@babel/types': 7.24.8
      '@jridgewell/gen-mapping': 0.3.5
      '@jridgewell/trace-mapping': 0.3.25
      jsesc: 2.5.2

  '@babel/helper-compilation-targets@7.24.8':
    dependencies:
      '@babel/compat-data': 7.24.8
      '@babel/helper-validator-option': 7.24.8
      browserslist: 4.23.2
      lru-cache: 5.1.1
      semver: 6.3.1

  '@babel/helper-environment-visitor@7.24.7':
    dependencies:
      '@babel/types': 7.24.8

  '@babel/helper-function-name@7.24.7':
    dependencies:
      '@babel/template': 7.24.7
      '@babel/types': 7.24.8

  '@babel/helper-hoist-variables@7.24.7':
    dependencies:
      '@babel/types': 7.24.8

  '@babel/helper-module-imports@7.24.7':
    dependencies:
      '@babel/traverse': 7.24.8
      '@babel/types': 7.24.8
    transitivePeerDependencies:
      - supports-color

  '@babel/helper-module-transforms@7.24.8(@babel/core@7.24.8)':
    dependencies:
      '@babel/core': 7.24.8
      '@babel/helper-environment-visitor': 7.24.7
      '@babel/helper-module-imports': 7.24.7
      '@babel/helper-simple-access': 7.24.7
      '@babel/helper-split-export-declaration': 7.24.7
      '@babel/helper-validator-identifier': 7.24.7
    transitivePeerDependencies:
      - supports-color

  '@babel/helper-plugin-utils@7.24.8': {}

  '@babel/helper-simple-access@7.24.7':
    dependencies:
      '@babel/traverse': 7.24.8
      '@babel/types': 7.24.8
    transitivePeerDependencies:
      - supports-color

  '@babel/helper-split-export-declaration@7.24.7':
    dependencies:
      '@babel/types': 7.24.8

  '@babel/helper-string-parser@7.24.8': {}

  '@babel/helper-validator-identifier@7.24.7': {}

  '@babel/helper-validator-option@7.24.8': {}

  '@babel/helpers@7.24.8':
    dependencies:
      '@babel/template': 7.24.7
      '@babel/types': 7.24.8

  '@babel/highlight@7.24.7':
    dependencies:
      '@babel/helper-validator-identifier': 7.24.7
      chalk: 2.4.2
      js-tokens: 4.0.0
      picocolors: 1.0.1

  '@babel/parser@7.24.8':
    dependencies:
      '@babel/types': 7.24.8

  '@babel/plugin-transform-react-jsx-self@7.24.7(@babel/core@7.24.8)':
    dependencies:
      '@babel/core': 7.24.8
      '@babel/helper-plugin-utils': 7.24.8

  '@babel/plugin-transform-react-jsx-source@7.24.7(@babel/core@7.24.8)':
    dependencies:
      '@babel/core': 7.24.8
      '@babel/helper-plugin-utils': 7.24.8

  '@babel/template@7.24.7':
    dependencies:
      '@babel/code-frame': 7.24.7
      '@babel/parser': 7.24.8
      '@babel/types': 7.24.8

  '@babel/traverse@7.24.8':
    dependencies:
      '@babel/code-frame': 7.24.7
      '@babel/generator': 7.24.8
      '@babel/helper-environment-visitor': 7.24.7
      '@babel/helper-function-name': 7.24.7
      '@babel/helper-hoist-variables': 7.24.7
      '@babel/helper-split-export-declaration': 7.24.7
      '@babel/parser': 7.24.8
      '@babel/types': 7.24.8
      debug: 4.3.5
      globals: 11.12.0
    transitivePeerDependencies:
      - supports-color

  '@babel/types@7.24.8':
    dependencies:
      '@babel/helper-string-parser': 7.24.8
      '@babel/helper-validator-identifier': 7.24.7
      to-fast-properties: 2.0.0

  '@bcoe/v8-coverage@0.2.3': {}

  '@databases/connection-pool@1.1.0':
    dependencies:
      '@databases/queue': 1.0.1
      is-promise: 4.0.0

  '@databases/escape-identifier@1.0.3':
    dependencies:
      '@databases/validate-unicode': 1.0.0

  '@databases/lock@2.1.0':
    dependencies:
      '@databases/queue': 1.0.1

  '@databases/mysql-config@3.2.0(typescript@5.5.4)':
    dependencies:
      cosmiconfig: 8.3.6(typescript@5.5.4)
      funtypes: 4.2.0
    transitivePeerDependencies:
      - typescript

  '@databases/mysql@6.0.0(typescript@5.5.4)':
    dependencies:
      '@babel/code-frame': 7.24.7
      '@databases/escape-identifier': 1.0.3
      '@databases/mysql-config': 3.2.0(typescript@5.5.4)
      '@databases/push-to-async-iterable': 3.0.0
      '@databases/shared': 3.1.0
      '@databases/sql': 3.3.0
      '@types/mysql': 2.15.26
      mysql2: 2.3.3
    transitivePeerDependencies:
      - typescript

  '@databases/pg-config@3.2.0(typescript@5.5.4)':
    dependencies:
      cosmiconfig: 8.3.6(typescript@5.5.4)
      funtypes: 4.2.0
    transitivePeerDependencies:
      - typescript

  '@databases/pg-connection-string@1.0.0': {}

  '@databases/pg-data-type-id@3.0.0': {}

  '@databases/pg-errors@1.0.0': {}

  '@databases/pg@5.5.0(typescript@5.5.4)':
    dependencies:
      '@babel/code-frame': 7.24.7
      '@databases/escape-identifier': 1.0.3
      '@databases/pg-config': 3.2.0(typescript@5.5.4)
      '@databases/pg-connection-string': 1.0.0
      '@databases/pg-data-type-id': 3.0.0
      '@databases/pg-errors': 1.0.0
      '@databases/push-to-async-iterable': 3.0.0
      '@databases/shared': 3.1.0
      '@databases/split-sql-query': 1.0.4(@databases/sql@3.3.0)
      '@databases/sql': 3.3.0
      assert-never: 1.3.0
      pg: 8.12.0
      pg-cursor: 2.11.0(pg@8.12.0)
    transitivePeerDependencies:
      - pg-native
      - typescript

  '@databases/push-to-async-iterable@3.0.0':
    dependencies:
      '@databases/queue': 1.0.1

  '@databases/queue@1.0.1': {}

  '@databases/shared@3.1.0':
    dependencies:
      '@databases/connection-pool': 1.1.0
      '@databases/lock': 2.1.0
      '@databases/queue': 1.0.1
      '@databases/split-sql-query': 1.0.4(@databases/sql@3.3.0)
      '@databases/sql': 3.3.0

  '@databases/split-sql-query@1.0.4(@databases/sql@3.3.0)':
    dependencies:
      '@databases/sql': 3.3.0

  '@databases/sql@3.3.0': {}

  '@databases/sqlite-sync@2.0.0':
    dependencies:
      '@databases/escape-identifier': 1.0.3
      '@databases/split-sql-query': 1.0.4(@databases/sql@3.3.0)
      '@databases/sql': 3.3.0
      '@types/better-sqlite3': 7.6.11
      better-sqlite3: 9.6.0

  '@databases/validate-unicode@1.0.0': {}

  '@esbuild/aix-ppc64@0.21.5':
    optional: true

  '@esbuild/android-arm64@0.21.5':
    optional: true

  '@esbuild/android-arm@0.21.5':
    optional: true

  '@esbuild/android-x64@0.21.5':
    optional: true

  '@esbuild/darwin-arm64@0.21.5':
    optional: true

  '@esbuild/darwin-x64@0.21.5':
    optional: true

  '@esbuild/freebsd-arm64@0.21.5':
    optional: true

  '@esbuild/freebsd-x64@0.21.5':
    optional: true

  '@esbuild/linux-arm64@0.21.5':
    optional: true

  '@esbuild/linux-arm@0.21.5':
    optional: true

  '@esbuild/linux-ia32@0.21.5':
    optional: true

  '@esbuild/linux-loong64@0.21.5':
    optional: true

  '@esbuild/linux-mips64el@0.21.5':
    optional: true

  '@esbuild/linux-ppc64@0.21.5':
    optional: true

  '@esbuild/linux-riscv64@0.21.5':
    optional: true

  '@esbuild/linux-s390x@0.21.5':
    optional: true

  '@esbuild/linux-x64@0.21.5':
    optional: true

  '@esbuild/netbsd-x64@0.21.5':
    optional: true

  '@esbuild/openbsd-x64@0.21.5':
    optional: true

  '@esbuild/sunos-x64@0.21.5':
    optional: true

  '@esbuild/win32-arm64@0.21.5':
    optional: true

  '@esbuild/win32-ia32@0.21.5':
    optional: true

  '@esbuild/win32-x64@0.21.5':
    optional: true

  '@eslint-community/eslint-utils@4.4.0(eslint@9.4.0)':
    dependencies:
      eslint: 9.4.0
      eslint-visitor-keys: 3.4.3

  '@eslint-community/regexpp@4.11.0': {}

  '@eslint/config-array@0.15.1':
    dependencies:
      '@eslint/object-schema': 2.1.3
      debug: 4.3.5
      minimatch: 3.1.2
    transitivePeerDependencies:
      - supports-color

  '@eslint/eslintrc@3.1.0':
    dependencies:
      ajv: 6.12.6
      debug: 4.3.5
      espree: 10.1.0
      globals: 14.0.0
      ignore: 5.3.1
      import-fresh: 3.3.0
      js-yaml: 4.1.0
      minimatch: 3.1.2
      strip-json-comments: 3.1.1
    transitivePeerDependencies:
      - supports-color

  '@eslint/js@9.4.0': {}

  '@eslint/object-schema@2.1.3': {}

  '@fastify/accept-negotiator@1.1.0': {}

  '@fastify/accepts@4.3.0':
    dependencies:
      accepts: 1.3.8
      fastify-plugin: 4.5.1

  '@fastify/ajv-compiler@3.6.0':
    dependencies:
      ajv: 8.17.1
      ajv-formats: 2.1.1(ajv@8.17.1)
      fast-uri: 2.4.0

  '@fastify/autoload@5.10.0': {}

  '@fastify/aws-lambda@4.1.0': {}

  '@fastify/basic-auth@5.1.1':
    dependencies:
      '@fastify/error': 3.4.1
      fastify-plugin: 4.5.1

  '@fastify/busboy@2.1.1': {}

  '@fastify/compress@7.0.3':
    dependencies:
      '@fastify/accept-negotiator': 1.1.0
      fastify-plugin: 4.5.1
      mime-db: 1.53.0
      minipass: 7.1.2
      peek-stream: 1.1.3
      pump: 3.0.0
      pumpify: 2.0.1
      readable-stream: 4.5.2

  '@fastify/cookie@8.3.0':
    dependencies:
      cookie: 0.5.0
      fastify-plugin: 4.5.1

  '@fastify/cors@9.0.1':
    dependencies:
      fastify-plugin: 4.5.1
      mnemonist: 0.39.6

  '@fastify/deepmerge@1.3.0': {}

  '@fastify/error@3.4.1': {}

  '@fastify/express@3.0.0':
    dependencies:
      express: 4.19.2
      fastify-plugin: 4.5.1
    transitivePeerDependencies:
      - supports-color

  '@fastify/fast-json-stringify-compiler@4.3.0':
    dependencies:
      fast-json-stringify: 5.16.1

  '@fastify/formbody@7.4.0':
    dependencies:
      fast-querystring: 1.1.2
      fastify-plugin: 4.5.1

  '@fastify/http-proxy@9.5.0':
    dependencies:
      '@fastify/reply-from': 9.8.0
      fast-querystring: 1.1.2
      fastify-plugin: 4.5.1
      ws: 8.18.0
    transitivePeerDependencies:
      - bufferutil
      - utf-8-validate

  '@fastify/jwt@8.0.1':
    dependencies:
      '@fastify/error': 3.4.1
      '@lukeed/ms': 2.0.2
      fast-jwt: 4.0.2
      fastify-plugin: 4.5.1
      steed: 1.1.3

  '@fastify/merge-json-schemas@0.1.1':
    dependencies:
      fast-deep-equal: 3.1.3

  '@fastify/pre-commit@2.1.0':
    dependencies:
      cross-spawn: 7.0.3
      which: 4.0.0

  '@fastify/reply-from@9.8.0':
    dependencies:
      '@fastify/error': 3.4.1
      end-of-stream: 1.4.4
      fast-content-type-parse: 1.1.0
      fast-querystring: 1.1.2
      fastify-plugin: 4.5.1
      toad-cache: 3.7.0
      undici: 5.28.4

  '@fastify/restartable@2.3.1':
    dependencies:
      fastify: 4.28.1

  '@fastify/send@2.1.0':
    dependencies:
      '@lukeed/ms': 2.0.2
      escape-html: 1.0.3
      fast-decode-uri-component: 1.0.1
      http-errors: 2.0.0
      mime: 3.0.0

  '@fastify/session@10.9.0':
    dependencies:
      fastify-plugin: 4.5.1
      safe-stable-stringify: 2.4.3

  '@fastify/static@7.0.4':
    dependencies:
      '@fastify/accept-negotiator': 1.1.0
      '@fastify/send': 2.1.0
      content-disposition: 0.5.4
      fastify-plugin: 4.5.1
      fastq: 1.17.1
      glob: 10.4.5

  '@fastify/swagger@8.14.0':
    dependencies:
      fastify-plugin: 4.5.1
      json-schema-resolver: 2.0.0
      openapi-types: 12.1.3
      rfdc: 1.4.1
      yaml: 2.5.0
    transitivePeerDependencies:
      - supports-color

  '@fastify/under-pressure@8.5.1':
    dependencies:
      '@fastify/error': 3.4.1
      fastify-plugin: 4.5.1

  '@fastify/websocket@10.0.1':
    dependencies:
      duplexify: 4.1.3
      fastify-plugin: 4.5.1
      ws: 8.18.0
    transitivePeerDependencies:
      - bufferutil
      - utf-8-validate

  '@graphql-typed-document-node/core@3.2.0(graphql@16.9.0)':
    dependencies:
      graphql: 16.9.0

  '@hapi/hoek@11.0.4': {}

  '@hapi/topo@6.0.2':
    dependencies:
      '@hapi/hoek': 11.0.4

  '@humanwhocodes/gitignore-to-minimatch@1.0.2': {}

  '@humanwhocodes/module-importer@1.0.1': {}

  '@humanwhocodes/retry@0.3.0': {}

  '@iarna/toml@2.2.5': {}

  '@inquirer/figures@1.0.3': {}

  '@ioredis/commands@1.2.0': {}

  '@isaacs/cliui@8.0.2':
    dependencies:
      string-width: 5.1.2
      string-width-cjs: string-width@4.2.3
      strip-ansi: 7.1.0
      strip-ansi-cjs: strip-ansi@6.0.1
      wrap-ansi: 8.1.0
      wrap-ansi-cjs: wrap-ansi@7.0.0

  '@istanbuljs/schema@0.1.3': {}

  '@jest/schemas@29.6.3':
    dependencies:
      '@sinclair/typebox': 0.27.8

  '@jridgewell/gen-mapping@0.3.5':
    dependencies:
      '@jridgewell/set-array': 1.2.1
      '@jridgewell/sourcemap-codec': 1.5.0
      '@jridgewell/trace-mapping': 0.3.25

  '@jridgewell/resolve-uri@3.1.2': {}

  '@jridgewell/set-array@1.2.1': {}

  '@jridgewell/sourcemap-codec@1.5.0': {}

  '@jridgewell/trace-mapping@0.3.25':
    dependencies:
      '@jridgewell/resolve-uri': 3.1.2
      '@jridgewell/sourcemap-codec': 1.5.0

  '@jsdevtools/ono@7.1.3': {}

  '@lukeed/ms@2.0.2': {}

  '@matteo.collina/snap@0.3.0':
    dependencies:
      find-up: 7.0.0
      slash: 5.1.0

  '@matteo.collina/sqlite-pool@0.4.0':
    dependencies:
      '@databases/connection-pool': 1.1.0
      '@databases/escape-identifier': 1.0.3
      '@databases/sql': 3.3.0
      '@databases/sqlite-sync': 2.0.0

  '@matteo.collina/tspl@0.1.1': {}

  '@mercuriusjs/federation@3.0.0':
    dependencies:
      '@fastify/error': 3.4.1
      graphql: 16.9.0
      mercurius: 14.1.0(graphql@16.9.0)
    transitivePeerDependencies:
      - bufferutil
      - utf-8-validate

  '@mercuriusjs/gateway@3.0.1':
    dependencies:
      '@mercuriusjs/federation': 3.0.0
      '@mercuriusjs/subscription-client': 1.0.0(graphql@16.9.0)
      fastify-plugin: 4.5.1
      graphql: 16.9.0
      graphql-ws: 5.16.0(graphql@16.9.0)
      mercurius: 14.1.0(graphql@16.9.0)
      p-map: 4.0.0
      single-user-cache: 0.6.0
      tiny-lru: 11.2.11
      use-strict: 1.0.1
      ws: 8.18.0
    transitivePeerDependencies:
      - bufferutil
      - utf-8-validate

  '@mercuriusjs/subscription-client@1.0.0(graphql@16.9.0)':
    dependencies:
      '@fastify/error': 3.4.1
      graphql: 16.9.0
      secure-json-parse: 2.7.0
      ws: 8.18.0
    transitivePeerDependencies:
      - bufferutil
      - utf-8-validate

  '@nodelib/fs.scandir@2.1.5':
    dependencies:
      '@nodelib/fs.stat': 2.0.5
      run-parallel: 1.2.0

  '@nodelib/fs.stat@2.0.5': {}

  '@nodelib/fs.walk@1.2.8':
    dependencies:
      '@nodelib/fs.scandir': 2.1.5
      fastq: 1.17.1

  '@opentelemetry/api-logs@0.52.1':
    dependencies:
      '@opentelemetry/api': 1.9.0

  '@opentelemetry/api@1.9.0': {}

  '@opentelemetry/core@1.25.1(@opentelemetry/api@1.9.0)':
    dependencies:
      '@opentelemetry/api': 1.9.0
      '@opentelemetry/semantic-conventions': 1.25.1

  '@opentelemetry/exporter-trace-otlp-proto@0.52.1(@opentelemetry/api@1.9.0)':
    dependencies:
      '@opentelemetry/api': 1.9.0
      '@opentelemetry/core': 1.25.1(@opentelemetry/api@1.9.0)
      '@opentelemetry/otlp-exporter-base': 0.52.1(@opentelemetry/api@1.9.0)
      '@opentelemetry/otlp-transformer': 0.52.1(@opentelemetry/api@1.9.0)
      '@opentelemetry/resources': 1.25.1(@opentelemetry/api@1.9.0)
      '@opentelemetry/sdk-trace-base': 1.25.1(@opentelemetry/api@1.9.0)

  '@opentelemetry/exporter-zipkin@1.25.1(@opentelemetry/api@1.9.0)':
    dependencies:
      '@opentelemetry/api': 1.9.0
      '@opentelemetry/core': 1.25.1(@opentelemetry/api@1.9.0)
      '@opentelemetry/resources': 1.25.1(@opentelemetry/api@1.9.0)
      '@opentelemetry/sdk-trace-base': 1.25.1(@opentelemetry/api@1.9.0)
      '@opentelemetry/semantic-conventions': 1.25.1

  '@opentelemetry/otlp-exporter-base@0.52.1(@opentelemetry/api@1.9.0)':
    dependencies:
      '@opentelemetry/api': 1.9.0
      '@opentelemetry/core': 1.25.1(@opentelemetry/api@1.9.0)
      '@opentelemetry/otlp-transformer': 0.52.1(@opentelemetry/api@1.9.0)

  '@opentelemetry/otlp-transformer@0.52.1(@opentelemetry/api@1.9.0)':
    dependencies:
      '@opentelemetry/api': 1.9.0
      '@opentelemetry/api-logs': 0.52.1
      '@opentelemetry/core': 1.25.1(@opentelemetry/api@1.9.0)
      '@opentelemetry/resources': 1.25.1(@opentelemetry/api@1.9.0)
      '@opentelemetry/sdk-logs': 0.52.1(@opentelemetry/api@1.9.0)
      '@opentelemetry/sdk-metrics': 1.25.1(@opentelemetry/api@1.9.0)
      '@opentelemetry/sdk-trace-base': 1.25.1(@opentelemetry/api@1.9.0)
      protobufjs: 7.3.2

  '@opentelemetry/resources@1.25.1(@opentelemetry/api@1.9.0)':
    dependencies:
      '@opentelemetry/api': 1.9.0
      '@opentelemetry/core': 1.25.1(@opentelemetry/api@1.9.0)
      '@opentelemetry/semantic-conventions': 1.25.1

  '@opentelemetry/sdk-logs@0.52.1(@opentelemetry/api@1.9.0)':
    dependencies:
      '@opentelemetry/api': 1.9.0
      '@opentelemetry/api-logs': 0.52.1
      '@opentelemetry/core': 1.25.1(@opentelemetry/api@1.9.0)
      '@opentelemetry/resources': 1.25.1(@opentelemetry/api@1.9.0)

  '@opentelemetry/sdk-metrics@1.25.1(@opentelemetry/api@1.9.0)':
    dependencies:
      '@opentelemetry/api': 1.9.0
      '@opentelemetry/core': 1.25.1(@opentelemetry/api@1.9.0)
      '@opentelemetry/resources': 1.25.1(@opentelemetry/api@1.9.0)
      lodash.merge: 4.6.2

  '@opentelemetry/sdk-trace-base@1.25.1(@opentelemetry/api@1.9.0)':
    dependencies:
      '@opentelemetry/api': 1.9.0
      '@opentelemetry/core': 1.25.1(@opentelemetry/api@1.9.0)
      '@opentelemetry/resources': 1.25.1(@opentelemetry/api@1.9.0)
      '@opentelemetry/semantic-conventions': 1.25.1

  '@opentelemetry/semantic-conventions@1.25.1': {}

  '@pkgjs/parseargs@0.11.0':
    optional: true

  '@platformatic/graphql-composer@0.7.0':
    dependencies:
      abstract-logger: 0.2.5
      fastify: 4.28.1
      graphql: 16.9.0
      mercurius: 14.1.0(graphql@16.9.0)
      metaline: 1.1.0
      pino: 8.21.0
      undici: 6.19.2
    transitivePeerDependencies:
      - bufferutil
      - utf-8-validate

  '@playwright/test@1.45.2':
    dependencies:
      playwright: 1.45.2

  '@protobufjs/aspromise@1.1.2': {}

  '@protobufjs/base64@1.1.2': {}

  '@protobufjs/codegen@2.0.4': {}

  '@protobufjs/eventemitter@1.1.0': {}

  '@protobufjs/fetch@1.1.0':
    dependencies:
      '@protobufjs/aspromise': 1.1.2
      '@protobufjs/inquire': 1.1.0

  '@protobufjs/float@1.0.2': {}

  '@protobufjs/inquire@1.1.0': {}

  '@protobufjs/path@1.1.2': {}

  '@protobufjs/pool@1.1.0': {}

  '@protobufjs/utf8@1.1.0': {}

  '@reporters/github@1.7.0':
    dependencies:
      '@actions/core': 1.10.1
      stack-utils: 2.0.6

  '@rollup/rollup-android-arm-eabi@4.18.1':
    optional: true

  '@rollup/rollup-android-arm64@4.18.1':
    optional: true

  '@rollup/rollup-darwin-arm64@4.18.1':
    optional: true

  '@rollup/rollup-darwin-x64@4.18.1':
    optional: true

  '@rollup/rollup-linux-arm-gnueabihf@4.18.1':
    optional: true

  '@rollup/rollup-linux-arm-musleabihf@4.18.1':
    optional: true

  '@rollup/rollup-linux-arm64-gnu@4.18.1':
    optional: true

  '@rollup/rollup-linux-arm64-musl@4.18.1':
    optional: true

  '@rollup/rollup-linux-powerpc64le-gnu@4.18.1':
    optional: true

  '@rollup/rollup-linux-riscv64-gnu@4.18.1':
    optional: true

  '@rollup/rollup-linux-s390x-gnu@4.18.1':
    optional: true

  '@rollup/rollup-linux-x64-gnu@4.18.1':
    optional: true

  '@rollup/rollup-linux-x64-musl@4.18.1':
    optional: true

  '@rollup/rollup-win32-arm64-msvc@4.18.1':
    optional: true

  '@rollup/rollup-win32-ia32-msvc@4.18.1':
    optional: true

  '@rollup/rollup-win32-x64-msvc@4.18.1':
    optional: true

<<<<<<< HEAD
  '@scalar/fastify-api-reference@1.24.49':
=======
  '@scalar/fastify-api-reference@1.24.56':
>>>>>>> b4bdbd8f
    dependencies:
      fastify-plugin: 4.5.1

  '@sec-ant/readable-stream@0.4.1': {}

  '@seriousme/openapi-schema-validator@2.2.1':
    dependencies:
      ajv: 8.17.1
      ajv-draft-04: 1.0.0(ajv@8.17.1)
      ajv-formats: 2.1.1(ajv@8.17.1)
      js-yaml: 4.1.0
      minimist: 1.2.8

  '@sinclair/typebox@0.27.8': {}

  '@sindresorhus/merge-streams@2.3.0': {}

  '@sindresorhus/merge-streams@4.0.0': {}

  '@stylistic/eslint-plugin-js@2.6.0-beta.0(eslint@9.4.0)':
    dependencies:
      '@types/eslint': 8.56.10
      acorn: 8.12.1
      eslint: 9.4.0
      eslint-visitor-keys: 4.0.0
      espree: 10.1.0

  '@stylistic/eslint-plugin-jsx@2.6.0-beta.0(eslint@9.4.0)':
    dependencies:
      '@stylistic/eslint-plugin-js': 2.6.0-beta.0(eslint@9.4.0)
      '@types/eslint': 8.56.10
      eslint: 9.4.0
      estraverse: 5.3.0
      picomatch: 4.0.2

  '@stylistic/eslint-plugin-plus@2.6.0-beta.0(eslint@9.4.0)(typescript@5.5.4)':
    dependencies:
      '@types/eslint': 8.56.10
      '@typescript-eslint/utils': 8.0.0-alpha.51(eslint@9.4.0)(typescript@5.5.4)
      eslint: 9.4.0
    transitivePeerDependencies:
      - supports-color
      - typescript

  '@stylistic/eslint-plugin-ts@2.6.0-beta.0(eslint@9.4.0)(typescript@5.5.4)':
    dependencies:
      '@stylistic/eslint-plugin-js': 2.6.0-beta.0(eslint@9.4.0)
      '@types/eslint': 8.56.10
      '@typescript-eslint/utils': 8.0.0-alpha.51(eslint@9.4.0)(typescript@5.5.4)
      eslint: 9.4.0
    transitivePeerDependencies:
      - supports-color
      - typescript

  '@stylistic/eslint-plugin@2.6.0-beta.0(eslint@9.4.0)(typescript@5.5.4)':
    dependencies:
      '@stylistic/eslint-plugin-js': 2.6.0-beta.0(eslint@9.4.0)
      '@stylistic/eslint-plugin-jsx': 2.6.0-beta.0(eslint@9.4.0)
      '@stylistic/eslint-plugin-plus': 2.6.0-beta.0(eslint@9.4.0)(typescript@5.5.4)
      '@stylistic/eslint-plugin-ts': 2.6.0-beta.0(eslint@9.4.0)(typescript@5.5.4)
      '@types/eslint': 8.56.10
      eslint: 9.4.0
    transitivePeerDependencies:
      - supports-color
      - typescript

  '@tsd/typescript@5.4.5': {}

  '@types/better-sqlite3@7.6.11':
    dependencies:
      '@types/node': 20.14.12

  '@types/eslint@7.29.0':
    dependencies:
      '@types/estree': 1.0.5
      '@types/json-schema': 7.0.15

  '@types/eslint@8.56.10':
    dependencies:
      '@types/estree': 1.0.5
      '@types/json-schema': 7.0.15

  '@types/estree@1.0.5': {}

  '@types/inquirer@9.0.7':
    dependencies:
      '@types/through': 0.0.33
      rxjs: 7.8.1

  '@types/istanbul-lib-coverage@2.0.6': {}

  '@types/json-schema@7.0.15': {}

  '@types/lodash@4.17.6': {}

  '@types/minimist@1.2.5': {}

  '@types/mysql@2.15.26':
    dependencies:
      '@types/node': 20.14.12

  '@types/node@20.14.12':
    dependencies:
      undici-types: 5.26.5

  '@types/normalize-package-data@2.4.4': {}

  '@types/prop-types@15.7.12': {}

  '@types/react-dom@18.3.0':
    dependencies:
      '@types/react': 18.3.3

  '@types/react@18.3.3':
    dependencies:
      '@types/prop-types': 15.7.12
      csstype: 3.1.3

  '@types/through@0.0.33':
    dependencies:
      '@types/node': 20.14.12

  '@types/ws@8.5.11':
    dependencies:
      '@types/node': 20.14.12

  '@typescript-eslint/eslint-plugin@8.0.0-alpha.51(@typescript-eslint/parser@8.0.0-alpha.51(eslint@9.4.0)(typescript@5.5.4))(eslint@9.4.0)(typescript@5.5.4)':
    dependencies:
      '@eslint-community/regexpp': 4.11.0
      '@typescript-eslint/parser': 8.0.0-alpha.51(eslint@9.4.0)(typescript@5.5.4)
      '@typescript-eslint/scope-manager': 8.0.0-alpha.51
      '@typescript-eslint/type-utils': 8.0.0-alpha.51(eslint@9.4.0)(typescript@5.5.4)
      '@typescript-eslint/utils': 8.0.0-alpha.51(eslint@9.4.0)(typescript@5.5.4)
      '@typescript-eslint/visitor-keys': 8.0.0-alpha.51
      eslint: 9.4.0
      graphemer: 1.4.0
      ignore: 5.3.1
      natural-compare: 1.4.0
      ts-api-utils: 1.3.0(typescript@5.5.4)
    optionalDependencies:
      typescript: 5.5.4
    transitivePeerDependencies:
      - supports-color

  '@typescript-eslint/parser@8.0.0-alpha.51(eslint@9.4.0)(typescript@5.5.4)':
    dependencies:
      '@typescript-eslint/scope-manager': 8.0.0-alpha.51
      '@typescript-eslint/types': 8.0.0-alpha.51
      '@typescript-eslint/typescript-estree': 8.0.0-alpha.51(typescript@5.5.4)
      '@typescript-eslint/visitor-keys': 8.0.0-alpha.51
      debug: 4.3.5
      eslint: 9.4.0
    optionalDependencies:
      typescript: 5.5.4
    transitivePeerDependencies:
      - supports-color

  '@typescript-eslint/scope-manager@8.0.0-alpha.51':
    dependencies:
      '@typescript-eslint/types': 8.0.0-alpha.51
      '@typescript-eslint/visitor-keys': 8.0.0-alpha.51

  '@typescript-eslint/type-utils@8.0.0-alpha.51(eslint@9.4.0)(typescript@5.5.4)':
    dependencies:
      '@typescript-eslint/typescript-estree': 8.0.0-alpha.51(typescript@5.5.4)
      '@typescript-eslint/utils': 8.0.0-alpha.51(eslint@9.4.0)(typescript@5.5.4)
      debug: 4.3.5
      ts-api-utils: 1.3.0(typescript@5.5.4)
    optionalDependencies:
      typescript: 5.5.4
    transitivePeerDependencies:
      - eslint
      - supports-color

  '@typescript-eslint/types@8.0.0-alpha.51': {}

  '@typescript-eslint/typescript-estree@8.0.0-alpha.51(typescript@5.5.4)':
    dependencies:
      '@typescript-eslint/types': 8.0.0-alpha.51
      '@typescript-eslint/visitor-keys': 8.0.0-alpha.51
      debug: 4.3.5
      globby: 11.1.0
      is-glob: 4.0.3
      minimatch: 9.0.5
      semver: 7.6.3
      ts-api-utils: 1.3.0(typescript@5.5.4)
    optionalDependencies:
      typescript: 5.5.4
    transitivePeerDependencies:
      - supports-color

  '@typescript-eslint/utils@8.0.0-alpha.51(eslint@9.4.0)(typescript@5.5.4)':
    dependencies:
      '@eslint-community/eslint-utils': 4.4.0(eslint@9.4.0)
      '@typescript-eslint/scope-manager': 8.0.0-alpha.51
      '@typescript-eslint/types': 8.0.0-alpha.51
      '@typescript-eslint/typescript-estree': 8.0.0-alpha.51(typescript@5.5.4)
      eslint: 9.4.0
    transitivePeerDependencies:
      - supports-color
      - typescript

  '@typescript-eslint/visitor-keys@8.0.0-alpha.51':
    dependencies:
      '@typescript-eslint/types': 8.0.0-alpha.51
      eslint-visitor-keys: 3.4.3

  '@vitejs/plugin-react@3.1.0(vite@5.3.4(@types/node@20.14.12))':
    dependencies:
      '@babel/core': 7.24.8
      '@babel/plugin-transform-react-jsx-self': 7.24.7(@babel/core@7.24.8)
      '@babel/plugin-transform-react-jsx-source': 7.24.7(@babel/core@7.24.8)
      magic-string: 0.27.0
      react-refresh: 0.14.2
      vite: 5.3.4(@types/node@20.14.12)
    transitivePeerDependencies:
      - supports-color

  '@vscode/l10n@0.0.18': {}

  abbrev@1.1.1: {}

  abort-controller@3.0.0:
    dependencies:
      event-target-shim: 5.0.1

  abstract-logger@0.2.5:
    dependencies:
      inherits-ex: 1.6.0
      util-ex: 0.3.18

  abstract-logging@2.0.1: {}

  accepts@1.3.8:
    dependencies:
      mime-types: 2.1.35
      negotiator: 0.6.3

  acorn-jsx@5.3.2(acorn@8.12.1):
    dependencies:
      acorn: 8.12.1

  acorn@8.12.1: {}

  acquerello@2.0.8: {}

  add@2.0.6: {}

  agent-base@7.1.1:
    dependencies:
      debug: 4.3.5
    transitivePeerDependencies:
      - supports-color

  aggregate-error@3.1.0:
    dependencies:
      clean-stack: 2.2.0
      indent-string: 4.0.0

  ajv-draft-04@1.0.0(ajv@8.17.1):
    optionalDependencies:
      ajv: 8.17.1

  ajv-formats@2.1.1(ajv@8.17.1):
    optionalDependencies:
      ajv: 8.17.1

  ajv-formats@3.0.1(ajv@8.17.1):
    optionalDependencies:
      ajv: 8.17.1

  ajv@6.12.6:
    dependencies:
      fast-deep-equal: 3.1.3
      fast-json-stable-stringify: 2.1.0
      json-schema-traverse: 0.4.1
      uri-js: 4.4.1

  ajv@8.17.1:
    dependencies:
      fast-deep-equal: 3.1.3
      fast-uri: 3.0.1
      json-schema-traverse: 1.0.0
      require-from-string: 2.0.2

  ansi-escapes@4.3.2:
    dependencies:
      type-fest: 0.21.3

  ansi-escapes@6.2.1: {}

  ansi-regex@5.0.1: {}

  ansi-regex@6.0.1: {}

  ansi-styles@3.2.1:
    dependencies:
      color-convert: 1.9.3

  ansi-styles@4.3.0:
    dependencies:
      color-convert: 2.0.1

  ansi-styles@5.2.0: {}

  ansi-styles@6.2.1: {}

  argparse@2.0.1: {}

  array-find-index@1.0.2: {}

  array-flatten@1.1.1: {}

  array-union@2.1.0: {}

  arrify@1.0.1: {}

  asap@2.0.6: {}

  asn1.js@5.4.1:
    dependencies:
      bn.js: 4.12.0
      inherits: 2.0.4
      minimalistic-assert: 1.0.1
      safer-buffer: 2.1.2

  assert-never@1.3.0: {}

  astral-regex@2.0.0: {}

  async-cache-dedupe@2.2.0:
    dependencies:
      mnemonist: 0.39.8
      safe-stable-stringify: 2.4.3

  atomic-sleep@1.0.0: {}

  avvio@8.3.2:
    dependencies:
      '@fastify/error': 3.4.1
      fastq: 1.17.1

  balanced-match@1.0.2: {}

  base64-js@1.5.1: {}

  better-sqlite3@9.6.0:
    dependencies:
      bindings: 1.5.0
      prebuild-install: 7.1.2

  bindings@1.5.0:
    dependencies:
      file-uri-to-path: 1.0.0

  bintrees@1.0.2: {}

  bl@4.1.0:
    dependencies:
      buffer: 5.7.1
      inherits: 2.0.4
      readable-stream: 3.6.2

  bl@5.1.0:
    dependencies:
      buffer: 6.0.3
      inherits: 2.0.4
      readable-stream: 3.6.2

  bn.js@4.12.0: {}

  body-parser@1.20.2:
    dependencies:
      bytes: 3.1.2
      content-type: 1.0.5
      debug: 2.6.9
      depd: 2.0.0
      destroy: 1.2.0
      http-errors: 2.0.0
      iconv-lite: 0.4.24
      on-finished: 2.4.1
      qs: 6.11.0
      raw-body: 2.5.2
      type-is: 1.6.18
      unpipe: 1.0.0
    transitivePeerDependencies:
      - supports-color

  boring-name-generator@1.0.3:
    dependencies:
      commander: 6.2.1
      lodash: 4.17.21

  borp@0.16.0:
    dependencies:
      '@reporters/github': 1.7.0
      c8: 10.1.2
      execa: 9.3.0
      find-up: 7.0.0
      glob: 10.4.5
    transitivePeerDependencies:
      - monocart-coverage-reports

  brace-expansion@1.1.11:
    dependencies:
      balanced-match: 1.0.2
      concat-map: 0.0.1

  brace-expansion@2.0.1:
    dependencies:
      balanced-match: 1.0.2

  braces@3.0.3:
    dependencies:
      fill-range: 7.1.1

  brorand@1.1.0: {}

  browserslist@4.23.2:
    dependencies:
      caniuse-lite: 1.0.30001642
      electron-to-chromium: 1.4.827
      node-releases: 2.0.14
      update-browserslist-db: 1.1.0(browserslist@4.23.2)

  buffer-from@1.1.2: {}

  buffer@5.7.1:
    dependencies:
      base64-js: 1.5.1
      ieee754: 1.2.1

  buffer@6.0.3:
    dependencies:
      base64-js: 1.5.1
      ieee754: 1.2.1

  bytes@3.1.2: {}

  c8@10.1.2:
    dependencies:
      '@bcoe/v8-coverage': 0.2.3
      '@istanbuljs/schema': 0.1.3
      find-up: 5.0.0
      foreground-child: 3.2.1
      istanbul-lib-coverage: 3.2.2
      istanbul-lib-report: 3.0.1
      istanbul-reports: 3.1.7
      test-exclude: 7.0.1
      v8-to-istanbul: 9.3.0
      yargs: 17.7.2
      yargs-parser: 21.1.1

  call-bind@1.0.7:
    dependencies:
      es-define-property: 1.0.0
      es-errors: 1.3.0
      function-bind: 1.1.2
      get-intrinsic: 1.2.4
      set-function-length: 1.2.2

  callsites@3.1.0: {}

  camelcase-keys@6.2.2:
    dependencies:
      camelcase: 5.3.1
      map-obj: 4.3.0
      quick-lru: 4.0.1

  camelcase@5.3.1: {}

  camelcase@6.3.0: {}

  camelcase@8.0.0: {}

  caniuse-lite@1.0.30001642: {}

  chalk@2.4.2:
    dependencies:
      ansi-styles: 3.2.1
      escape-string-regexp: 1.0.5
      supports-color: 5.5.0

  chalk@4.1.2:
    dependencies:
      ansi-styles: 4.3.0
      supports-color: 7.2.0

  chalk@5.3.0: {}

  change-case-all@2.1.0:
    dependencies:
      change-case: 5.4.4
      sponge-case: 2.0.3
      swap-case: 3.0.3
      title-case: 3.0.3

  change-case@5.4.4: {}

  chardet@0.7.0: {}

  chownr@1.1.4: {}

  clean-stack@2.2.0: {}

  cli-color@2.0.4:
    dependencies:
      d: 1.0.2
      es5-ext: 0.10.64
      es6-iterator: 2.0.3
      memoizee: 0.4.17
      timers-ext: 0.1.8

  cli-cursor@3.1.0:
    dependencies:
      restore-cursor: 3.1.0

  cli-cursor@4.0.0:
    dependencies:
      restore-cursor: 4.0.0

  cli-progress@3.12.0:
    dependencies:
      string-width: 4.2.3

  cli-spinners@2.9.2: {}

  cli-width@4.1.0: {}

  cliui@8.0.1:
    dependencies:
      string-width: 4.2.3
      strip-ansi: 6.0.1
      wrap-ansi: 7.0.0

  clone@1.0.4: {}

  close-with-grace@1.3.0: {}

  cluster-key-slot@1.1.2: {}

  code-block-writer@13.0.1: {}

  color-convert@1.9.3:
    dependencies:
      color-name: 1.1.3

  color-convert@2.0.1:
    dependencies:
      color-name: 1.1.4

  color-name@1.1.3: {}

  color-name@1.1.4: {}

  colorette@2.0.20: {}

  columnify@1.6.0:
    dependencies:
      strip-ansi: 6.0.1
      wcwidth: 1.0.1

  commander@12.1.0: {}

  commander@2.20.3: {}

  commander@6.2.1: {}

  commist@3.2.0: {}

  concat-map@0.0.1: {}

  console-table-printer@2.12.1:
    dependencies:
      simple-wcswidth: 1.0.1

  content-disposition@0.5.4:
    dependencies:
      safe-buffer: 5.2.1

  content-type@1.0.5: {}

  convert-source-map@2.0.0: {}

  cookie-signature@1.0.6: {}

  cookie@0.5.0: {}

  cookie@0.6.0: {}

  core-util-is@1.0.3: {}

  cosmiconfig@8.3.6(typescript@5.5.4):
    dependencies:
      import-fresh: 3.3.0
      js-yaml: 4.1.0
      parse-json: 5.2.0
      path-type: 4.0.0
    optionalDependencies:
      typescript: 5.5.4

  cross-env@7.0.3:
    dependencies:
      cross-spawn: 7.0.3

  cross-fetch@4.0.0:
    dependencies:
      node-fetch: 2.7.0
    transitivePeerDependencies:
      - encoding

  cross-spawn@7.0.3:
    dependencies:
      path-key: 3.1.1
      shebang-command: 2.0.0
      which: 2.0.2

  csstype@3.1.3: {}

  d@1.0.2:
    dependencies:
      es5-ext: 0.10.64
      type: 2.7.3

  data-uri-to-buffer@4.0.1: {}

  dateformat@4.6.3: {}

  debounce@2.1.0: {}

  debug@2.6.9:
    dependencies:
      ms: 2.0.0

  debug@3.2.7:
    dependencies:
      ms: 2.1.3

  debug@4.3.5:
    dependencies:
      ms: 2.1.2

  debuglog@1.0.1: {}

  decamelize-keys@1.1.1:
    dependencies:
      decamelize: 1.2.0
      map-obj: 1.0.1

  decamelize@1.2.0: {}

  decompress-response@6.0.0:
    dependencies:
      mimic-response: 3.1.0

  dedent@1.5.3: {}

  deep-extend@0.6.0: {}

  deep-is@0.1.4: {}

  defaults@1.0.4:
    dependencies:
      clone: 1.0.4

  define-data-property@1.1.4:
    dependencies:
      es-define-property: 1.0.0
      es-errors: 1.3.0
      gopd: 1.0.1

  denque@2.1.0: {}

  depd@2.0.0: {}

  desm@1.3.1: {}

  destroy@1.2.0: {}

  detect-libc@2.0.3: {}

  dezalgo@1.0.4:
    dependencies:
      asap: 2.0.6
      wrappy: 1.0.2

  diff-sequences@29.6.3: {}

  dir-glob@3.0.1:
    dependencies:
      path-type: 4.0.0

  discontinuous-range@1.0.0: {}

  dotenv-expand@10.0.0: {}

  dotenv-tool@0.1.1: {}

  dotenv@16.4.5: {}

  drange@1.1.1:
    optional: true

  dtsgenerator@3.19.2:
    dependencies:
      commander: 12.1.0
      cross-fetch: 4.0.0
      debug: 4.3.5
      glob: 10.4.5
      http-proxy-agent: 7.0.2
      https-proxy-agent: 7.0.5
      js-yaml: 4.1.0
      tslib: 2.6.3
      typescript: 5.5.4
    transitivePeerDependencies:
      - encoding
      - supports-color

  duplexify@3.7.1:
    dependencies:
      end-of-stream: 1.4.4
      inherits: 2.0.4
      readable-stream: 2.3.8
      stream-shift: 1.0.3

  duplexify@4.1.3:
    dependencies:
      end-of-stream: 1.4.4
      inherits: 2.0.4
      readable-stream: 3.6.2
      stream-shift: 1.0.3

  eastasianwidth@0.2.0: {}

  ecdsa-sig-formatter@1.0.11:
    dependencies:
      safe-buffer: 5.2.1

  edtf@4.6.0:
    dependencies:
      nearley: 2.20.1
    optionalDependencies:
      randexp: 0.5.3

  ee-first@1.1.1: {}

  electron-to-chromium@1.4.827: {}

  elliptic@6.5.5:
    dependencies:
      bn.js: 4.12.0
      brorand: 1.1.0
      hash.js: 1.1.7
      hmac-drbg: 1.0.1
      inherits: 2.0.4
      minimalistic-assert: 1.0.1
      minimalistic-crypto-utils: 1.0.1

  emoji-regex@10.3.0: {}

  emoji-regex@8.0.0: {}

  emoji-regex@9.2.2: {}

  encodeurl@1.0.2: {}

  end-of-stream@1.4.4:
    dependencies:
      once: 1.4.0

  enhanced-resolve@5.17.0:
    dependencies:
      graceful-fs: 4.2.11
      tapable: 2.2.1

  entities@4.5.0: {}

  env-schema@5.2.1:
    dependencies:
      ajv: 8.17.1
      dotenv: 16.4.5
      dotenv-expand: 10.0.0

  error-ex@1.3.2:
    dependencies:
      is-arrayish: 0.2.1

  es-define-property@1.0.0:
    dependencies:
      get-intrinsic: 1.2.4

  es-errors@1.3.0: {}

  es-main@1.3.0: {}

  es5-ext@0.10.64:
    dependencies:
      es6-iterator: 2.0.3
      es6-symbol: 3.1.4
      esniff: 2.0.1
      next-tick: 1.1.0

  es6-iterator@2.0.3:
    dependencies:
      d: 1.0.2
      es5-ext: 0.10.64
      es6-symbol: 3.1.4

  es6-symbol@3.1.4:
    dependencies:
      d: 1.0.2
      ext: 1.7.0

  es6-weak-map@2.0.3:
    dependencies:
      d: 1.0.2
      es5-ext: 0.10.64
      es6-iterator: 2.0.3
      es6-symbol: 3.1.4

  esbuild@0.21.5:
    optionalDependencies:
      '@esbuild/aix-ppc64': 0.21.5
      '@esbuild/android-arm': 0.21.5
      '@esbuild/android-arm64': 0.21.5
      '@esbuild/android-x64': 0.21.5
      '@esbuild/darwin-arm64': 0.21.5
      '@esbuild/darwin-x64': 0.21.5
      '@esbuild/freebsd-arm64': 0.21.5
      '@esbuild/freebsd-x64': 0.21.5
      '@esbuild/linux-arm': 0.21.5
      '@esbuild/linux-arm64': 0.21.5
      '@esbuild/linux-ia32': 0.21.5
      '@esbuild/linux-loong64': 0.21.5
      '@esbuild/linux-mips64el': 0.21.5
      '@esbuild/linux-ppc64': 0.21.5
      '@esbuild/linux-riscv64': 0.21.5
      '@esbuild/linux-s390x': 0.21.5
      '@esbuild/linux-x64': 0.21.5
      '@esbuild/netbsd-x64': 0.21.5
      '@esbuild/openbsd-x64': 0.21.5
      '@esbuild/sunos-x64': 0.21.5
      '@esbuild/win32-arm64': 0.21.5
      '@esbuild/win32-ia32': 0.21.5
      '@esbuild/win32-x64': 0.21.5

  escalade@3.1.2: {}

  escape-goat@4.0.0: {}

  escape-html@1.0.3: {}

  escape-string-regexp@1.0.5: {}

  escape-string-regexp@2.0.0: {}

  escape-string-regexp@4.0.0: {}

  escodegen@1.14.3:
    dependencies:
      esprima: 4.0.1
      estraverse: 4.3.0
      esutils: 2.0.3
      optionator: 0.8.3
    optionalDependencies:
      source-map: 0.6.1

  eslint-compat-utils@0.5.1(eslint@9.4.0):
    dependencies:
      eslint: 9.4.0
      semver: 7.6.3

  eslint-formatter-pretty@4.1.0:
    dependencies:
      '@types/eslint': 7.29.0
      ansi-escapes: 4.3.2
      chalk: 4.1.2
      eslint-rule-docs: 1.1.235
      log-symbols: 4.1.0
      plur: 4.0.0
      string-width: 4.2.3
      supports-hyperlinks: 2.3.0

  eslint-plugin-es-x@7.7.0(eslint@9.4.0):
    dependencies:
      '@eslint-community/eslint-utils': 4.4.0(eslint@9.4.0)
      '@eslint-community/regexpp': 4.11.0
      eslint: 9.4.0
      eslint-compat-utils: 0.5.1(eslint@9.4.0)

  eslint-plugin-n@17.9.0(eslint@9.4.0):
    dependencies:
      '@eslint-community/eslint-utils': 4.4.0(eslint@9.4.0)
      enhanced-resolve: 5.17.0
      eslint: 9.4.0
      eslint-plugin-es-x: 7.7.0(eslint@9.4.0)
      get-tsconfig: 4.7.5
      globals: 15.8.0
      ignore: 5.3.1
      minimatch: 9.0.5
      semver: 7.6.3

  eslint-plugin-promise@6.4.0(eslint@9.4.0):
    dependencies:
      eslint: 9.4.0

  eslint-rule-docs@1.1.235: {}

  eslint-scope@8.0.1:
    dependencies:
      esrecurse: 4.3.0
      estraverse: 5.3.0

  eslint-visitor-keys@3.4.3: {}

  eslint-visitor-keys@4.0.0: {}

  eslint@9.4.0:
    dependencies:
      '@eslint-community/eslint-utils': 4.4.0(eslint@9.4.0)
      '@eslint-community/regexpp': 4.11.0
      '@eslint/config-array': 0.15.1
      '@eslint/eslintrc': 3.1.0
      '@eslint/js': 9.4.0
      '@humanwhocodes/module-importer': 1.0.1
      '@humanwhocodes/retry': 0.3.0
      '@nodelib/fs.walk': 1.2.8
      ajv: 6.12.6
      chalk: 4.1.2
      cross-spawn: 7.0.3
      debug: 4.3.5
      escape-string-regexp: 4.0.0
      eslint-scope: 8.0.1
      eslint-visitor-keys: 4.0.0
      espree: 10.1.0
      esquery: 1.6.0
      esutils: 2.0.3
      fast-deep-equal: 3.1.3
      file-entry-cache: 8.0.0
      find-up: 5.0.0
      glob-parent: 6.0.2
      ignore: 5.3.1
      imurmurhash: 0.1.4
      is-glob: 4.0.3
      is-path-inside: 3.0.3
      json-stable-stringify-without-jsonify: 1.0.1
      levn: 0.4.1
      lodash.merge: 4.6.2
      minimatch: 3.1.2
      natural-compare: 1.4.0
      optionator: 0.9.4
      strip-ansi: 6.0.1
      text-table: 0.2.0
    transitivePeerDependencies:
      - supports-color

  esmock@2.6.7: {}

  esniff@2.0.1:
    dependencies:
      d: 1.0.2
      es5-ext: 0.10.64
      event-emitter: 0.3.5
      type: 2.7.3

  espree@10.1.0:
    dependencies:
      acorn: 8.12.1
      acorn-jsx: 5.3.2(acorn@8.12.1)
      eslint-visitor-keys: 4.0.0

  esprima@1.2.2: {}

  esprima@4.0.1: {}

  esquery@1.6.0:
    dependencies:
      estraverse: 5.3.0

  esrecurse@4.3.0:
    dependencies:
      estraverse: 5.3.0

  estraverse@4.3.0: {}

  estraverse@5.3.0: {}

  esutils@2.0.3: {}

  etag@1.8.1: {}

  event-emitter@0.3.5:
    dependencies:
      d: 1.0.2
      es5-ext: 0.10.64

  event-lite@0.1.3: {}

  event-target-shim@5.0.1: {}

  events@3.3.0: {}

  execa@8.0.1:
    dependencies:
      cross-spawn: 7.0.3
      get-stream: 8.0.1
      human-signals: 5.0.0
      is-stream: 3.0.0
      merge-stream: 2.0.0
      npm-run-path: 5.3.0
      onetime: 6.0.0
      signal-exit: 4.1.0
      strip-final-newline: 3.0.0

  execa@9.3.0:
    dependencies:
      '@sindresorhus/merge-streams': 4.0.0
      cross-spawn: 7.0.3
      figures: 6.1.0
      get-stream: 9.0.1
      human-signals: 7.0.0
      is-plain-obj: 4.1.0
      is-stream: 4.0.1
      npm-run-path: 5.3.0
      pretty-ms: 9.1.0
      signal-exit: 4.1.0
      strip-final-newline: 4.0.0
      yoctocolors: 2.1.1

  expand-template@2.0.3: {}

  express@4.19.2:
    dependencies:
      accepts: 1.3.8
      array-flatten: 1.1.1
      body-parser: 1.20.2
      content-disposition: 0.5.4
      content-type: 1.0.5
      cookie: 0.6.0
      cookie-signature: 1.0.6
      debug: 2.6.9
      depd: 2.0.0
      encodeurl: 1.0.2
      escape-html: 1.0.3
      etag: 1.8.1
      finalhandler: 1.2.0
      fresh: 0.5.2
      http-errors: 2.0.0
      merge-descriptors: 1.0.1
      methods: 1.1.2
      on-finished: 2.4.1
      parseurl: 1.3.3
      path-to-regexp: 0.1.7
      proxy-addr: 2.0.7
      qs: 6.11.0
      range-parser: 1.2.1
      safe-buffer: 5.2.1
      send: 0.18.0
      serve-static: 1.15.0
      setprototypeof: 1.2.0
      statuses: 2.0.1
      type-is: 1.6.18
      utils-merge: 1.0.1
      vary: 1.1.2
    transitivePeerDependencies:
      - supports-color

  ext@1.7.0:
    dependencies:
      type: 2.7.3

  external-editor@3.1.0:
    dependencies:
      chardet: 0.7.0
      iconv-lite: 0.4.24
      tmp: 0.0.33

  fast-content-type-parse@1.1.0: {}

  fast-copy@3.0.2: {}

  fast-decode-uri-component@1.0.1: {}

  fast-deep-equal@3.1.3: {}

  fast-glob@3.3.2:
    dependencies:
      '@nodelib/fs.stat': 2.0.5
      '@nodelib/fs.walk': 1.2.8
      glob-parent: 5.1.2
      merge2: 1.4.1
      micromatch: 4.0.7

  fast-json-stable-stringify@2.1.0: {}

  fast-json-stringify@5.16.1:
    dependencies:
      '@fastify/merge-json-schemas': 0.1.1
      ajv: 8.17.1
      ajv-formats: 3.0.1(ajv@8.17.1)
      fast-deep-equal: 3.1.3
      fast-uri: 2.4.0
      json-schema-ref-resolver: 1.0.1
      rfdc: 1.4.1

  fast-jwt@4.0.2:
    dependencies:
      '@lukeed/ms': 2.0.2
      asn1.js: 5.4.1
      ecdsa-sig-formatter: 1.0.11
      mnemonist: 0.39.8

  fast-levenshtein@2.0.6: {}

  fast-querystring@1.1.2:
    dependencies:
      fast-decode-uri-component: 1.0.1

  fast-redact@3.5.0: {}

  fast-safe-stringify@2.1.1: {}

  fast-uri@2.4.0: {}

  fast-uri@3.0.1: {}

  fastest-levenshtein@1.0.16: {}

  fastfall@1.5.1:
    dependencies:
      reusify: 1.0.4

  fastify-metrics@11.0.0(fastify@4.28.1):
    dependencies:
      fastify: 4.28.1
      fastify-plugin: 4.5.1
      prom-client: 15.1.3

  fastify-openapi-glue@4.6.1:
    dependencies:
      '@seriousme/openapi-schema-validator': 2.2.1
      fastify-plugin: 4.5.1
      js-yaml: 4.1.0
      minimist: 1.2.8

  fastify-plugin@4.5.1: {}

  fastify-print-routes@3.2.0:
    dependencies:
      acquerello: 2.0.8
      fastify-plugin: 4.5.1
      table: 6.8.2

  fastify-tsconfig@2.0.0: {}

  fastify-undici-dispatcher@0.6.0:
    dependencies:
      undici: 6.19.2

  fastify-user@0.3.3:
    dependencies:
      '@fastify/error': 3.4.1
      '@fastify/jwt': 8.0.1
      fastify: 4.28.1
      fastify-plugin: 4.5.1
      get-jwks: 8.3.1
    transitivePeerDependencies:
      - encoding

  fastify@4.28.1:
    dependencies:
      '@fastify/ajv-compiler': 3.6.0
      '@fastify/error': 3.4.1
      '@fastify/fast-json-stringify-compiler': 4.3.0
      abstract-logging: 2.0.1
      avvio: 8.3.2
      fast-content-type-parse: 1.1.0
      fast-json-stringify: 5.16.1
      find-my-way: 8.2.0
      light-my-request: 5.13.0
      pino: 9.2.0
      process-warning: 3.0.0
      proxy-addr: 2.0.7
      rfdc: 1.4.1
      secure-json-parse: 2.7.0
      semver: 7.6.2
      toad-cache: 3.7.0

  fastparallel@2.4.1:
    dependencies:
      reusify: 1.0.4
      xtend: 4.0.2

  fastq@1.17.1:
    dependencies:
      reusify: 1.0.4

  fastseries@1.7.2:
    dependencies:
      reusify: 1.0.4
      xtend: 4.0.2

  fetch-blob@3.2.0:
    dependencies:
      node-domexception: 1.0.0
      web-streams-polyfill: 3.3.3

  figures@6.1.0:
    dependencies:
      is-unicode-supported: 2.0.0

  file-entry-cache@8.0.0:
    dependencies:
      flat-cache: 4.0.1

  file-uri-to-path@1.0.0: {}

  fill-range@7.1.1:
    dependencies:
      to-regex-range: 5.0.1

  finalhandler@1.2.0:
    dependencies:
      debug: 2.6.9
      encodeurl: 1.0.2
      escape-html: 1.0.3
      on-finished: 2.4.1
      parseurl: 1.3.3
      statuses: 2.0.1
      unpipe: 1.0.0
    transitivePeerDependencies:
      - supports-color

  find-my-way@8.2.0:
    dependencies:
      fast-deep-equal: 3.1.3
      fast-querystring: 1.1.2
      safe-regex2: 3.1.0

  find-up@4.1.0:
    dependencies:
      locate-path: 5.0.0
      path-exists: 4.0.0

  find-up@5.0.0:
    dependencies:
      locate-path: 6.0.0
      path-exists: 4.0.0

  find-up@7.0.0:
    dependencies:
      locate-path: 7.2.0
      path-exists: 5.0.0
      unicorn-magic: 0.1.0

  flat-cache@4.0.1:
    dependencies:
      flatted: 3.3.1
      keyv: 4.5.4

  flatted@3.3.1: {}

  foreground-child@3.2.1:
    dependencies:
      cross-spawn: 7.0.3
      signal-exit: 4.1.0

  formdata-polyfill@4.0.10:
    dependencies:
      fetch-blob: 3.2.0

  forwarded@0.2.0: {}

  fresh@0.5.2: {}

  fs-constants@1.0.0: {}

  fs-extra@11.2.0:
    dependencies:
      graceful-fs: 4.2.11
      jsonfile: 6.1.0
      universalify: 2.0.1

  fs.realpath@1.0.0: {}

  fsevents@2.3.2:
    optional: true

  fsevents@2.3.3:
    optional: true

  function-bind@1.1.2: {}

  funtypes@4.2.0: {}

  generate-function@2.3.1:
    dependencies:
      is-property: 1.0.2

  gensync@1.0.0-beta.2: {}

  get-caller-file@2.0.5: {}

  get-east-asian-width@1.2.0: {}

  get-intrinsic@1.2.4:
    dependencies:
      es-errors: 1.3.0
      function-bind: 1.1.2
      has-proto: 1.0.3
      has-symbols: 1.0.3
      hasown: 2.0.2

  get-jwks@8.3.1:
    dependencies:
      jwk-to-pem: 2.0.5
      lru-cache: 10.4.3
      node-fetch: 2.7.0
    transitivePeerDependencies:
      - encoding

  get-jwks@9.0.2:
    dependencies:
      jwk-to-pem: 2.0.5
      lru-cache: 10.4.3
      node-fetch: 2.7.0
    transitivePeerDependencies:
      - encoding

  get-port@7.1.0: {}

  get-stream@8.0.1: {}

  get-stream@9.0.1:
    dependencies:
      '@sec-ant/readable-stream': 0.4.1
      is-stream: 4.0.1

  get-tsconfig@4.7.5:
    dependencies:
      resolve-pkg-maps: 1.0.0

  github-from-package@0.0.0: {}

  glob-parent@5.1.2:
    dependencies:
      is-glob: 4.0.3

  glob-parent@6.0.2:
    dependencies:
      is-glob: 4.0.3

  glob@10.4.5:
    dependencies:
      foreground-child: 3.2.1
      jackspeak: 3.4.3
      minimatch: 9.0.5
      minipass: 7.1.2
      package-json-from-dist: 1.0.0
      path-scurry: 1.11.1

  glob@7.2.3:
    dependencies:
      fs.realpath: 1.0.0
      inflight: 1.0.6
      inherits: 2.0.4
      minimatch: 3.1.2
      once: 1.4.0
      path-is-absolute: 1.0.1

  glob@9.3.5:
    dependencies:
      fs.realpath: 1.0.0
      minimatch: 8.0.4
      minipass: 4.2.8
      path-scurry: 1.11.1

  globals@11.12.0: {}

  globals@14.0.0: {}

  globals@15.8.0: {}

  globby@11.1.0:
    dependencies:
      array-union: 2.1.0
      dir-glob: 3.0.1
      fast-glob: 3.3.2
      ignore: 5.3.1
      merge2: 1.4.1
      slash: 3.0.0

  globby@14.0.1:
    dependencies:
      '@sindresorhus/merge-streams': 2.3.0
      fast-glob: 3.3.2
      ignore: 5.3.1
      path-type: 5.0.0
      slash: 5.1.0
      unicorn-magic: 0.1.0

  gopd@1.0.1:
    dependencies:
      get-intrinsic: 1.2.4

  graceful-fs@4.2.11: {}

  graphemer@1.4.0: {}

  graphql-jit@0.8.4(graphql@16.9.0):
    dependencies:
      '@graphql-typed-document-node/core': 3.2.0(graphql@16.9.0)
      fast-json-stringify: 5.16.1
      generate-function: 2.3.1
      graphql: 16.9.0
      lodash.memoize: 4.1.2
      lodash.merge: 4.6.2
      lodash.mergewith: 4.6.2

  graphql-scalars@1.23.0(graphql@16.9.0):
    dependencies:
      graphql: 16.9.0
      tslib: 2.6.3

  graphql-type-json@0.3.2(graphql@16.9.0):
    dependencies:
      graphql: 16.9.0

  graphql-ws@5.16.0(graphql@16.9.0):
    dependencies:
      graphql: 16.9.0

  graphql@16.9.0: {}

  hard-rejection@2.1.0: {}

  has-flag@3.0.0: {}

  has-flag@4.0.0: {}

  has-property-descriptors@1.0.2:
    dependencies:
      es-define-property: 1.0.0

  has-proto@1.0.3: {}

  has-symbols@1.0.3: {}

  hash.js@1.1.7:
    dependencies:
      inherits: 2.0.4
      minimalistic-assert: 1.0.1

  hasown@2.0.2:
    dependencies:
      function-bind: 1.1.2

  help-me@5.0.0: {}

  hmac-drbg@1.0.1:
    dependencies:
      hash.js: 1.1.7
      minimalistic-assert: 1.0.1
      minimalistic-crypto-utils: 1.0.1

  hosted-git-info@2.8.9: {}

  hosted-git-info@4.1.0:
    dependencies:
      lru-cache: 6.0.0

  html-escaper@2.0.2: {}

  http-errors@2.0.0:
    dependencies:
      depd: 2.0.0
      inherits: 2.0.4
      setprototypeof: 1.2.0
      statuses: 2.0.1
      toidentifier: 1.0.1

  http-proxy-agent@7.0.2:
    dependencies:
      agent-base: 7.1.1
      debug: 4.3.5
    transitivePeerDependencies:
      - supports-color

  https-proxy-agent@7.0.5:
    dependencies:
      agent-base: 7.1.1
      debug: 4.3.5
    transitivePeerDependencies:
      - supports-color

  human-signals@5.0.0: {}

  human-signals@7.0.0: {}

  hyperid@3.2.0:
    dependencies:
      buffer: 5.7.1
      uuid: 8.3.2
      uuid-parse: 1.1.0

  iconv-lite@0.4.24:
    dependencies:
      safer-buffer: 2.1.2

  iconv-lite@0.6.3:
    dependencies:
      safer-buffer: 2.1.2

  ieee754@1.2.1: {}

  ignore@5.3.1: {}

  import-fresh@3.3.0:
    dependencies:
      parent-module: 1.0.1
      resolve-from: 4.0.0

  imurmurhash@0.1.4: {}

  indent-string@4.0.0: {}

  inflected@2.1.0: {}

  inflight@1.0.6:
    dependencies:
      once: 1.4.0
      wrappy: 1.0.2

  inherits-ex@1.6.0: {}

  inherits@2.0.4: {}

  ini@1.3.8: {}

  inquirer@9.3.5:
    dependencies:
      '@inquirer/figures': 1.0.3
      ansi-escapes: 4.3.2
      cli-width: 4.1.0
      external-editor: 3.1.0
      mute-stream: 1.0.0
      ora: 5.4.1
      run-async: 3.0.0
      rxjs: 7.8.1
      string-width: 4.2.3
      strip-ansi: 6.0.1
      wrap-ansi: 6.2.0
      yoctocolors-cjs: 2.1.2

  int64-buffer@0.1.10: {}

  ioredis@5.4.1:
    dependencies:
      '@ioredis/commands': 1.2.0
      cluster-key-slot: 1.1.2
      debug: 4.3.5
      denque: 2.1.0
      lodash.defaults: 4.2.0
      lodash.isarguments: 3.1.0
      redis-errors: 1.2.0
      redis-parser: 3.0.0
      standard-as-callback: 2.1.0
    transitivePeerDependencies:
      - supports-color

  ipaddr.js@1.9.1: {}

  irregular-plurals@3.5.0: {}

  is-arrayish@0.2.1: {}

  is-core-module@2.14.0:
    dependencies:
      hasown: 2.0.2

  is-extglob@2.1.1: {}

  is-fullwidth-code-point@3.0.0: {}

  is-fullwidth-code-point@5.0.0:
    dependencies:
      get-east-asian-width: 1.2.0

  is-glob@4.0.3:
    dependencies:
      is-extglob: 2.1.1

  is-interactive@1.0.0: {}

  is-interactive@2.0.0: {}

  is-number@7.0.0: {}

  is-path-inside@3.0.3: {}

  is-plain-obj@1.1.0: {}

  is-plain-obj@4.1.0: {}

  is-promise@2.2.2: {}

  is-promise@4.0.0: {}

  is-property@1.0.2: {}

  is-stream@3.0.0: {}

  is-stream@4.0.1: {}

  is-unicode-supported@0.1.0: {}

  is-unicode-supported@1.3.0: {}

  is-unicode-supported@2.0.0: {}

  isarray@1.0.0: {}

  isexe@2.0.0: {}

  isexe@3.1.1: {}

  istanbul-lib-coverage@3.2.2: {}

  istanbul-lib-report@3.0.1:
    dependencies:
      istanbul-lib-coverage: 3.2.2
      make-dir: 4.0.0
      supports-color: 7.2.0

  istanbul-reports@3.1.7:
    dependencies:
      html-escaper: 2.0.2
      istanbul-lib-report: 3.0.1

  jackspeak@3.4.3:
    dependencies:
      '@isaacs/cliui': 8.0.2
    optionalDependencies:
      '@pkgjs/parseargs': 0.11.0

  jest-diff@29.7.0:
    dependencies:
      chalk: 4.1.2
      diff-sequences: 29.6.3
      jest-get-type: 29.6.3
      pretty-format: 29.7.0

  jest-get-type@29.6.3: {}

  joycon@3.1.1: {}

  js-tokens@4.0.0: {}

  js-yaml@4.1.0:
    dependencies:
      argparse: 2.0.1

  jsesc@2.5.2: {}

  json-buffer@3.0.1: {}

  json-parse-even-better-errors@2.3.1: {}

  json-schema-ref-resolver@1.0.1:
    dependencies:
      fast-deep-equal: 3.1.3

  json-schema-resolver@2.0.0:
    dependencies:
      debug: 4.3.5
      rfdc: 1.4.1
      uri-js: 4.4.1
    transitivePeerDependencies:
      - supports-color

  json-schema-to-typescript@14.1.0:
    dependencies:
      '@apidevtools/json-schema-ref-parser': 11.6.4
      '@types/json-schema': 7.0.15
      '@types/lodash': 4.17.6
      cli-color: 2.0.4
      glob: 10.4.5
      is-glob: 4.0.3
      js-yaml: 4.1.0
      lodash: 4.17.21
      minimist: 1.2.8
      mkdirp: 3.0.1
      node-fetch: 3.3.2
      prettier: 3.3.3

  json-schema-traverse@0.4.1: {}

  json-schema-traverse@1.0.0: {}

  json-stable-stringify-without-jsonify@1.0.1: {}

  json5@2.2.3: {}

  jsonc-parser@3.2.1: {}

  jsonc-parser@3.3.1: {}

  jsonfile@6.1.0:
    dependencies:
      universalify: 2.0.1
    optionalDependencies:
      graceful-fs: 4.2.11

  jsonpath@1.1.1:
    dependencies:
      esprima: 1.2.2
      static-eval: 2.0.2
      underscore: 1.12.1

  jsonpointer@5.0.1: {}

  jwk-to-pem@2.0.5:
    dependencies:
      asn1.js: 5.4.1
      elliptic: 6.5.5
      safe-buffer: 5.2.1

  keyv@4.5.4:
    dependencies:
      json-buffer: 3.0.1

  kind-of@6.0.3: {}

  leven@3.1.0: {}

  levn@0.3.0:
    dependencies:
      prelude-ls: 1.1.2
      type-check: 0.3.2

  levn@0.4.1:
    dependencies:
      prelude-ls: 1.2.1
      type-check: 0.4.0

  license-checker@25.0.1:
    dependencies:
      chalk: 2.4.2
      debug: 3.2.7
      mkdirp: 0.5.6
      nopt: 4.0.3
      read-installed: 4.0.3
      semver: 5.7.2
      spdx-correct: 3.2.0
      spdx-expression-parse: 3.0.1
      spdx-satisfies: 4.0.1
      treeify: 1.1.0
    transitivePeerDependencies:
      - supports-color

  light-my-request@5.13.0:
    dependencies:
      cookie: 0.6.0
      process-warning: 3.0.0
      set-cookie-parser: 2.6.0

  lines-and-columns@1.2.4: {}

  linkify-it@5.0.0:
    dependencies:
      uc.micro: 2.1.0

  locate-path@5.0.0:
    dependencies:
      p-locate: 4.1.0

  locate-path@6.0.0:
    dependencies:
      p-locate: 5.0.0

  locate-path@7.2.0:
    dependencies:
      p-locate: 6.0.0

  lodash.defaults@4.2.0: {}

  lodash.isarguments@3.1.0: {}

  lodash.memoize@4.1.2: {}

  lodash.merge@4.6.2: {}

  lodash.mergewith@4.6.2: {}

  lodash.truncate@4.4.2: {}

  lodash@4.17.21: {}

  log-symbols@4.1.0:
    dependencies:
      chalk: 4.1.2
      is-unicode-supported: 0.1.0

  log-symbols@5.1.0:
    dependencies:
      chalk: 5.3.0
      is-unicode-supported: 1.3.0

  log-update@6.0.0:
    dependencies:
      ansi-escapes: 6.2.1
      cli-cursor: 4.0.0
      slice-ansi: 7.1.0
      strip-ansi: 7.1.0
      wrap-ansi: 9.0.0

  long@4.0.0: {}

  long@5.2.3: {}

  loose-envify@1.4.0:
    dependencies:
      js-tokens: 4.0.0

  lru-cache@10.4.3: {}

  lru-cache@5.1.1:
    dependencies:
      yallist: 3.1.1

  lru-cache@6.0.0:
    dependencies:
      yallist: 4.0.0

  lru-cache@7.18.3: {}

  lru-queue@0.1.0:
    dependencies:
      es5-ext: 0.10.64

  magic-string@0.27.0:
    dependencies:
      '@jridgewell/sourcemap-codec': 1.5.0

  make-dir@4.0.0:
    dependencies:
      semver: 7.6.3

  map-obj@1.0.1: {}

  map-obj@4.3.0: {}

  markdown-it@14.1.0:
    dependencies:
      argparse: 2.0.1
      entities: 4.5.0
      linkify-it: 5.0.0
      mdurl: 2.0.0
      punycode.js: 2.3.1
      uc.micro: 2.1.0

  markdownlint-cli2-formatter-default@0.0.4(markdownlint-cli2@0.13.0):
    dependencies:
      markdownlint-cli2: 0.13.0

  markdownlint-cli2@0.13.0:
    dependencies:
      globby: 14.0.1
      js-yaml: 4.1.0
      jsonc-parser: 3.2.1
      markdownlint: 0.34.0
      markdownlint-cli2-formatter-default: 0.0.4(markdownlint-cli2@0.13.0)
      micromatch: 4.0.5

  markdownlint-micromark@0.1.9: {}

  markdownlint@0.34.0:
    dependencies:
      markdown-it: 14.1.0
      markdownlint-micromark: 0.1.9

  mdurl@2.0.0: {}

  media-typer@0.3.0: {}

  memoizee@0.4.17:
    dependencies:
      d: 1.0.2
      es5-ext: 0.10.64
      es6-weak-map: 2.0.3
      event-emitter: 0.3.5
      is-promise: 2.2.2
      lru-queue: 0.1.0
      next-tick: 1.1.0
      timers-ext: 0.1.8

  meow@9.0.0:
    dependencies:
      '@types/minimist': 1.2.5
      camelcase-keys: 6.2.2
      decamelize: 1.2.0
      decamelize-keys: 1.1.1
      hard-rejection: 2.1.0
      minimist-options: 4.1.0
      normalize-package-data: 3.0.3
      read-pkg-up: 7.0.1
      redent: 3.0.0
      trim-newlines: 3.0.1
      type-fest: 0.18.1
      yargs-parser: 20.2.9

  mercurius@14.1.0(graphql@16.9.0):
    dependencies:
      '@fastify/error': 3.4.1
      '@fastify/static': 7.0.4
      '@fastify/websocket': 10.0.1
      fastify-plugin: 4.5.1
      graphql: 16.9.0
      graphql-jit: 0.8.4(graphql@16.9.0)
      mqemitter: 5.0.0
      p-map: 4.0.0
      readable-stream: 4.5.2
      safe-stable-stringify: 2.4.3
      secure-json-parse: 2.7.0
      single-user-cache: 0.6.0
      tiny-lru: 11.2.11
      undici: 5.28.4
      ws: 8.18.0
    transitivePeerDependencies:
      - bufferutil
      - utf-8-validate

  merge-descriptors@1.0.1: {}

  merge-stream@2.0.0: {}

  merge2@1.4.1: {}

  metaline@1.1.0:
    dependencies:
      '@fastify/deepmerge': 1.3.0

  methods@1.1.2: {}

  micromatch@4.0.5:
    dependencies:
      braces: 3.0.3
      picomatch: 2.3.1

  micromatch@4.0.7:
    dependencies:
      braces: 3.0.3
      picomatch: 2.3.1

  mime-db@1.52.0: {}

  mime-db@1.53.0: {}

  mime-types@2.1.35:
    dependencies:
      mime-db: 1.52.0

  mime@1.6.0: {}

  mime@3.0.0: {}

  mimic-fn@2.1.0: {}

  mimic-fn@4.0.0: {}

  mimic-response@3.1.0: {}

  min-indent@1.0.1: {}

  minimalistic-assert@1.0.1: {}

  minimalistic-crypto-utils@1.0.1: {}

  minimatch@3.1.2:
    dependencies:
      brace-expansion: 1.1.11

  minimatch@8.0.4:
    dependencies:
      brace-expansion: 2.0.1

  minimatch@9.0.5:
    dependencies:
      brace-expansion: 2.0.1

  minimist-options@4.1.0:
    dependencies:
      arrify: 1.0.1
      is-plain-obj: 1.1.0
      kind-of: 6.0.3

  minimist@1.2.8: {}

  minipass@4.2.8: {}

  minipass@7.1.2: {}

  mkdirp-classic@0.5.3: {}

  mkdirp@0.5.6:
    dependencies:
      minimist: 1.2.8

  mkdirp@2.1.6: {}

  mkdirp@3.0.1: {}

  mnemonist@0.39.6:
    dependencies:
      obliterator: 2.0.4

  mnemonist@0.39.8:
    dependencies:
      obliterator: 2.0.4

  moo@0.5.2: {}

  mqemitter-redis@6.0.0:
    dependencies:
      hyperid: 3.2.0
      inherits: 2.0.4
      ioredis: 5.4.1
      lru-cache: 10.4.3
      mqemitter: 6.0.2
      msgpack-lite: 0.1.26
    transitivePeerDependencies:
      - supports-color

  mqemitter@5.0.0:
    dependencies:
      fastparallel: 2.4.1
      qlobber: 7.0.1

  mqemitter@6.0.2:
    dependencies:
      fastparallel: 2.4.1
      qlobber: 8.0.1

  mri@1.2.0: {}

  ms@2.0.0: {}

  ms@2.1.2: {}

  ms@2.1.3: {}

  msgpack-lite@0.1.26:
    dependencies:
      event-lite: 0.1.3
      ieee754: 1.2.1
      int64-buffer: 0.1.10
      isarray: 1.0.0

  mute-stream@1.0.0: {}

  my-ua-parser@2.0.3: {}

  mysql2@2.3.3:
    dependencies:
      denque: 2.1.0
      generate-function: 2.3.1
      iconv-lite: 0.6.3
      long: 4.0.0
      lru-cache: 6.0.0
      named-placeholders: 1.1.3
      seq-queue: 0.0.5
      sqlstring: 2.3.3

  named-placeholders@1.1.3:
    dependencies:
      lru-cache: 7.18.3

  nanoid@3.3.7: {}

  napi-build-utils@1.0.2: {}

  natural-compare@1.4.0: {}

  nearley@2.20.1:
    dependencies:
      commander: 2.20.3
      moo: 0.5.2
      railroad-diagrams: 1.0.0
      randexp: 0.4.6

  negotiator@0.6.3: {}

  neostandard@0.11.1(eslint@9.4.0)(typescript@5.5.4):
    dependencies:
      '@humanwhocodes/gitignore-to-minimatch': 1.0.2
      '@stylistic/eslint-plugin': 2.6.0-beta.0(eslint@9.4.0)(typescript@5.5.4)
      '@types/eslint': 8.56.10
      eslint: 9.4.0
      eslint-plugin-n: 17.9.0(eslint@9.4.0)
      eslint-plugin-promise: 6.4.0(eslint@9.4.0)
      find-up: 5.0.0
      globals: 15.8.0
      peowly: 1.3.2
      typescript-eslint: 8.0.0-alpha.51(eslint@9.4.0)(typescript@5.5.4)
    transitivePeerDependencies:
      - supports-color
      - typescript

  next-tick@1.1.0: {}

  node-abi@3.65.0:
    dependencies:
      semver: 7.6.3

  node-domexception@1.0.0: {}

  node-fetch@2.7.0:
    dependencies:
      whatwg-url: 5.0.0

  node-fetch@3.3.2:
    dependencies:
      data-uri-to-buffer: 4.0.1
      fetch-blob: 3.2.0
      formdata-polyfill: 4.0.10

  node-forge@1.3.1: {}

  node-releases@2.0.14: {}

  nopt@4.0.3:
    dependencies:
      abbrev: 1.1.1
      osenv: 0.1.5

  normalize-package-data@2.5.0:
    dependencies:
      hosted-git-info: 2.8.9
      resolve: 1.22.8
      semver: 5.7.2
      validate-npm-package-license: 3.0.4

  normalize-package-data@3.0.3:
    dependencies:
      hosted-git-info: 4.1.0
      is-core-module: 2.14.0
      semver: 7.6.3
      validate-npm-package-license: 3.0.4

  npm-normalize-package-bin@1.0.1: {}

  npm-run-path@5.3.0:
    dependencies:
      path-key: 4.0.0

  object-inspect@1.13.2: {}

  obliterator@2.0.4: {}

  on-exit-leak-free@0.2.0: {}

  on-exit-leak-free@2.1.2: {}

  on-finished@2.4.1:
    dependencies:
      ee-first: 1.1.1

  once@1.4.0:
    dependencies:
      wrappy: 1.0.2

  onetime@5.1.2:
    dependencies:
      mimic-fn: 2.1.0

  onetime@6.0.0:
    dependencies:
      mimic-fn: 4.0.0

  openapi-schema-validator@12.1.3:
    dependencies:
      ajv: 8.17.1
      ajv-formats: 2.1.1(ajv@8.17.1)
      lodash.merge: 4.6.2
      openapi-types: 12.1.3

  openapi-types@12.1.3: {}

  optionator@0.8.3:
    dependencies:
      deep-is: 0.1.4
      fast-levenshtein: 2.0.6
      levn: 0.3.0
      prelude-ls: 1.1.2
      type-check: 0.3.2
      word-wrap: 1.2.5

  optionator@0.9.4:
    dependencies:
      deep-is: 0.1.4
      fast-levenshtein: 2.0.6
      levn: 0.4.1
      prelude-ls: 1.2.1
      type-check: 0.4.0
      word-wrap: 1.2.5

  ora@5.4.1:
    dependencies:
      bl: 4.1.0
      chalk: 4.1.2
      cli-cursor: 3.1.0
      cli-spinners: 2.9.2
      is-interactive: 1.0.0
      is-unicode-supported: 0.1.0
      log-symbols: 4.1.0
      strip-ansi: 6.0.1
      wcwidth: 1.0.1

  ora@6.3.1:
    dependencies:
      chalk: 5.3.0
      cli-cursor: 4.0.0
      cli-spinners: 2.9.2
      is-interactive: 2.0.0
      is-unicode-supported: 1.3.0
      log-symbols: 5.1.0
      stdin-discarder: 0.1.0
      strip-ansi: 7.1.0
      wcwidth: 1.0.1

  os-homedir@1.0.2: {}

  os-tmpdir@1.0.2: {}

  osenv@0.1.5:
    dependencies:
      os-homedir: 1.0.2
      os-tmpdir: 1.0.2

  p-limit@2.3.0:
    dependencies:
      p-try: 2.2.0

  p-limit@3.1.0:
    dependencies:
      yocto-queue: 0.1.0

  p-limit@4.0.0:
    dependencies:
      yocto-queue: 1.1.1

  p-locate@4.1.0:
    dependencies:
      p-limit: 2.3.0

  p-locate@5.0.0:
    dependencies:
      p-limit: 3.1.0

  p-locate@6.0.0:
    dependencies:
      p-limit: 4.0.0

  p-map@4.0.0:
    dependencies:
      aggregate-error: 3.1.0

  p-try@2.2.0: {}

  package-json-from-dist@1.0.0: {}

  parent-module@1.0.1:
    dependencies:
      callsites: 3.1.0

  parse-json@5.2.0:
    dependencies:
      '@babel/code-frame': 7.24.7
      error-ex: 1.3.2
      json-parse-even-better-errors: 2.3.1
      lines-and-columns: 1.2.4

  parse-ms@4.0.0: {}

  parseurl@1.3.3: {}

  path-exists@4.0.0: {}

  path-exists@5.0.0: {}

  path-is-absolute@1.0.1: {}

  path-key@3.1.1: {}

  path-key@4.0.0: {}

  path-parse@1.0.7: {}

  path-scurry@1.11.1:
    dependencies:
      lru-cache: 10.4.3
      minipass: 7.1.2

  path-to-regexp@0.1.7: {}

  path-type@4.0.0: {}

  path-type@5.0.0: {}

  peek-stream@1.1.3:
    dependencies:
      buffer-from: 1.1.2
      duplexify: 3.7.1
      through2: 2.0.5

  peowly@1.3.2: {}

  pg-cloudflare@1.1.1:
    optional: true

  pg-connection-string@2.6.4: {}

  pg-cursor@2.11.0(pg@8.12.0):
    dependencies:
      pg: 8.12.0

  pg-int8@1.0.1: {}

  pg-pool@3.6.2(pg@8.12.0):
    dependencies:
      pg: 8.12.0

  pg-protocol@1.6.1: {}

  pg-types@2.2.0:
    dependencies:
      pg-int8: 1.0.1
      postgres-array: 2.0.0
      postgres-bytea: 1.0.0
      postgres-date: 1.0.7
      postgres-interval: 1.2.0

  pg@8.12.0:
    dependencies:
      pg-connection-string: 2.6.4
      pg-pool: 3.6.2(pg@8.12.0)
      pg-protocol: 1.6.1
      pg-types: 2.2.0
      pgpass: 1.0.5
    optionalDependencies:
      pg-cloudflare: 1.1.1

  pgpass@1.0.5:
    dependencies:
      split2: 4.2.0

  picocolors@1.0.1: {}

  picomatch@2.3.1: {}

  picomatch@4.0.2: {}

  pino-abstract-transport@0.5.0:
    dependencies:
      duplexify: 4.1.3
      split2: 4.2.0

  pino-abstract-transport@1.2.0:
    dependencies:
      readable-stream: 4.5.2
      split2: 4.2.0

  pino-pretty@11.2.1:
    dependencies:
      colorette: 2.0.20
      dateformat: 4.6.3
      fast-copy: 3.0.2
      fast-safe-stringify: 2.1.1
      help-me: 5.0.0
      joycon: 3.1.1
      minimist: 1.2.8
      on-exit-leak-free: 2.1.2
      pino-abstract-transport: 1.2.0
      pump: 3.0.0
      readable-stream: 4.5.2
      secure-json-parse: 2.7.0
      sonic-boom: 4.0.1
      strip-json-comments: 3.1.1

  pino-roll@1.1.0:
    dependencies:
      sonic-boom: 3.8.1

  pino-std-serializers@4.0.0: {}

  pino-std-serializers@6.2.2: {}

  pino-std-serializers@7.0.0: {}

  pino-test@1.0.1:
    dependencies:
      split2: 4.2.0

  pino@7.11.0:
    dependencies:
      atomic-sleep: 1.0.0
      fast-redact: 3.5.0
      on-exit-leak-free: 0.2.0
      pino-abstract-transport: 0.5.0
      pino-std-serializers: 4.0.0
      process-warning: 1.0.0
      quick-format-unescaped: 4.0.4
      real-require: 0.1.0
      safe-stable-stringify: 2.4.3
      sonic-boom: 2.8.0
      thread-stream: 0.15.2

  pino@8.21.0:
    dependencies:
      atomic-sleep: 1.0.0
      fast-redact: 3.5.0
      on-exit-leak-free: 2.1.2
      pino-abstract-transport: 1.2.0
      pino-std-serializers: 6.2.2
      process-warning: 3.0.0
      quick-format-unescaped: 4.0.4
      real-require: 0.2.0
      safe-stable-stringify: 2.4.3
      sonic-boom: 3.8.1
      thread-stream: 2.7.0

  pino@9.2.0:
    dependencies:
      atomic-sleep: 1.0.0
      fast-redact: 3.5.0
      on-exit-leak-free: 2.1.2
      pino-abstract-transport: 1.2.0
      pino-std-serializers: 7.0.0
      process-warning: 3.0.0
      quick-format-unescaped: 4.0.4
      real-require: 0.2.0
      safe-stable-stringify: 2.4.3
      sonic-boom: 4.0.1
      thread-stream: 3.1.0

  playwright-core@1.45.2: {}

  playwright@1.45.2:
    dependencies:
      playwright-core: 1.45.2
    optionalDependencies:
      fsevents: 2.3.2

  plur@4.0.0:
    dependencies:
      irregular-plurals: 3.5.0

  postcss@8.4.39:
    dependencies:
      nanoid: 3.3.7
      picocolors: 1.0.1
      source-map-js: 1.2.0

  postgrator@7.2.0:
    dependencies:
      glob: 7.2.3

  postgres-array@2.0.0: {}

  postgres-bytea@1.0.0: {}

  postgres-date@1.0.7: {}

  postgres-interval@1.2.0:
    dependencies:
      xtend: 4.0.2

  prebuild-install@7.1.2:
    dependencies:
      detect-libc: 2.0.3
      expand-template: 2.0.3
      github-from-package: 0.0.0
      minimist: 1.2.8
      mkdirp-classic: 0.5.3
      napi-build-utils: 1.0.2
      node-abi: 3.65.0
      pump: 3.0.0
      rc: 1.2.8
      simple-get: 4.0.1
      tar-fs: 2.1.1
      tunnel-agent: 0.6.0

  prelude-ls@1.1.2: {}

  prelude-ls@1.2.1: {}

  prettier@3.3.3: {}

  pretty-format@29.7.0:
    dependencies:
      '@jest/schemas': 29.6.3
      ansi-styles: 5.2.0
      react-is: 18.3.1

  pretty-ms@9.1.0:
    dependencies:
      parse-ms: 4.0.0

  process-nextick-args@2.0.1: {}

  process-warning@1.0.0: {}

  process-warning@3.0.0: {}

  process@0.11.10: {}

  prom-client@15.1.3:
    dependencies:
      '@opentelemetry/api': 1.9.0
      tdigest: 0.1.2

  protobufjs@7.3.2:
    dependencies:
      '@protobufjs/aspromise': 1.1.2
      '@protobufjs/base64': 1.1.2
      '@protobufjs/codegen': 2.0.4
      '@protobufjs/eventemitter': 1.1.0
      '@protobufjs/fetch': 1.1.0
      '@protobufjs/float': 1.0.2
      '@protobufjs/inquire': 1.1.0
      '@protobufjs/path': 1.1.2
      '@protobufjs/pool': 1.1.0
      '@protobufjs/utf8': 1.1.0
      '@types/node': 20.14.12
      long: 5.2.3

  proxy-addr@2.0.7:
    dependencies:
      forwarded: 0.2.0
      ipaddr.js: 1.9.1

  pump@3.0.0:
    dependencies:
      end-of-stream: 1.4.4
      once: 1.4.0

  pumpify@2.0.1:
    dependencies:
      duplexify: 4.1.3
      inherits: 2.0.4
      pump: 3.0.0

  punycode.js@2.3.1: {}

  punycode@2.3.1: {}

  pupa@3.1.0:
    dependencies:
      escape-goat: 4.0.0

  qlobber@7.0.1: {}

  qlobber@8.0.1: {}

  qs@6.11.0:
    dependencies:
      side-channel: 1.0.6

  queue-microtask@1.2.3: {}

  quick-format-unescaped@4.0.4: {}

  quick-lru@4.0.1: {}

  railroad-diagrams@1.0.0: {}

  randexp@0.4.6:
    dependencies:
      discontinuous-range: 1.0.0
      ret: 0.1.15

  randexp@0.5.3:
    dependencies:
      drange: 1.1.1
      ret: 0.2.2
    optional: true

  range-parser@1.2.1: {}

  raw-body@2.5.2:
    dependencies:
      bytes: 3.1.2
      http-errors: 2.0.0
      iconv-lite: 0.4.24
      unpipe: 1.0.0

  rc@1.2.8:
    dependencies:
      deep-extend: 0.6.0
      ini: 1.3.8
      minimist: 1.2.8
      strip-json-comments: 2.0.1

  react-dom@18.3.1(react@18.3.1):
    dependencies:
      loose-envify: 1.4.0
      react: 18.3.1
      scheduler: 0.23.2

  react-is@18.3.1: {}

  react-refresh@0.14.2: {}

  react@18.3.1:
    dependencies:
      loose-envify: 1.4.0

  read-installed@4.0.3:
    dependencies:
      debuglog: 1.0.1
      read-package-json: 2.1.2
      readdir-scoped-modules: 1.1.0
      semver: 5.7.2
      slide: 1.1.6
      util-extend: 1.0.3
    optionalDependencies:
      graceful-fs: 4.2.11

  read-package-json@2.1.2:
    dependencies:
      glob: 7.2.3
      json-parse-even-better-errors: 2.3.1
      normalize-package-data: 2.5.0
      npm-normalize-package-bin: 1.0.1

  read-pkg-up@7.0.1:
    dependencies:
      find-up: 4.1.0
      read-pkg: 5.2.0
      type-fest: 0.8.1

  read-pkg@5.2.0:
    dependencies:
      '@types/normalize-package-data': 2.4.4
      normalize-package-data: 2.5.0
      parse-json: 5.2.0
      type-fest: 0.6.0

  readable-stream@2.3.8:
    dependencies:
      core-util-is: 1.0.3
      inherits: 2.0.4
      isarray: 1.0.0
      process-nextick-args: 2.0.1
      safe-buffer: 5.1.2
      string_decoder: 1.1.1
      util-deprecate: 1.0.2

  readable-stream@3.6.2:
    dependencies:
      inherits: 2.0.4
      string_decoder: 1.3.0
      util-deprecate: 1.0.2

  readable-stream@4.5.2:
    dependencies:
      abort-controller: 3.0.0
      buffer: 6.0.3
      events: 3.3.0
      process: 0.11.10
      string_decoder: 1.3.0

  readdir-scoped-modules@1.1.0:
    dependencies:
      debuglog: 1.0.1
      dezalgo: 1.0.4
      graceful-fs: 4.2.11
      once: 1.4.0

  real-require@0.1.0: {}

  real-require@0.2.0: {}

  redent@3.0.0:
    dependencies:
      indent-string: 4.0.0
      strip-indent: 3.0.0

  redis-errors@1.2.0: {}

  redis-parser@3.0.0:
    dependencies:
      redis-errors: 1.2.0

  require-directory@2.1.1: {}

  require-from-string@2.0.2: {}

  resolve-from@4.0.0: {}

  resolve-pkg-maps@1.0.0: {}

  resolve@1.22.8:
    dependencies:
      is-core-module: 2.14.0
      path-parse: 1.0.7
      supports-preserve-symlinks-flag: 1.0.0

  restore-cursor@3.1.0:
    dependencies:
      onetime: 5.1.2
      signal-exit: 3.0.7

  restore-cursor@4.0.0:
    dependencies:
      onetime: 5.1.2
      signal-exit: 3.0.7

  ret@0.1.15: {}

  ret@0.2.2:
    optional: true

  ret@0.4.3: {}

  reusify@1.0.4: {}

  rfdc@1.4.1: {}

  rimraf@4.4.1:
    dependencies:
      glob: 9.3.5

  rollup@4.18.1:
    dependencies:
      '@types/estree': 1.0.5
    optionalDependencies:
      '@rollup/rollup-android-arm-eabi': 4.18.1
      '@rollup/rollup-android-arm64': 4.18.1
      '@rollup/rollup-darwin-arm64': 4.18.1
      '@rollup/rollup-darwin-x64': 4.18.1
      '@rollup/rollup-linux-arm-gnueabihf': 4.18.1
      '@rollup/rollup-linux-arm-musleabihf': 4.18.1
      '@rollup/rollup-linux-arm64-gnu': 4.18.1
      '@rollup/rollup-linux-arm64-musl': 4.18.1
      '@rollup/rollup-linux-powerpc64le-gnu': 4.18.1
      '@rollup/rollup-linux-riscv64-gnu': 4.18.1
      '@rollup/rollup-linux-s390x-gnu': 4.18.1
      '@rollup/rollup-linux-x64-gnu': 4.18.1
      '@rollup/rollup-linux-x64-musl': 4.18.1
      '@rollup/rollup-win32-arm64-msvc': 4.18.1
      '@rollup/rollup-win32-ia32-msvc': 4.18.1
      '@rollup/rollup-win32-x64-msvc': 4.18.1
      fsevents: 2.3.3

  run-async@3.0.0: {}

  run-parallel@1.2.0:
    dependencies:
      queue-microtask: 1.2.3

  rxjs@7.8.1:
    dependencies:
      tslib: 2.6.3

  sade@1.8.1:
    dependencies:
      mri: 1.2.0

  safe-buffer@5.1.2: {}

  safe-buffer@5.2.1: {}

  safe-identifier@0.4.2: {}

  safe-regex2@3.1.0:
    dependencies:
      ret: 0.4.3

  safe-stable-stringify@2.4.3: {}

  safer-buffer@2.1.2: {}

  scheduler@0.23.2:
    dependencies:
      loose-envify: 1.4.0

  secure-json-parse@2.7.0: {}

  self-cert@2.0.0:
    dependencies:
      abstract-logging: 2.0.1
      edtf: 4.6.0
      node-forge: 1.3.1
      pino: 7.11.0
      sade: 1.8.1

  semgrator@0.3.0:
    dependencies:
      abstract-logging: 2.0.1
      rfdc: 1.4.1
      semver: 7.6.3

  semver@5.7.2: {}

  semver@6.3.1: {}

  semver@7.6.2: {}

  semver@7.6.3: {}

  send@0.18.0:
    dependencies:
      debug: 2.6.9
      depd: 2.0.0
      destroy: 1.2.0
      encodeurl: 1.0.2
      escape-html: 1.0.3
      etag: 1.8.1
      fresh: 0.5.2
      http-errors: 2.0.0
      mime: 1.6.0
      ms: 2.1.3
      on-finished: 2.4.1
      range-parser: 1.2.1
      statuses: 2.0.1
    transitivePeerDependencies:
      - supports-color

  seq-queue@0.0.5: {}

  serve-static@1.15.0:
    dependencies:
      encodeurl: 1.0.2
      escape-html: 1.0.3
      parseurl: 1.3.3
      send: 0.18.0
    transitivePeerDependencies:
      - supports-color

  set-cookie-parser@2.6.0: {}

  set-function-length@1.2.2:
    dependencies:
      define-data-property: 1.1.4
      es-errors: 1.3.0
      function-bind: 1.1.2
      get-intrinsic: 1.2.4
      gopd: 1.0.1
      has-property-descriptors: 1.0.2

  setprototypeof@1.2.0: {}

  shebang-command@2.0.0:
    dependencies:
      shebang-regex: 3.0.0

  shebang-regex@3.0.0: {}

  side-channel@1.0.6:
    dependencies:
      call-bind: 1.0.7
      es-errors: 1.3.0
      get-intrinsic: 1.2.4
      object-inspect: 1.13.2

  siginfo@2.0.0: {}

  signal-exit@3.0.7: {}

  signal-exit@4.1.0: {}

  simple-concat@1.0.1: {}

  simple-get@4.0.1:
    dependencies:
      decompress-response: 6.0.0
      once: 1.4.0
      simple-concat: 1.0.1

  simple-wcswidth@1.0.1: {}

  single-user-cache@0.6.0:
    dependencies:
      safe-stable-stringify: 2.4.3

  single-user-cache@1.0.1:
    dependencies:
      safe-stable-stringify: 2.4.3

  slash@3.0.0: {}

  slash@5.1.0: {}

  slice-ansi@4.0.0:
    dependencies:
      ansi-styles: 4.3.0
      astral-regex: 2.0.0
      is-fullwidth-code-point: 3.0.0

  slice-ansi@7.1.0:
    dependencies:
      ansi-styles: 6.2.1
      is-fullwidth-code-point: 5.0.0

  slide@1.1.6: {}

  sonic-boom@2.8.0:
    dependencies:
      atomic-sleep: 1.0.0

  sonic-boom@3.8.1:
    dependencies:
      atomic-sleep: 1.0.0

  sonic-boom@4.0.1:
    dependencies:
      atomic-sleep: 1.0.0

  source-map-js@1.2.0: {}

  source-map@0.6.1:
    optional: true

  spdx-compare@1.0.0:
    dependencies:
      array-find-index: 1.0.2
      spdx-expression-parse: 3.0.1
      spdx-ranges: 2.1.1

  spdx-correct@3.2.0:
    dependencies:
      spdx-expression-parse: 3.0.1
      spdx-license-ids: 3.0.18

  spdx-exceptions@2.5.0: {}

  spdx-expression-parse@3.0.1:
    dependencies:
      spdx-exceptions: 2.5.0
      spdx-license-ids: 3.0.18

  spdx-license-ids@3.0.18: {}

  spdx-ranges@2.1.1: {}

  spdx-satisfies@4.0.1:
    dependencies:
      spdx-compare: 1.0.0
      spdx-expression-parse: 3.0.1
      spdx-ranges: 2.1.1

  split2@4.2.0: {}

  sponge-case@2.0.3: {}

  sqlstring@2.3.3: {}

  stack-utils@2.0.6:
    dependencies:
      escape-string-regexp: 2.0.0

  stackback@0.0.2: {}

  standard-as-callback@2.1.0: {}

  static-eval@2.0.2:
    dependencies:
      escodegen: 1.14.3

  statuses@2.0.1: {}

  stdin-discarder@0.1.0:
    dependencies:
      bl: 5.1.0

  steed@1.1.3:
    dependencies:
      fastfall: 1.5.1
      fastparallel: 2.4.1
      fastq: 1.17.1
      fastseries: 1.7.2
      reusify: 1.0.4

  stream-shift@1.0.3: {}

  string-width@4.2.3:
    dependencies:
      emoji-regex: 8.0.0
      is-fullwidth-code-point: 3.0.0
      strip-ansi: 6.0.1

  string-width@5.1.2:
    dependencies:
      eastasianwidth: 0.2.0
      emoji-regex: 9.2.2
      strip-ansi: 7.1.0

  string-width@7.2.0:
    dependencies:
      emoji-regex: 10.3.0
      get-east-asian-width: 1.2.0
      strip-ansi: 7.1.0

  string_decoder@1.1.1:
    dependencies:
      safe-buffer: 5.1.2

  string_decoder@1.3.0:
    dependencies:
      safe-buffer: 5.2.1

  strip-ansi@6.0.1:
    dependencies:
      ansi-regex: 5.0.1

  strip-ansi@7.1.0:
    dependencies:
      ansi-regex: 6.0.1

  strip-final-newline@3.0.0: {}

  strip-final-newline@4.0.0: {}

  strip-indent@3.0.0:
    dependencies:
      min-indent: 1.0.1

  strip-json-comments@2.0.1: {}

  strip-json-comments@3.1.1: {}

  supports-color@5.5.0:
    dependencies:
      has-flag: 3.0.0

  supports-color@7.2.0:
    dependencies:
      has-flag: 4.0.0

  supports-hyperlinks@2.3.0:
    dependencies:
      has-flag: 4.0.0
      supports-color: 7.2.0

  supports-preserve-symlinks-flag@1.0.0: {}

  swap-case@3.0.3: {}

  table@6.8.2:
    dependencies:
      ajv: 8.17.1
      lodash.truncate: 4.4.2
      slice-ansi: 4.0.0
      string-width: 4.2.3
      strip-ansi: 6.0.1

  tail-file-stream@0.1.0: {}

  tapable@2.2.1: {}

  tar-fs@2.1.1:
    dependencies:
      chownr: 1.1.4
      mkdirp-classic: 0.5.3
      pump: 3.0.0
      tar-stream: 2.2.0

  tar-stream@2.2.0:
    dependencies:
      bl: 4.1.0
      end-of-stream: 1.4.4
      fs-constants: 1.0.0
      inherits: 2.0.4
      readable-stream: 3.6.2

  tdigest@0.1.2:
    dependencies:
      bintrees: 1.0.2

  test-exclude@7.0.1:
    dependencies:
      '@istanbuljs/schema': 0.1.3
      glob: 10.4.5
      minimatch: 9.0.5

  text-table@0.2.0: {}

  thread-stream@0.15.2:
    dependencies:
      real-require: 0.1.0

  thread-stream@2.7.0:
    dependencies:
      real-require: 0.2.0

  thread-stream@3.1.0:
    dependencies:
      real-require: 0.2.0

  through2@2.0.5:
    dependencies:
      readable-stream: 2.3.8
      xtend: 4.0.2

  timers-ext@0.1.8:
    dependencies:
      es5-ext: 0.10.64
      next-tick: 1.1.0

  tiny-lru@11.2.11: {}

  title-case@3.0.3:
    dependencies:
      tslib: 2.6.3

  tmp@0.0.33:
    dependencies:
      os-tmpdir: 1.0.2

  to-fast-properties@2.0.0: {}

  to-regex-range@5.0.1:
    dependencies:
      is-number: 7.0.0

  toad-cache@3.7.0: {}

  toidentifier@1.0.1: {}

  tr46@0.0.3: {}

  treeify@1.1.0: {}

  trim-newlines@3.0.1: {}

  ts-api-utils@1.3.0(typescript@5.5.4):
    dependencies:
      typescript: 5.5.4

  tsd@0.31.1:
    dependencies:
      '@tsd/typescript': 5.4.5
      eslint-formatter-pretty: 4.1.0
      globby: 11.1.0
      jest-diff: 29.7.0
      meow: 9.0.0
      path-exists: 4.0.0
      read-pkg-up: 7.0.1

  tslib@2.6.3: {}

  tunnel-agent@0.6.0:
    dependencies:
      safe-buffer: 5.2.1

  tunnel@0.0.6: {}

  type-check@0.3.2:
    dependencies:
      prelude-ls: 1.1.2

  type-check@0.4.0:
    dependencies:
      prelude-ls: 1.2.1

  type-fest@0.18.1: {}

  type-fest@0.21.3: {}

  type-fest@0.6.0: {}

  type-fest@0.8.1: {}

  type-is@1.6.18:
    dependencies:
      media-typer: 0.3.0
      mime-types: 2.1.35

  type@2.7.3: {}

  typescript-eslint@8.0.0-alpha.51(eslint@9.4.0)(typescript@5.5.4):
    dependencies:
      '@typescript-eslint/eslint-plugin': 8.0.0-alpha.51(@typescript-eslint/parser@8.0.0-alpha.51(eslint@9.4.0)(typescript@5.5.4))(eslint@9.4.0)(typescript@5.5.4)
      '@typescript-eslint/parser': 8.0.0-alpha.51(eslint@9.4.0)(typescript@5.5.4)
      '@typescript-eslint/utils': 8.0.0-alpha.51(eslint@9.4.0)(typescript@5.5.4)
    optionalDependencies:
      typescript: 5.5.4
    transitivePeerDependencies:
      - eslint
      - supports-color

  typescript@5.5.4: {}

  uc.micro@2.1.0: {}

  underscore@1.12.1: {}

  undici-oidc-interceptor@0.5.0:
    dependencies:
      fast-jwt: 4.0.2
      undici: 6.19.2

  undici-types@5.26.5: {}

  undici@5.28.4:
    dependencies:
      '@fastify/busboy': 2.1.1

  undici@6.19.2: {}

  unicorn-magic@0.1.0: {}

  universalify@2.0.1: {}

  unpipe@1.0.0: {}

  update-browserslist-db@1.1.0(browserslist@4.23.2):
    dependencies:
      browserslist: 4.23.2
      escalade: 3.1.2
      picocolors: 1.0.1

  uri-js@4.4.1:
    dependencies:
      punycode: 2.3.1

  use-strict@1.0.1: {}

  util-deprecate@1.0.2: {}

  util-ex@0.3.18:
    dependencies:
      inherits-ex: 1.6.0
      xtend: 4.0.2

  util-extend@1.0.3: {}

  utils-merge@1.0.1: {}

  uuid-parse@1.1.0: {}

  uuid@8.3.2: {}

  v8-to-istanbul@9.3.0:
    dependencies:
      '@jridgewell/trace-mapping': 0.3.25
      '@types/istanbul-lib-coverage': 2.0.6
      convert-source-map: 2.0.0

  validate-npm-package-license@3.0.4:
    dependencies:
      spdx-correct: 3.2.0
      spdx-expression-parse: 3.0.1

  vary@1.1.2: {}

  vite@5.3.4(@types/node@20.14.12):
    dependencies:
      esbuild: 0.21.5
      postcss: 8.4.39
      rollup: 4.18.1
    optionalDependencies:
      '@types/node': 20.14.12
      fsevents: 2.3.3

  vscode-json-languageservice@5.4.0:
    dependencies:
      '@vscode/l10n': 0.0.18
      jsonc-parser: 3.3.1
      vscode-languageserver-textdocument: 1.0.11
      vscode-languageserver-types: 3.17.5
      vscode-uri: 3.0.8

  vscode-languageserver-textdocument@1.0.11: {}

  vscode-languageserver-types@3.17.5: {}

  vscode-uri@3.0.8: {}

  wcwidth@1.0.1:
    dependencies:
      defaults: 1.0.4

  web-streams-polyfill@3.3.3: {}

  webidl-conversions@3.0.1: {}

  whatwg-url@5.0.0:
    dependencies:
      tr46: 0.0.3
      webidl-conversions: 3.0.1

  which@2.0.2:
    dependencies:
      isexe: 2.0.0

  which@3.0.1:
    dependencies:
      isexe: 2.0.0

  which@4.0.0:
    dependencies:
      isexe: 3.1.1

  why-is-node-running@2.3.0:
    dependencies:
      siginfo: 2.0.0
      stackback: 0.0.2

  word-wrap@1.2.5: {}

  wrap-ansi@6.2.0:
    dependencies:
      ansi-styles: 4.3.0
      string-width: 4.2.3
      strip-ansi: 6.0.1

  wrap-ansi@7.0.0:
    dependencies:
      ansi-styles: 4.3.0
      string-width: 4.2.3
      strip-ansi: 6.0.1

  wrap-ansi@8.1.0:
    dependencies:
      ansi-styles: 6.2.1
      string-width: 5.1.2
      strip-ansi: 7.1.0

  wrap-ansi@9.0.0:
    dependencies:
      ansi-styles: 6.2.1
      string-width: 7.2.0
      strip-ansi: 7.1.0

  wrappy@1.0.2: {}

  ws@8.18.0: {}

  xtend@4.0.2: {}

  y18n@5.0.8: {}

  yallist@3.1.1: {}

  yallist@4.0.0: {}

  yaml@2.5.0: {}

  yargs-parser@20.2.9: {}

  yargs-parser@21.1.1: {}

  yargs@17.7.2:
    dependencies:
      cliui: 8.0.1
      escalade: 3.1.2
      get-caller-file: 2.0.5
      require-directory: 2.1.1
      string-width: 4.2.3
      y18n: 5.0.8
      yargs-parser: 21.1.1

  yocto-queue@0.1.0: {}

  yocto-queue@1.1.1: {}

  yoctocolors-cjs@2.1.2: {}

  yoctocolors@2.1.1: {}<|MERGE_RESOLUTION|>--- conflicted
+++ resolved
@@ -328,11 +328,7 @@
         version: link:../utils
       '@scalar/fastify-api-reference':
         specifier: ^1.19.5
-<<<<<<< HEAD
-        version: 1.24.49
-=======
         version: 1.24.56
->>>>>>> b4bdbd8f
       ajv:
         specifier: ^8.12.0
         version: 8.17.1
@@ -1398,11 +1394,7 @@
         version: link:../utils
       '@scalar/fastify-api-reference':
         specifier: ^1.19.5
-<<<<<<< HEAD
-        version: 1.24.49
-=======
         version: 1.24.56
->>>>>>> b4bdbd8f
       '@types/ws':
         specifier: ^8.5.10
         version: 8.5.11
@@ -1776,11 +1768,7 @@
         version: link:../utils
       '@scalar/fastify-api-reference':
         specifier: ^1.19.5
-<<<<<<< HEAD
-        version: 1.24.49
-=======
         version: 1.24.56
->>>>>>> b4bdbd8f
       camelcase:
         specifier: ^6.3.0
         version: 6.3.0
@@ -2666,13 +2654,8 @@
     cpu: [x64]
     os: [win32]
 
-<<<<<<< HEAD
-  '@scalar/fastify-api-reference@1.24.49':
-    resolution: {integrity: sha512-3mIuCSbM/LeGq2RigEeL4y/EtGdrZ9kMBG4Mg6MwbmdlXmvwpPX3R+Liwvlqv3ANj5Z9aZnv9LwDDad/Dv6DOw==}
-=======
   '@scalar/fastify-api-reference@1.24.56':
     resolution: {integrity: sha512-Ci8FTdnQPf4HH3orYmgcon3/LtN1zsVBF6cHkPJgDIgZf4R6TxQHakjm1aZkfHVsSWhhdR8+allFvyw8Tg9gdg==}
->>>>>>> b4bdbd8f
     engines: {node: '>=18'}
 
   '@sec-ant/readable-stream@0.4.1':
@@ -6624,11 +6607,7 @@
   '@rollup/rollup-win32-x64-msvc@4.18.1':
     optional: true
 
-<<<<<<< HEAD
-  '@scalar/fastify-api-reference@1.24.49':
-=======
   '@scalar/fastify-api-reference@1.24.56':
->>>>>>> b4bdbd8f
     dependencies:
       fastify-plugin: 4.5.1
 
