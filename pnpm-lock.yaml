--- conflicted
+++ resolved
@@ -325,7 +325,7 @@
         version: link:../utils
       '@scalar/fastify-api-reference':
         specifier: ^1.19.5
-        version: 1.24.54
+        version: 1.24.55
       ajv:
         specifier: ^8.12.0
         version: 8.17.1
@@ -1176,7 +1176,7 @@
         version: 5.10.0
       '@types/node':
         specifier: ^20.11.28
-        version: 20.14.10
+        version: 20.14.12
       borp:
         specifier: ^0.15.0
         version: 0.15.0
@@ -1185,7 +1185,7 @@
         version: 8.0.1
       standard:
         specifier: ^17.1.0
-        version: 17.1.0(@typescript-eslint/parser@5.62.0(eslint@8.57.0)(typescript@5.5.3))
+        version: 17.1.0(@typescript-eslint/parser@5.62.0(eslint@8.57.0)(typescript@5.5.4))
 
   packages/runtime:
     dependencies:
@@ -1404,7 +1404,7 @@
         version: link:../utils
       '@scalar/fastify-api-reference':
         specifier: ^1.19.5
-        version: 1.24.54
+        version: 1.24.55
       '@types/ws':
         specifier: ^8.5.10
         version: 8.5.11
@@ -1769,7 +1769,7 @@
         version: link:../utils
       '@scalar/fastify-api-reference':
         specifier: ^1.19.5
-        version: 1.24.54
+        version: 1.24.55
       camelcase:
         specifier: ^6.3.0
         version: 6.3.0
@@ -2652,8 +2652,8 @@
     cpu: [x64]
     os: [win32]
 
-  '@scalar/fastify-api-reference@1.24.54':
-    resolution: {integrity: sha512-enlMoIh98MhoAOp1lWe9OKbBYqIUfnUl7q51gPyTbzXe33vm9gEOlUgiAVicOfE2eg+r7yezZxOvqgdC9NicVg==}
+  '@scalar/fastify-api-reference@1.24.55':
+    resolution: {integrity: sha512-lMm9i7LgTMDbAqjfSkDy5qMARd9ucLgXRLcJFMhgYDd0hgJ8WTJ71jFwLxhWohZd06N1tyyDGHB7h2EYZHVnnA==}
     engines: {node: '>=18'}
 
   '@sec-ant/readable-stream@0.4.1':
@@ -2670,23 +2670,21 @@
     resolution: {integrity: sha512-LtoMMhxAlorcGhmFYI+LhPgbPZCkgP6ra1YL604EeF6U98pLlQ3iWIGMdWSC+vWmPBWBNgmDBAhnAobLROJmwg==}
     engines: {node: '>=18'}
 
-<<<<<<< HEAD
-  '@tsconfig/node10@1.0.11':
-    resolution: {integrity: sha512-DcRjDCujK/kCk/cUe8Xz8ZSpm8mS3mNNpta+jGCA6USEDfktlNvm1+IuZ9eTcDbNk41BHwpHHeW+N1lKCz4zOw==}
-
-  '@tsconfig/node12@1.0.11':
-    resolution: {integrity: sha512-cqefuRsh12pWyGsIoBKJA9luFu3mRxCA+ORZvA4ktLSzIuCUtWVxGIuXigEwO5/ywWFMZ2QEGKWvkZG1zDMTag==}
-
-  '@tsconfig/node14@1.0.3':
-    resolution: {integrity: sha512-ysT8mhdixWK6Hw3i1V2AeRqZ5WfXg1G43mqoYlM2nc6388Fq5jcXyr5mRsqViLx/GJYdoL0bfXD8nmF+Zn/Iow==}
-
-  '@tsconfig/node16@1.0.4':
-    resolution: {integrity: sha512-vxhUy4J8lyeyinH7Azl1pdd43GJhZH/tP2weN8TntQblOY+A0XbT8DJk1/oCPuOOyg/Ja757rG0CgHcWC8OfMA==}
-=======
   '@sindresorhus/merge-streams@4.0.0':
     resolution: {integrity: sha512-tlqY9xq5ukxTUZBmoOp+m61cqwQD5pHJtFY3Mn8CA8ps6yghLH/Hw8UPdqg4OLmFW3IFlcXnQNmo/dh8HzXYIQ==}
     engines: {node: '>=18'}
->>>>>>> 93402c94
+
+  '@tsconfig/node10@1.0.11':
+    resolution: {integrity: sha512-DcRjDCujK/kCk/cUe8Xz8ZSpm8mS3mNNpta+jGCA6USEDfktlNvm1+IuZ9eTcDbNk41BHwpHHeW+N1lKCz4zOw==}
+
+  '@tsconfig/node12@1.0.11':
+    resolution: {integrity: sha512-cqefuRsh12pWyGsIoBKJA9luFu3mRxCA+ORZvA4ktLSzIuCUtWVxGIuXigEwO5/ywWFMZ2QEGKWvkZG1zDMTag==}
+
+  '@tsconfig/node14@1.0.3':
+    resolution: {integrity: sha512-ysT8mhdixWK6Hw3i1V2AeRqZ5WfXg1G43mqoYlM2nc6388Fq5jcXyr5mRsqViLx/GJYdoL0bfXD8nmF+Zn/Iow==}
+
+  '@tsconfig/node16@1.0.4':
+    resolution: {integrity: sha512-vxhUy4J8lyeyinH7Azl1pdd43GJhZH/tP2weN8TntQblOY+A0XbT8DJk1/oCPuOOyg/Ja757rG0CgHcWC8OfMA==}
 
   '@tsd/typescript@5.4.5':
     resolution: {integrity: sha512-saiCxzHRhUrRxQV2JhH580aQUZiKQUXI38FcAcikcfOomAil4G4lxT0RfrrKywoAYP/rqAdYXYmNRLppcd+hQQ==}
@@ -2722,16 +2720,11 @@
   '@types/mysql@2.15.26':
     resolution: {integrity: sha512-DSLCOXhkvfS5WNNPbfn2KdICAmk8lLc+/PNvnPnF7gOdMZCxopXduqv0OQ13y/yA/zXTSikZZqVgybUxOEg6YQ==}
 
-<<<<<<< HEAD
-  '@types/node@16.18.101':
-    resolution: {integrity: sha512-AAsx9Rgz2IzG8KJ6tXd6ndNkVcu+GYB6U/SnFAaokSPNx2N7dcIIfnighYUNumvj6YS2q39Dejz5tT0NCV7CWA==}
-
-  '@types/node@20.14.10':
-    resolution: {integrity: sha512-MdiXf+nDuMvY0gJKxyfZ7/6UFsETO7mGKF54MVD/ekJS6HdFtpZFBgrh6Pseu64XTb2MLyFPlbW6hj8HYRQNOQ==}
-=======
+  '@types/node@16.18.104':
+    resolution: {integrity: sha512-OF3keVCbfPlkzxnnDBUZJn1RiCJzKeadjiW0xTEb0G1SUJ5gDVb3qnzZr2T4uIFvsbKJbXy1v2DN7e2zaEY7jQ==}
+
   '@types/node@20.14.12':
     resolution: {integrity: sha512-r7wNXakLeSsGT0H1AU863vS2wa5wBOK4bWMjZz2wj+8nBx+m5PeIn0k8AloSLpRuiwdRQZwarZqHE4FNArPuJQ==}
->>>>>>> 93402c94
 
   '@types/normalize-package-data@2.4.4':
     resolution: {integrity: sha512-37i+OaWTh9qeK4LSHPsyRC7NahnGotNuZvjLSgcPzblpHB3rrCJxAOgI5gCdKm7coonsaX1Of0ILiTcnZjbfxA==}
@@ -3039,6 +3032,10 @@
 
   boring-name-generator@1.0.3:
     resolution: {integrity: sha512-1wEo1pNahY9js7Vkp1RQa/VWdWrXYJnVAmsHV3Pw/0YzspjABLw7dcekjukOMTIYWr8ir/aG0GX1eoEkYhpnUg==}
+    hasBin: true
+
+  borp@0.15.0:
+    resolution: {integrity: sha512-G3tAYzy+meolAqquLa52n4XGsER6lBsL3i+56C3JPZYkcCXUak7tMTJGOxVwwaxZM9GERGKTtqLr5H0yNZ+uXA==}
     hasBin: true
 
   borp@0.16.0:
@@ -5252,8 +5249,8 @@
     resolution: {integrity: sha512-d7Uw+eZoloe0EHDIYoe+bQ5WXnGMOpmiZFTuMWCwpjzzkL2nTjcKiAk4hh8TjnGye2TwWOk3UXucZ+3rbmBa8Q==}
     engines: {node: '>= 0.4'}
 
-  postcss@8.4.39:
-    resolution: {integrity: sha512-0vzE+lAiG7hZl1/9I8yzKLx3aR9Xbof3fBHKunvMfOCYAtMhrsnccJY2iTURb9EZd5+pLuiNV9/c/GZJOHsgIw==}
+  postcss@8.4.40:
+    resolution: {integrity: sha512-YF2kKIUzAofPMpfH6hOi2cGnv/HrUlfucspc7pDyvv7kGdqXrfj8SCl/t8owkEgKEuu8ZcRjSOxFxVLqwChZ2Q==}
     engines: {node: ^10 || ^12 || >=14}
 
   postgrator@7.2.0:
@@ -6049,7 +6046,6 @@
   typedarray@0.0.6:
     resolution: {integrity: sha512-/aCDEGatGvZ2BIk+HmLf4ifCJFwvKFNb9/JeZPMulfgFracn9QFcAf5GO8B/mweUjSoblS5In0cWhqpfs/5PQA==}
 
-<<<<<<< HEAD
   typescript-json-schema@0.64.0:
     resolution: {integrity: sha512-Sew8llkYSzpxaMoGjpjD6NMFCr6DoWFHLs7Bz1LU48pzzi8ok8W+GZs9cG87IMBpC0UI7qwBMUI2um0LGxxLOg==}
     hasBin: true
@@ -6059,12 +6055,8 @@
     engines: {node: '>=14.17'}
     hasBin: true
 
-  typescript@5.5.3:
-    resolution: {integrity: sha512-/hreyEujaB0w76zKo6717l3L0o/qEUtRgdvUBvlkhoWeOVMjMuHNHk0BRBzikzuGDqNmPQbg5ifMEqsHLiIUcQ==}
-=======
   typescript@5.5.4:
     resolution: {integrity: sha512-Mtq29sKDAEYP7aljRgtPOpTvOfbwRWlS6dPRzwjdE+C0R4brX/GUyhHSecbHMFLNBLcJIPt9nl9yG5TZ1weH+Q==}
->>>>>>> 93402c94
     engines: {node: '>=14.17'}
     hasBin: true
 
@@ -6907,7 +6899,7 @@
   '@jridgewell/trace-mapping@0.3.9':
     dependencies:
       '@jridgewell/resolve-uri': 3.1.2
-      '@jridgewell/sourcemap-codec': 1.4.15
+      '@jridgewell/sourcemap-codec': 1.5.0
 
   '@jsdevtools/ono@7.1.3': {}
 
@@ -7145,7 +7137,7 @@
   '@rollup/rollup-win32-x64-msvc@4.19.0':
     optional: true
 
-  '@scalar/fastify-api-reference@1.24.54':
+  '@scalar/fastify-api-reference@1.24.55':
     dependencies:
       fastify-plugin: 4.5.1
 
@@ -7163,7 +7155,8 @@
 
   '@sindresorhus/merge-streams@2.3.0': {}
 
-<<<<<<< HEAD
+  '@sindresorhus/merge-streams@4.0.0': {}
+
   '@tsconfig/node10@1.0.11': {}
 
   '@tsconfig/node12@1.0.11': {}
@@ -7171,9 +7164,6 @@
   '@tsconfig/node14@1.0.3': {}
 
   '@tsconfig/node16@1.0.4': {}
-=======
-  '@sindresorhus/merge-streams@4.0.0': {}
->>>>>>> 93402c94
 
   '@tsd/typescript@5.4.5': {}
 
@@ -7207,13 +7197,9 @@
     dependencies:
       '@types/node': 20.14.12
 
-<<<<<<< HEAD
-  '@types/node@16.18.101': {}
-
-  '@types/node@20.14.10':
-=======
+  '@types/node@16.18.104': {}
+
   '@types/node@20.14.12':
->>>>>>> 93402c94
     dependencies:
       undici-types: 5.26.5
 
@@ -7584,6 +7570,16 @@
     dependencies:
       commander: 6.2.1
       lodash: 4.17.21
+
+  borp@0.15.0:
+    dependencies:
+      '@reporters/github': 1.7.0
+      c8: 10.1.2
+      execa: 8.0.1
+      find-up: 7.0.0
+      glob: 10.4.5
+    transitivePeerDependencies:
+      - monocart-coverage-reports
 
   borp@0.16.0:
     dependencies:
@@ -10097,7 +10093,7 @@
 
   possible-typed-array-names@1.0.0: {}
 
-  postcss@8.4.39:
+  postcss@8.4.40:
     dependencies:
       nanoid: 3.3.7
       picocolors: 1.0.1
@@ -10906,15 +10902,14 @@
 
   trim-newlines@3.0.1: {}
 
-<<<<<<< HEAD
-  ts-node@10.9.2(@types/node@16.18.101)(typescript@5.1.6):
+  ts-node@10.9.2(@types/node@16.18.104)(typescript@5.1.6):
     dependencies:
       '@cspotcode/source-map-support': 0.8.1
       '@tsconfig/node10': 1.0.11
       '@tsconfig/node12': 1.0.11
       '@tsconfig/node14': 1.0.3
       '@tsconfig/node16': 1.0.4
-      '@types/node': 16.18.101
+      '@types/node': 16.18.104
       acorn: 8.12.1
       acorn-walk: 8.3.3
       arg: 4.1.3
@@ -10925,10 +10920,7 @@
       v8-compile-cache-lib: 3.0.1
       yn: 3.1.1
 
-  ts-standard@12.0.2(typescript@5.5.3):
-=======
   ts-standard@12.0.2(typescript@5.5.4):
->>>>>>> 93402c94
     dependencies:
       '@typescript-eslint/eslint-plugin': 5.62.0(@typescript-eslint/parser@5.62.0(eslint@8.57.0)(typescript@5.5.4))(eslint@8.57.0)(typescript@5.5.4)
       '@typescript-eslint/parser': 5.62.0(eslint@8.57.0)(typescript@5.5.4)
@@ -11041,15 +11033,14 @@
 
   typedarray@0.0.6: {}
 
-<<<<<<< HEAD
   typescript-json-schema@0.64.0:
     dependencies:
       '@types/json-schema': 7.0.15
-      '@types/node': 16.18.101
+      '@types/node': 16.18.104
       glob: 7.2.3
       path-equal: 1.2.5
       safe-stable-stringify: 2.4.3
-      ts-node: 10.9.2(@types/node@16.18.101)(typescript@5.1.6)
+      ts-node: 10.9.2(@types/node@16.18.104)(typescript@5.1.6)
       typescript: 5.1.6
       yargs: 17.7.2
     transitivePeerDependencies:
@@ -11058,10 +11049,7 @@
 
   typescript@5.1.6: {}
 
-  typescript@5.5.3: {}
-=======
   typescript@5.5.4: {}
->>>>>>> 93402c94
 
   uc.micro@2.1.0: {}
 
@@ -11140,7 +11128,7 @@
   vite@5.3.4(@types/node@20.14.12):
     dependencies:
       esbuild: 0.21.5
-      postcss: 8.4.39
+      postcss: 8.4.40
       rollup: 4.19.0
     optionalDependencies:
       '@types/node': 20.14.12
