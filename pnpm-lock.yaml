lockfileVersion: 5.4

importers:

  .:
    specifiers:
      '@fastify/pre-commit': ^2.0.2
      desm: ^1.2.0
    dependencies:
      desm: 1.3.0
    devDependencies:
      '@fastify/pre-commit': 2.0.2

  packages/authenticate:
    specifiers:
      '@platformatic/config': workspace:*
      c8: ^7.12.0
      colorette: ^2.0.19
      commist: ^3.0.0
      es-main: ^1.2.0
      minimist: ^1.2.6
      open: ^8.4.0
      snazzy: ^9.0.0
      standard: ^17.0.0
      tap: ^16.3.0
      undici: ^5.8.2
    dependencies:
      '@platformatic/config': link:../config
      colorette: 2.0.19
      commist: 3.1.2
      es-main: 1.2.0
      minimist: 1.2.7
      open: 8.4.0
      undici: 5.12.0
    devDependencies:
      c8: 7.12.0
      snazzy: 9.0.0
      standard: 17.0.0
      tap: 16.3.0

  packages/cli:
    specifiers:
      '@platformatic/authenticate': workspace:*
      '@platformatic/db': workspace:*
      c8: ^7.11.0
      colorette: ^2.0.19
      commist: ^3.1.2
      desm: ^1.2.0
      execa: ^6.1.0
      help-me: ^4.1.0
      minimist: ^1.2.6
      snazzy: ^9.0.0
      split2: ^4.1.0
      standard: ^17.0.0
      tap: ^16.0.0
    dependencies:
      '@platformatic/authenticate': link:../authenticate
      '@platformatic/db': link:../db
      colorette: 2.0.19
      commist: 3.1.2
      desm: 1.3.0
      help-me: 4.1.0
      minimist: 1.2.7
    devDependencies:
      c8: 7.12.0
      execa: 6.1.0
      snazzy: 9.0.0
      split2: 4.1.0
      standard: 17.0.0
      tap: 16.3.0

  packages/config:
    specifiers:
      '@iarna/toml': ^2.2.5
      '@platformatic/utils': workspace:*
      ajv: ^8.11.0
      c8: ^7.11.0
      dotenv: ^16.0.1
      fastify: ^4.6.0
      json5: ^2.2.1
      pupa: ^3.1.0
      snazzy: ^9.0.0
      standard: ^17.0.0
      tap: ^16.0.0
      yaml: ^2.1.1
    dependencies:
      '@iarna/toml': 2.2.5
      '@platformatic/utils': link:../utils
      ajv: 8.11.0
      dotenv: 16.0.3
      json5: 2.2.1
      pupa: 3.1.0
      yaml: 2.1.3
    devDependencies:
      c8: 7.12.0
      fastify: 4.9.2
      snazzy: 9.0.0
      standard: 17.0.0
      tap: 16.3.0

  packages/db:
    specifiers:
      '@databases/pg': ^5.3.0
      '@databases/sqlite': ^4.0.0
      '@fastify/accepts': ^4.0.1
      '@fastify/basic-auth': ^4.0.0
      '@fastify/cors': ^8.0.0
      '@fastify/deepmerge': ^1.1.0
      '@fastify/restartable': ^1.3.1
      '@fastify/static': ^6.5.0
      '@fastify/swagger': ^8.0.0
      '@fastify/under-pressure': ^8.0.0
      '@platformatic/config': workspace:*
      '@platformatic/db-authorization': workspace:*
      '@platformatic/db-core': workspace:*
      '@platformatic/db-dashboard': workspace:*
      '@platformatic/sql-graphql': workspace:*
      '@platformatic/sql-json-schema-mapper': workspace:*
      '@platformatic/sql-mapper': workspace:*
      '@platformatic/utils': workspace:*
      c8: ^7.11.0
      close-with-grace: ^1.1.0
      commist: ^3.1.2
      desm: ^1.2.0
      dtsgenerator: ^3.16.1
      env-schema: ^5.0.0
      es-main: ^1.2.0
      execa: ^6.1.0
      fastify: ^4.6.0
      fastify-metrics: ^10.0.0
      fastify-plugin: ^4.1.0
      fastify-print-routes: ^2.0.0
      fastify-sandbox: ^0.8.0
      graphql: ^16.6.0
      help-me: ^4.1.0
      minimatch: ^5.1.0
      minimist: ^1.2.6
      pino: ^8.4.1
      pino-pretty: ^9.0.0
      postgrator: ^7.1.0
      rfdc: ^1.3.0
      snazzy: ^9.0.0
      split2: ^4.1.0
      standard: ^17.0.0
      strip-ansi: ^7.0.1
      tap: ^16.0.0
      tsd: ^0.24.1
      typescript: ^4.8.4
      ua-parser-js: ^1.0.2
      undici: ^5.8.0
      why-is-node-running: ^2.2.2
      yaml: ^2.1.1
    dependencies:
      '@fastify/accepts': 4.0.1
      '@fastify/basic-auth': 4.0.0
      '@fastify/cors': 8.1.1
      '@fastify/deepmerge': 1.1.0
      '@fastify/restartable': 1.3.1
      '@fastify/static': 6.5.0
      '@fastify/swagger': 8.1.0
      '@fastify/under-pressure': 8.1.0
      '@platformatic/config': link:../config
      '@platformatic/db-authorization': link:../db-authorization
      '@platformatic/db-core': link:../db-core
      '@platformatic/db-dashboard': link:../db-dashboard
      '@platformatic/utils': link:../utils
      close-with-grace: 1.1.0
      commist: 3.1.2
      desm: 1.3.0
      dtsgenerator: 3.16.1
      env-schema: 5.1.0
      es-main: 1.2.0
      execa: 6.1.0
      fastify: 4.9.2
      fastify-metrics: 10.0.0_fastify@4.9.2
      fastify-plugin: 4.3.0
      fastify-print-routes: 2.0.6
      fastify-sandbox: 0.8.0
      graphql: 16.6.0
      help-me: 4.1.0
      minimatch: 5.1.0
      minimist: 1.2.7
      pino: 8.7.0
      pino-pretty: 9.1.1
      postgrator: 7.1.1
      rfdc: 1.3.0
      ua-parser-js: 1.0.32
    devDependencies:
      '@databases/pg': 5.4.1
      '@databases/sqlite': 4.0.2
      '@platformatic/sql-graphql': link:../sql-graphql
      '@platformatic/sql-json-schema-mapper': link:../sql-json-schema-mapper
      '@platformatic/sql-mapper': link:../sql-mapper
      c8: 7.12.0
      snazzy: 9.0.0
      split2: 4.1.0
      standard: 17.0.0
      strip-ansi: 7.0.1
      tap: 16.3.0_typescript@4.8.4
      tsd: 0.24.1
      typescript: 4.8.4
      undici: 5.12.0
      why-is-node-running: 2.2.2
      yaml: 2.1.3

  packages/db-authorization:
    specifiers:
      '@fastify/cookie': ^8.0.0
      '@fastify/error': ^3.0.0
      '@fastify/jwt': ^6.3.1
      '@fastify/session': ^10.0.0
      '@platformatic/db-core': workspace:*
      fast-jwt: ^1.7.1
      fastify: ^4.6.0
      fastify-plugin: ^4.1.0
      get-jwks: ^8.0.0
      mercurius: ^11.0.0
      snazzy: ^9.0.0
      standard: ^17.0.0
      tap: ^16.0.0
      undici: ^5.6.1
      why-is-node-running: ^2.2.2
      ws: ^8.9.0
    dependencies:
      '@fastify/error': 3.0.0
      '@fastify/jwt': 6.3.2
      fastify-plugin: 4.3.0
      get-jwks: 8.0.0
      undici: 5.12.0
    devDependencies:
      '@fastify/cookie': 8.3.0
      '@fastify/session': 10.0.2
      '@platformatic/db-core': link:../db-core
      fast-jwt: 1.7.1
      fastify: 4.9.2
      mercurius: 11.2.0_graphql@16.6.0
      snazzy: 9.0.0
      standard: 17.0.0
      tap: 16.3.0
      why-is-node-running: 2.2.2
      ws: 8.9.0

  packages/db-core:
    specifiers:
      '@platformatic/sql-events': workspace:*
      '@platformatic/sql-graphql': workspace:*
      '@platformatic/sql-mapper': workspace:*
      '@platformatic/sql-openapi': workspace:*
      fastify: ^4.6.0
      fastify-plugin: ^4.1.0
      mercurius: ^11.0.0
      snazzy: ^9.0.0
      standard: ^17.0.0
      tap: ^16.0.0
      why-is-node-running: ^2.2.2
    dependencies:
      '@platformatic/sql-events': link:../sql-events
      '@platformatic/sql-graphql': link:../sql-graphql
      '@platformatic/sql-mapper': link:../sql-mapper
      '@platformatic/sql-openapi': link:../sql-openapi
      fastify-plugin: 4.3.0
    devDependencies:
      fastify: 4.9.2
      mercurius: 11.2.0_graphql@16.6.0
      snazzy: 9.0.0
      standard: 17.0.0
      tap: 16.3.0
      why-is-node-running: 2.2.2

  packages/db-dashboard:
    specifiers:
      '@fastify/static': ^6.5.0
      '@graphiql/toolkit': ^0.8.0
      '@playwright/test': ^1.24.2
      '@types/react': ^18.0.17
      '@types/react-dom': ^18.0.6
      '@vitejs/plugin-react': ^2.0.0
      bulma: ^0.9.4
      graphiql: ^2.0.0
      happy-dom: ^7.0.0
      history: ^5.3.0
      json-format-highlight: ^1.0.4
      jsoneditor: ^9.9.0
      playwright: ^1.24.2
      react: ^18.2.0
      react-dom: ^18.2.0
      react-hot-toast: ^2.3.0
      react-router-dom: ^6.3.0
      react-test-renderer: ^18.2.0
      snazzy: ^9.0.0
      standard: ^17.0.0
      swagger-ui-react: 4.13.0
      vite: ^3.0.4
      vitest: ^0.24.0
    dependencies:
      '@fastify/static': 6.5.0
    devDependencies:
      '@graphiql/toolkit': 0.8.0_graphql@16.6.0
      '@playwright/test': 1.27.1
      '@types/react': 18.0.24
      '@types/react-dom': 18.0.8
      '@vitejs/plugin-react': 2.2.0_vite@3.2.2
      bulma: 0.9.4
      graphiql: 2.0.13_munhu5kdvu4fguy6aaz254a7wu
      happy-dom: 7.6.6
      history: 5.3.0
      json-format-highlight: 1.0.4
      jsoneditor: 9.9.2
      playwright: 1.27.1
      react: 18.2.0
      react-dom: 18.2.0_react@18.2.0
      react-hot-toast: 2.4.0_owo25xnefcwdq3zjgtohz6dbju
      react-router-dom: 6.4.2_biqbaboplfbrettd7655fr4n2y
      react-test-renderer: 18.2.0_react@18.2.0
      snazzy: 9.0.0
      standard: 17.0.0
      swagger-ui-react: 4.13.0_biqbaboplfbrettd7655fr4n2y
      vite: 3.2.2
      vitest: 0.24.4_happy-dom@7.6.6

  packages/db-ra-data-rest:
    specifiers:
      '@vitest/coverage-c8': ^0.24.3
      query-string: ^7.1.1
      ra-core: ^4.4.1
      rimraf: ^3.0.2
      snazzy: ^9.0.0
      standard: ^17.0.0
      vite: ^3.0.4
      vitest: ^0.24.0
      whatwg-fetch: ^3.6.2
    dependencies:
      query-string: 7.1.1
      ra-core: 4.4.4_4waqzlhqbgqf74ns7akudb56cq
    devDependencies:
      '@vitest/coverage-c8': 0.24.4
      rimraf: 3.0.2
      snazzy: 9.0.0
      standard: 17.0.0
      vite: 3.2.2
      vitest: 0.24.4
      whatwg-fetch: 3.6.2

  packages/sql-events:
    specifiers:
      '@platformatic/sql-mapper': workspace:*
      fastify: ^4.6.0
      fastify-plugin: ^4.1.0
      ioredis: ^5.2.3
      mqemitter: ^5.0.0
      mqemitter-redis: ^5.0.0
      snazzy: ^9.0.0
      standard: ^17.0.0
      tap: ^16.0.0
      tsd: ^0.24.0
    dependencies:
      fastify-plugin: 4.3.0
      mqemitter: 5.0.0
      mqemitter-redis: 5.0.0
    devDependencies:
      '@platformatic/sql-mapper': link:../sql-mapper
      fastify: 4.9.0
      ioredis: 5.2.3
      snazzy: 9.0.0
      standard: 17.0.0
      tap: 16.3.0
      tsd: 0.24.1

  packages/sql-graphql:
    specifiers:
      '@platformatic/sql-events': workspace:*
      '@platformatic/sql-mapper': workspace:*
      camelcase: ^6.0.0
      fastify: ^4.6.0
      fastify-plugin: ^4.1.0
      graphql: ^16.6.0
      graphql-scalars: ^1.13.1
      graphql-type-json: ^0.3.2
      inflected: ^2.1.0
      mercurius: ^11.2.0
      snazzy: ^9.0.0
      standard: ^17.0.0
      tap: ^16.0.0
      tsd: ^0.24.0
      ws: ^8.9.0
    dependencies:
      camelcase: 6.3.0
      fastify-plugin: 4.3.0
      graphql: 16.6.0
      graphql-scalars: 1.20.0_graphql@16.6.0
      graphql-type-json: 0.3.2_graphql@16.6.0
      inflected: 2.1.0
      mercurius: 11.2.0_graphql@16.6.0
    devDependencies:
      '@platformatic/sql-events': link:../sql-events
      '@platformatic/sql-mapper': link:../sql-mapper
      fastify: 4.9.2
      snazzy: 9.0.0
      standard: 17.0.0
      tap: 16.3.0
      tsd: 0.24.1
      ws: 8.9.0

  packages/sql-json-schema-mapper:
    specifiers:
      '@platformatic/sql-mapper': workspace:*
      fastify: ^4.6.0
      snazzy: ^9.0.0
      standard: ^17.0.0
      tap: ^16.0.0
    devDependencies:
      '@platformatic/sql-mapper': link:../sql-mapper
      fastify: 4.9.2
      snazzy: 9.0.0
      standard: 17.0.0
      tap: 16.3.0

  packages/sql-mapper:
    specifiers:
      '@databases/mysql': ^5.2.0
      '@databases/pg': ^5.3.0
      '@databases/sql': ^3.2.0
      '@databases/sqlite': ^4.0.0
      camelcase: ^6.0.0
      fastify: ^4.5.3
      fastify-plugin: ^4.1.0
      inflected: ^2.1.0
      snazzy: ^9.0.0
      standard: ^17.0.0
      tap: ^16.0.0
      tsd: ^0.24.0
    dependencies:
      '@databases/mysql': 5.2.1
      '@databases/pg': 5.4.1
      '@databases/sql': 3.2.0
      '@databases/sqlite': 4.0.2
      camelcase: 6.3.0
      fastify-plugin: 4.3.0
      inflected: 2.1.0
    devDependencies:
      fastify: 4.9.2
      snazzy: 9.0.0
      standard: 17.0.0
      tap: 16.3.0
      tsd: 0.24.1

  packages/sql-openapi:
    specifiers:
      '@fastify/deepmerge': ^1.1.0
      '@fastify/swagger': ^8.0.0
      '@fastify/swagger-ui': ^1.0.0
      '@platformatic/sql-json-schema-mapper': workspace:*
      '@platformatic/sql-mapper': workspace:*
      camelcase: ^6.0.0
      fastify: ^4.6.0
      fastify-plugin: ^4.1.0
      inflected: ^2.1.0
      mercurius: ^11.0.0
      openapi-types: ^12.0.2
      snazzy: ^9.0.0
      standard: ^17.0.0
      tap: ^16.0.0
      tsd: ^0.24.0
    dependencies:
      '@fastify/deepmerge': 1.1.0
      '@fastify/swagger': 8.1.0
      '@fastify/swagger-ui': 1.1.0
      '@platformatic/sql-json-schema-mapper': link:../sql-json-schema-mapper
      camelcase: 6.3.0
      fastify-plugin: 4.3.0
      inflected: 2.1.0
    devDependencies:
      '@platformatic/sql-mapper': link:../sql-mapper
      fastify: 4.9.2
      mercurius: 11.2.0_graphql@16.6.0
      openapi-types: 12.0.2
      snazzy: 9.0.0
      standard: 17.0.0
      tap: 16.3.0
      tsd: 0.24.1

  packages/utils:
    specifiers:
      c8: ^7.11.0
      minimatch: ^5.1.0
      snazzy: ^9.0.0
      standard: ^17.0.0
      tap: ^16.0.0
    dependencies:
      minimatch: 5.1.0
    devDependencies:
      c8: 7.12.0
      snazzy: 9.0.0
      standard: 17.0.0
      tap: 16.3.0

packages:

  /@ampproject/remapping/2.2.0:
    resolution: {integrity: sha512-qRmjj8nj9qmLTQXXmaR1cck3UXSRMPrbsLJAasZpF+t3riI71BXed5ebIOYwQntykeZuhjsdweEc9BxH5Jc26w==}
    engines: {node: '>=6.0.0'}
    dependencies:
      '@jridgewell/gen-mapping': 0.1.1
      '@jridgewell/trace-mapping': 0.3.17
    dev: true

  /@babel/code-frame/7.18.6:
    resolution: {integrity: sha512-TDCmlK5eOvH+eH7cdAFlNXeVJqWIQ7gW9tY1GJIpUtFb6CmjVyq2VM3u71bOyR8CRihcCgMUYoDNyLXao3+70Q==}
    engines: {node: '>=6.9.0'}
    dependencies:
      '@babel/highlight': 7.18.6

  /@babel/compat-data/7.20.0:
    resolution: {integrity: sha512-Gt9jszFJYq7qzXVK4slhc6NzJXnOVmRECWcVjF/T23rNXD9NtWQ0W3qxdg+p9wWIB+VQw3GYV/U2Ha9bRTfs4w==}
    engines: {node: '>=6.9.0'}
    dev: true

  /@babel/core/7.19.6:
    resolution: {integrity: sha512-D2Ue4KHpc6Ys2+AxpIx1BZ8+UegLLLE2p3KJEuJRKmokHOtl49jQ5ny1773KsGLZs8MQvBidAF6yWUJxRqtKtg==}
    engines: {node: '>=6.9.0'}
    dependencies:
      '@ampproject/remapping': 2.2.0
      '@babel/code-frame': 7.18.6
      '@babel/generator': 7.20.0
      '@babel/helper-compilation-targets': 7.20.0_@babel+core@7.19.6
      '@babel/helper-module-transforms': 7.19.6
      '@babel/helpers': 7.20.0
      '@babel/parser': 7.20.0
      '@babel/template': 7.18.10
      '@babel/traverse': 7.20.0
      '@babel/types': 7.20.0
      convert-source-map: 1.9.0
      debug: 4.3.4
      gensync: 1.0.0-beta.2
      json5: 2.2.1
      semver: 6.3.0
    transitivePeerDependencies:
      - supports-color
    dev: true

  /@babel/generator/7.20.0:
    resolution: {integrity: sha512-GUPcXxWibClgmYJuIwC2Bc2Lg+8b9VjaJ+HlNdACEVt+Wlr1eoU1OPZjZRm7Hzl0gaTsUZNQfeihvZJhG7oc3w==}
    engines: {node: '>=6.9.0'}
    dependencies:
      '@babel/types': 7.20.0
      '@jridgewell/gen-mapping': 0.3.2
      jsesc: 2.5.2
    dev: true

  /@babel/helper-annotate-as-pure/7.18.6:
    resolution: {integrity: sha512-duORpUiYrEpzKIop6iNbjnwKLAKnJ47csTyRACyEmWj0QdUrm5aqNJGHSSEQSUAvNW0ojX0dOmK9dZduvkfeXA==}
    engines: {node: '>=6.9.0'}
    dependencies:
      '@babel/types': 7.20.0
    dev: true

  /@babel/helper-compilation-targets/7.20.0_@babel+core@7.19.6:
    resolution: {integrity: sha512-0jp//vDGp9e8hZzBc6N/KwA5ZK3Wsm/pfm4CrY7vzegkVxc65SgSn6wYOnwHe9Js9HRQ1YTCKLGPzDtaS3RoLQ==}
    engines: {node: '>=6.9.0'}
    peerDependencies:
      '@babel/core': ^7.0.0
    dependencies:
      '@babel/compat-data': 7.20.0
      '@babel/core': 7.19.6
      '@babel/helper-validator-option': 7.18.6
      browserslist: 4.21.4
      semver: 6.3.0
    dev: true

  /@babel/helper-environment-visitor/7.18.9:
    resolution: {integrity: sha512-3r/aACDJ3fhQ/EVgFy0hpj8oHyHpQc+LPtJoY9SzTThAsStm4Ptegq92vqKoE3vD706ZVFWITnMnxucw+S9Ipg==}
    engines: {node: '>=6.9.0'}
    dev: true

  /@babel/helper-function-name/7.19.0:
    resolution: {integrity: sha512-WAwHBINyrpqywkUH0nTnNgI5ina5TFn85HKS0pbPDfxFfhyR/aNQEn4hGi1P1JyT//I0t4OgXUlofzWILRvS5w==}
    engines: {node: '>=6.9.0'}
    dependencies:
      '@babel/template': 7.18.10
      '@babel/types': 7.20.0
    dev: true

  /@babel/helper-hoist-variables/7.18.6:
    resolution: {integrity: sha512-UlJQPkFqFULIcyW5sbzgbkxn2FKRgwWiRexcuaR8RNJRy8+LLveqPjwZV/bwrLZCN0eUHD/x8D0heK1ozuoo6Q==}
    engines: {node: '>=6.9.0'}
    dependencies:
      '@babel/types': 7.20.0
    dev: true

  /@babel/helper-module-imports/7.18.6:
    resolution: {integrity: sha512-0NFvs3VkuSYbFi1x2Vd6tKrywq+z/cLeYC/RJNFrIX/30Bf5aiGYbtvGXolEktzJH8o5E5KJ3tT+nkxuuZFVlA==}
    engines: {node: '>=6.9.0'}
    dependencies:
      '@babel/types': 7.20.0
    dev: true

  /@babel/helper-module-transforms/7.19.6:
    resolution: {integrity: sha512-fCmcfQo/KYr/VXXDIyd3CBGZ6AFhPFy1TfSEJ+PilGVlQT6jcbqtHAM4C1EciRqMza7/TpOUZliuSH+U6HAhJw==}
    engines: {node: '>=6.9.0'}
    dependencies:
      '@babel/helper-environment-visitor': 7.18.9
      '@babel/helper-module-imports': 7.18.6
      '@babel/helper-simple-access': 7.19.4
      '@babel/helper-split-export-declaration': 7.18.6
      '@babel/helper-validator-identifier': 7.19.1
      '@babel/template': 7.18.10
      '@babel/traverse': 7.20.0
      '@babel/types': 7.20.0
    transitivePeerDependencies:
      - supports-color
    dev: true

  /@babel/helper-plugin-utils/7.19.0:
    resolution: {integrity: sha512-40Ryx7I8mT+0gaNxm8JGTZFUITNqdLAgdg0hXzeVZxVD6nFsdhQvip6v8dqkRHzsz1VFpFAaOCHNn0vKBL7Czw==}
    engines: {node: '>=6.9.0'}
    dev: true

  /@babel/helper-simple-access/7.19.4:
    resolution: {integrity: sha512-f9Xq6WqBFqaDfbCzn2w85hwklswz5qsKlh7f08w4Y9yhJHpnNC0QemtSkK5YyOY8kPGvyiwdzZksGUhnGdaUIg==}
    engines: {node: '>=6.9.0'}
    dependencies:
      '@babel/types': 7.20.0
    dev: true

  /@babel/helper-split-export-declaration/7.18.6:
    resolution: {integrity: sha512-bde1etTx6ZyTmobl9LLMMQsaizFVZrquTEHOqKeQESMKo4PlObf+8+JA25ZsIpZhT/WEd39+vOdLXAFG/nELpA==}
    engines: {node: '>=6.9.0'}
    dependencies:
      '@babel/types': 7.20.0
    dev: true

  /@babel/helper-string-parser/7.19.4:
    resolution: {integrity: sha512-nHtDoQcuqFmwYNYPz3Rah5ph2p8PFeFCsZk9A/48dPc/rGocJ5J3hAAZ7pb76VWX3fZKu+uEr/FhH5jLx7umrw==}
    engines: {node: '>=6.9.0'}
    dev: true

  /@babel/helper-validator-identifier/7.19.1:
    resolution: {integrity: sha512-awrNfaMtnHUr653GgGEs++LlAvW6w+DcPrOliSMXWCKo597CwL5Acf/wWdNkf/tfEQE3mjkeD1YOVZOUV/od1w==}
    engines: {node: '>=6.9.0'}

  /@babel/helper-validator-option/7.18.6:
    resolution: {integrity: sha512-XO7gESt5ouv/LRJdrVjkShckw6STTaB7l9BrpBaAHDeF5YZT+01PCwmR0SJHnkW6i8OwW/EVWRShfi4j2x+KQw==}
    engines: {node: '>=6.9.0'}
    dev: true

  /@babel/helpers/7.20.0:
    resolution: {integrity: sha512-aGMjYraN0zosCEthoGLdqot1oRsmxVTQRHadsUPz5QM44Zej2PYRz7XiDE7GqnkZnNtLbOuxqoZw42vkU7+XEQ==}
    engines: {node: '>=6.9.0'}
    dependencies:
      '@babel/template': 7.18.10
      '@babel/traverse': 7.20.0
      '@babel/types': 7.20.0
    transitivePeerDependencies:
      - supports-color
    dev: true

  /@babel/highlight/7.18.6:
    resolution: {integrity: sha512-u7stbOuYjaPezCuLj29hNW1v64M2Md2qupEKP1fHc7WdOA3DgLh37suiSrZYY7haUB7iBeQZ9P1uiRF359do3g==}
    engines: {node: '>=6.9.0'}
    dependencies:
      '@babel/helper-validator-identifier': 7.19.1
      chalk: 2.4.2
      js-tokens: 4.0.0

  /@babel/parser/7.20.0:
    resolution: {integrity: sha512-G9VgAhEaICnz8iiJeGJQyVl6J2nTjbW0xeisva0PK6XcKsga7BIaqm4ZF8Rg1Wbaqmy6znspNqhPaPkyukujzg==}
    engines: {node: '>=6.0.0'}
    hasBin: true
    dependencies:
      '@babel/types': 7.20.0
    dev: true

  /@babel/plugin-syntax-jsx/7.18.6_@babel+core@7.19.6:
    resolution: {integrity: sha512-6mmljtAedFGTWu2p/8WIORGwy+61PLgOMPOdazc7YoJ9ZCWUyFy3A6CpPkRKLKD1ToAesxX8KGEViAiLo9N+7Q==}
    engines: {node: '>=6.9.0'}
    peerDependencies:
      '@babel/core': ^7.0.0-0
    dependencies:
      '@babel/core': 7.19.6
      '@babel/helper-plugin-utils': 7.19.0
    dev: true

  /@babel/plugin-transform-react-jsx-development/7.18.6_@babel+core@7.19.6:
    resolution: {integrity: sha512-SA6HEjwYFKF7WDjWcMcMGUimmw/nhNRDWxr+KaLSCrkD/LMDBvWRmHAYgE1HDeF8KUuI8OAu+RT6EOtKxSW2qA==}
    engines: {node: '>=6.9.0'}
    peerDependencies:
      '@babel/core': ^7.0.0-0
    dependencies:
      '@babel/core': 7.19.6
      '@babel/plugin-transform-react-jsx': 7.19.0_@babel+core@7.19.6
    dev: true

  /@babel/plugin-transform-react-jsx-self/7.18.6_@babel+core@7.19.6:
    resolution: {integrity: sha512-A0LQGx4+4Jv7u/tWzoJF7alZwnBDQd6cGLh9P+Ttk4dpiL+J5p7NSNv/9tlEFFJDq3kjxOavWmbm6t0Gk+A3Ig==}
    engines: {node: '>=6.9.0'}
    peerDependencies:
      '@babel/core': ^7.0.0-0
    dependencies:
      '@babel/core': 7.19.6
      '@babel/helper-plugin-utils': 7.19.0
    dev: true

  /@babel/plugin-transform-react-jsx-source/7.19.6_@babel+core@7.19.6:
    resolution: {integrity: sha512-RpAi004QyMNisst/pvSanoRdJ4q+jMCWyk9zdw/CyLB9j8RXEahodR6l2GyttDRyEVWZtbN+TpLiHJ3t34LbsQ==}
    engines: {node: '>=6.9.0'}
    peerDependencies:
      '@babel/core': ^7.0.0-0
    dependencies:
      '@babel/core': 7.19.6
      '@babel/helper-plugin-utils': 7.19.0
    dev: true

  /@babel/plugin-transform-react-jsx/7.19.0_@babel+core@7.19.6:
    resolution: {integrity: sha512-UVEvX3tXie3Szm3emi1+G63jyw1w5IcMY0FSKM+CRnKRI5Mr1YbCNgsSTwoTwKphQEG9P+QqmuRFneJPZuHNhg==}
    engines: {node: '>=6.9.0'}
    peerDependencies:
      '@babel/core': ^7.0.0-0
    dependencies:
      '@babel/core': 7.19.6
      '@babel/helper-annotate-as-pure': 7.18.6
      '@babel/helper-module-imports': 7.18.6
      '@babel/helper-plugin-utils': 7.19.0
      '@babel/plugin-syntax-jsx': 7.18.6_@babel+core@7.19.6
      '@babel/types': 7.20.0
    dev: true

  /@babel/runtime-corejs3/7.20.0:
    resolution: {integrity: sha512-v1JH7PeAAGBEyTQM9TqojVl+b20zXtesFKCJHu50xMxZKD1fX0TKaKHPsZfFkXfs7D1M9M6Eeqg1FkJ3a0x2dA==}
    engines: {node: '>=6.9.0'}
    dependencies:
      core-js-pure: 3.26.0
      regenerator-runtime: 0.13.10
    dev: true

  /@babel/runtime/7.20.0:
    resolution: {integrity: sha512-NDYdls71fTXoU8TZHfbBWg7DiZfNzClcKui/+kyi6ppD2L1qnWW3VV6CjtaBXSUGGhiTWJ6ereOIkUvenif66Q==}
    engines: {node: '>=6.9.0'}
    dependencies:
      regenerator-runtime: 0.13.10

  /@babel/template/7.18.10:
    resolution: {integrity: sha512-TI+rCtooWHr3QJ27kJxfjutghu44DLnasDMwpDqCXVTal9RLp3RSYNh4NdBrRP2cQAoG9A8juOQl6P6oZG4JxA==}
    engines: {node: '>=6.9.0'}
    dependencies:
      '@babel/code-frame': 7.18.6
      '@babel/parser': 7.20.0
      '@babel/types': 7.20.0
    dev: true

  /@babel/traverse/7.20.0:
    resolution: {integrity: sha512-5+cAXQNARgjRUK0JWu2UBwja4JLSO/rBMPJzpsKb+oBF5xlUuCfljQepS4XypBQoiigL0VQjTZy6WiONtUdScQ==}
    engines: {node: '>=6.9.0'}
    dependencies:
      '@babel/code-frame': 7.18.6
      '@babel/generator': 7.20.0
      '@babel/helper-environment-visitor': 7.18.9
      '@babel/helper-function-name': 7.19.0
      '@babel/helper-hoist-variables': 7.18.6
      '@babel/helper-split-export-declaration': 7.18.6
      '@babel/parser': 7.20.0
      '@babel/types': 7.20.0
      debug: 4.3.4
      globals: 11.12.0
    transitivePeerDependencies:
      - supports-color
    dev: true

  /@babel/types/7.20.0:
    resolution: {integrity: sha512-Jlgt3H0TajCW164wkTOTzHkZb075tMQMULzrLUoUeKmO7eFL96GgDxf7/Axhc5CAuKE3KFyVW1p6ysKsi2oXAg==}
    engines: {node: '>=6.9.0'}
    dependencies:
      '@babel/helper-string-parser': 7.19.4
      '@babel/helper-validator-identifier': 7.19.1
      to-fast-properties: 2.0.0
    dev: true

  /@bcoe/v8-coverage/0.2.3:
    resolution: {integrity: sha512-0hYQ8SB4Db5zvZB4axdMHGwEaQjkZzFjQiN9LVYvIFB2nSUHW9tYpxWriPrWDASIxiaXax83REcLxuSdnGPZtw==}
    dev: true

  /@braintree/sanitize-url/6.0.0:
    resolution: {integrity: sha512-mgmE7XBYY/21erpzhexk4Cj1cyTQ9LzvnTxtzM17BJ7ERMNE6W72mQRo0I1Ud8eFJ+RVVIcBNhLFZ3GX4XFz5w==}
    dev: true

  /@codemirror/language/6.0.0:
    resolution: {integrity: sha512-rtjk5ifyMzOna1c7PBu7J1VCt0PvA5wy3o8eMVnxMKb7z8KA7JFecvD04dSn14vj/bBaAbqRsGed5OjtofEnLA==}
    dependencies:
      '@codemirror/state': 6.1.2
      '@codemirror/view': 6.4.0
      '@lezer/common': 1.0.1
      '@lezer/highlight': 1.1.2
      '@lezer/lr': 1.2.3
      style-mod: 4.0.0
    dev: true

  /@codemirror/state/6.1.2:
    resolution: {integrity: sha512-Mxff85Hp5va+zuj+H748KbubXjrinX/k28lj43H14T2D0+4kuvEFIEIO7hCEcvBT8ubZyIelt9yGOjj2MWOEQA==}
    dev: true

  /@codemirror/view/6.4.0:
    resolution: {integrity: sha512-Kv32b6Tn7QVwFbj/EDswTLSocjk5kgggF6zzBFAL4o4hZ/vmtFD155+EjH1pVlbfoDyVC2M6SedPsMrwYscgNg==}
    dependencies:
      '@codemirror/state': 6.1.2
      style-mod: 4.0.0
      w3c-keyname: 2.2.6
    dev: true

  /@databases/connection-pool/1.1.0:
    resolution: {integrity: sha512-/12/SNgl0V77mJTo5SX3yGPz4c9XGQwAlCfA0vlfs/0HcaErNpYXpmhj0StET07w6TmTJTnaUgX2EPcQK9ez5A==}
    dependencies:
      '@databases/queue': 1.0.1
      is-promise: 4.0.0

  /@databases/escape-identifier/1.0.3:
    resolution: {integrity: sha512-Su36iSVzaHxpVdISVMViUX/32sLvzxVgjZpYhzhotxZUuLo11GVWsiHwqkvUZijTLUxcDmUqEwGJO3O/soLuZA==}
    dependencies:
      '@databases/validate-unicode': 1.0.0

  /@databases/lock/2.1.0:
    resolution: {integrity: sha512-ReWnFE5qeCuO2SA5h5fDh/hE/vMolA+Epe6xkAQP1FL2nhnsTCYwN2JACk/kWctR4OQoh0njBjPZ0yfIptclcA==}
    dependencies:
      '@databases/queue': 1.0.1

  /@databases/mysql-config/3.1.0:
    resolution: {integrity: sha512-0WCxSymQgFvR6df/83jmPrP3+aTy/bHjtbgWlKMv4hc2ayT8J9RLArBVx6Fz8o7KK+g+5tyfayaIPDYcEJKhkQ==}
    dependencies:
      cosmiconfig: 5.2.1
      funtypes: 4.2.0
    dev: false

  /@databases/mysql/5.2.1:
    resolution: {integrity: sha512-DwH6mJX2K1P2Pf+93BIrhDp89Y/RvmYY74CDcMxj680lk8kV2tUN7udBkMePnDHqRG7wLxQ91deEezMeFMLpJg==}
    dependencies:
      '@babel/code-frame': 7.18.6
      '@databases/escape-identifier': 1.0.3
      '@databases/mysql-config': 3.1.0
      '@databases/push-to-async-iterable': 3.0.0
      '@databases/shared': 3.0.1
      '@databases/sql': 3.2.0
      '@types/mysql': 2.15.21
      mysql2: 2.3.3
    dev: false

  /@databases/pg-config/3.1.1:
    resolution: {integrity: sha512-D2hLZMPAJak6CRTiH/Jl30htmoVvDXna7uHcBavadImfBZqLT5vcXFnkrpujSsvka8fSnTOnu3zPCm1tdiGTuA==}
    dependencies:
      cosmiconfig: 5.2.1
      funtypes: 4.2.0

  /@databases/pg-connection-string/1.0.0:
    resolution: {integrity: sha512-8czOF9jlv7PlS7BPjnL82ynpDs1t8cu+C2jvdtMr37e8daPKMS7n1KfNE9xtr2Gq4QYKjynep097eYa5yIwcLA==}

  /@databases/pg-data-type-id/3.0.0:
    resolution: {integrity: sha512-VqW1csN8pRsWJxjPsGIC9FQ8wyenfmGv0P//BaeDMAu/giM3IXKxKM8fkScUSQ00uqFK/L1iHS5g6dgodF3XzA==}

  /@databases/pg-errors/1.0.0:
    resolution: {integrity: sha512-Yz3exbptZwOn4ZD/MSwY6z++XVyOFsMh5DERvSw3awRwJFnfdaqdeiIxxX0MVjM6KPihF0xxp8lPO7vTc5ydpw==}

  /@databases/pg/5.4.1:
    resolution: {integrity: sha512-V4BvwEwcrpZVEhCuBX4rwIGr1Idk68UMp+7rpqxFsl9SVIvHentX2wq7Nyclp7sxnQddEH8KsTCXt0eleRaihA==}
    dependencies:
      '@babel/code-frame': 7.18.6
      '@databases/escape-identifier': 1.0.3
      '@databases/pg-config': 3.1.1
      '@databases/pg-connection-string': 1.0.0
      '@databases/pg-data-type-id': 3.0.0
      '@databases/pg-errors': 1.0.0
      '@databases/push-to-async-iterable': 3.0.0
      '@databases/shared': 3.0.1
      '@databases/split-sql-query': 1.0.3_@databases+sql@3.2.0
      '@databases/sql': 3.2.0
      '@types/cuid': 1.3.1
      assert-never: 1.2.1
      cuid: 2.1.8
      pg: 8.8.0
      pg-cursor: 2.7.4_pg@8.8.0
    transitivePeerDependencies:
      - pg-native

  /@databases/push-to-async-iterable/3.0.0:
    resolution: {integrity: sha512-xwu/yNgINdMU+fn6UwFsxh+pa6UrVPafY+0qm0RK0/nKyjllfDqSbwK4gSmdmLEwPYxKwch9CAE3P8NxN1hPSg==}
    dependencies:
      '@databases/queue': 1.0.1

  /@databases/queue/1.0.1:
    resolution: {integrity: sha512-dqRU+/aQ4lhFzjPIkIhjB0+UEKMb76FoBgHOJUTcEblgatr/IhdhHliT3VVwcImXh35Mz297PAXE4yFM4eYWUQ==}

  /@databases/shared/3.0.1:
    resolution: {integrity: sha512-1e4475XBUuNIoR5zd7MplJ316hqqWRchZDEC0jB5O3D5i4dCTDuQVQuW14FYFyCvOays692BHZf41FUZH4bEyA==}
    dependencies:
      '@databases/connection-pool': 1.1.0
      '@databases/lock': 2.1.0
      '@databases/queue': 1.0.1
      '@databases/split-sql-query': 1.0.3_@databases+sql@3.2.0
      '@databases/sql': 3.2.0
      cuid: 2.1.8

  /@databases/split-sql-query/1.0.3_@databases+sql@3.2.0:
    resolution: {integrity: sha512-Q3UYX85e34yE9KXa095AJtJhBQ0NpLfC0kS9ydFKuNB25cto4YddY52RuXN81m2t0pS1Atg31ylNpKfNCnUPdA==}
    peerDependencies:
      '@databases/sql': '*'
    dependencies:
      '@databases/sql': 3.2.0

  /@databases/sql/3.2.0:
    resolution: {integrity: sha512-xQZzKIa0lvcdo0MYxnyFMVS1TRla9lpDSCYkobJl19vQEOJ9TqE4o8QBGRJNUfhSkbQIWyvMeBl3KBBbqyUVQQ==}

  /@databases/sqlite/4.0.2:
    resolution: {integrity: sha512-fxmqGbJ/R0gL+H/I2hEqVblAv4Zqyqw4m4btDple6h+WDOQm5T7s2Z8ubMSsRKvg3t20EKOVNgyvY2u38rtkrQ==}
    dependencies:
      '@databases/escape-identifier': 1.0.3
      '@databases/sql': 3.2.0
      '@types/sqlite3': 3.1.8
      sqlite3: 5.1.2
      then-queue: 1.3.0
    transitivePeerDependencies:
      - bluebird
      - encoding
      - supports-color

  /@databases/validate-unicode/1.0.0:
    resolution: {integrity: sha512-dLKqxGcymeVwEb/6c44KjOnzaAafFf0Wxa8xcfEjx/qOl3rdijsKYBAtIGhtVtOlpPf/PFKfgTuFurSPn/3B/g==}

  /@esbuild/android-arm/0.15.12:
    resolution: {integrity: sha512-IC7TqIqiyE0MmvAhWkl/8AEzpOtbhRNDo7aph47We1NbE5w2bt/Q+giAhe0YYeVpYnIhGMcuZY92qDK6dQauvA==}
    engines: {node: '>=12'}
    cpu: [arm]
    os: [android]
    requiresBuild: true
    dev: true
    optional: true

  /@esbuild/linux-loong64/0.15.12:
    resolution: {integrity: sha512-tZEowDjvU7O7I04GYvWQOS4yyP9E/7YlsB0jjw1Ycukgr2ycEzKyIk5tms5WnLBymaewc6VmRKnn5IJWgK4eFw==}
    engines: {node: '>=12'}
    cpu: [loong64]
    os: [linux]
    requiresBuild: true
    dev: true
    optional: true

  /@eslint/eslintrc/1.3.3:
    resolution: {integrity: sha512-uj3pT6Mg+3t39fvLrj8iuCIJ38zKO9FpGtJ4BBJebJhEwjoT+KLVNCcHT5QC9NGRIEi7fZ0ZR8YRb884auB4Lg==}
    engines: {node: ^12.22.0 || ^14.17.0 || >=16.0.0}
    dependencies:
      ajv: 6.12.6
      debug: 4.3.4
      espree: 9.4.0
      globals: 13.17.0
      ignore: 5.2.0
      import-fresh: 3.3.0
      js-yaml: 4.1.0
      minimatch: 3.1.2
      strip-json-comments: 3.1.1
    transitivePeerDependencies:
      - supports-color
    dev: true

  /@fastify/accept-negotiator/1.0.0:
    resolution: {integrity: sha512-4R/N2KfYeld7A5LGkai+iUFMahXcxxYbDp+XS2B1yuL3cdmZLJ9TlCnNzT3q5xFTqsYm0GPpinLUwfSwjcVjyA==}
    engines: {node: '>=14'}

  /@fastify/accepts/4.0.1:
    resolution: {integrity: sha512-ekyareDwz1i9mNXOdX8Mh1DRU/vDuAf0ht7pvf2vs95/4gYKj54Viztpcb+v745Rgxlq6I+U3n+iO3OiKYcaaQ==}
    dependencies:
      accepts: 1.3.8
      fastify-plugin: 4.3.0
    dev: false

  /@fastify/ajv-compiler/3.4.0:
    resolution: {integrity: sha512-69JnK7Cot+ktn7LD5TikP3b7psBPX55tYpQa8WSumt8r117PCa2zwHnImfBtRWYExreJlI48hr0WZaVrTBGj7w==}
    dependencies:
      ajv: 8.11.0
      ajv-formats: 2.1.1_ajv@8.11.0
      fast-uri: 2.1.0

  /@fastify/basic-auth/4.0.0:
    resolution: {integrity: sha512-qx8n2BTutuCmzMw/7yQmvr1MOsCmasV/CljYg2CCBgAi4ljps627a6FpFX+xFj5wfjmYrvZQRcCMP5Oa67CJpA==}
    dependencies:
      basic-auth: 2.0.1
      fastify-plugin: 3.0.1
      http-errors: 2.0.0
    dev: false

  /@fastify/cookie/8.3.0:
    resolution: {integrity: sha512-P9hY9GO11L20TnZ33XN3i0bt+3x0zaT7S0ohAzWO950E9PB2xnNhLYzPFJIGFi5AVN0yr5+/iZhWxeYvR6KCzg==}
    dependencies:
      cookie: 0.5.0
      fastify-plugin: 4.3.0
    dev: true

  /@fastify/cors/8.1.1:
    resolution: {integrity: sha512-YpkNonoJtn7Zcq2uyh0bFPcjW+njWZ9rz5gl8o5NDUvpBIPjg5m/3IHvsq91Pp/fFhLL7XgVOUyk+gMl8tb5FQ==}
    dependencies:
      fastify-plugin: 4.3.0
      mnemonist: 0.39.4
    dev: false

  /@fastify/deepmerge/1.1.0:
    resolution: {integrity: sha512-E8Hfdvs1bG6u0N4vN5Nty6JONUfTdOciyD5rn8KnEsLKIenvOVcr210BQR9t34PRkNyjqnMLGk3e0BsaxRdL+g==}

  /@fastify/error/3.0.0:
    resolution: {integrity: sha512-dPRyT40GiHRzSCll3/Jn2nPe25+E1VXc9tDwRAIKwFCxd5Np5wzgz1tmooWG3sV0qKgrBibihVoCna2ru4SEFg==}

  /@fastify/fast-json-stringify-compiler/4.1.0:
    resolution: {integrity: sha512-cTKBV2J9+u6VaKDhX7HepSfPSzw+F+TSd+k0wzifj4rG+4E5PjSFJCk19P8R6tr/72cuzgGd+mbB3jFT6lvAgw==}
    dependencies:
      fast-json-stringify: 5.4.0

  /@fastify/jwt/6.3.2:
    resolution: {integrity: sha512-LD41UNS55o1HyUlCiR1G2fDtqebvsSaxfWsVuerSLmyGWbCjfzNOPjEs4yUvMj2NjbV73ZzR3ZtR64vr1TeFYA==}
    dependencies:
      '@fastify/error': 3.0.0
      '@lukeed/ms': 2.0.1
      fast-jwt: 1.7.1
      fastify-plugin: 4.3.0
      steed: 1.1.3
    dev: false

  /@fastify/pre-commit/2.0.2:
    resolution: {integrity: sha512-NCruP+jjsaj+kwDKAS1zQc2XVCVcBPnH2q4cYbgzoUqvblmXE/SD0MaVgZ4o9MUMnCG+z1YLBGJb1eXNi0SEUw==}
    requiresBuild: true
    dependencies:
      cross-spawn: 7.0.3
      which: 2.0.2
    dev: true

  /@fastify/restartable/1.3.1:
    resolution: {integrity: sha512-oKcCi+k7p8XMvadGJodGhI2uPAHdYF1iMC3p5vjwsCg/X+BNbhgIj+GoOYE/saFrXZHWiL/iBpvmfv1wt17l3A==}
    dependencies:
      '@fastify/error': 3.0.0
      fastify: 4.9.2
    transitivePeerDependencies:
      - supports-color
    dev: false

  /@fastify/session/10.0.2:
    resolution: {integrity: sha512-MLwNJ1VRXK7Fkn6Q8lBLaI4vLRp8dSrUOT6ca/uQCwMI2ZwfNA9WJN2Rq60kph0Cuxg/7XqRsxofE8QpxRBfag==}
    dependencies:
      fastify-plugin: 4.3.0
      safe-stable-stringify: 2.4.1
    dev: true

  /@fastify/static/6.5.0:
    resolution: {integrity: sha512-WEk6iqgejA6ivjkvbJ47A+uMci225z5lZwLXCXZS3ZYR/kYje1gzzarkKKGL6TWpBw6smkOzxA7dfEoY0347Nw==}
    dependencies:
      '@fastify/accept-negotiator': 1.0.0
      content-disposition: 0.5.4
      fastify-plugin: 4.3.0
      glob: 8.0.3
      p-limit: 3.1.0
      readable-stream: 4.2.0
      send: 0.18.0
    transitivePeerDependencies:
      - supports-color

  /@fastify/swagger-ui/1.1.0:
    resolution: {integrity: sha512-LIWlnWsNXCnVs7ybE+in4WyiwU7ZJs44HM2osK8qnvQPDI6jgls+z/P/vv2D8IgKVSDws/2hJULmHckBUBqQ0g==}
    dependencies:
      '@fastify/static': 6.5.0
      fastify-plugin: 4.3.0
      openapi-types: 12.0.2
    transitivePeerDependencies:
      - supports-color
    dev: false

  /@fastify/swagger/8.1.0:
    resolution: {integrity: sha512-i0keOF4O8x/02vk2QV2raWEB4TdSnEob5IWpOerq2VRyIV0W2jtq2Ujr5bSzmlg3ZiGM/t6rBfkfRTIez7YAXA==}
    dependencies:
      fastify-plugin: 4.3.0
      json-schema-resolver: 2.0.0
      openapi-types: 12.0.2
      rfdc: 1.3.0
      yaml: 2.1.3
    transitivePeerDependencies:
      - supports-color
    dev: false

  /@fastify/under-pressure/8.1.0:
    resolution: {integrity: sha512-2Nm0UyVxTdssvNTbYVZFSH4C2LwgQcphOxgX6hIQce8jH1sm1gx/wusDBr6+0lyzwE06V537kwA7JeAvysK3xw==}
    dependencies:
      '@fastify/error': 3.0.0
      fastify-plugin: 4.3.0
    dev: false

  /@fastify/websocket/7.1.0:
    resolution: {integrity: sha512-aEHlymGnMOCY5pTSI6gOlLBX/5pIhQ485zyEx/m2+kITSa9vWtL08jbtAzbsaQBcqOz+bbVvxzerbHZdqQp2qQ==}
    dependencies:
      fastify-plugin: 4.3.0
      ws: 8.10.0
    transitivePeerDependencies:
      - bufferutil
      - utf-8-validate

  /@gar/promisify/1.1.3:
    resolution: {integrity: sha512-k2Ty1JcVojjJFwrg/ThKi2ujJ7XNLYaFGNB/bWT9wGR+oSMJHMa5w+CUq6p/pVrKeNNgA7pCqEcjSnHVoqJQFw==}
    optional: true

  /@graphiql/react/0.13.7_munhu5kdvu4fguy6aaz254a7wu:
    resolution: {integrity: sha512-mI+6mXd9AJFDJy39VuZGxCiVLvmBe2XoNidbN3lXgTLe689RZKifPaUw41USitQOu20sASoYDfzJ8i98G4urow==}
    peerDependencies:
      graphql: ^15.5.0 || ^16.0.0
      react: ^16.8.0 || ^17.0.0 || ^18.0.0
      react-dom: ^16.8.0 || ^17.0.0 || ^18.0.0
    dependencies:
      '@graphiql/toolkit': 0.8.0_graphql@16.6.0
      '@reach/combobox': 0.17.0_biqbaboplfbrettd7655fr4n2y
      '@reach/dialog': 0.17.0_knhnagtyfncgg2hpin7s37uixq
      '@reach/listbox': 0.17.0_biqbaboplfbrettd7655fr4n2y
      '@reach/menu-button': 0.17.0_pumtretovylab5lwhztzjp2kuy
      '@reach/tooltip': 0.17.0_biqbaboplfbrettd7655fr4n2y
      '@reach/visually-hidden': 0.17.0_biqbaboplfbrettd7655fr4n2y
      codemirror: 5.65.9
      codemirror-graphql: 2.0.2_ar7tylx7sosddrxmqpjfntlg3a
      copy-to-clipboard: 3.3.2
      graphql: 16.6.0
      graphql-language-service: 5.1.0_graphql@16.6.0
      markdown-it: 12.3.2
      react: 18.2.0
      react-dom: 18.2.0_react@18.2.0
      set-value: 4.1.0
    transitivePeerDependencies:
      - '@codemirror/language'
      - '@types/node'
      - '@types/react'
      - graphql-ws
      - react-is
    dev: true

  /@graphiql/toolkit/0.8.0_graphql@16.6.0:
    resolution: {integrity: sha512-DbMFhEKejpPzB6k8W3Mj+Rl8geXiw49USDF9Wdi06EEk1XLVh1iebDqveYY+4lViITsV4+BeGikxlqi8umfP4g==}
    peerDependencies:
      graphql: ^15.5.0 || ^16.0.0
      graphql-ws: '>= 4.5.0'
    peerDependenciesMeta:
      graphql-ws:
        optional: true
    dependencies:
      '@n1ru4l/push-pull-async-iterable-iterator': 3.2.0
      graphql: 16.6.0
      meros: 1.2.1
    transitivePeerDependencies:
      - '@types/node'
    dev: true

  /@graphql-typed-document-node/core/3.1.1_graphql@16.6.0:
    resolution: {integrity: sha512-NQ17ii0rK1b34VZonlmT2QMJFI70m0TRwbknO/ihlbatXyaktDhN/98vBiUU6kNBPljqGqyIrl2T4nY2RpFANg==}
    peerDependencies:
      graphql: ^0.8.0 || ^0.9.0 || ^0.10.0 || ^0.11.0 || ^0.12.0 || ^0.13.0 || ^14.0.0 || ^15.0.0 || ^16.0.0
    dependencies:
      graphql: 16.6.0

  /@humanwhocodes/config-array/0.11.7:
    resolution: {integrity: sha512-kBbPWzN8oVMLb0hOUYXhmxggL/1cJE6ydvjDIGi9EnAGUyA7cLVKQg+d/Dsm+KZwx2czGHrCmMVLiyg8s5JPKw==}
    engines: {node: '>=10.10.0'}
    dependencies:
      '@humanwhocodes/object-schema': 1.2.1
      debug: 4.3.4
      minimatch: 3.1.2
    transitivePeerDependencies:
      - supports-color
    dev: true

  /@humanwhocodes/module-importer/1.0.1:
    resolution: {integrity: sha512-bxveV4V8v5Yb4ncFTT3rPSgZBOpCkjfK0y4oVVVJwIuDVBRMDXrPyXRL988i5ap9m9bnyEEjWfm5WkBmtffLfA==}
    engines: {node: '>=12.22'}
    dev: true

  /@humanwhocodes/object-schema/1.2.1:
    resolution: {integrity: sha512-ZnQMnLV4e7hDlUvw8H+U8ASL02SS2Gn6+9Ac3wGGLIe7+je2AeAOxPY+izIPJDfFDb7eDjev0Us8MO1iFRN8hA==}
    dev: true

  /@iarna/toml/2.2.5:
    resolution: {integrity: sha512-trnsAYxU3xnS1gPHPyU961coFyLkh4gAD/0zQ5mymY4yOZ+CYvsPqUbOFSw0aDM4y0tV7tiFxL/1XfXPNC6IPg==}
    dev: false

  /@ioredis/commands/1.2.0:
    resolution: {integrity: sha512-Sx1pU8EM64o2BrqNpEO1CNLtKQwyhuXuqyfH7oGKCk+1a33d2r5saW8zNwm3j6BTExtjrv2BxTgzzkMwts6vGg==}

  /@istanbuljs/load-nyc-config/1.1.0:
    resolution: {integrity: sha512-VjeHSlIzpv/NyD3N0YuHfXOPDIixcA1q2ZV98wsMqcYlPmv2n3Yb2lYP9XMElnaFVXg5A7YLTeLu6V84uQDjmQ==}
    engines: {node: '>=8'}
    dependencies:
      camelcase: 5.3.1
      find-up: 4.1.0
      get-package-type: 0.1.0
      js-yaml: 3.14.1
      resolve-from: 5.0.0
    dev: true

  /@istanbuljs/schema/0.1.3:
    resolution: {integrity: sha512-ZXRY4jNvVgSVQ8DL3LTcakaAtXwTVUxE81hslsyD2AtoXW/wVob10HkOJ1X/pAlcI7D+2YoZKg5do8G/w6RYgA==}
    engines: {node: '>=8'}
    dev: true

  /@jridgewell/gen-mapping/0.1.1:
    resolution: {integrity: sha512-sQXCasFk+U8lWYEe66WxRDOE9PjVz4vSM51fTu3Hw+ClTpUSQb718772vH3pyS5pShp6lvQM7SxgIDXXXmOX7w==}
    engines: {node: '>=6.0.0'}
    dependencies:
      '@jridgewell/set-array': 1.1.2
      '@jridgewell/sourcemap-codec': 1.4.14
    dev: true

  /@jridgewell/gen-mapping/0.3.2:
    resolution: {integrity: sha512-mh65xKQAzI6iBcFzwv28KVWSmCkdRBWoOh+bYQGW3+6OZvbbN3TqMGo5hqYxQniRcH9F2VZIoJCm4pa3BPDK/A==}
    engines: {node: '>=6.0.0'}
    dependencies:
      '@jridgewell/set-array': 1.1.2
      '@jridgewell/sourcemap-codec': 1.4.14
      '@jridgewell/trace-mapping': 0.3.17
    dev: true

  /@jridgewell/resolve-uri/3.1.0:
    resolution: {integrity: sha512-F2msla3tad+Mfht5cJq7LSXcdudKTWCVYUgw6pLFOOHSTtZlj6SWNYAp+AhuqLmWdBO2X5hPrLcu8cVP8fy28w==}
    engines: {node: '>=6.0.0'}
    dev: true

  /@jridgewell/set-array/1.1.2:
    resolution: {integrity: sha512-xnkseuNADM0gt2bs+BvhO0p78Mk762YnZdsuzFV018NoG1Sj1SCQvpSqa7XUaTam5vAGasABV9qXASMKnFMwMw==}
    engines: {node: '>=6.0.0'}
    dev: true

  /@jridgewell/sourcemap-codec/1.4.14:
    resolution: {integrity: sha512-XPSJHWmi394fuUuzDnGz1wiKqWfo1yXecHQMRf2l6hztTO+nPru658AyDngaBe7isIxEkRsPR3FZh+s7iVa4Uw==}
    dev: true

  /@jridgewell/trace-mapping/0.3.17:
    resolution: {integrity: sha512-MCNzAp77qzKca9+W/+I0+sEpaUnZoeasnghNeVc41VZCEKaCH73Vq3BZZ/SzWIgrqE4H4ceI+p+b6C0mHf9T4g==}
    dependencies:
      '@jridgewell/resolve-uri': 3.1.0
      '@jridgewell/sourcemap-codec': 1.4.14
    dev: true

  /@lezer/common/1.0.1:
    resolution: {integrity: sha512-8TR5++Q/F//tpDsLd5zkrvEX5xxeemafEaek7mUp7Y+bI8cKQXdSqhzTOBaOogETcMOVr0pT3BBPXp13477ciw==}
    dev: true

  /@lezer/highlight/1.1.2:
    resolution: {integrity: sha512-CAun1WR1glxG9ZdOokTZwXbcwB7PXkIEyZRUMFBVwSrhTcogWq634/ByNImrkUnQhjju6xsIaOBIxvcRJtplXQ==}
    dependencies:
      '@lezer/common': 1.0.1
    dev: true

  /@lezer/lr/1.2.3:
    resolution: {integrity: sha512-qpB7rBzH8f6Mzjv2AVZRahcm+2Cf7nbIH++uXbvVOL1yIRvVWQ3HAM/saeBLCyz/togB7LGo76qdJYL1uKQlqA==}
    dependencies:
      '@lezer/common': 1.0.1
    dev: true

  /@lukeed/ms/2.0.1:
    resolution: {integrity: sha512-Xs/4RZltsAL7pkvaNStUQt7netTkyxrS0K+RILcVr3TRMS/ToOg4I6uNfhB9SlGsnWBym4U+EaXq0f0cEMNkHA==}
    engines: {node: '>=8'}
    dev: false

  /@mapbox/node-pre-gyp/1.0.10:
    resolution: {integrity: sha512-4ySo4CjzStuprMwk35H5pPbkymjv1SF3jGLj6rAHp/xT/RF7TL7bd9CTm1xDY49K2qF7jmR/g7k+SkLETP6opA==}
    hasBin: true
    dependencies:
      detect-libc: 2.0.1
      https-proxy-agent: 5.0.1
      make-dir: 3.1.0
      node-fetch: 2.6.7
      nopt: 5.0.0
      npmlog: 5.0.1
      rimraf: 3.0.2
      semver: 7.3.8
      tar: 6.1.11
    transitivePeerDependencies:
      - encoding
      - supports-color

  /@matteo.collina/worker/3.0.0:
    resolution: {integrity: sha512-Y9K6EmDatDDsNXMZBdT/dBsGPRg2sMI5KbApdVZOVSwsNRLZLN/MRrhaU38IlQcjUL/iVwICPA//uqmxnPmEfw==}
    engines: {node: '>= 15.5.0'}
    requiresBuild: true
    dependencies:
      bindings: 1.5.0
    dev: false
    optional: true

  /@n1ru4l/push-pull-async-iterable-iterator/3.2.0:
    resolution: {integrity: sha512-3fkKj25kEjsfObL6IlKPAlHYPq/oYwUkkQ03zsTTiDjD7vg/RxjdiLeCydqtxHZP0JgsXL3D/X5oAkMGzuUp/Q==}
    engines: {node: '>=12'}
    dev: true

  /@nodelib/fs.scandir/2.1.5:
    resolution: {integrity: sha512-vq24Bq3ym5HEQm2NKCr3yXDwjc7vTsEThRDnkp2DK9p1uqLR+DHurm/NOTo0KG7HYHU7eppKZj3MyqYuMBf62g==}
    engines: {node: '>= 8'}
    dependencies:
      '@nodelib/fs.stat': 2.0.5
      run-parallel: 1.2.0
    dev: true

  /@nodelib/fs.stat/2.0.5:
    resolution: {integrity: sha512-RkhPPp2zrqDAQA/2jNhnztcPAlv64XdhIp7a7454A5ovI7Bukxgt7MX7udwAu3zg1DcpPU0rz3VV1SeaqvY4+A==}
    engines: {node: '>= 8'}
    dev: true

  /@nodelib/fs.walk/1.2.8:
    resolution: {integrity: sha512-oGB+UxlgWcgQkgwo8GcEGwemoTFt3FIO9ababBmaGwXIoBKZ+GTy0pP185beGg7Llih/NSHSV2XAs1lnznocSg==}
    engines: {node: '>= 8'}
    dependencies:
      '@nodelib/fs.scandir': 2.1.5
      fastq: 1.13.0
    dev: true

  /@npmcli/fs/1.1.1:
    resolution: {integrity: sha512-8KG5RD0GVP4ydEzRn/I4BNDuxDtqVbOdm8675T49OIG/NGhaK0pjPX7ZcDlvKYbA+ulvVK3ztfcF4uBdOxuJbQ==}
    dependencies:
      '@gar/promisify': 1.1.3
      semver: 7.3.8
    optional: true

  /@npmcli/move-file/1.1.2:
    resolution: {integrity: sha512-1SUf/Cg2GzGDyaf15aR9St9TWlb+XvbZXWpDx8YKs7MLzMH/BCeopv+y9vzrzgkfykCGuWOlSu3mZhj2+FQcrg==}
    engines: {node: '>=10'}
    dependencies:
      mkdirp: 1.0.4
      rimraf: 3.0.2
    optional: true

  /@playwright/test/1.27.1:
    resolution: {integrity: sha512-mrL2q0an/7tVqniQQF6RBL2saskjljXzqNcCOVMUjRIgE6Y38nCNaP+Dc2FBW06bcpD3tqIws/HT9qiMHbNU0A==}
    engines: {node: '>=14'}
    hasBin: true
    dependencies:
      '@types/node': 18.11.8
      playwright-core: 1.27.1
    dev: true

  /@reach/auto-id/0.17.0_biqbaboplfbrettd7655fr4n2y:
    resolution: {integrity: sha512-ud8iPwF52RVzEmkHq1twuqGuPA+moreumUHdtgvU3sr3/15BNhwp3KyDLrKKSz0LP1r3V4pSdyF9MbYM8BoSjA==}
    peerDependencies:
      react: ^16.8.0 || 17.x
      react-dom: ^16.8.0 || 17.x
    dependencies:
      '@reach/utils': 0.17.0_biqbaboplfbrettd7655fr4n2y
      react: 18.2.0
      react-dom: 18.2.0_react@18.2.0
      tslib: 2.4.0
    dev: true

  /@reach/combobox/0.17.0_biqbaboplfbrettd7655fr4n2y:
    resolution: {integrity: sha512-2mYvU5agOBCQBMdlM4cri+P1BbNwp05P1OuDyc33xJSNiBG7BMy4+ZSHJ0X4fyle6rHwSgCAOCLOeWV1XUYjoQ==}
    peerDependencies:
      react: ^16.8.0 || 17.x
      react-dom: ^16.8.0 || 17.x
    dependencies:
      '@reach/auto-id': 0.17.0_biqbaboplfbrettd7655fr4n2y
      '@reach/descendants': 0.17.0_biqbaboplfbrettd7655fr4n2y
      '@reach/popover': 0.17.0_biqbaboplfbrettd7655fr4n2y
      '@reach/portal': 0.17.0_biqbaboplfbrettd7655fr4n2y
      '@reach/utils': 0.17.0_biqbaboplfbrettd7655fr4n2y
      prop-types: 15.8.1
      react: 18.2.0
      react-dom: 18.2.0_react@18.2.0
      tiny-warning: 1.0.3
      tslib: 2.4.0
    dev: true

  /@reach/descendants/0.17.0_biqbaboplfbrettd7655fr4n2y:
    resolution: {integrity: sha512-c7lUaBfjgcmKFZiAWqhG+VnXDMEhPkI4kAav/82XKZD6NVvFjsQOTH+v3tUkskrAPV44Yuch0mFW/u5Ntifr7Q==}
    peerDependencies:
      react: ^16.8.0 || 17.x
      react-dom: ^16.8.0 || 17.x
    dependencies:
      '@reach/utils': 0.17.0_biqbaboplfbrettd7655fr4n2y
      react: 18.2.0
      react-dom: 18.2.0_react@18.2.0
      tslib: 2.4.0
    dev: true

  /@reach/dialog/0.17.0_knhnagtyfncgg2hpin7s37uixq:
    resolution: {integrity: sha512-AnfKXugqDTGbeG3c8xDcrQDE4h9b/vnc27Sa118oQSquz52fneUeX9MeFb5ZEiBJK8T5NJpv7QUTBIKnFCAH5A==}
    peerDependencies:
      react: ^16.8.0 || 17.x
      react-dom: ^16.8.0 || 17.x
    dependencies:
      '@reach/portal': 0.17.0_biqbaboplfbrettd7655fr4n2y
      '@reach/utils': 0.17.0_biqbaboplfbrettd7655fr4n2y
      prop-types: 15.8.1
      react: 18.2.0
      react-dom: 18.2.0_react@18.2.0
      react-focus-lock: 2.9.1_bbvjflvjoibwhtpmedigb26h6y
      react-remove-scroll: 2.5.5_bbvjflvjoibwhtpmedigb26h6y
      tslib: 2.4.0
    transitivePeerDependencies:
      - '@types/react'
    dev: true

  /@reach/dropdown/0.17.0_biqbaboplfbrettd7655fr4n2y:
    resolution: {integrity: sha512-qBTIGInhxtPHtdj4Pl2XZgZMz3e37liydh0xR3qc48syu7g71sL4nqyKjOzThykyfhA3Pb3/wFgsFJKGTSdaig==}
    peerDependencies:
      react: ^16.8.0 || 17.x
      react-dom: ^16.8.0 || 17.x
    dependencies:
      '@reach/auto-id': 0.17.0_biqbaboplfbrettd7655fr4n2y
      '@reach/descendants': 0.17.0_biqbaboplfbrettd7655fr4n2y
      '@reach/popover': 0.17.0_biqbaboplfbrettd7655fr4n2y
      '@reach/utils': 0.17.0_biqbaboplfbrettd7655fr4n2y
      react: 18.2.0
      react-dom: 18.2.0_react@18.2.0
      tslib: 2.4.0
    dev: true

  /@reach/listbox/0.17.0_biqbaboplfbrettd7655fr4n2y:
    resolution: {integrity: sha512-AMnH1P6/3VKy2V/nPb4Es441arYR+t4YRdh9jdcFVrCOD6y7CQrlmxsYjeg9Ocdz08XpdoEBHM3PKLJqNAUr7A==}
    peerDependencies:
      react: ^16.8.0 || 17.x
      react-dom: ^16.8.0 || 17.x
    dependencies:
      '@reach/auto-id': 0.17.0_biqbaboplfbrettd7655fr4n2y
      '@reach/descendants': 0.17.0_biqbaboplfbrettd7655fr4n2y
      '@reach/machine': 0.17.0_biqbaboplfbrettd7655fr4n2y
      '@reach/popover': 0.17.0_biqbaboplfbrettd7655fr4n2y
      '@reach/utils': 0.17.0_biqbaboplfbrettd7655fr4n2y
      prop-types: 15.8.1
      react: 18.2.0
      react-dom: 18.2.0_react@18.2.0
    dev: true

  /@reach/machine/0.17.0_biqbaboplfbrettd7655fr4n2y:
    resolution: {integrity: sha512-9EHnuPgXzkbRENvRUzJvVvYt+C2jp7PGN0xon7ffmKoK8rTO6eA/bb7P0xgloyDDQtu88TBUXKzW0uASqhTXGA==}
    peerDependencies:
      react: ^16.8.0 || 17.x
      react-dom: ^16.8.0 || 17.x
    dependencies:
      '@reach/utils': 0.17.0_biqbaboplfbrettd7655fr4n2y
      '@xstate/fsm': 1.4.0
      react: 18.2.0
      react-dom: 18.2.0_react@18.2.0
      tslib: 2.4.0
    dev: true

  /@reach/menu-button/0.17.0_pumtretovylab5lwhztzjp2kuy:
    resolution: {integrity: sha512-YyuYVyMZKamPtivoEI6D0UEILYH3qZtg4kJzEAuzPmoR/aHN66NZO75Fx0gtjG1S6fZfbiARaCOZJC0VEiDOtQ==}
    peerDependencies:
      react: ^16.8.0 || 17.x
      react-dom: ^16.8.0 || 17.x
      react-is: ^16.8.0 || 17.x
    dependencies:
      '@reach/dropdown': 0.17.0_biqbaboplfbrettd7655fr4n2y
      '@reach/popover': 0.17.0_biqbaboplfbrettd7655fr4n2y
      '@reach/utils': 0.17.0_biqbaboplfbrettd7655fr4n2y
      prop-types: 15.8.1
      react: 18.2.0
      react-dom: 18.2.0_react@18.2.0
      react-is: 17.0.2
      tiny-warning: 1.0.3
      tslib: 2.4.0
    dev: true

  /@reach/observe-rect/1.2.0:
    resolution: {integrity: sha512-Ba7HmkFgfQxZqqaeIWWkNK0rEhpxVQHIoVyW1YDSkGsGIXzcaW4deC8B0pZrNSSyLTdIk7y+5olKt5+g0GmFIQ==}
    dev: true

  /@reach/popover/0.17.0_biqbaboplfbrettd7655fr4n2y:
    resolution: {integrity: sha512-yYbBF4fMz4Ml4LB3agobZjcZ/oPtPsNv70ZAd7lEC2h7cvhF453pA+zOBGYTPGupKaeBvgAnrMjj7RnxDU5hoQ==}
    peerDependencies:
      react: ^16.8.0 || 17.x
      react-dom: ^16.8.0 || 17.x
    dependencies:
      '@reach/portal': 0.17.0_biqbaboplfbrettd7655fr4n2y
      '@reach/rect': 0.17.0_biqbaboplfbrettd7655fr4n2y
      '@reach/utils': 0.17.0_biqbaboplfbrettd7655fr4n2y
      react: 18.2.0
      react-dom: 18.2.0_react@18.2.0
      tabbable: 4.0.0
      tslib: 2.4.0
    dev: true

  /@reach/portal/0.17.0_biqbaboplfbrettd7655fr4n2y:
    resolution: {integrity: sha512-+IxsgVycOj+WOeNPL2NdgooUdHPSY285wCtj/iWID6akyr4FgGUK7sMhRM9aGFyrGpx2vzr+eggbUmAVZwOz+A==}
    peerDependencies:
      react: ^16.8.0 || 17.x
      react-dom: ^16.8.0 || 17.x
    dependencies:
      '@reach/utils': 0.17.0_biqbaboplfbrettd7655fr4n2y
      react: 18.2.0
      react-dom: 18.2.0_react@18.2.0
      tiny-warning: 1.0.3
      tslib: 2.4.0
    dev: true

  /@reach/rect/0.17.0_biqbaboplfbrettd7655fr4n2y:
    resolution: {integrity: sha512-3YB7KA5cLjbLc20bmPkJ06DIfXSK06Cb5BbD2dHgKXjUkT9WjZaLYIbYCO8dVjwcyO3GCNfOmPxy62VsPmZwYA==}
    peerDependencies:
      react: ^16.8.0 || 17.x
      react-dom: ^16.8.0 || 17.x
    dependencies:
      '@reach/observe-rect': 1.2.0
      '@reach/utils': 0.17.0_biqbaboplfbrettd7655fr4n2y
      prop-types: 15.8.1
      react: 18.2.0
      react-dom: 18.2.0_react@18.2.0
      tiny-warning: 1.0.3
      tslib: 2.4.0
    dev: true

  /@reach/tooltip/0.17.0_biqbaboplfbrettd7655fr4n2y:
    resolution: {integrity: sha512-HP8Blordzqb/Cxg+jnhGmWQfKgypamcYLBPlcx6jconyV5iLJ5m93qipr1giK7MqKT2wlsKWy44ZcOrJ+Wrf8w==}
    peerDependencies:
      react: ^16.8.0 || 17.x
      react-dom: ^16.8.0 || 17.x
    dependencies:
      '@reach/auto-id': 0.17.0_biqbaboplfbrettd7655fr4n2y
      '@reach/portal': 0.17.0_biqbaboplfbrettd7655fr4n2y
      '@reach/rect': 0.17.0_biqbaboplfbrettd7655fr4n2y
      '@reach/utils': 0.17.0_biqbaboplfbrettd7655fr4n2y
      '@reach/visually-hidden': 0.17.0_biqbaboplfbrettd7655fr4n2y
      prop-types: 15.8.1
      react: 18.2.0
      react-dom: 18.2.0_react@18.2.0
      tiny-warning: 1.0.3
      tslib: 2.4.0
    dev: true

  /@reach/utils/0.17.0_biqbaboplfbrettd7655fr4n2y:
    resolution: {integrity: sha512-M5y8fCBbrWeIsxedgcSw6oDlAMQDkl5uv3VnMVJ7guwpf4E48Xlh1v66z/1BgN/WYe2y8mB/ilFD2nysEfdGeA==}
    peerDependencies:
      react: ^16.8.0 || 17.x
      react-dom: ^16.8.0 || 17.x
    dependencies:
      react: 18.2.0
      react-dom: 18.2.0_react@18.2.0
      tiny-warning: 1.0.3
      tslib: 2.4.0
    dev: true

  /@reach/visually-hidden/0.17.0_biqbaboplfbrettd7655fr4n2y:
    resolution: {integrity: sha512-T6xF3Nv8vVnjVkGU6cm0+kWtvliLqPAo8PcZ+WxkKacZsaHTjaZb4v1PaCcyQHmuTNT/vtTVNOJLG0SjQOIb7g==}
    peerDependencies:
      react: ^16.8.0 || 17.x
      react-dom: ^16.8.0 || 17.x
    dependencies:
      prop-types: 15.8.1
      react: 18.2.0
      react-dom: 18.2.0_react@18.2.0
      tslib: 2.4.0
    dev: true

  /@remix-run/router/1.0.2:
    resolution: {integrity: sha512-GRSOFhJzjGN+d4sKHTMSvNeUPoZiDHWmRnXfzaxrqe7dE/Nzlc8BiMSJdLDESZlndM7jIUrZ/F4yWqVYlI0rwQ==}
    engines: {node: '>=14'}

  /@sphinxxxx/color-conversion/2.2.2:
    resolution: {integrity: sha512-XExJS3cLqgrmNBIP3bBw6+1oQ1ksGjFh0+oClDKFYpCCqx/hlqwWO5KO/S63fzUo67SxI9dMrF0y5T/Ey7h8Zw==}
    dev: true

  /@tootallnate/once/1.1.2:
    resolution: {integrity: sha512-RbzJvlNzmRq5c3O09UipeuXno4tA1FE6ikOjxZK0tuxVv3412l64l5t1W5pj4+rJq9vpkm/kwiR07aZXnsKPxw==}
    engines: {node: '>= 6'}
    optional: true

  /@tsd/typescript/4.8.4:
    resolution: {integrity: sha512-WMFNVstwWGyDuZP2LGPRZ+kPHxZLmhO+2ormstDvnXiyoBPtW1qq9XhhrkI4NVtxgs+2ZiUTl9AG7nNIRq/uCg==}
    dev: true

  /@types/chai-subset/1.3.3:
    resolution: {integrity: sha512-frBecisrNGz+F4T6bcc+NLeolfiojh5FxW2klu669+8BARtyQv2C/GkNW6FUodVe4BroGMP/wER/YDGc7rEllw==}
    dependencies:
      '@types/chai': 4.3.3
    dev: true

  /@types/chai/4.3.3:
    resolution: {integrity: sha512-hC7OMnszpxhZPduX+m+nrx+uFoLkWOMiR4oa/AZF3MuSETYTZmFfJAHqZEM8MVlvfG7BEUcgvtwoCTxBp6hm3g==}
    dev: true

  /@types/concat-stream/1.6.1:
    resolution: {integrity: sha512-eHE4cQPoj6ngxBZMvVf6Hw7Mh4jMW4U9lpGmS5GBPB9RYxlFg+CHaVN7ErNY4W9XfLIEn20b4VDYaIrbq0q4uA==}
    dependencies:
      '@types/node': 8.10.66
    dev: true

  /@types/cuid/1.3.1:
    resolution: {integrity: sha512-LwQOxZtpN3aEGElEicpHx1I6exi+mLBecAdLMWNRjGaYByD2CqGjSH1oVEQGeNSqgYBhLC1pIJQMDgcpxk0t8Q==}

  /@types/eslint/7.29.0:
    resolution: {integrity: sha512-VNcvioYDH8/FxaeTKkM4/TiTwt6pBV9E3OfGmvaw8tPl0rrHCJ4Ll15HRT+pMiFAf/MLQvAzC+6RzUMEL9Ceng==}
    dependencies:
      '@types/estree': 1.0.0
      '@types/json-schema': 7.0.11
    dev: true

  /@types/estree/1.0.0:
    resolution: {integrity: sha512-WulqXMDUTYAXCjZnk6JtIHPigp55cVtDgDrO2gHRwhyJto21+1zbVCtOYB2L1F9w4qCQ0rOGWBnBe0FNTiEJIQ==}
    dev: true

  /@types/form-data/0.0.33:
    resolution: {integrity: sha512-8BSvG1kGm83cyJITQMZSulnl6QV8jqAGreJsc5tPu1Jq0vTSOiY/k24Wx82JRpWwZSqrala6sd5rWi6aNXvqcw==}
    dependencies:
      '@types/node': 8.10.66
    dev: true

  /@types/hast/2.3.4:
    resolution: {integrity: sha512-wLEm0QvaoawEDoTRwzTXp4b4jpwiJDvR5KMnFnVodm3scufTlBOWRD6N1OBf9TZMhjlNsSfcO5V+7AF4+Vy+9g==}
    dependencies:
      '@types/unist': 2.0.6
    dev: true

  /@types/hoist-non-react-statics/3.3.1:
    resolution: {integrity: sha512-iMIqiko6ooLrTh1joXodJK5X9xeEALT1kM5G3ZLhD3hszxBdIEd5C75U834D9mLcINgD4OyZf5uQXjkuYydWvA==}
    dependencies:
      '@types/react': 18.0.24
      hoist-non-react-statics: 3.3.2
    dev: true

  /@types/istanbul-lib-coverage/2.0.4:
    resolution: {integrity: sha512-z/QT1XN4K4KYuslS23k62yDIDLwLFkzxOuMplDtObz0+y7VqJCaO2o+SPwHCvLFZh7xazvvoor2tA/hPz9ee7g==}
    dev: true

  /@types/json-schema/7.0.11:
    resolution: {integrity: sha512-wOuvG1SN4Us4rez+tylwwwCV1psiNVOkJeM3AUWUNWg/jDQY2+HE/444y5gc+jBmRqASOm2Oeh5c1axHobwRKQ==}
    dev: true

  /@types/json5/0.0.29:
    resolution: {integrity: sha512-dRLjCWHYg4oaA77cxO64oO+7JwCwnIzkZPdrrC71jQmQtlhM556pwKo5bUzqvZndkVbeFLIIi+9TC40JNF5hNQ==}
    dev: true

  /@types/minimist/1.2.2:
    resolution: {integrity: sha512-jhuKLIRrhvCPLqwPcx6INqmKeiA5EWrsCOPhrlFSrbrmU4ZMPjj5Ul/oLCMDO98XRUIwVm78xICz4EPCektzeQ==}
    dev: true

  /@types/mysql/2.15.21:
    resolution: {integrity: sha512-NPotx5CVful7yB+qZbWtXL2fA4e7aEHkihHLjklc6ID8aq7bhguHgeIoC1EmSNTAuCgI6ZXrjt2ZSaXnYX0EUg==}
    dependencies:
      '@types/node': 18.11.8
    dev: false

  /@types/node/10.17.60:
    resolution: {integrity: sha512-F0KIgDJfy2nA3zMLmWGKxcH2ZVEtCZXHHdOQs2gSaQ27+lNeEfGxzkIw90aXswATX7AZ33tahPbzy6KAfUreVw==}
    dev: true

  /@types/node/18.11.8:
    resolution: {integrity: sha512-uGwPWlE0Hj972KkHtCDVwZ8O39GmyjfMane1Z3GUBGGnkZ2USDq7SxLpVIiIHpweY9DS0QTDH0Nw7RNBsAAZ5A==}

  /@types/node/8.10.66:
    resolution: {integrity: sha512-tktOkFUA4kXx2hhhrB8bIFb5TbwzS4uOhKEmwiD+NoiL0qtP2OQ9mFldbgD4dV1djrlBYP6eBuQZiWjuHUpqFw==}
    dev: true

  /@types/normalize-package-data/2.4.1:
    resolution: {integrity: sha512-Gj7cI7z+98M282Tqmp2K5EIsoouUEzbBJhQQzDE3jSIRk6r9gsz0oUokqIUR4u1R3dMHo0pDHM7sNOHyhulypw==}
    dev: true

  /@types/prop-types/15.7.5:
    resolution: {integrity: sha512-JCB8C6SnDoQf0cNycqd/35A7MjcnK+ZTqE7judS6o7utxUCg6imJg3QK2qzHKszlTjcj2cn+NwMB2i96ubpj7w==}
    dev: true

  /@types/qs/6.9.7:
    resolution: {integrity: sha512-FGa1F62FT09qcrueBA6qYTrJPVDzah9a+493+o2PCXsesWHIn27G98TsSMs3WPNbZIEj4+VJf6saSFpvD+3Zsw==}
    dev: true

  /@types/react-dom/18.0.8:
    resolution: {integrity: sha512-C3GYO0HLaOkk9dDAz3Dl4sbe4AKUGTCfFIZsz3n/82dPNN8Du533HzKatDxeUYWu24wJgMP1xICqkWk1YOLOIw==}
    dependencies:
      '@types/react': 18.0.24
    dev: true

  /@types/react-redux/7.1.24:
    resolution: {integrity: sha512-7FkurKcS1k0FHZEtdbbgN8Oc6b+stGSfZYjQGicofJ0j4U0qIn/jaSvnP2pLwZKiai3/17xqqxkkrxTgN8UNbQ==}
    dependencies:
      '@types/hoist-non-react-statics': 3.3.1
      '@types/react': 18.0.24
      hoist-non-react-statics: 3.3.2
      redux: 4.2.0
    dev: true

  /@types/react/18.0.24:
    resolution: {integrity: sha512-wRJWT6ouziGUy+9uX0aW4YOJxAY0bG6/AOk5AW5QSvZqI7dk6VBIbXvcVgIw/W5Jrl24f77df98GEKTJGOLx7Q==}
    dependencies:
      '@types/prop-types': 15.7.5
      '@types/scheduler': 0.16.2
      csstype: 3.1.1
    dev: true

  /@types/scheduler/0.16.2:
    resolution: {integrity: sha512-hppQEBDmlwhFAXKJX2KnWLYu5yMfi91yazPb2l+lbJiwW+wdo1gNeRA+3RgNSO39WYX2euey41KEwnqesU2Jew==}
    dev: true

  /@types/sqlite3/3.1.8:
    resolution: {integrity: sha512-sQMt/qnyUWnqiTcJXm5ZfNPIBeJ/DVvJDwxw+0tAxPJvadzfiP1QhryO1JOR6t1yfb8NpzQb/Rud06mob5laIA==}
    dependencies:
      '@types/node': 18.11.8

  /@types/unist/2.0.6:
    resolution: {integrity: sha512-PBjIUxZHOuj0R15/xuwJYjFi+KZdNFrehocChv4g5hu6aFroHue8m0lBP0POdK2nKzbw0cgV1mws8+V/JAcEkQ==}
    dev: true

  /@vitejs/plugin-react/2.2.0_vite@3.2.2:
    resolution: {integrity: sha512-FFpefhvExd1toVRlokZgxgy2JtnBOdp4ZDsq7ldCWaqGSGn9UhWMAVm/1lxPL14JfNS5yGz+s9yFrQY6shoStA==}
    engines: {node: ^14.18.0 || >=16.0.0}
    peerDependencies:
      vite: ^3.0.0
    dependencies:
      '@babel/core': 7.19.6
      '@babel/plugin-transform-react-jsx': 7.19.0_@babel+core@7.19.6
      '@babel/plugin-transform-react-jsx-development': 7.18.6_@babel+core@7.19.6
      '@babel/plugin-transform-react-jsx-self': 7.18.6_@babel+core@7.19.6
      '@babel/plugin-transform-react-jsx-source': 7.19.6_@babel+core@7.19.6
      magic-string: 0.26.7
      react-refresh: 0.14.0
      vite: 3.2.2
    transitivePeerDependencies:
      - supports-color
    dev: true

  /@vitest/coverage-c8/0.24.4:
    resolution: {integrity: sha512-1mhYQip6IJw1p9hzM+sH8O/RbILMe7FwScWI7COoMGAThdDRytDjmOal38F/EVrIPZY3nZ5hf7S7JFGjbb4bTg==}
    dependencies:
      c8: 7.12.0
      vitest: 0.24.4
    transitivePeerDependencies:
      - '@edge-runtime/vm'
      - '@vitest/browser'
      - '@vitest/ui'
      - happy-dom
      - jsdom
      - less
      - sass
      - stylus
      - sugarss
      - supports-color
      - terser
    dev: true

  /@xstate/fsm/1.4.0:
    resolution: {integrity: sha512-uTHDeu2xI5E1IFwf37JFQM31RrH7mY7877RqPBS4ZqSNUwoLDuct8AhBWaXGnVizBAYyimVwgCyGa9z/NiRhXA==}
    dev: true

  /abbrev/1.1.1:
    resolution: {integrity: sha512-nne9/IiQ/hzIhY6pdDnbBtz7DjPTKrY00P/zvPSm5pOFkl6xuGrGnXn/VtTNNfNtAfZ9/1RtehkszU9qcTii0Q==}

  /abort-controller/3.0.0:
    resolution: {integrity: sha512-h8lQ8tacZYnR3vNQTgibj+tODHI5/+l06Au2Pcriv/Gmet0eaj4TwWH41sO9wnHDiQsEj19q0drzdWdeAHtweg==}
    engines: {node: '>=6.5'}
    dependencies:
      event-target-shim: 5.0.1

  /abstract-logging/2.0.1:
    resolution: {integrity: sha512-2BjRTZxTPvheOvGbBslFSYOUkr+SjPtOnrLP33f+VIWLzezQpZcqVg7ja3L4dBXmzzgwT+a029jRx5PCi3JuiA==}

  /accepts/1.3.8:
    resolution: {integrity: sha512-PYAthTa2m2VKxuvSD3DPC/Gy+U+sOA1LAuT8mkmRuvw+NACSaeXEQ+NHcVF7rONl6qcaxV3Uuemwawk+7+SJLw==}
    engines: {node: '>= 0.6'}
    dependencies:
      mime-types: 2.1.35
      negotiator: 0.6.3
    dev: false

  /ace-builds/1.12.4:
    resolution: {integrity: sha512-hbpCrBQ0hg84njErCH8LN9j+TDXgGcq8Z73JNuY2JjS1VRRUuHIMXYvFOEX5zLLRHTiMJLRwEySlbyl2bkX7gA==}
    dev: true

  /acorn-jsx/5.3.2_acorn@8.8.1:
    resolution: {integrity: sha512-rq9s+JNhf0IChjtDXxllJ7g41oZk5SlXtp0LHwyA5cejwn7vKmKp4pPri6YEePv2PU65sAsegbXtIinmDFDXgQ==}
    peerDependencies:
      acorn: ^6.0.0 || ^7.0.0 || ^8.0.0
    dependencies:
      acorn: 8.8.1
    dev: true

  /acorn/8.8.1:
    resolution: {integrity: sha512-7zFpHzhnqYKrkYdUjF1HI1bzd0VygEGX8lFk4k5zVMqHEoES+P+7TKI+EvLO9WVMJ8eekdO0aDEK044xTXwPPA==}
    engines: {node: '>=0.4.0'}
    hasBin: true
    dev: true

  /acquerello/1.0.11:
    resolution: {integrity: sha512-d02nZaSzlssht2Mnn3j2MJ/NtRQ+Z3DBk2HcpTwBOARKOvS/3hWmWXJUaa3b6G9/jIxZWBo9y5V37nSKHPWq3w==}
    engines: {node: '>=14.15.0'}
    dev: false

  /agent-base/6.0.2:
    resolution: {integrity: sha512-RZNwNclF7+MS/8bDg70amg32dyeZGZxiDuQmZxKLAlQjr3jGyLx+4Kkk58UO7D2QdgFIQCovuSuZESne6RG6XQ==}
    engines: {node: '>= 6.0.0'}
    dependencies:
      debug: 4.3.4
    transitivePeerDependencies:
      - supports-color

  /agentkeepalive/4.2.1:
    resolution: {integrity: sha512-Zn4cw2NEqd+9fiSVWMscnjyQ1a8Yfoc5oBajLeo5w+YBHgDUcEBY2hS4YpTz6iN5f/2zQiktcuM6tS8x1p9dpA==}
    engines: {node: '>= 8.0.0'}
    dependencies:
      debug: 4.3.4
      depd: 1.1.2
      humanize-ms: 1.2.1
    transitivePeerDependencies:
      - supports-color
    optional: true

  /aggregate-error/3.1.0:
    resolution: {integrity: sha512-4I7Td01quW/RpocfNayFdFVk1qSuoh0E7JrbRJ16nH01HhKFQ88INq9Sd+nd72zqRySlr9BmDA8xlEJ6vJMrYA==}
    engines: {node: '>=8'}
    dependencies:
      clean-stack: 2.2.0
      indent-string: 4.0.0

  /ajv-formats/2.1.1_ajv@8.11.0:
    resolution: {integrity: sha512-Wx0Kx52hxE7C18hkMEggYlEifqWZtYaRgouJor+WMdPnQyEK13vgEWyVNup7SoeeoLMsr4kf5h6dOW11I15MUA==}
    peerDependencies:
      ajv: ^8.0.0
    peerDependenciesMeta:
      ajv:
        optional: true
    dependencies:
      ajv: 8.11.0

  /ajv/6.12.6:
    resolution: {integrity: sha512-j3fVLgvTo527anyYyJOGTYJbG+vnnQYvE0m5mmkc1TK+nxAppkCLMIL0aZ4dblVCNoGShhm+kzE4ZUykBoMg4g==}
    dependencies:
      fast-deep-equal: 3.1.3
      fast-json-stable-stringify: 2.1.0
      json-schema-traverse: 0.4.1
      uri-js: 4.4.1

  /ajv/8.11.0:
    resolution: {integrity: sha512-wGgprdCvMalC0BztXvitD2hC04YffAvtsUn93JbGXYLAtCUO4xd17mCCZQxUOItiBwZvJScWo8NIvQMQ71rdpg==}
    dependencies:
      fast-deep-equal: 3.1.3
      json-schema-traverse: 1.0.0
      require-from-string: 2.0.2
      uri-js: 4.4.1

  /ansi-escapes/4.3.2:
    resolution: {integrity: sha512-gKXj5ALrKWQLsYG9jlTRmR/xKluxHV+Z9QEwNIgCfM1/uwPMCuzVVnh5mwTd+OuBZcwSIMbqssNWRm1lE51QaQ==}
    engines: {node: '>=8'}
    dependencies:
      type-fest: 0.21.3
    dev: true

  /ansi-regex/5.0.1:
    resolution: {integrity: sha512-quJQXlTSUGL2LH9SUXo8VwsY4soanhgo6LNSm84E1LBcE8s3O0wpdiRzyR9z/ZZJMlMWv37qOOb9pdJlMUEKFQ==}
    engines: {node: '>=8'}

  /ansi-regex/6.0.1:
    resolution: {integrity: sha512-n5M855fKb2SsfMIiFFoVrABHJC8QtHwVx+mHWP3QcEqBHYienj5dHSgjbxtC0WEZXYt4wcD6zrQElDPhFuZgfA==}
    engines: {node: '>=12'}
    dev: true

  /ansi-styles/3.2.1:
    resolution: {integrity: sha512-VT0ZI6kZRdTh8YyJw3SMbYm/u+NqfsAxEpWO0Pf9sq8/e94WxxOpPKx9FR1FlyCtOVDNOQ+8ntlqFxiRc+r5qA==}
    engines: {node: '>=4'}
    dependencies:
      color-convert: 1.9.3

  /ansi-styles/4.3.0:
    resolution: {integrity: sha512-zbB9rCJAT1rbjiVDb2hqKFHNYLxgtk8NURxZ3IZwD3F6NtxbXZQCnnSi1Lkx+IDohdPlFp222wVALIheZJQSEg==}
    engines: {node: '>=8'}
    dependencies:
      color-convert: 2.0.1

  /anymatch/3.1.2:
    resolution: {integrity: sha512-P43ePfOAIupkguHUycrc4qJ9kz8ZiuOUijaETwX7THt0Y/GNK7v0aa8rY816xWjZ7rJdA5XdMcpVFTKMq+RvWg==}
    engines: {node: '>= 8'}
    dependencies:
      normalize-path: 3.0.0
      picomatch: 2.3.1
    dev: true

  /append-transform/2.0.0:
    resolution: {integrity: sha512-7yeyCEurROLQJFv5Xj4lEGTy0borxepjFv1g22oAdqFu//SrAlDl1O1Nxx15SH1RoliUml6p8dwJW9jvZughhg==}
    engines: {node: '>=8'}
    dependencies:
      default-require-extensions: 3.0.1
    dev: true

  /aproba/2.0.0:
    resolution: {integrity: sha512-lYe4Gx7QT+MKGbDsA+Z+he/Wtef0BiwDOlK/XkBrdfsh9J/jPPXbX0tE9x9cl27Tmu5gg3QUbUrQYa/y+KOHPQ==}

  /archy/1.0.0:
    resolution: {integrity: sha512-Xg+9RwCg/0p32teKdGMPTPnVXKD0w3DfHnFTficozsAgsvq2XenPJq/MYpzzQ/v8zrOyJn6Ds39VA4JIDwFfqw==}

  /are-we-there-yet/2.0.0:
    resolution: {integrity: sha512-Ci/qENmwHnsYo9xKIcUJN5LeDKdJ6R1Z1j9V/J5wyq8nh/mYPEpIKJbBZXtZjG04HiK7zV/p6Vs9952MrMeUIw==}
    engines: {node: '>=10'}
    dependencies:
      delegates: 1.0.0
      readable-stream: 3.6.0

  /are-we-there-yet/3.0.1:
    resolution: {integrity: sha512-QZW4EDmGwlYur0Yyf/b2uGucHQMa8aFUP7eu9ddR73vvhFyt4V0Vl3QHPcTNJ8l6qYOBdxgXdnBXQrHilfRQBg==}
    engines: {node: ^12.13.0 || ^14.15.0 || >=16.0.0}
    dependencies:
      delegates: 1.0.0
      readable-stream: 3.6.0
    optional: true

  /argparse/1.0.10:
    resolution: {integrity: sha512-o5Roy6tNG4SL/FOkCAN6RzjiakZS25RLYFrcMttJqbdd8BWrnA+fGz57iN5Pb06pvBGvl5gQ0B48dJlslXvoTg==}
    dependencies:
      sprintf-js: 1.0.3

  /argparse/2.0.1:
    resolution: {integrity: sha512-8+9WqebbFzpX9OR+Wa6O29asIogeRMzcGtAINdpMHHyAg10f05aSFVBbcEqGf/PXw1EjAZ+q2/bEBg3DvurK3Q==}

  /array-includes/3.1.5:
    resolution: {integrity: sha512-iSDYZMMyTPkiFasVqfuAQnWAYcvO/SeBSCGKePoEthjp4LEMTe4uLc7b025o4jAZpHhihh8xPo99TNWUWWkGDQ==}
    engines: {node: '>= 0.4'}
    dependencies:
      call-bind: 1.0.2
      define-properties: 1.1.4
      es-abstract: 1.20.4
      get-intrinsic: 1.1.3
      is-string: 1.0.7
    dev: true

  /array-union/2.1.0:
    resolution: {integrity: sha512-HGyxoOTYUyCM6stUe6EJgnd4EoewAI7zMdfqO+kGjnlZmBDz/cR5pf8r/cR4Wq60sL/p0IkcjUEEPwS3GFrIyw==}
    engines: {node: '>=8'}
    dev: true

  /array.prototype.flat/1.3.0:
    resolution: {integrity: sha512-12IUEkHsAhA4DY5s0FPgNXIdc8VRSqD9Zp78a5au9abH/SOBrsp082JOWFNTjkMozh8mqcdiKuaLGhPeYztxSw==}
    engines: {node: '>= 0.4'}
    dependencies:
      call-bind: 1.0.2
      define-properties: 1.1.4
      es-abstract: 1.20.4
      es-shim-unscopables: 1.0.0
    dev: true

  /array.prototype.flatmap/1.3.0:
    resolution: {integrity: sha512-PZC9/8TKAIxcWKdyeb77EzULHPrIX/tIZebLJUQOMR1OwYosT8yggdfWScfTBCDj5utONvOuPQQumYsU2ULbkg==}
    engines: {node: '>= 0.4'}
    dependencies:
      call-bind: 1.0.2
      define-properties: 1.1.4
      es-abstract: 1.20.4
      es-shim-unscopables: 1.0.0
    dev: true

  /arrify/1.0.1:
    resolution: {integrity: sha512-3CYzex9M9FGQjCGMGyi6/31c8GJbgb0qGyrx5HWxPd0aCwh4cB2YjMb2Xf9UuoogrMrlO9cTqnB5rI5GHZTcUA==}
    engines: {node: '>=0.10.0'}
    dev: true

  /asap/1.0.0:
    resolution: {integrity: sha512-Ej9qjcXY+8Tuy1cNqiwNMwFRXOy9UwgTeMA8LxreodygIPV48lx8PU1ecFxb5ZeU1DpMKxiq6vGLTxcitWZPbA==}

  /asap/2.0.6:
    resolution: {integrity: sha512-BSHWgDSAiKs50o2Re8ppvp3seVHXSRM44cdSsT9FfNEUUZLOGWVCsiWaRPWM1Znn+mqZ1OfVZ3z3DWEzSp7hRA==}
    dev: true

  /asn1.js/5.4.1:
    resolution: {integrity: sha512-+I//4cYPccV8LdmBLiX8CYvf9Sp3vQsrqu2QNXRcrbiWvcx/UdlFiqUJJzxRQxgsZmvhXhn4cSKeSmoFjVdupA==}
    dependencies:
      bn.js: 4.12.0
      inherits: 2.0.4
      minimalistic-assert: 1.0.1
      safer-buffer: 2.1.2

  /assert-never/1.2.1:
    resolution: {integrity: sha512-TaTivMB6pYI1kXwrFlEhLeGfOqoDNdTxjCdwRfFFkEA30Eu+k48W34nlok2EYWJfFFzqaEmichdNM7th6M5HNw==}

  /assertion-error/1.1.0:
    resolution: {integrity: sha512-jgsaNduz+ndvGyFt3uSuWqvy4lCnIJiovtouQN5JZHOKCS2QuhEdbcQHFhVksz2N2U9hXJo8odG7ETyWlEeuDw==}
    dev: true

  /astral-regex/2.0.0:
    resolution: {integrity: sha512-Z7tMw1ytTXt5jqMcOP+OQteU1VuNK9Y02uuJtKQ1Sv69jXQKKg5cibLwGJow8yzZP+eAc18EmLGPal0bp36rvQ==}
    engines: {node: '>=8'}
    dev: false

  /async-hook-domain/2.0.4:
    resolution: {integrity: sha512-14LjCmlK1PK8eDtTezR6WX8TMaYNIzBIsd2D1sGoGjgx0BuNMMoSdk7i/drlbtamy0AWv9yv2tkB+ASdmeqFIw==}
    engines: {node: '>=10'}
    dev: true

  /asynckit/0.4.0:
    resolution: {integrity: sha512-Oei9OH4tRh0YqU3GxhX79dM/mwVgvbZJaSNaRk+bshkj0S5cfHcgYakreBjrHwatXKbz+IoIdYLxrKim2MjW0Q==}
    dev: true

  /atomic-sleep/1.0.0:
    resolution: {integrity: sha512-kNOjDqAh7px0XWNI+4QbzoiR/nTkHAWNud2uvnJquD1/x5a7EQZMJT0AczqK0Qn67oY/TTQ1LbUKajZpp3I9tQ==}
    engines: {node: '>=8.0.0'}

  /autolinker/3.16.2:
    resolution: {integrity: sha512-JiYl7j2Z19F9NdTmirENSUUIIL/9MytEWtmzhfmsKPCp9E+G35Y0UNCMoM9tFigxT59qSc8Ml2dlZXOCVTYwuA==}
    dependencies:
      tslib: 2.4.0
    dev: true

  /avvio/8.2.0:
    resolution: {integrity: sha512-bbCQdg7bpEv6kGH41RO/3B2/GMMmJSo2iBK+X8AWN9mujtfUipMDfIjsgHCfpnKqoGEQrrmCDKSa5OQ19+fDmg==}
    dependencies:
      archy: 1.0.0
      debug: 4.3.4
      fastq: 1.13.0
    transitivePeerDependencies:
      - supports-color

  /balanced-match/1.0.2:
    resolution: {integrity: sha512-3oSeUO0TMV67hN1AmbXsK4yaqU7tjiHlbxRDZOpH0KW9+CeX4bRAaX0Anxt0tx2MrpRpWwQaPwIlISEJhYU5Pw==}

  /base64-js/1.5.1:
    resolution: {integrity: sha512-AKpaYlHn8t4SVbOHCy+b5+KKgvR4vrsD8vbvrbiQJps7fKDTkjkDry6ji0rUJjC0kzbNePLwzxq8iypo41qeWA==}

  /basic-auth/2.0.1:
    resolution: {integrity: sha512-NF+epuEdnUYVlGuhaxbbq+dvJttwLnGY+YixlXlME5KpQ5W3CnXA5cVTneY3SPbPDRkcjMbifrwmFYcClgOZeg==}
    engines: {node: '>= 0.8'}
    dependencies:
      safe-buffer: 5.1.2
    dev: false

  /big-integer/1.6.51:
    resolution: {integrity: sha512-GPEid2Y9QU1Exl1rpO9B2IPJGHPSupF5GnVIP0blYvNOMer2bTvSWs1jGOUg04hTmu67nmLsQ9TBo1puaotBHg==}
    engines: {node: '>=0.6'}
    dev: false

  /binary-extensions/2.2.0:
    resolution: {integrity: sha512-jDctJ/IVQbZoJykoeHbhXpOlNBqGNcwXJKJog42E5HDPUwQTSdjCHdihjj0DlnheQ7blbT6dHOafNAiS8ooQKA==}
    engines: {node: '>=8'}
    dev: true

  /bind-obj-methods/3.0.0:
    resolution: {integrity: sha512-nLEaaz3/sEzNSyPWRsN9HNsqwk1AUyECtGj+XwGdIi3xABnEqecvXtIJ0wehQXuuER5uZ/5fTs2usONgYjG+iw==}
    engines: {node: '>=10'}
    dev: true

  /bindings/1.5.0:
    resolution: {integrity: sha512-p2q/t/mhvuOj/UeLlV6566GD/guowlr0hHxClI0W9m7MWYkL1F0hLo+0Aexs9HSPCtR1SXQ0TD3MMKrXZajbiQ==}
    dependencies:
      file-uri-to-path: 1.0.0
    dev: false
    optional: true

  /bintrees/1.0.2:
    resolution: {integrity: sha512-VOMgTMwjAaUG580SXn3LacVgjurrbMme7ZZNYGSSV7mmtY6QQRh0Eg3pwIcntQ77DErK1L0NxkbetjcoXzVwKw==}
    dev: false

  /bn.js/4.12.0:
    resolution: {integrity: sha512-c98Bf3tPniI+scsdk237ku1Dc3ujXQTSgyiPUDEOe7tRkhrqridvh8klBv0HCEso1OLOYcHuCv/cS6DNxKH+ZA==}

  /brace-expansion/1.1.11:
    resolution: {integrity: sha512-iCuPHDFgrHX7H2vEI/5xpz07zSHB00TpugqhmYtVmMO6518mCuRMoOYFldEBl0g187ufozdaHgWKcYFb61qGiA==}
    dependencies:
      balanced-match: 1.0.2
      concat-map: 0.0.1

  /brace-expansion/2.0.1:
    resolution: {integrity: sha512-XnAIvQ8eM+kC6aULx6wuQiwVsnzsi9d3WxzV3FpWTGA19F621kwdbsAcFKXgKUHZWsy+mY6iL1sHTxWEFCytDA==}
    dependencies:
      balanced-match: 1.0.2

  /braces/3.0.2:
    resolution: {integrity: sha512-b8um+L1RzM3WDSzvhm6gIz1yfTbBt6YTlcEKAvsmqCZZFw46z626lVj9j1yEPW33H5H+lBQpZMP1k8l+78Ha0A==}
    engines: {node: '>=8'}
    dependencies:
      fill-range: 7.0.1
    dev: true

  /broadcast-channel/3.7.0:
    resolution: {integrity: sha512-cIAKJXAxGJceNZGTZSBzMxzyOn72cVgPnKx4dc6LRjQgbaJUQqhy5rzL3zbMxkMWsGKkv2hSFkPRMEXfoMZ2Mg==}
    dependencies:
      '@babel/runtime': 7.20.0
      detect-node: 2.1.0
      js-sha3: 0.8.0
      microseconds: 0.2.0
      nano-time: 1.0.0
      oblivious-set: 1.0.0
      rimraf: 3.0.2
      unload: 2.2.0
    dev: false

  /brorand/1.1.0:
    resolution: {integrity: sha512-cKV8tMCEpQs4hK/ik71d6LrPOnpkpGBR0wzxqr68g2m/LB2GxVYQroAjMJZRVM1Y4BCjCKc3vAamxSzOY2RP+w==}
    dev: false

  /browserslist/4.21.4:
    resolution: {integrity: sha512-CBHJJdDmgjl3daYjN5Cp5kbTf1mUhZoS+beLklHIvkOWscs83YAhLlF3Wsh/lciQYAcbBJgTOD44VtG31ZM4Hw==}
    engines: {node: ^6 || ^7 || ^8 || ^9 || ^10 || ^11 || ^12 || >=13.7}
    hasBin: true
    dependencies:
      caniuse-lite: 1.0.30001427
      electron-to-chromium: 1.4.284
      node-releases: 2.0.6
      update-browserslist-db: 1.0.10_browserslist@4.21.4
    dev: true

  /buffer-from/1.1.2:
    resolution: {integrity: sha512-E+XQCRwSbaaiChtv6k6Dwgc+bx+Bs6vuKJHHl5kox/BaKbhiXzqQOwK4cO22yElGp2OCmjwVhT3HmxgyPGnJfQ==}
    dev: true

  /buffer-writer/2.0.0:
    resolution: {integrity: sha512-a7ZpuTZU1TRtnwyCNW3I5dc0wWNC3VR9S++Ewyk2HHZdrO3CQJqSpd+95Us590V6AL7JqUAH2IwZ/398PmNFgw==}
    engines: {node: '>=4'}

  /buffer/6.0.3:
    resolution: {integrity: sha512-FTiCpNxtwiZZHEZbcbTIcZjERVICn9yq/pDFkTl95/AxzD1naBctN7YO68riM/gLSDY7sdrMby8hofADYuuqOA==}
    dependencies:
      base64-js: 1.5.1
      ieee754: 1.2.1

  /builtins/5.0.1:
    resolution: {integrity: sha512-qwVpFEHNfhYJIzNRBvd2C1kyo6jz3ZSMPyyuR47OPdiKWlbYnZNyDWuyR175qDnAJLiCo5fBBqPb3RiXgWlkOQ==}
    dependencies:
      semver: 7.3.8
    dev: true

  /bulma/0.9.4:
    resolution: {integrity: sha512-86FlT5+1GrsgKbPLRRY7cGDg8fsJiP/jzTqXXVqiUZZ2aZT8uemEOHlU1CDU+TxklPEZ11HZNNWclRBBecP4CQ==}
    dev: true

  /busboy/1.6.0:
    resolution: {integrity: sha512-8SFQbg/0hQ9xy3UNTB0YEnsNBbWfhf7RtnzpL7TkBiTBRfrQ9Fxcnz7VJsleJpyp6rVLvXiuORqjlHi5q+PYuA==}
    engines: {node: '>=10.16.0'}
    dependencies:
      streamsearch: 1.1.0

  /c8/7.12.0:
    resolution: {integrity: sha512-CtgQrHOkyxr5koX1wEUmN/5cfDa2ckbHRA4Gy5LAL0zaCFtVWJS5++n+w4/sr2GWGerBxgTjpKeDclk/Qk6W/A==}
    engines: {node: '>=10.12.0'}
    hasBin: true
    dependencies:
      '@bcoe/v8-coverage': 0.2.3
      '@istanbuljs/schema': 0.1.3
      find-up: 5.0.0
      foreground-child: 2.0.0
      istanbul-lib-coverage: 3.2.0
      istanbul-lib-report: 3.0.0
      istanbul-reports: 3.1.5
      rimraf: 3.0.2
      test-exclude: 6.0.0
      v8-to-istanbul: 9.0.1
      yargs: 16.2.0
      yargs-parser: 20.2.9
    dev: true

  /cacache/15.3.0:
    resolution: {integrity: sha512-VVdYzXEn+cnbXpFgWs5hTT7OScegHVmLhJIR8Ufqk3iFD6A6j5iSX1KuBTfNEv4tdJWE2PzA6IVFtcLC7fN9wQ==}
    engines: {node: '>= 10'}
    dependencies:
      '@npmcli/fs': 1.1.1
      '@npmcli/move-file': 1.1.2
      chownr: 2.0.0
      fs-minipass: 2.1.0
      glob: 7.2.3
      infer-owner: 1.0.4
      lru-cache: 6.0.0
      minipass: 3.3.4
      minipass-collect: 1.0.2
      minipass-flush: 1.0.5
      minipass-pipeline: 1.2.4
      mkdirp: 1.0.4
      p-map: 4.0.0
      promise-inflight: 1.0.1
      rimraf: 3.0.2
      ssri: 8.0.1
      tar: 6.1.11
      unique-filename: 1.1.1
    transitivePeerDependencies:
      - bluebird
    optional: true

  /caching-transform/4.0.0:
    resolution: {integrity: sha512-kpqOvwXnjjN44D89K5ccQC+RUrsy7jB/XLlRrx0D7/2HNcTPqzsb6XgYoErwko6QsV184CA2YgS1fxDiiDZMWA==}
    engines: {node: '>=8'}
    dependencies:
      hasha: 5.2.2
      make-dir: 3.1.0
      package-hash: 4.0.0
      write-file-atomic: 3.0.3
    dev: true

  /call-bind/1.0.2:
    resolution: {integrity: sha512-7O+FbCihrB5WGbFYesctwmTKae6rOiIzmz1icreWJ+0aA7LJfuqhEso2T9ncpcFtzMQtzXf2QGGueWJGTYsqrA==}
    dependencies:
      function-bind: 1.1.1
      get-intrinsic: 1.1.3
    dev: true

  /caller-callsite/2.0.0:
    resolution: {integrity: sha512-JuG3qI4QOftFsZyOn1qq87fq5grLIyk1JYd5lJmdA+fG7aQ9pA/i3JIJGcO3q0MrRcHlOt1U+ZeHW8Dq9axALQ==}
    engines: {node: '>=4'}
    dependencies:
      callsites: 2.0.0

  /caller-path/2.0.0:
    resolution: {integrity: sha512-MCL3sf6nCSXOwCTzvPKhN18TU7AHTvdtam8DAogxcrJ8Rjfbbg7Lgng64H9Iy+vUV6VGFClN/TyxBkAebLRR4A==}
    engines: {node: '>=4'}
    dependencies:
      caller-callsite: 2.0.0

  /callsites/2.0.0:
    resolution: {integrity: sha512-ksWePWBloaWPxJYQ8TL0JHvtci6G5QTKwQ95RcWAa/lzoAKuAOflGdAK92hpHXjkwb8zLxoLNUoNYZgVsaJzvQ==}
    engines: {node: '>=4'}

  /callsites/3.1.0:
    resolution: {integrity: sha512-P8BjAsXvZS+VIDUI11hHCQEv74YT67YUi5JJFNWIqL235sBmjX4+qx9Muvls5ivyNENctx46xQLQ3aTuE7ssaQ==}
    engines: {node: '>=6'}

  /camelcase-keys/6.2.2:
    resolution: {integrity: sha512-YrwaA0vEKazPBkn0ipTiMpSajYDSe+KjQfrjhcBMxJt/znbvlHd8Pw/Vamaz5EB4Wfhs3SUR3Z9mwRu/P3s3Yg==}
    engines: {node: '>=8'}
    dependencies:
      camelcase: 5.3.1
      map-obj: 4.3.0
      quick-lru: 4.0.1
    dev: true

  /camelcase/5.3.1:
    resolution: {integrity: sha512-L28STB170nwWS63UjtlEOE3dldQApaJXZkOI1uMFfzf3rRuPegHaHesyee+YxQ+W6SvRDQV6UrdOdRiR153wJg==}
    engines: {node: '>=6'}
    dev: true

  /camelcase/6.3.0:
    resolution: {integrity: sha512-Gmy6FhYlCY7uOElZUSbxo2UCDH8owEk996gkbrpsgGtrJLM3J7jGxl9Ic7Qwwj4ivOE5AWZWRMecDdF7hqGjFA==}
    engines: {node: '>=10'}
    dev: false

  /caniuse-lite/1.0.30001427:
    resolution: {integrity: sha512-lfXQ73oB9c8DP5Suxaszm+Ta2sr/4tf8+381GkIm1MLj/YdLf+rEDyDSRCzeltuyTVGm+/s18gdZ0q+Wmp8VsQ==}
    dev: true

  /caseless/0.12.0:
    resolution: {integrity: sha512-4tYFyifaFfGacoiObjJegolkwSU4xQNGbVgUiNYVUxbQ2x2lUsFvY4hVgVzGiIe6WLOPqycWXA40l+PWsxthUw==}
    dev: true

  /chai/4.3.6:
    resolution: {integrity: sha512-bbcp3YfHCUzMOvKqsztczerVgBKSsEijCySNlHHbX3VG1nskvqjz5Rfso1gGwD6w6oOV3eI60pKuMOV5MV7p3Q==}
    engines: {node: '>=4'}
    dependencies:
      assertion-error: 1.1.0
      check-error: 1.0.2
      deep-eql: 3.0.1
      get-func-name: 2.0.0
      loupe: 2.3.4
      pathval: 1.1.1
      type-detect: 4.0.8
    dev: true

  /chalk/2.4.2:
    resolution: {integrity: sha512-Mti+f9lpJNcwF4tWV8/OrTTtF1gZi+f8FqlyAdouralcFWFQWF2+NgCHShjkCb+IFBLq9buZwE1xckQU4peSuQ==}
    engines: {node: '>=4'}
    dependencies:
      ansi-styles: 3.2.1
      escape-string-regexp: 1.0.5
      supports-color: 5.5.0

  /chalk/4.1.2:
    resolution: {integrity: sha512-oKnbhFyRIXpUuez8iBMmyEa4nbj4IOQyuhc/wy9kY7/WVPcwIO9VA668Pu8RkO7+0G76SLROeyw9CpQ061i4mA==}
    engines: {node: '>=10'}
    dependencies:
      ansi-styles: 4.3.0
      supports-color: 7.2.0
    dev: true

  /character-entities-legacy/1.1.4:
    resolution: {integrity: sha512-3Xnr+7ZFS1uxeiUDvV02wQ+QDbc55o97tIV5zHScSPJpcLm/r0DFPcoY3tYRp+VZukxuMeKgXYmsXQHO05zQeA==}
    dev: true

  /character-entities/1.2.4:
    resolution: {integrity: sha512-iBMyeEHxfVnIakwOuDXpVkc54HijNgCyQB2w0VfGQThle6NXn50zU6V/u+LDhxHcDUPojn6Kpga3PTAD8W1bQw==}
    dev: true

  /character-reference-invalid/1.1.4:
    resolution: {integrity: sha512-mKKUkUbhPpQlCOfIuZkvSEgktjPFIsZKRRbC6KWVEMvlzblj3i3asQv5ODsrwt0N3pHAEvjP8KTQPHkp0+6jOg==}
    dev: true

  /check-error/1.0.2:
    resolution: {integrity: sha512-BrgHpW9NURQgzoNyjfq0Wu6VFO6D7IZEmJNdtgNqpzGG8RuNFHt2jQxWlAs4HMe119chBnv+34syEZtc6IhLtA==}
    dev: true

  /chokidar/3.5.3:
    resolution: {integrity: sha512-Dr3sfKRP6oTcjf2JmUmFJfeVMvXBdegxB0iVQ5eb2V10uFJUCAS8OByZdVAyVb8xXNz3GjjTgj9kLWsZTqE6kw==}
    engines: {node: '>= 8.10.0'}
    dependencies:
      anymatch: 3.1.2
      braces: 3.0.2
      glob-parent: 5.1.2
      is-binary-path: 2.1.0
      is-glob: 4.0.3
      normalize-path: 3.0.0
      readdirp: 3.6.0
    optionalDependencies:
      fsevents: 2.3.2
    dev: true

  /chownr/2.0.0:
    resolution: {integrity: sha512-bIomtDF5KGpdogkLd9VspvFzk9KfpyyGlS8YFVZl7TGPBHL5snIOnxeshwVgPteQ9b4Eydl+pVbIyE1DcvCWgQ==}
    engines: {node: '>=10'}

  /classnames/2.3.2:
    resolution: {integrity: sha512-CSbhY4cFEJRe6/GQzIk5qXZ4Jeg5pcsP7b5peFSDpffpe1cqjASH/n9UTjBwOp6XpMSTwQ8Za2K5V02ueA7Tmw==}
    dev: true

  /clean-stack/2.2.0:
    resolution: {integrity: sha512-4diC9HaTE+KRAMWhDhrGOECgWZxoevMc5TlkObMqNSsVU62PYzXZ/SMTjzyGAFF1YusgxGcSWTEXBhp0CPwQ1A==}
    engines: {node: '>=6'}

  /cliui/6.0.0:
    resolution: {integrity: sha512-t6wbgtoCXvAzst7QgXxJYqPt0usEfbgQdftEPbLL/cvv6HPE5VgvqCuAIDR0NgU52ds6rFwqrgakNLrHEjCbrQ==}
    dependencies:
      string-width: 4.2.3
      strip-ansi: 6.0.1
      wrap-ansi: 6.2.0
    dev: true

  /cliui/7.0.4:
    resolution: {integrity: sha512-OcRE68cOsVMXp1Yvonl/fzkQOyjLSu/8bhPDfQt0e0/Eb283TKP20Fs2MqoPsr9SwA595rRCA+QMzYc9nBP+JQ==}
    dependencies:
      string-width: 4.2.3
      strip-ansi: 6.0.1
      wrap-ansi: 7.0.0
    dev: true

  /close-with-grace/1.1.0:
    resolution: {integrity: sha512-6cCp71Y5tKw1o9sGVBOa9OwY4vJ+YoLpFcWiTt9YCBhYlcQi0z68EiiN9mJ6/401Za6TZ5YOZg012IHHZt15lw==}
    dev: false

  /clsx/1.2.1:
    resolution: {integrity: sha512-EcR6r5a8bj6pu3ycsa/E/cKVGuTgZJZdsyUYHOksG/UHIiKfjxzRxYJpyVBwYaQeOvghal9fcc4PidlgzugAQg==}
    engines: {node: '>=6'}
    dev: false

<<<<<<< HEAD
  /cluster-key-slot/1.1.1:
    resolution: {integrity: sha512-rwHwUfXL40Chm1r08yrhU3qpUvdVlgkKNeyeGPOxnW8/SyVDvgRaed/Uz54AqWNaTCAThlj6QAs3TZcKI0xDEw==}
    engines: {node: '>=0.10.0'}

  /codemirror-graphql/2.0.0_shez4fshn3vrrrcuq2mxwfbkcm:
    resolution: {integrity: sha512-4trIaV9LYo/yRMu3s5qf7ASrKQjcCGrVfqOwaFsdjjcG8koh93gCzZ+csMhe3n6A7lMLWEpPdFWBIepKGV7qQg==}
=======
  /codemirror-graphql/2.0.2_ar7tylx7sosddrxmqpjfntlg3a:
    resolution: {integrity: sha512-9c1cItR+8lG7thmTnDDQ3zI8YesNKiFCp2BnLFkYWCtdhSSuCUHebU/Vurew6ayyUl8MBCldNx3Ev66QAWM5Kw==}
>>>>>>> 046a07a5
    peerDependencies:
      '@codemirror/language': 6.0.0
      codemirror: ^5.65.3
      graphql: ^15.5.0 || ^16.0.0
    dependencies:
      '@codemirror/language': 6.0.0
      codemirror: 5.65.9
      graphql: 16.6.0
      graphql-language-service: 5.0.6_graphql@16.6.0
    dev: true

  /codemirror/5.65.9:
    resolution: {integrity: sha512-19Jox5sAKpusTDgqgKB5dawPpQcY+ipQK7xoEI+MVucEF9qqFaXpeqY1KaoyGBso/wHQoDa4HMMxMjdsS3Zzzw==}
    dev: true

  /color-convert/1.9.3:
    resolution: {integrity: sha512-QfAUtd+vFdAtFQcC8CCyYt1fYWxSqAiK2cSD6zDB8N3cpsEBAvRxp9zOGg6G/SHHJYAT88/az/IuDGALsNVbGg==}
    dependencies:
      color-name: 1.1.3

  /color-convert/2.0.1:
    resolution: {integrity: sha512-RRECPsj7iu/xb5oKYcsFHSppFNnsj/52OVTRKb4zP5onXwVF3zVmmToNcOfGC+CRDpfK/U584fMg38ZHCaElKQ==}
    engines: {node: '>=7.0.0'}
    dependencies:
      color-name: 1.1.4

  /color-name/1.1.3:
    resolution: {integrity: sha512-72fSenhMw2HZMTVHeCA9KCmpEIbzWiQsjN+BHcBbS9vr1mtt+vJjPdksIBNUmKAW8TFUDPJK5SUU3QhE9NEXDw==}

  /color-name/1.1.4:
    resolution: {integrity: sha512-dOy+3AuW3a2wNbZHIuMZpTcgjGuLU/uBL/ubcZF9OXbDo8ff4O8yVp5Bf0efS8uEoYo5q4Fx7dY9OgQGXgAsQA==}

  /color-support/1.1.3:
    resolution: {integrity: sha512-qiBjkpbMLO/HL68y+lh4q0/O1MZFj2RX6X/KmMa3+gJD3z+WwI1ZzDHysvqHGS3mP6mznPckpXmw1nI9cJjyRg==}
    hasBin: true

  /colorette/2.0.19:
    resolution: {integrity: sha512-3tlv/dIP7FWvj3BsbHrGLJ6l/oKh1O3TcgBqMn+yyCagOxc23fyzDS6HypQbgxWbkpDnf52p1LuR4eWDQ/K9WQ==}
    dev: false

  /combined-stream/1.0.8:
    resolution: {integrity: sha512-FQN4MRfuJeHf7cBbBMJFXhKSDq+2kAArBlmRBvcvFE5BB1HZKXtSFASDhdlz9zOYwxh8lDdnvmMOe/+5cdoEdg==}
    engines: {node: '>= 0.8'}
    dependencies:
      delayed-stream: 1.0.0
    dev: true

  /comma-separated-tokens/1.0.8:
    resolution: {integrity: sha512-GHuDRO12Sypu2cV70d1dkA2EUmXHgntrzbpvOB+Qy+49ypNfGgFQIC2fhhXbnyrJRynDCAARsT7Ou0M6hirpfw==}
    dev: true

  /commander/9.4.1:
    resolution: {integrity: sha512-5EEkTNyHNGFPD2H+c/dXXfQZYa/scCKasxWcXJaWnNJ99pnQN9Vnmqow+p+PlFPE63Q6mThaZws1T+HxfpgtPw==}
    engines: {node: ^12.20.0 || >=14}
    dev: false

  /commist/3.1.2:
    resolution: {integrity: sha512-cyQMbb5GiGHD/MiTqqI4V5fySqVKS8WUtN0iwxZ3sd6GYZ+8gzo6aYiT2EhBuwzVoBjsAu8F9mnlqlnXGqADZg==}
    dev: false

  /commondir/1.0.1:
    resolution: {integrity: sha512-W9pAhw0ja1Edb5GVdIF1mjZw/ASI0AlShXM83UUGe2DVr5TdAPEA1OA8m/g8zWp9x6On7gqufY+FatDbC3MDQg==}
    dev: true

  /concat-map/0.0.1:
    resolution: {integrity: sha512-/Srv4dswyQNBfohGpz9o6Yb3Gz3SrUDqBH5rTuhGR7ahtlbYKnVxw2bCFMRljaA7EXHaXZ8wsHdodFvbkhKmqg==}

  /concat-stream/1.6.2:
    resolution: {integrity: sha512-27HBghJxjiZtIk3Ycvn/4kbJk/1uZuJFfuPEns6LaEvpvG1f0hTea8lilrouyo9mVc2GWdcEZ8OLoGmSADlrCw==}
    engines: {'0': node >= 0.8}
    dependencies:
      buffer-from: 1.1.2
      inherits: 2.0.4
      readable-stream: 2.3.7
      typedarray: 0.0.6
    dev: true

  /concat-stream/2.0.0:
    resolution: {integrity: sha512-MWufYdFw53ccGjCA+Ol7XJYpAlW6/prSMzuPOTRnJGcGzuhLn4Scrz7qf6o8bROZ514ltazcIFJZevcfbo0x7A==}
    engines: {'0': node >= 6.0}
    dependencies:
      buffer-from: 1.1.2
      inherits: 2.0.4
      readable-stream: 3.6.0
      typedarray: 0.0.6
    dev: true

  /console-control-strings/1.1.0:
    resolution: {integrity: sha512-ty/fTekppD2fIwRvnZAVdeOiGd1c7YXEixbgJTNzqcxJWKQnjJ/V1bNEEE6hygpM3WjwHFUVK6HTjWSzV4a8sQ==}

  /content-disposition/0.5.4:
    resolution: {integrity: sha512-FveZTNuGw04cxlAiWbzi6zTAL/lhehaWbTtgluJh4/E95DqMwTmha3KZN1aAWA8cFIhHzMZUvLevkw5Rqk+tSQ==}
    engines: {node: '>= 0.6'}
    dependencies:
      safe-buffer: 5.2.1

  /convert-source-map/1.9.0:
    resolution: {integrity: sha512-ASFBup0Mz1uyiIjANan1jzLQami9z1PoYSZCiiYW2FczPbenXc45FZdBZLzOT+r6+iciuEModtmCti+hjaAk0A==}
    dev: true

  /cookie/0.5.0:
    resolution: {integrity: sha512-YZ3GUyn/o8gfKJlnlX7g7xq4gyO6OSuhGPKaaGssGB2qgDUS0gPgtTvoyZLTt9Ab6dC4hfc9dV5arkvc/OCmrw==}
    engines: {node: '>= 0.6'}

  /copy-to-clipboard/3.3.2:
    resolution: {integrity: sha512-Vme1Z6RUDzrb6xAI7EZlVZ5uvOk2F//GaxKUxajDqm9LhOVM1inxNAD2vy+UZDYsd0uyA9s7b3/FVZPSxqrCfg==}
    dependencies:
      toggle-selection: 1.0.6
    dev: true

  /core-js-pure/3.26.0:
    resolution: {integrity: sha512-LiN6fylpVBVwT8twhhluD9TzXmZQQsr2I2eIKtWNbZI1XMfBT7CV18itaN6RA7EtQd/SDdRx/wzvAShX2HvhQA==}
    requiresBuild: true
    dev: true

  /core-util-is/1.0.3:
    resolution: {integrity: sha512-ZQBvi1DcpJ4GDqanjucZ2Hj3wEO5pZDS89BWbkcrvdxksJorwUDDZamX9ldFkp9aw2lmBDLgkObEA4DWNJ9FYQ==}
    dev: true

  /cosmiconfig/5.2.1:
    resolution: {integrity: sha512-H65gsXo1SKjf8zmrJ67eJk8aIRKV5ff2D4uKZIBZShbhGSpEmsQOPW/SKMKYhSTrqR7ufy6RP69rPogdaPh/kA==}
    engines: {node: '>=4'}
    dependencies:
      import-fresh: 2.0.0
      is-directory: 0.3.1
      js-yaml: 3.14.1
      parse-json: 4.0.0

  /cross-fetch/3.1.5:
    resolution: {integrity: sha512-lvb1SBsI0Z7GDwmuid+mU3kWVBwTVUbe7S0H52yaaAdQOXq2YktTCZdlAcNKFzE6QtRz0snpw9bNiPeOIkkQvw==}
    dependencies:
      node-fetch: 2.6.7
    transitivePeerDependencies:
      - encoding

  /cross-spawn/7.0.3:
    resolution: {integrity: sha512-iRDPJKUPVEND7dHPO8rkbOnPpyDygcDFtWjpeWNCgy8WP2rXcxXL8TskReQl6OrB2G7+UJrags1q15Fudc7G6w==}
    engines: {node: '>= 8'}
    dependencies:
      path-key: 3.1.1
      shebang-command: 2.0.0
      which: 2.0.2

  /css.escape/1.5.1:
    resolution: {integrity: sha512-YUifsXXuknHlUsmlgyY0PKzgPOr7/FjCePfHNt0jxm83wHZi44VDMQ7/fGNkjY3/jV1MC+1CmZbaHzugyeRtpg==}
    dev: true

  /csstype/3.1.1:
    resolution: {integrity: sha512-DJR/VvkAvSZW9bTouZue2sSxDwdTN92uHjqeKVm+0dAqdfNykRzQ95tay8aXMBAAPpUiq4Qcug2L7neoRh2Egw==}
    dev: true

  /cuid/2.1.8:
    resolution: {integrity: sha512-xiEMER6E7TlTPnDxrM4eRiC6TRgjNX9xzEZ5U/Se2YJKr7Mq4pJn/2XEHjl3STcSh96GmkHPcBXLES8M29wyyg==}

  /date-fns/2.29.3:
    resolution: {integrity: sha512-dDCnyH2WnnKusqvZZ6+jA1O51Ibt8ZMRNkDZdyAyK4YfbDwa/cEmuztzG5pk6hqlp9aSBPYcjOlktquahGwGeA==}
    engines: {node: '>=0.11'}
    dev: false

  /dateformat/4.6.3:
    resolution: {integrity: sha512-2P0p0pFGzHS5EMnhdxQi7aJN+iMheud0UhG4dlE1DLAlvL8JHjJJTX/CSm4JXwV0Ka5nGk3zC5mcb5bUQUxxMA==}
    dev: false

  /debug/2.6.9:
    resolution: {integrity: sha512-bC7ElrdJaJnPbAP+1EotYvqZsb3ecl5wi6Bfi6BJTUcNowp6cvspg0jXznRTKDjm/E7AdgFBVeAPVMNcKGsHMA==}
    peerDependencies:
      supports-color: '*'
    peerDependenciesMeta:
      supports-color:
        optional: true
    dependencies:
      ms: 2.0.0

  /debug/3.2.7:
    resolution: {integrity: sha512-CFjzYYAi4ThfiQvizrFQevTTXHtnCqWfe7x1AhgEscTz6ZbLbfoLRLPugTQyBth6f8ZERVUSyWHFD/7Wu4t1XQ==}
    peerDependencies:
      supports-color: '*'
    peerDependenciesMeta:
      supports-color:
        optional: true
    dependencies:
      ms: 2.1.3
    dev: true

  /debug/4.3.4:
    resolution: {integrity: sha512-PRWFHuSU3eDtQJPvnNY7Jcket1j0t5OuOsFzPPzsekD52Zl8qUfFIPEiswXqIvHWGVHOgX+7G/vCNNhehwxfkQ==}
    engines: {node: '>=6.0'}
    peerDependencies:
      supports-color: '*'
    peerDependenciesMeta:
      supports-color:
        optional: true
    dependencies:
      ms: 2.1.2

  /decamelize-keys/1.1.1:
    resolution: {integrity: sha512-WiPxgEirIV0/eIOMcnFBA3/IJZAZqKnwAwWyvvdi4lsr1WCN22nhdf/3db3DoZcUjTV2SqfzIwNyp6y2xs3nmg==}
    engines: {node: '>=0.10.0'}
    dependencies:
      decamelize: 1.2.0
      map-obj: 1.0.1
    dev: true

  /decamelize/1.2.0:
    resolution: {integrity: sha512-z2S+W9X73hAUUki+N+9Za2lBlun89zigOyGrsax+KUQ6wKW4ZoWpEYBkGhQjwAjjDCkWxhY0VKEhk8wzY7F5cA==}
    engines: {node: '>=0.10.0'}
    dev: true

  /decode-uri-component/0.2.0:
    resolution: {integrity: sha512-hjf+xovcEn31w/EUYdTXQh/8smFL/dzYjohQGEIgjyNavaJfBY2p5F527Bo1VPATxv0VYTUC2bOcXvqFwk78Og==}
    engines: {node: '>=0.10'}
    dev: false

  /deep-eql/3.0.1:
    resolution: {integrity: sha512-+QeIQyN5ZuO+3Uk5DYh6/1eKO0m0YmJFGNmFHGACpf1ClL1nmlV/p4gNgbl2pJGxgXb4faqo6UE+M5ACEMyVcw==}
    engines: {node: '>=0.12'}
    dependencies:
      type-detect: 4.0.8
    dev: true

  /deep-extend/0.6.0:
    resolution: {integrity: sha512-LOHxIOaPYdHlJRtCQfDIVZtfw/ufM8+rVj649RIHzcm/vGwQRXFt6OPqIFWsm2XEMrNIEtWR64sY1LEKD2vAOA==}
    engines: {node: '>=4.0.0'}
    dev: true

  /deep-is/0.1.4:
    resolution: {integrity: sha512-oIPzksmTg4/MriiaYGO+okXDT7ztn/w3Eptv/+gSIdMdKsJo0u4CfYNFJPy+4SKMuCqGw2wxnA+URMg3t8a/bQ==}
    dev: true

  /deepmerge/4.2.2:
    resolution: {integrity: sha512-FJ3UgI4gIl+PHZm53knsuSFpE+nESMr7M4v9QcgB7S63Kj/6WqMiFQJpBBYz1Pt+66bZpP3Q7Lye0Oo9MPKEdg==}
    engines: {node: '>=0.10.0'}

  /default-require-extensions/3.0.1:
    resolution: {integrity: sha512-eXTJmRbm2TIt9MgWTsOH1wEuhew6XGZcMeGKCtLedIg/NCsg1iBePXkceTdK4Fii7pzmN9tGsZhKzZ4h7O/fxw==}
    engines: {node: '>=8'}
    dependencies:
      strip-bom: 4.0.0
    dev: true

  /define-lazy-prop/2.0.0:
    resolution: {integrity: sha512-Ds09qNh8yw3khSjiJjiUInaGX9xlqZDY7JVryGxdxV7NPeuqQfplOpQ66yJFZut3jLa5zOwkXw1g9EI2uKh4Og==}
    engines: {node: '>=8'}
    dev: false

  /define-properties/1.1.4:
    resolution: {integrity: sha512-uckOqKcfaVvtBdsVkdPv3XjveQJsNQqmhXgRi8uhvWWuPYZCNlzT8qAyblUgNoXdHdjMTzAqeGjAoli8f+bzPA==}
    engines: {node: '>= 0.4'}
    dependencies:
      has-property-descriptors: 1.0.0
      object-keys: 1.1.1
    dev: true

  /delayed-stream/1.0.0:
    resolution: {integrity: sha512-ZySD7Nf91aLB0RxL4KGrKHBXl7Eds1DAmEdcoVawXnLD7SDhpNgtuII2aAkg7a7QS41jxPSZ17p4VdGnMHk3MQ==}
    engines: {node: '>=0.4.0'}
    dev: true

  /delegates/1.0.0:
    resolution: {integrity: sha512-bd2L678uiWATM6m5Z1VzNCErI3jiGzt6HGY8OVICs40JQq/HALfbyNJmp0UDakEY4pMMaN0Ly5om/B1VI/+xfQ==}

  /denque/2.1.0:
    resolution: {integrity: sha512-HVQE3AAb/pxF8fQAoiqpvg9i3evqug3hoiwakOyZAwJm+6vZehbkYXZ0l4JxS+I3QxM97v5aaRNhj8v5oBhekw==}
    engines: {node: '>=0.10'}

  /depd/1.1.2:
    resolution: {integrity: sha512-7emPTl6Dpo6JRXOXjLRxck+FlLRX5847cLKEn00PLAgc3g2hTZZgr+e4c2v6QpSmLeFP3n5yUo7ft6avBK/5jQ==}
    engines: {node: '>= 0.6'}
    optional: true

  /depd/2.0.0:
    resolution: {integrity: sha512-g7nH6P6dyDioJogAAGprGpCtVImJhpPk/roCzdb3fIh61/s/nPsfR6onyMwkCAR/OlC3yBC0lESvUoQEAssIrw==}
    engines: {node: '>= 0.8'}

  /desm/1.3.0:
    resolution: {integrity: sha512-RvlHN2gfYA0BpCfjpWzCdQeR6p5U+84f5DzcirLow86UA/OcpwuOqXRC4Oz0bG9rzcJPVtMT6ZgNtjp4qh+uqA==}
    dev: false

  /destroy/1.2.0:
    resolution: {integrity: sha512-2sJGJTaXIIaR1w4iJSNoN0hnMY7Gpc/n8D4qSCJw8QqFWXf7cuAgnEHxBpweaVcPevC2l3KpjYCx3NypQQgaJg==}
    engines: {node: '>= 0.8', npm: 1.2.8000 || >= 1.4.16}

  /detect-libc/2.0.1:
    resolution: {integrity: sha512-463v3ZeIrcWtdgIg6vI6XUncguvr2TnGl4SzDXinkt9mSLpBJKXT3mW6xT3VQdDN11+WVs29pgvivTc4Lp8v+w==}
    engines: {node: '>=8'}

  /detect-node-es/1.1.0:
    resolution: {integrity: sha512-ypdmJU/TbBby2Dxibuv7ZLW3Bs1QEmM7nHjEANfohJLvE0XVujisn1qPJcZxg+qDucsr+bP6fLD1rPS3AhJ7EQ==}
    dev: true

  /detect-node/2.1.0:
    resolution: {integrity: sha512-T0NIuQpnTvFDATNuHN5roPwSBG83rFsuO+MXXH9/3N1eFbn4wcPjttvjMLEPWJ0RGUYgQE7cGgS3tNxbqCGM7g==}
    dev: false

  /diff/4.0.2:
    resolution: {integrity: sha512-58lmxKSA4BNyLz+HHMUzlOEpg09FV+ev6ZMe3vJihgdxzgcwZ8VoEEPmALCZG9LmqfVoNMMKpttIYTVG6uDY7A==}
    engines: {node: '>=0.3.1'}
    dev: true

  /dir-glob/3.0.1:
    resolution: {integrity: sha512-WkrWp9GR4KXfKGYzOLmTuGVi1UWFfws377n9cc55/tb6DuqyF6pcQ5AbiHEshaDpY9v6oaSr2XCDidGmMwdzIA==}
    engines: {node: '>=8'}
    dependencies:
      path-type: 4.0.0
    dev: true

  /doctrine/2.1.0:
    resolution: {integrity: sha512-35mSku4ZXK0vfCuHEDAwt55dg2jNajHZ1odvF+8SSr82EsZY4QmXfuWso8oEd8zRhVObSN18aM0CjSdoBX7zIw==}
    engines: {node: '>=0.10.0'}
    dependencies:
      esutils: 2.0.3
    dev: true

  /doctrine/3.0.0:
    resolution: {integrity: sha512-yS+Q5i3hBf7GBkd4KG8a7eBNNWNGLTaEwwYWUijIYM7zrlYDM0BFXHjjPWlWZ1Rg7UaddZeIDmi9jF3HmqiQ2w==}
    engines: {node: '>=6.0.0'}
    dependencies:
      esutils: 2.0.3
    dev: true

  /dompurify/2.3.3:
    resolution: {integrity: sha512-dqnqRkPMAjOZE0FogZ+ceJNM2dZ3V/yNOuFB7+39qpO93hHhfRpHw3heYQC7DPK9FqbQTfBKUJhiSfz4MvXYwg==}
    dev: true

  /dotenv-expand/9.0.0:
    resolution: {integrity: sha512-uW8Hrhp5ammm9x7kBLR6jDfujgaDarNA02tprvZdyrJ7MpdzD1KyrIHG4l+YoC2fJ2UcdFdNWNWIjt+sexBHJw==}
    engines: {node: '>=12'}
    dev: false

  /dotenv/16.0.3:
    resolution: {integrity: sha512-7GO6HghkA5fYG9TYnNxi14/7K9f5occMlp3zXAuSxn7CKCxt9xbNWG7yF8hTCSUchlfWSe3uLmlPfigevRItzQ==}
    engines: {node: '>=12'}
    dev: false

  /drange/1.1.1:
    resolution: {integrity: sha512-pYxfDYpued//QpnLIm4Avk7rsNtAtQkUES2cwAYSvD/wd2pKD71gN2Ebj3e7klzXwjocvE8c5vx/1fxwpqmSxA==}
    engines: {node: '>=4'}
    dev: true

  /dtsgenerator/3.16.1:
    resolution: {integrity: sha512-nol1a7xCSWZxu5jAYvLDvgEY03W4fjnGy7BJRd4Jc713D/Q4FI42N1NCFVz65yyb479HaDGsHo2kb3Aev92/sA==}
    engines: {node: '>= 14.0'}
    hasBin: true
    dependencies:
      commander: 9.4.1
      cross-fetch: 3.1.5
      debug: 4.3.4
      glob: 8.0.3
      https-proxy-agent: 5.0.1
      js-yaml: 4.1.0
      tslib: 2.4.0
      typescript: 4.8.4
    transitivePeerDependencies:
      - encoding
      - supports-color
    dev: false

  /ecdsa-sig-formatter/1.0.11:
    resolution: {integrity: sha512-nagl3RYrbNv6kQkeJIpt6NJZy8twLB/2vtz6yN9Z4vRKHN4/QZJIEbqohALSgwKdnksuY3k5Addp5lg8sVoVcQ==}
    dependencies:
      safe-buffer: 5.2.1

  /ee-first/1.1.1:
    resolution: {integrity: sha512-WMwm9LhRUo+WUaRN+vRuETqG89IgZphVSNkdFgeb6sS/E4OrDIN7t48CAewSHXc6C8lefD8KKfr5vY61brQlow==}

  /electron-to-chromium/1.4.284:
    resolution: {integrity: sha512-M8WEXFuKXMYMVr45fo8mq0wUrrJHheiKZf6BArTKk9ZBYCKJEOU5H8cdWgDT+qCVZf7Na4lVUaZsA+h6uA9+PA==}
    dev: true

  /elliptic/6.5.4:
    resolution: {integrity: sha512-iLhC6ULemrljPZb+QutR5TQGB+pdW6KGD5RSegS+8sorOZT+rdQFbsQFJgvN3eRqNALqJer4oQ16YvJHlU8hzQ==}
    dependencies:
      bn.js: 4.12.0
      brorand: 1.1.0
      hash.js: 1.1.7
      hmac-drbg: 1.0.1
      inherits: 2.0.4
      minimalistic-assert: 1.0.1
      minimalistic-crypto-utils: 1.0.1
    dev: false

  /emoji-regex/8.0.0:
    resolution: {integrity: sha512-MSjYzcWNOA0ewAHpz0MxpYFvwg6yjy1NG3xteoqz644VCo/RPgnr1/GGt+ic3iJTzQ8Eu3TdM14SawnVUmGE6A==}

  /encodeurl/1.0.2:
    resolution: {integrity: sha512-TPJXq8JqFaVYm2CWmPvnP2Iyo4ZSM7/QKcSmuMLDObfpH5fi7RUGmd/rTDf+rut/saiDiQEeVTNgAmJEdAOx0w==}
    engines: {node: '>= 0.8'}

  /encoding/0.1.13:
    resolution: {integrity: sha512-ETBauow1T35Y/WZMkio9jiM0Z5xjHHmJ4XmjZOq1l/dXz3lr2sRn87nJy20RupqSh1F2m3HHPSp8ShIPQJrJ3A==}
    requiresBuild: true
    dependencies:
      iconv-lite: 0.6.3
    optional: true

  /end-of-stream/1.4.4:
    resolution: {integrity: sha512-+uw1inIHVPQoaVuHzRyXd21icM+cnt4CzD5rW+NC1wjOUSTOs+Te7FOv7AhN7vS9x/oIyhLP5PR1H+phQAHu5Q==}
    dependencies:
      once: 1.4.0
    dev: false

  /entities/2.1.0:
    resolution: {integrity: sha512-hCx1oky9PFrJ611mf0ifBLBRW8lUUVRlFolb5gWRfIELabBlbp9xZvrqZLZAs+NxFnbfQoeGd8wDkygjg7U85w==}
    dev: true

  /entities/2.2.0:
    resolution: {integrity: sha512-p92if5Nz619I0w+akJrLZH0MX0Pb5DX39XOwQTtXSdQQOaYH03S1uIQp4mhOZtAXrxq4ViO67YTiLBo2638o9A==}
    dev: true

  /env-paths/2.2.1:
    resolution: {integrity: sha512-+h1lkLKhZMTYjog1VEpJNG7NZJWcuc2DDk/qsqSTRRCOXiLjeQ1d1/udrUGhqMxUgAlwKNZ0cf2uqan5GLuS2A==}
    engines: {node: '>=6'}
    optional: true

  /env-schema/5.1.0:
    resolution: {integrity: sha512-hbu+aC1nddO+tPPgw/guQRNY5CzkgplFu1WbmdiQimy4lcwPCteuKFvxF9uHSU/HkXNlIWR+WC0B53VG21aOxQ==}
    dependencies:
      ajv: 8.11.0
      dotenv: 16.0.3
      dotenv-expand: 9.0.0
    dev: false

  /err-code/2.0.3:
    resolution: {integrity: sha512-2bmlRpNKBxT/CRmPOlyISQpNj+qSeYvcym/uT0Jx2bMOlKLtSy1ZmLuVxSEKKyor/N5yhvp/ZiG1oE3DEYMSFA==}
    optional: true

  /error-ex/1.3.2:
    resolution: {integrity: sha512-7dFHNmqeFSEt2ZBsCriorKnn3Z2pj+fd9kmI6QoWw4//DL+icEBfc0U7qJCisqrTsKTjw4fNFy2pW9OqStD84g==}
    dependencies:
      is-arrayish: 0.2.1

  /es-abstract/1.20.4:
    resolution: {integrity: sha512-0UtvRN79eMe2L+UNEF1BwRe364sj/DXhQ/k5FmivgoSdpM90b8Jc0mDzKMGo7QS0BVbOP/bTwBKNnDc9rNzaPA==}
    engines: {node: '>= 0.4'}
    dependencies:
      call-bind: 1.0.2
      es-to-primitive: 1.2.1
      function-bind: 1.1.1
      function.prototype.name: 1.1.5
      get-intrinsic: 1.1.3
      get-symbol-description: 1.0.0
      has: 1.0.3
      has-property-descriptors: 1.0.0
      has-symbols: 1.0.3
      internal-slot: 1.0.3
      is-callable: 1.2.7
      is-negative-zero: 2.0.2
      is-regex: 1.1.4
      is-shared-array-buffer: 1.0.2
      is-string: 1.0.7
      is-weakref: 1.0.2
      object-inspect: 1.12.2
      object-keys: 1.1.1
      object.assign: 4.1.4
      regexp.prototype.flags: 1.4.3
      safe-regex-test: 1.0.0
      string.prototype.trimend: 1.0.5
      string.prototype.trimstart: 1.0.5
      unbox-primitive: 1.0.2
    dev: true

  /es-main/1.2.0:
    resolution: {integrity: sha512-A4tCSY43O/mH4rHjG1n0mI4DhK2BmKDr8Lk8PXK/GBB6zxGFGmIW4bbkbTQ2Gi9iNamMZ9vbGrwjZOIeiM7vMw==}
    dev: false

  /es-shim-unscopables/1.0.0:
    resolution: {integrity: sha512-Jm6GPcCdC30eMLbZ2x8z2WuRwAws3zTBBKuusffYVUrNj/GVSUAZ+xKMaUpfNDR5IbyNA5LJbaecoUVbmUcB1w==}
    dependencies:
      has: 1.0.3
    dev: true

  /es-to-primitive/1.2.1:
    resolution: {integrity: sha512-QCOllgZJtaUo9miYBcLChTUaHNjJF3PYs1VidD7AwiEj1kYxKeQTctLAezAOH5ZKRH0g2IgPn6KwB4IT8iRpvA==}
    engines: {node: '>= 0.4'}
    dependencies:
      is-callable: 1.2.7
      is-date-object: 1.0.5
      is-symbol: 1.0.4
    dev: true

  /es6-error/4.1.1:
    resolution: {integrity: sha512-Um/+FxMr9CISWh0bi5Zv0iOD+4cFh5qLeks1qhAopKVAJw3drgKbKySikp7wGhDL0HPeaja0P5ULZrxLkniUVg==}
    dev: true

  /esbuild-android-64/0.15.12:
    resolution: {integrity: sha512-MJKXwvPY9g0rGps0+U65HlTsM1wUs9lbjt5CU19RESqycGFDRijMDQsh68MtbzkqWSRdEtiKS1mtPzKneaAI0Q==}
    engines: {node: '>=12'}
    cpu: [x64]
    os: [android]
    requiresBuild: true
    dev: true
    optional: true

  /esbuild-android-arm64/0.15.12:
    resolution: {integrity: sha512-Hc9SEcZbIMhhLcvhr1DH+lrrec9SFTiRzfJ7EGSBZiiw994gfkVV6vG0sLWqQQ6DD7V4+OggB+Hn0IRUdDUqvA==}
    engines: {node: '>=12'}
    cpu: [arm64]
    os: [android]
    requiresBuild: true
    dev: true
    optional: true

  /esbuild-darwin-64/0.15.12:
    resolution: {integrity: sha512-qkmqrTVYPFiePt5qFjP8w/S+GIUMbt6k8qmiPraECUWfPptaPJUGkCKrWEfYFRWB7bY23FV95rhvPyh/KARP8Q==}
    engines: {node: '>=12'}
    cpu: [x64]
    os: [darwin]
    requiresBuild: true
    dev: true
    optional: true

  /esbuild-darwin-arm64/0.15.12:
    resolution: {integrity: sha512-z4zPX02tQ41kcXMyN3c/GfZpIjKoI/BzHrdKUwhC/Ki5BAhWv59A9M8H+iqaRbwpzYrYidTybBwiZAIWCLJAkw==}
    engines: {node: '>=12'}
    cpu: [arm64]
    os: [darwin]
    requiresBuild: true
    dev: true
    optional: true

  /esbuild-freebsd-64/0.15.12:
    resolution: {integrity: sha512-XFL7gKMCKXLDiAiBjhLG0XECliXaRLTZh6hsyzqUqPUf/PY4C6EJDTKIeqqPKXaVJ8+fzNek88285krSz1QECw==}
    engines: {node: '>=12'}
    cpu: [x64]
    os: [freebsd]
    requiresBuild: true
    dev: true
    optional: true

  /esbuild-freebsd-arm64/0.15.12:
    resolution: {integrity: sha512-jwEIu5UCUk6TjiG1X+KQnCGISI+ILnXzIzt9yDVrhjug2fkYzlLbl0K43q96Q3KB66v6N1UFF0r5Ks4Xo7i72g==}
    engines: {node: '>=12'}
    cpu: [arm64]
    os: [freebsd]
    requiresBuild: true
    dev: true
    optional: true

  /esbuild-linux-32/0.15.12:
    resolution: {integrity: sha512-uSQuSEyF1kVzGzuIr4XM+v7TPKxHjBnLcwv2yPyCz8riV8VUCnO/C4BF3w5dHiVpCd5Z1cebBtZJNlC4anWpwA==}
    engines: {node: '>=12'}
    cpu: [ia32]
    os: [linux]
    requiresBuild: true
    dev: true
    optional: true

  /esbuild-linux-64/0.15.12:
    resolution: {integrity: sha512-QcgCKb7zfJxqT9o5z9ZUeGH1k8N6iX1Y7VNsEi5F9+HzN1OIx7ESxtQXDN9jbeUSPiRH1n9cw6gFT3H4qbdvcA==}
    engines: {node: '>=12'}
    cpu: [x64]
    os: [linux]
    requiresBuild: true
    dev: true
    optional: true

  /esbuild-linux-arm/0.15.12:
    resolution: {integrity: sha512-Wf7T0aNylGcLu7hBnzMvsTfEXdEdJY/hY3u36Vla21aY66xR0MS5I1Hw8nVquXjTN0A6fk/vnr32tkC/C2lb0A==}
    engines: {node: '>=12'}
    cpu: [arm]
    os: [linux]
    requiresBuild: true
    dev: true
    optional: true

  /esbuild-linux-arm64/0.15.12:
    resolution: {integrity: sha512-HtNq5xm8fUpZKwWKS2/YGwSfTF+339L4aIA8yphNKYJckd5hVdhfdl6GM2P3HwLSCORS++++7++//ApEwXEuAQ==}
    engines: {node: '>=12'}
    cpu: [arm64]
    os: [linux]
    requiresBuild: true
    dev: true
    optional: true

  /esbuild-linux-mips64le/0.15.12:
    resolution: {integrity: sha512-Qol3+AvivngUZkTVFgLpb0H6DT+N5/zM3V1YgTkryPYFeUvuT5JFNDR3ZiS6LxhyF8EE+fiNtzwlPqMDqVcc6A==}
    engines: {node: '>=12'}
    cpu: [mips64el]
    os: [linux]
    requiresBuild: true
    dev: true
    optional: true

  /esbuild-linux-ppc64le/0.15.12:
    resolution: {integrity: sha512-4D8qUCo+CFKaR0cGXtGyVsOI7w7k93Qxb3KFXWr75An0DHamYzq8lt7TNZKoOq/Gh8c40/aKaxvcZnTgQ0TJNg==}
    engines: {node: '>=12'}
    cpu: [ppc64]
    os: [linux]
    requiresBuild: true
    dev: true
    optional: true

  /esbuild-linux-riscv64/0.15.12:
    resolution: {integrity: sha512-G9w6NcuuCI6TUUxe6ka0enjZHDnSVK8bO+1qDhMOCtl7Tr78CcZilJj8SGLN00zO5iIlwNRZKHjdMpfFgNn1VA==}
    engines: {node: '>=12'}
    cpu: [riscv64]
    os: [linux]
    requiresBuild: true
    dev: true
    optional: true

  /esbuild-linux-s390x/0.15.12:
    resolution: {integrity: sha512-Lt6BDnuXbXeqSlVuuUM5z18GkJAZf3ERskGZbAWjrQoi9xbEIsj/hEzVnSAFLtkfLuy2DE4RwTcX02tZFunXww==}
    engines: {node: '>=12'}
    cpu: [s390x]
    os: [linux]
    requiresBuild: true
    dev: true
    optional: true

  /esbuild-netbsd-64/0.15.12:
    resolution: {integrity: sha512-jlUxCiHO1dsqoURZDQts+HK100o0hXfi4t54MNRMCAqKGAV33JCVvMplLAa2FwviSojT/5ZG5HUfG3gstwAG8w==}
    engines: {node: '>=12'}
    cpu: [x64]
    os: [netbsd]
    requiresBuild: true
    dev: true
    optional: true

  /esbuild-openbsd-64/0.15.12:
    resolution: {integrity: sha512-1o1uAfRTMIWNOmpf8v7iudND0L6zRBYSH45sofCZywrcf7NcZA+c7aFsS1YryU+yN7aRppTqdUK1PgbZVaB1Dw==}
    engines: {node: '>=12'}
    cpu: [x64]
    os: [openbsd]
    requiresBuild: true
    dev: true
    optional: true

  /esbuild-sunos-64/0.15.12:
    resolution: {integrity: sha512-nkl251DpoWoBO9Eq9aFdoIt2yYmp4I3kvQjba3jFKlMXuqQ9A4q+JaqdkCouG3DHgAGnzshzaGu6xofGcXyPXg==}
    engines: {node: '>=12'}
    cpu: [x64]
    os: [sunos]
    requiresBuild: true
    dev: true
    optional: true

  /esbuild-windows-32/0.15.12:
    resolution: {integrity: sha512-WlGeBZHgPC00O08luIp5B2SP4cNCp/PcS+3Pcg31kdcJPopHxLkdCXtadLU9J82LCfw4TVls21A6lilQ9mzHrw==}
    engines: {node: '>=12'}
    cpu: [ia32]
    os: [win32]
    requiresBuild: true
    dev: true
    optional: true

  /esbuild-windows-64/0.15.12:
    resolution: {integrity: sha512-VActO3WnWZSN//xjSfbiGOSyC+wkZtI8I4KlgrTo5oHJM6z3MZZBCuFaZHd8hzf/W9KPhF0lY8OqlmWC9HO5AA==}
    engines: {node: '>=12'}
    cpu: [x64]
    os: [win32]
    requiresBuild: true
    dev: true
    optional: true

  /esbuild-windows-arm64/0.15.12:
    resolution: {integrity: sha512-Of3MIacva1OK/m4zCNIvBfz8VVROBmQT+gRX6pFTLPngFYcj6TFH/12VveAqq1k9VB2l28EoVMNMUCcmsfwyuA==}
    engines: {node: '>=12'}
    cpu: [arm64]
    os: [win32]
    requiresBuild: true
    dev: true
    optional: true

  /esbuild/0.15.12:
    resolution: {integrity: sha512-PcT+/wyDqJQsRVhaE9uX/Oq4XLrFh0ce/bs2TJh4CSaw9xuvI+xFrH2nAYOADbhQjUgAhNWC5LKoUsakm4dxng==}
    engines: {node: '>=12'}
    hasBin: true
    requiresBuild: true
    optionalDependencies:
      '@esbuild/android-arm': 0.15.12
      '@esbuild/linux-loong64': 0.15.12
      esbuild-android-64: 0.15.12
      esbuild-android-arm64: 0.15.12
      esbuild-darwin-64: 0.15.12
      esbuild-darwin-arm64: 0.15.12
      esbuild-freebsd-64: 0.15.12
      esbuild-freebsd-arm64: 0.15.12
      esbuild-linux-32: 0.15.12
      esbuild-linux-64: 0.15.12
      esbuild-linux-arm: 0.15.12
      esbuild-linux-arm64: 0.15.12
      esbuild-linux-mips64le: 0.15.12
      esbuild-linux-ppc64le: 0.15.12
      esbuild-linux-riscv64: 0.15.12
      esbuild-linux-s390x: 0.15.12
      esbuild-netbsd-64: 0.15.12
      esbuild-openbsd-64: 0.15.12
      esbuild-sunos-64: 0.15.12
      esbuild-windows-32: 0.15.12
      esbuild-windows-64: 0.15.12
      esbuild-windows-arm64: 0.15.12
    dev: true

  /escalade/3.1.1:
    resolution: {integrity: sha512-k0er2gUkLf8O0zKJiAhmkTnJlTvINGv7ygDNPbeIsX/TJjGJZHuh9B2UxbsaEkmlEo9MfhrSzmhIlhRlI2GXnw==}
    engines: {node: '>=6'}
    dev: true

  /escape-goat/4.0.0:
    resolution: {integrity: sha512-2Sd4ShcWxbx6OY1IHyla/CVNwvg7XwZVoXZHcSu9w9SReNP1EzzD5T8NWKIR38fIqEns9kDWKUQTXXAmlDrdPg==}
    engines: {node: '>=12'}
    dev: false

  /escape-html/1.0.3:
    resolution: {integrity: sha512-NiSupZ4OeuGwr68lGIeym/ksIZMJodUGOSCZ/FSnTxcrekbvqrgdUxlJOMpijaKZVjAJrWrGs/6Jy8OMuyj9ow==}

  /escape-string-regexp/1.0.5:
    resolution: {integrity: sha512-vbRorB5FUQWvla16U8R/qgaFIya2qGzwDrNmCZuYKrbdSUMG6I1ZCGQRefkRVhuOkIGVne7BQ35DSfo1qvJqFg==}
    engines: {node: '>=0.8.0'}

  /escape-string-regexp/2.0.0:
    resolution: {integrity: sha512-UpzcLCXolUWcNu5HtVMHYdXJjArjsF9C0aNnquZYY4uW/Vu0miy5YoWvbV345HauVvcAUnpRuhMMcqTcGOY2+w==}
    engines: {node: '>=8'}
    dev: true

  /escape-string-regexp/4.0.0:
    resolution: {integrity: sha512-TtpcNJ3XAzx3Gq8sWRzJaVajRs0uVxA2YAkdb1jm2YkPz4G6egUFAyA3n5vtEIZefPk5Wa4UXbKuS5fKkJWdgA==}
    engines: {node: '>=10'}
    dev: true

  /eslint-config-standard-jsx/11.0.0_e4r3wzeohvcubmomwwpsnobksu:
    resolution: {integrity: sha512-+1EV/R0JxEK1L0NGolAr8Iktm3Rgotx3BKwgaX+eAuSX8D952LULKtjgZD3F+e6SvibONnhLwoTi9DPxN5LvvQ==}
    peerDependencies:
      eslint: ^8.8.0
      eslint-plugin-react: ^7.28.0
    dependencies:
      eslint: 8.26.0
      eslint-plugin-react: 7.31.10_eslint@8.26.0
    dev: true

  /eslint-config-standard/17.0.0_pxgizx7scytnzv6tfhdgsab7u4:
    resolution: {integrity: sha512-/2ks1GKyqSOkH7JFvXJicu0iMpoojkwB+f5Du/1SC0PtBL+s8v30k9njRZ21pm2drKYm2342jFnGWzttxPmZVg==}
    peerDependencies:
      eslint: ^8.0.1
      eslint-plugin-import: ^2.25.2
      eslint-plugin-n: ^15.0.0
      eslint-plugin-promise: ^6.0.0
    dependencies:
      eslint: 8.26.0
      eslint-plugin-import: 2.26.0_eslint@8.26.0
      eslint-plugin-n: 15.4.0_eslint@8.26.0
      eslint-plugin-promise: 6.1.1_eslint@8.26.0
    dev: true

  /eslint-formatter-pretty/4.1.0:
    resolution: {integrity: sha512-IsUTtGxF1hrH6lMWiSl1WbGaiP01eT6kzywdY1U+zLc0MP+nwEnUiS9UI8IaOTUhTeQJLlCEWIbXINBH4YJbBQ==}
    engines: {node: '>=10'}
    dependencies:
      '@types/eslint': 7.29.0
      ansi-escapes: 4.3.2
      chalk: 4.1.2
      eslint-rule-docs: 1.1.235
      log-symbols: 4.1.0
      plur: 4.0.0
      string-width: 4.2.3
      supports-hyperlinks: 2.3.0
    dev: true

  /eslint-import-resolver-node/0.3.6:
    resolution: {integrity: sha512-0En0w03NRVMn9Uiyn8YRPDKvWjxCWkslUEhGNTdGx15RvPJYQ+lbOlqrlNI2vEAs4pDYK4f/HN2TbDmk5TP0iw==}
    dependencies:
      debug: 3.2.7
      resolve: 1.22.1
    transitivePeerDependencies:
      - supports-color
    dev: true

  /eslint-module-utils/2.7.4_hlaciezb73cmunfvgdjxsiv7zy:
    resolution: {integrity: sha512-j4GT+rqzCoRKHwURX7pddtIPGySnX9Si/cgMI5ztrcqOPtk5dDEeZ34CQVPphnqkJytlc97Vuk05Um2mJ3gEQA==}
    engines: {node: '>=4'}
    peerDependencies:
      '@typescript-eslint/parser': '*'
      eslint: '*'
      eslint-import-resolver-node: '*'
      eslint-import-resolver-typescript: '*'
      eslint-import-resolver-webpack: '*'
    peerDependenciesMeta:
      '@typescript-eslint/parser':
        optional: true
      eslint:
        optional: true
      eslint-import-resolver-node:
        optional: true
      eslint-import-resolver-typescript:
        optional: true
      eslint-import-resolver-webpack:
        optional: true
    dependencies:
      debug: 3.2.7
      eslint: 8.26.0
      eslint-import-resolver-node: 0.3.6
    transitivePeerDependencies:
      - supports-color
    dev: true

  /eslint-plugin-es/4.1.0_eslint@8.26.0:
    resolution: {integrity: sha512-GILhQTnjYE2WorX5Jyi5i4dz5ALWxBIdQECVQavL6s7cI76IZTDWleTHkxz/QT3kvcs2QlGHvKLYsSlPOlPXnQ==}
    engines: {node: '>=8.10.0'}
    peerDependencies:
      eslint: '>=4.19.1'
    dependencies:
      eslint: 8.26.0
      eslint-utils: 2.1.0
      regexpp: 3.2.0
    dev: true

  /eslint-plugin-import/2.26.0_eslint@8.26.0:
    resolution: {integrity: sha512-hYfi3FXaM8WPLf4S1cikh/r4IxnO6zrhZbEGz2b660EJRbuxgpDS5gkCuYgGWg2xxh2rBuIr4Pvhve/7c31koA==}
    engines: {node: '>=4'}
    peerDependencies:
      '@typescript-eslint/parser': '*'
      eslint: ^2 || ^3 || ^4 || ^5 || ^6 || ^7.2.0 || ^8
    peerDependenciesMeta:
      '@typescript-eslint/parser':
        optional: true
    dependencies:
      array-includes: 3.1.5
      array.prototype.flat: 1.3.0
      debug: 2.6.9
      doctrine: 2.1.0
      eslint: 8.26.0
      eslint-import-resolver-node: 0.3.6
      eslint-module-utils: 2.7.4_hlaciezb73cmunfvgdjxsiv7zy
      has: 1.0.3
      is-core-module: 2.11.0
      is-glob: 4.0.3
      minimatch: 3.1.2
      object.values: 1.1.5
      resolve: 1.22.1
      tsconfig-paths: 3.14.1
    transitivePeerDependencies:
      - eslint-import-resolver-typescript
      - eslint-import-resolver-webpack
      - supports-color
    dev: true

  /eslint-plugin-n/15.4.0_eslint@8.26.0:
    resolution: {integrity: sha512-MkoKy9/lfd52TAXK4fkABgCp0aglk82Q3viy2UOWIEpTVE/Cem5P/UAxMBA4vSw7Gy+2egPqImE9euitLGp5aw==}
    engines: {node: '>=12.22.0'}
    peerDependencies:
      eslint: '>=7.0.0'
    dependencies:
      builtins: 5.0.1
      eslint: 8.26.0
      eslint-plugin-es: 4.1.0_eslint@8.26.0
      eslint-utils: 3.0.0_eslint@8.26.0
      ignore: 5.2.0
      is-core-module: 2.11.0
      minimatch: 3.1.2
      resolve: 1.22.1
      semver: 7.3.8
    dev: true

  /eslint-plugin-promise/6.1.1_eslint@8.26.0:
    resolution: {integrity: sha512-tjqWDwVZQo7UIPMeDReOpUgHCmCiH+ePnVT+5zVapL0uuHnegBUs2smM13CzOs2Xb5+MHMRFTs9v24yjba4Oig==}
    engines: {node: ^12.22.0 || ^14.17.0 || >=16.0.0}
    peerDependencies:
      eslint: ^7.0.0 || ^8.0.0
    dependencies:
      eslint: 8.26.0
    dev: true

  /eslint-plugin-react/7.31.10_eslint@8.26.0:
    resolution: {integrity: sha512-e4N/nc6AAlg4UKW/mXeYWd3R++qUano5/o+t+wnWxIf+bLsOaH3a4q74kX3nDjYym3VBN4HyO9nEn1GcAqgQOA==}
    engines: {node: '>=4'}
    peerDependencies:
      eslint: ^3 || ^4 || ^5 || ^6 || ^7 || ^8
    dependencies:
      array-includes: 3.1.5
      array.prototype.flatmap: 1.3.0
      doctrine: 2.1.0
      eslint: 8.26.0
      estraverse: 5.3.0
      jsx-ast-utils: 3.3.3
      minimatch: 3.1.2
      object.entries: 1.1.5
      object.fromentries: 2.0.5
      object.hasown: 1.1.1
      object.values: 1.1.5
      prop-types: 15.8.1
      resolve: 2.0.0-next.4
      semver: 6.3.0
      string.prototype.matchall: 4.0.7
    dev: true

  /eslint-rule-docs/1.1.235:
    resolution: {integrity: sha512-+TQ+x4JdTnDoFEXXb3fDvfGOwnyNV7duH8fXWTPD1ieaBmB8omj7Gw/pMBBu4uI2uJCCU8APDaQJzWuXnTsH4A==}
    dev: true

  /eslint-scope/7.1.1:
    resolution: {integrity: sha512-QKQM/UXpIiHcLqJ5AOyIW7XZmzjkzQXYE54n1++wb0u9V/abW3l9uQnxX8Z5Xd18xyKIMTUAyQ0k1e8pz6LUrw==}
    engines: {node: ^12.22.0 || ^14.17.0 || >=16.0.0}
    dependencies:
      esrecurse: 4.3.0
      estraverse: 5.3.0
    dev: true

  /eslint-utils/2.1.0:
    resolution: {integrity: sha512-w94dQYoauyvlDc43XnGB8lU3Zt713vNChgt4EWwhXAP2XkBvndfxF0AgIqKOOasjPIPzj9JqgwkwbCYD0/V3Zg==}
    engines: {node: '>=6'}
    dependencies:
      eslint-visitor-keys: 1.3.0
    dev: true

  /eslint-utils/3.0.0_eslint@8.26.0:
    resolution: {integrity: sha512-uuQC43IGctw68pJA1RgbQS8/NP7rch6Cwd4j3ZBtgo4/8Flj4eGE7ZYSZRN3iq5pVUv6GPdW5Z1RFleo84uLDA==}
    engines: {node: ^10.0.0 || ^12.0.0 || >= 14.0.0}
    peerDependencies:
      eslint: '>=5'
    dependencies:
      eslint: 8.26.0
      eslint-visitor-keys: 2.1.0
    dev: true

  /eslint-visitor-keys/1.3.0:
    resolution: {integrity: sha512-6J72N8UNa462wa/KFODt/PJ3IU60SDpC3QXC1Hjc1BXXpfL2C9R5+AU7jhe0F6GREqVMh4Juu+NY7xn+6dipUQ==}
    engines: {node: '>=4'}
    dev: true

  /eslint-visitor-keys/2.1.0:
    resolution: {integrity: sha512-0rSmRBzXgDzIsD6mGdJgevzgezI534Cer5L/vyMX0kHzT/jiB43jRhd9YUlMGYLQy2zprNmoT8qasCGtY+QaKw==}
    engines: {node: '>=10'}
    dev: true

  /eslint-visitor-keys/3.3.0:
    resolution: {integrity: sha512-mQ+suqKJVyeuwGYHAdjMFqjCyfl8+Ldnxuyp3ldiMBFKkvytrXUZWaiPCEav8qDHKty44bD+qV1IP4T+w+xXRA==}
    engines: {node: ^12.22.0 || ^14.17.0 || >=16.0.0}
    dev: true

  /eslint/8.26.0:
    resolution: {integrity: sha512-kzJkpaw1Bfwheq4VXUezFriD1GxszX6dUekM7Z3aC2o4hju+tsR/XyTC3RcoSD7jmy9VkPU3+N6YjVU2e96Oyg==}
    engines: {node: ^12.22.0 || ^14.17.0 || >=16.0.0}
    hasBin: true
    dependencies:
      '@eslint/eslintrc': 1.3.3
      '@humanwhocodes/config-array': 0.11.7
      '@humanwhocodes/module-importer': 1.0.1
      '@nodelib/fs.walk': 1.2.8
      ajv: 6.12.6
      chalk: 4.1.2
      cross-spawn: 7.0.3
      debug: 4.3.4
      doctrine: 3.0.0
      escape-string-regexp: 4.0.0
      eslint-scope: 7.1.1
      eslint-utils: 3.0.0_eslint@8.26.0
      eslint-visitor-keys: 3.3.0
      espree: 9.4.0
      esquery: 1.4.0
      esutils: 2.0.3
      fast-deep-equal: 3.1.3
      file-entry-cache: 6.0.1
      find-up: 5.0.0
      glob-parent: 6.0.2
      globals: 13.17.0
      grapheme-splitter: 1.0.4
      ignore: 5.2.0
      import-fresh: 3.3.0
      imurmurhash: 0.1.4
      is-glob: 4.0.3
      is-path-inside: 3.0.3
      js-sdsl: 4.1.5
      js-yaml: 4.1.0
      json-stable-stringify-without-jsonify: 1.0.1
      levn: 0.4.1
      lodash.merge: 4.6.2
      minimatch: 3.1.2
      natural-compare: 1.4.0
      optionator: 0.9.1
      regexpp: 3.2.0
      strip-ansi: 6.0.1
      strip-json-comments: 3.1.1
      text-table: 0.2.0
    transitivePeerDependencies:
      - supports-color
    dev: true

  /espree/9.4.0:
    resolution: {integrity: sha512-DQmnRpLj7f6TgN/NYb0MTzJXL+vJF9h3pHy4JhCIs3zwcgez8xmGg3sXHcEO97BrmO2OSvCwMdfdlyl+E9KjOw==}
    engines: {node: ^12.22.0 || ^14.17.0 || >=16.0.0}
    dependencies:
      acorn: 8.8.1
      acorn-jsx: 5.3.2_acorn@8.8.1
      eslint-visitor-keys: 3.3.0
    dev: true

  /esprima/4.0.1:
    resolution: {integrity: sha512-eGuFFw7Upda+g4p+QHvnW0RyTX/SVeJBDM/gCtMARO0cLuT2HcEKnTPvhjV6aGeqrCB/sbNop0Kszm0jsaWU4A==}
    engines: {node: '>=4'}
    hasBin: true

  /esquery/1.4.0:
    resolution: {integrity: sha512-cCDispWt5vHHtwMY2YrAQ4ibFkAL8RbH5YGBnZBc90MolvvfkkQcJro/aZiAQUlQ3qgrYS6D6v8Gc5G5CQsc9w==}
    engines: {node: '>=0.10'}
    dependencies:
      estraverse: 5.3.0
    dev: true

  /esrecurse/4.3.0:
    resolution: {integrity: sha512-KmfKL3b6G+RXvP8N1vr3Tq1kL/oCFgn2NYXEtqP8/L3pKapUA4G8cFVaoF3SU323CD4XypR/ffioHmkti6/Tag==}
    engines: {node: '>=4.0'}
    dependencies:
      estraverse: 5.3.0
    dev: true

  /estraverse/5.3.0:
    resolution: {integrity: sha512-MMdARuVEQziNTeJD8DgMqmhwR11BRQ/cBP+pLtYdSTnf3MIO8fFeiINEbX36ZdNlfU/7A9f3gUw49B3oQsvwBA==}
    engines: {node: '>=4.0'}
    dev: true

  /esutils/2.0.3:
    resolution: {integrity: sha512-kVscqXk4OCp68SZ0dkgEKVi6/8ij300KBWTJq32P/dYeWTSwK41WyTxalN1eRmA5Z9UU/LX9D7FWSmV9SAYx6g==}
    engines: {node: '>=0.10.0'}
    dev: true

  /etag/1.8.1:
    resolution: {integrity: sha512-aIL5Fx7mawVa300al2BnEE4iNvo1qETxLrPI/o05L7z6go7fCw1J6EQmbK4FmJ2AS7kgVF/KEZWufBfdClMcPg==}
    engines: {node: '>= 0.6'}

  /event-lite/0.1.2:
    resolution: {integrity: sha512-HnSYx1BsJ87/p6swwzv+2v6B4X+uxUteoDfRxsAb1S1BePzQqOLevVmkdA15GHJVd9A9Ok6wygUR18Hu0YeV9g==}
    dev: false

  /event-target-shim/5.0.1:
    resolution: {integrity: sha512-i/2XbnSz/uxRCU6+NdVJgKWDTM427+MqYbkQzD321DuCQJUqOuJKIA0IM2+W2xtYHdKOmZ4dR6fExsd4SXL+WQ==}
    engines: {node: '>=6'}

  /eventemitter3/4.0.7:
    resolution: {integrity: sha512-8guHBZCwKnFhYdHr2ysuRWErTwhoN2X8XELRlrRwpmfeY2jjuUN4taQMsULKUVo1K4DvZl+0pgfyoysHxvmvEw==}
    dev: false

  /events-to-array/1.1.2:
    resolution: {integrity: sha512-inRWzRY7nG+aXZxBzEqYKB3HPgwflZRopAjDCHv0whhRx+MTUr1ei0ICZUypdyE0HRm4L2d5VEcIqLD6yl+BFA==}
    dev: true

  /events.on/1.0.1:
    resolution: {integrity: sha512-yT4htzImIQAf7mFV3heqTRNVwysZIgQjrribiCYQk152gcG6shz/WU/6xVGr0oDzkzcDPhMcCYy4lEKBiadSRA==}

  /events/3.3.0:
    resolution: {integrity: sha512-mQw+2fkQbALzQ7V0MY0IqdnXNOeTtP4r0lN9z7AAawCXgqea7bDii20AYrIBrFd/Hx0M2Ocz6S111CaFkUcb0Q==}
    engines: {node: '>=0.8.x'}

  /execa/6.1.0:
    resolution: {integrity: sha512-QVWlX2e50heYJcCPG0iWtf8r0xjEYfz/OYLGDYH+IyjWezzPNxz63qNFOu0l4YftGWuizFVZHHs8PrLU5p2IDA==}
    engines: {node: ^12.20.0 || ^14.13.1 || >=16.0.0}
    dependencies:
      cross-spawn: 7.0.3
      get-stream: 6.0.1
      human-signals: 3.0.1
      is-stream: 3.0.0
      merge-stream: 2.0.0
      npm-run-path: 5.1.0
      onetime: 6.0.0
      signal-exit: 3.0.7
      strip-final-newline: 3.0.0

  /fast-copy/3.0.0:
    resolution: {integrity: sha512-4HzS+9pQ5Yxtv13Lhs1Z1unMXamBdn5nA4bEi1abYpDNSpSp7ODYQ1KPMF6nTatfEzgH6/zPvXKU1zvHiUjWlA==}
    dev: false

  /fast-decode-uri-component/1.0.1:
    resolution: {integrity: sha512-WKgKWg5eUxvRZGwW8FvfbaH7AXSh2cL+3j5fMGzUMCxWBJ3dV3a7Wz8y2f/uQ0e3B6WmodD3oS54jTQ9HVTIIg==}

  /fast-deep-equal/3.1.3:
    resolution: {integrity: sha512-f3qQ9oQy9j2AhBe/H9VC91wLmKBCCU/gDOnKNAYG5hswO7BLKj09Hc5HYNz9cGI++xlpDCIgDaitVs03ATR84Q==}

  /fast-glob/3.2.12:
    resolution: {integrity: sha512-DVj4CQIYYow0BlaelwK1pHl5n5cRSJfM60UA0zK891sVInoPri2Ekj7+e1CT3/3qxXenpI+nBBmQAcJPJgaj4w==}
    engines: {node: '>=8.6.0'}
    dependencies:
      '@nodelib/fs.stat': 2.0.5
      '@nodelib/fs.walk': 1.2.8
      glob-parent: 5.1.2
      merge2: 1.4.1
      micromatch: 4.0.5
    dev: true

  /fast-json-patch/3.1.1:
    resolution: {integrity: sha512-vf6IHUX2SBcA+5/+4883dsIjpBTqmfBjmYiWK1savxQmFk4JfBMLa7ynTYOs1Rolp/T1betJxHiGD3g1Mn8lUQ==}
    dev: true

  /fast-json-stable-stringify/2.1.0:
    resolution: {integrity: sha512-lhd/wF+Lk98HZoTCtlVraHtfh5XYijIjalXck7saUtuanSDyLMxnHhSXEDJqHxD7msR8D0uCmqlkwjCV8xvwHw==}

  /fast-json-stringify/1.21.0:
    resolution: {integrity: sha512-xY6gyjmHN3AK1Y15BCbMpeO9+dea5ePVsp3BouHCdukcx0hOHbXwFhRodhcI0NpZIgDChSeAKkHW9YjKvhwKBA==}
    dependencies:
      ajv: 6.12.6
      deepmerge: 4.2.2
      string-similarity: 4.0.4

  /fast-json-stringify/5.4.0:
    resolution: {integrity: sha512-PIzon53oX/zEGLrGbu4DpfNcYiV4K4rk+JsVrawRPO/G8cNBEMZ3KlIk2BCGqN+m1KCCA4zt5E7Hh3GG9ojRVA==}
    dependencies:
      '@fastify/deepmerge': 1.1.0
      ajv: 8.11.0
      ajv-formats: 2.1.1_ajv@8.11.0
      fast-deep-equal: 3.1.3
      fast-uri: 2.1.0
      rfdc: 1.3.0

  /fast-jwt/1.7.1:
    resolution: {integrity: sha512-HdDR/k2d3qgUHDVwyhzYdHG/EK+IGhDGZFNidlSvCpVIhWMce8UYXUjx8hWEDhvOA032qoCtO1f/d/VcuzWhzA==}
    engines: {node: ^18 || ^17 || ^16 || ^14 || ^12}
    dependencies:
      asn1.js: 5.4.1
      ecdsa-sig-formatter: 1.0.11
      mnemonist: 0.39.5

  /fast-levenshtein/2.0.6:
    resolution: {integrity: sha512-DCXu6Ifhqcks7TZKY3Hxp3y6qphY5SJZmrWMDrKcERSOXWQdMhU9Ig/PYrzyw/ul9jOIyh0N4M0tbC5hodg8dw==}
    dev: true

  /fast-querystring/1.0.0:
    resolution: {integrity: sha512-3LQi62IhQoDlmt4ULCYmh17vRO2EtS7hTSsG4WwoKWgV7GLMKBOecEh+aiavASnLx8I2y89OD33AGLo0ccRhzA==}
    dependencies:
      fast-decode-uri-component: 1.0.1

  /fast-redact/3.1.2:
    resolution: {integrity: sha512-+0em+Iya9fKGfEQGcd62Yv6onjBmmhV1uh86XVfOU8VwAe6kaFdQCWI9s0/Nnugx5Vd9tdbZ7e6gE2tR9dzXdw==}
    engines: {node: '>=6'}

  /fast-safe-stringify/2.1.1:
    resolution: {integrity: sha512-W+KJc2dmILlPplD/H4K9l9LcAHAfPtP6BY84uVLXQ6Evcz9Lcg33Y2z1IVblT6xdY54PXYVHEv+0Wpq8Io6zkA==}
    dev: false

  /fast-uri/2.1.0:
    resolution: {integrity: sha512-qKRta6N7BWEFVlyonVY/V+BMLgFqktCUV0QjT259ekAIlbVrMaFnFLxJ4s/JPl4tou56S1BzPufI60bLe29fHA==}

  /fastfall/1.5.1:
    resolution: {integrity: sha512-KH6p+Z8AKPXnmA7+Iz2Lh8ARCMr+8WNPVludm1LGkZoD2MjY6LVnRMtTKhkdzI+jr0RzQWXKzKyBJm1zoHEL4Q==}
    engines: {node: '>=0.10.0'}
    dependencies:
      reusify: 1.0.4
    dev: false

  /fastify-metrics/10.0.0_fastify@4.9.2:
    resolution: {integrity: sha512-1UmWgBQgwItQPmBd2pranQzaYpc0RltW+CQ871Gka4pzpiadtroPVy+llEVC58pejpqN65vvzCAfIUv9y2voxA==}
    peerDependencies:
      fastify: ^4.9.2
    dependencies:
      fastify: 4.9.2
      fastify-plugin: 4.3.0
      prom-client: 14.1.0
    dev: false

  /fastify-plugin/3.0.1:
    resolution: {integrity: sha512-qKcDXmuZadJqdTm6vlCqioEbyewF60b/0LOFCcYN1B6BIZGlYJumWWOYs70SFYLDAH4YqdE1cxH/RKMG7rFxgA==}
    dev: false

  /fastify-plugin/4.3.0:
    resolution: {integrity: sha512-M3+i368lV0OYTJ5TfClIoPKEKSOF7112iiPdwgfSR0gN98BjA1Nk+c6oBHtfcVt9KiMxl+EQKHC1QNWo3ZOpYQ==}

  /fastify-print-routes/2.0.6:
    resolution: {integrity: sha512-b4wQ5+6Me8ScpW15oVH5VMrwVqq1BoX84faANOURchRXODHsRE7jO2fUvFTIB7lNxT1BrX0cZQDnWmVfLjKh9g==}
    engines: {node: '>=14.15.0'}
    dependencies:
      acquerello: 1.0.11
      fastify-plugin: 4.3.0
      table: 6.8.0
    dev: false

  /fastify-sandbox/0.8.0:
    resolution: {integrity: sha512-c7rIKFSIAeJ8qhLMdzp7dgeTQGxSZJWXGvLH1kq0zOm5eJchZjXl+dHTlWXxKcHsXnM4+qqQdoeN3yfPBxhrRg==}
    dependencies:
      import-fresh: 3.3.0
    optionalDependencies:
      '@matteo.collina/worker': 3.0.0
    dev: false

  /fastify/4.9.2:
    resolution: {integrity: sha512-Mk3hv7ZRet2huMYN6IJ8RGy1TAAC7LJsCEjxLf808zafAADNu43xRzbl7FSEIBxKyhntTM0F626Oc34LUNcUxQ==}
    dependencies:
      '@fastify/ajv-compiler': 3.4.0
      '@fastify/error': 3.0.0
      '@fastify/fast-json-stringify-compiler': 4.1.0
      abstract-logging: 2.0.1
      avvio: 8.2.0
      find-my-way: 7.3.1
      light-my-request: 5.6.1
      pino: 8.7.0
      process-warning: 2.0.0
      proxy-addr: 2.0.7
      rfdc: 1.3.0
      secure-json-parse: 2.5.0
      semver: 7.3.8
      tiny-lru: 9.0.3
    transitivePeerDependencies:
      - supports-color

  /fastparallel/2.4.1:
    resolution: {integrity: sha512-qUmhxPgNHmvRjZKBFUNI0oZuuH9OlSIOXmJ98lhKPxMZZ7zS/Fi0wRHOihDSz0R1YiIOjxzOY4bq65YTcdBi2Q==}
    dependencies:
      reusify: 1.0.4
      xtend: 4.0.2

  /fastq/1.13.0:
    resolution: {integrity: sha512-YpkpUnK8od0o1hmeSc7UUs/eB/vIPWJYjKck2QKIzAf71Vm1AAQ3EbuZB3g2JIy+pg+ERD0vqI79KyZiB2e2Nw==}
    dependencies:
      reusify: 1.0.4

  /fastseries/1.7.2:
    resolution: {integrity: sha512-dTPFrPGS8SNSzAt7u/CbMKCJ3s01N04s4JFbORHcmyvVfVKmbhMD1VtRbh5enGHxkaQDqWyLefiKOGGmohGDDQ==}
    dependencies:
      reusify: 1.0.4
      xtend: 4.0.2
    dev: false

  /fault/1.0.4:
    resolution: {integrity: sha512-CJ0HCB5tL5fYTEA7ToAq5+kTwd++Borf1/bifxd9iT70QcXr4MRrO3Llf8Ifs70q+SJcGHFtnIE/Nw6giCtECA==}
    dependencies:
      format: 0.2.2
    dev: true

  /file-entry-cache/6.0.1:
    resolution: {integrity: sha512-7Gps/XWymbLk2QLYK4NzpMOrYjMhdIxXuIvy2QBsLE6ljuodKvdkWs/cpyJJ3CVIVpH0Oi1Hvg1ovbMzLdFBBg==}
    engines: {node: ^10.12.0 || >=12.0.0}
    dependencies:
      flat-cache: 3.0.4
    dev: true

  /file-uri-to-path/1.0.0:
    resolution: {integrity: sha512-0Zt+s3L7Vf1biwWZ29aARiVYLx7iMGnEUl9x33fbB/j3jR81u/O2LbqK+Bm1CDSNDKVtJ/YjwY7TUd5SkeLQLw==}
    dev: false
    optional: true

  /fill-range/7.0.1:
    resolution: {integrity: sha512-qOo9F+dMUmC2Lcb4BbVvnKJxTPjCm+RRpe4gDuGrzkL7mEVl/djYSu2OdQ2Pa302N4oqkSg9ir6jaLWJ2USVpQ==}
    engines: {node: '>=8'}
    dependencies:
      to-regex-range: 5.0.1
    dev: true

  /filter-obj/1.1.0:
    resolution: {integrity: sha512-8rXg1ZnX7xzy2NGDVkBVaAy+lSlPNwad13BtgSlLuxfIslyt5Vg64U7tFcCt4WS1R0hvtnQybT/IyCkGZ3DpXQ==}
    engines: {node: '>=0.10.0'}
    dev: false

  /find-cache-dir/3.3.2:
    resolution: {integrity: sha512-wXZV5emFEjrridIgED11OoUKLxiYjAcqot/NJdAkOhlJ+vGzwhOAfcG5OX1jP+S0PcjEn8bdMJv+g2jwQ3Onig==}
    engines: {node: '>=8'}
    dependencies:
      commondir: 1.0.1
      make-dir: 3.1.0
      pkg-dir: 4.2.0
    dev: true

  /find-my-way/7.3.1:
    resolution: {integrity: sha512-kGvM08SOkqvheLcuQ8GW9t/H901Qb9rZEbcNWbXopzy4jDRoaJpJoObPSKf4MnQLZ20ZTp7rL5MpF6rf+pqmyg==}
    engines: {node: '>=14'}
    dependencies:
      fast-deep-equal: 3.1.3
      fast-querystring: 1.0.0
      safe-regex2: 2.0.0

  /find-up/3.0.0:
    resolution: {integrity: sha512-1yD6RmLI1XBfxugvORwlck6f75tYL+iR0jqwsOrOxMZyGYqUuDhJ0l4AXdO1iX/FTs9cBAMEk1gWSEx1kSbylg==}
    engines: {node: '>=6'}
    dependencies:
      locate-path: 3.0.0
    dev: true

  /find-up/4.1.0:
    resolution: {integrity: sha512-PpOwAdQ/YlXQ2vj8a3h8IipDuYRi3wceVQQGYWxNINccq40Anw7BlsEXCMbt1Zt+OLA6Fq9suIpIWD0OsnISlw==}
    engines: {node: '>=8'}
    dependencies:
      locate-path: 5.0.0
      path-exists: 4.0.0
    dev: true

  /find-up/5.0.0:
    resolution: {integrity: sha512-78/PXT1wlLLDgTzDs7sjq9hzz0vXD+zn+7wypEe4fXQxCmdmqfGsEPQxmiCSQI3ajFV91bVSsvNtrJRiW6nGng==}
    engines: {node: '>=10'}
    dependencies:
      locate-path: 6.0.0
      path-exists: 4.0.0
    dev: true

  /findit/2.0.0:
    resolution: {integrity: sha512-ENZS237/Hr8bjczn5eKuBohLgaD0JyUd0arxretR1f9RO46vZHA1b2y0VorgGV3WaOT3c+78P8h7v4JGJ1i/rg==}
    dev: true

  /flat-cache/3.0.4:
    resolution: {integrity: sha512-dm9s5Pw7Jc0GvMYbshN6zchCA9RgQlzzEZX3vylR9IqFfS8XciblUXOKfW6SiuJ0e13eDYZoZV5wdrev7P3Nwg==}
    engines: {node: ^10.12.0 || >=12.0.0}
    dependencies:
      flatted: 3.2.7
      rimraf: 3.0.2
    dev: true

  /flatted/3.2.7:
    resolution: {integrity: sha512-5nqDSxl8nn5BSNxyR3n4I6eDmbolI6WT+QqR547RwxQapgjQBmtktdP+HTBb/a/zLsbzERTONyUB5pefh5TtjQ==}
    dev: true

  /focus-lock/0.11.3:
    resolution: {integrity: sha512-4n0pYcPTa/uI7Q66BZna61nRT7lDhnuJ9PJr6wiDjx4uStg491ks41y7uOG+s0umaaa+hulNKSldU9aTg9/yVg==}
    engines: {node: '>=10'}
    dependencies:
      tslib: 2.4.0
    dev: true

  /foreground-child/2.0.0:
    resolution: {integrity: sha512-dCIq9FpEcyQyXKCkyzmlPTFNgrCzPudOe+mhvJU5zAtlBnGVy2yKxtfsxK2tQBThwq225jcvBjpw1Gr40uzZCA==}
    engines: {node: '>=8.0.0'}
    dependencies:
      cross-spawn: 7.0.3
      signal-exit: 3.0.7
    dev: true

  /form-data-encoder/1.7.2:
    resolution: {integrity: sha512-qfqtYan3rxrnCk1VYaA4H+Ms9xdpPqvLZa6xmMgFvhO32x7/3J/ExcTd6qpxM0vH2GdMI+poehyBZvqfMTto8A==}
    dev: true

  /form-data/2.5.1:
    resolution: {integrity: sha512-m21N3WOmEEURgk6B9GLOE4RuWOFf28Lhh9qGYeNlGq4VDXUlJy2th2slBNU8Gp8EzloYZOibZJ7t5ecIrFSjVA==}
    engines: {node: '>= 0.12'}
    dependencies:
      asynckit: 0.4.0
      combined-stream: 1.0.8
      mime-types: 2.1.35
    dev: true

  /format/0.2.2:
    resolution: {integrity: sha512-wzsgA6WOq+09wrU1tsJ09udeR/YZRaeArL9e1wPbFg3GG2yDnC2ldKpxs4xunpFF9DgqCqOIra3bc1HWrJ37Ww==}
    engines: {node: '>=0.4.x'}
    dev: true

  /formdata-node/4.4.1:
    resolution: {integrity: sha512-0iirZp3uVDjVGt9p49aTaqjk84TrglENEDuqfdlZQ1roC9CWlPk6Avf8EEnZNcAqPonwkG35x4n3ww/1THYAeQ==}
    engines: {node: '>= 12.20'}
    dependencies:
      node-domexception: 1.0.0
      web-streams-polyfill: 4.0.0-beta.3
    dev: true

  /forwarded/0.2.0:
    resolution: {integrity: sha512-buRG0fpBtRHSTCOASe6hD258tEubFoRLb4ZNA6NxMVHNw2gOcwHo9wyablzMzOA5z9xA9L1KNjk/Nt6MT9aYow==}
    engines: {node: '>= 0.6'}

  /fresh/0.5.2:
    resolution: {integrity: sha512-zJ2mQYM18rEFOudeV4GShTGIQ7RbzA7ozbU9I/XBpm7kqgMywgmylMwXHxZJmkVoYkna9d2pVXVXPdYTP9ej8Q==}
    engines: {node: '>= 0.6'}

  /fromentries/1.3.2:
    resolution: {integrity: sha512-cHEpEQHUg0f8XdtZCc2ZAhrHzKzT0MrFUTcvx+hfxYu7rGMDc5SKoXFh+n4YigxsHXRzc6OrCshdR1bWH6HHyg==}
    dev: true

  /fs-exists-cached/1.0.0:
    resolution: {integrity: sha512-kSxoARUDn4F2RPXX48UXnaFKwVU7Ivd/6qpzZL29MCDmr9sTvybv4gFCp+qaI4fM9m0z9fgz/yJvi56GAz+BZg==}
    dev: true

  /fs-minipass/2.1.0:
    resolution: {integrity: sha512-V/JgOLFCS+R6Vcq0slCuaeWEdNC3ouDlJMNIsacH2VtALiu9mV4LPrHc5cDl8k5aw6J8jwgWWpiTo5RYhmIzvg==}
    engines: {node: '>= 8'}
    dependencies:
      minipass: 3.3.4

  /fs.realpath/1.0.0:
    resolution: {integrity: sha512-OO0pH2lK6a0hZnAdau5ItzHPI6pUlvI7jMVnxUQRtw4owF2wk8lOSabtGDCTP4Ggrg2MbGnWO9X8K1t4+fGMDw==}

  /fsevents/2.3.2:
    resolution: {integrity: sha512-xiqMQR4xAeHTuB9uWm+fFRcIOgKBMiOBP+eXiyT7jsgVCq1bkVygt00oASowB7EdtpOHaaPgKt812P9ab+DDKA==}
    engines: {node: ^8.16.0 || ^10.6.0 || >=11.0.0}
    os: [darwin]
    requiresBuild: true
    dev: true
    optional: true

  /function-bind/1.1.1:
    resolution: {integrity: sha512-yIovAzMX49sF8Yl58fSCWJ5svSLuaibPxXQJFLmBObTuCr0Mf1KiPopGM9NiFjiYBCbfaa2Fh6breQ6ANVTI0A==}
    dev: true

  /function-loop/2.0.1:
    resolution: {integrity: sha512-ktIR+O6i/4h+j/ZhZJNdzeI4i9lEPeEK6UPR2EVyTVBqOwcU3Za9xYKLH64ZR9HmcROyRrOkizNyjjtWJzDDkQ==}
    dev: true

  /function.prototype.name/1.1.5:
    resolution: {integrity: sha512-uN7m/BzVKQnCUF/iW8jYea67v++2u7m5UgENbHRtdDVclOUP+FMPlCNdmk0h/ysGyo2tavMJEDqJAkJdRa1vMA==}
    engines: {node: '>= 0.4'}
    dependencies:
      call-bind: 1.0.2
      define-properties: 1.1.4
      es-abstract: 1.20.4
      functions-have-names: 1.2.3
    dev: true

  /functions-have-names/1.2.3:
    resolution: {integrity: sha512-xckBUXyTIqT97tq2x2AMb+g163b5JFysYk0x4qxNFwbfQkmNZoiRHb6sPzI9/QV33WeuvVYBUIiD4NzNIyqaRQ==}
    dev: true

  /funtypes/4.2.0:
    resolution: {integrity: sha512-DvOtjiKvkeuXGV0O8LQh9quUP3bSOTEQPGv537Sao8kDq2rDbg48UsSJ7wlBLPzR2Mn0pV7cyAiq5pYG1oUyCQ==}

  /gauge/3.0.2:
    resolution: {integrity: sha512-+5J6MS/5XksCuXq++uFRsnUd7Ovu1XenbeuIuNRJxYWjgQbPuFhT14lAvsWfqfAmnwluf1OwMjz39HjfLPci0Q==}
    engines: {node: '>=10'}
    dependencies:
      aproba: 2.0.0
      color-support: 1.1.3
      console-control-strings: 1.1.0
      has-unicode: 2.0.1
      object-assign: 4.1.1
      signal-exit: 3.0.7
      string-width: 4.2.3
      strip-ansi: 6.0.1
      wide-align: 1.1.5

  /gauge/4.0.4:
    resolution: {integrity: sha512-f9m+BEN5jkg6a0fZjleidjN51VE1X+mPFQ2DJ0uv1V39oCLCbsGe6yjbBnp7eK7z/+GAon99a3nHuqbuuthyPg==}
    engines: {node: ^12.13.0 || ^14.15.0 || >=16.0.0}
    dependencies:
      aproba: 2.0.0
      color-support: 1.1.3
      console-control-strings: 1.1.0
      has-unicode: 2.0.1
      signal-exit: 3.0.7
      string-width: 4.2.3
      strip-ansi: 6.0.1
      wide-align: 1.1.5
    optional: true

  /generate-function/2.3.1:
    resolution: {integrity: sha512-eeB5GfMNeevm/GRYq20ShmsaGcmI81kIX2K9XQx5miC8KdHaC6Jm0qQ8ZNeGOi7wYB8OsdxKs+Y2oVuTFuVwKQ==}
    dependencies:
      is-property: 1.0.2

  /gensync/1.0.0-beta.2:
    resolution: {integrity: sha512-3hN7NaskYvMDLQY55gnW3NQ+mesEAepTqlg+VEbj7zzqEMBVNhzcGYYeqFo/TlYz6eQiFcp1HcsCZO+nGgS8zg==}
    engines: {node: '>=6.9.0'}
    dev: true

  /get-caller-file/2.0.5:
    resolution: {integrity: sha512-DyFP3BM/3YHTQOCUL/w0OZHR0lpKeGrxotcHWcqNEdnltqFwXVfhEBQ94eIo34AfQpo0rGki4cyIiftY06h2Fg==}
    engines: {node: 6.* || 8.* || >= 10.*}
    dev: true

  /get-func-name/2.0.0:
    resolution: {integrity: sha512-Hm0ixYtaSZ/V7C8FJrtZIuBBI+iSgL+1Aq82zSu8VQNB4S3Gk8e7Qs3VwBDJAhmRZcFqkl3tQu36g/Foh5I5ig==}
    dev: true

  /get-intrinsic/1.1.3:
    resolution: {integrity: sha512-QJVz1Tj7MS099PevUG5jvnt9tSkXN8K14dxQlikJuPt4uD9hHAHjLyLBiLR5zELelBdD9QNRAXZzsJx0WaDL9A==}
    dependencies:
      function-bind: 1.1.1
      has: 1.0.3
      has-symbols: 1.0.3
    dev: true

  /get-jwks/8.0.0:
    resolution: {integrity: sha512-KNA0tPT505uCPeNzwBzdF2s0pa9a4EeZJGRsVLIfAu8C8BIwxvM0iAq9vD1CswejRjP04ZIIpqzcZ73BmGu5cA==}
    engines: {node: '>=14'}
    dependencies:
      jwk-to-pem: 2.0.5
      lru-cache: 7.14.0
      node-fetch: 2.6.7
    transitivePeerDependencies:
      - encoding
    dev: false

  /get-nonce/1.0.1:
    resolution: {integrity: sha512-FJhYRoDaiatfEkUK8HKlicmu/3SGFD51q3itKDGoSTysQJBnfOcxU5GxnhE1E6soB76MbT0MBtnKJuXyAx+96Q==}
    engines: {node: '>=6'}
    dev: true

  /get-package-type/0.1.0:
    resolution: {integrity: sha512-pjzuKtY64GYfWizNAJ0fr9VqttZkNiK2iS430LtIHzjBEr6bX8Am2zm4sW4Ro5wjWW5cAlRL1qAMTcXbjNAO2Q==}
    engines: {node: '>=8.0.0'}
    dev: true

  /get-port/3.2.0:
    resolution: {integrity: sha512-x5UJKlgeUiNT8nyo/AcnwLnZuZNcSjSw0kogRB+Whd1fjjFq4B1hySFxSFWWSn4mIBzg3sRNUDFYc4g5gjPoLg==}
    engines: {node: '>=4'}
    dev: true

  /get-stdin/8.0.0:
    resolution: {integrity: sha512-sY22aA6xchAzprjyqmSEQv4UbAAzRN0L2dQB0NlN5acTTK9Don6nhoc3eAbUnpZiCANAMfd/+40kVdKfFygohg==}
    engines: {node: '>=10'}
    dev: true

  /get-stream/6.0.1:
    resolution: {integrity: sha512-ts6Wi+2j3jQjqi70w5AlN8DFnkSwC+MqmxEzdEALB2qXZYV3X/b1CTfgPLGJNMeAWxdPfU8FO1ms3NUfaHCPYg==}
    engines: {node: '>=10'}

  /get-symbol-description/1.0.0:
    resolution: {integrity: sha512-2EmdH1YvIQiZpltCNgkuiUnyukzxM/R6NDJX31Ke3BG1Nq5b0S2PhX59UKi9vZpPDQVdqn+1IcaAwnzTT5vCjw==}
    engines: {node: '>= 0.4'}
    dependencies:
      call-bind: 1.0.2
      get-intrinsic: 1.1.3
    dev: true

  /glob-parent/5.1.2:
    resolution: {integrity: sha512-AOIgSQCepiJYwP3ARnGx+5VnTu2HBYdzbGP45eLw1vr3zB3vZLeyed1sC9hnbcOc9/SrMyM5RPQrkGz4aS9Zow==}
    engines: {node: '>= 6'}
    dependencies:
      is-glob: 4.0.3
    dev: true

  /glob-parent/6.0.2:
    resolution: {integrity: sha512-XxwI8EOhVQgWp6iDL+3b0r86f4d6AX6zSU55HfB4ydCEuXLXc5FcYeOu+nnGftS4TEju/11rt4KJPTMgbfmv4A==}
    engines: {node: '>=10.13.0'}
    dependencies:
      is-glob: 4.0.3
    dev: true

  /glob/7.2.3:
    resolution: {integrity: sha512-nFR0zLpU2YCaRxwoCJvL6UvCH2JFyFVIvwTLsIf21AuHlMskA1hhTdk+LlYJtOlYt9v6dvszD2BGRqBL+iQK9Q==}
    dependencies:
      fs.realpath: 1.0.0
      inflight: 1.0.6
      inherits: 2.0.4
      minimatch: 3.1.2
      once: 1.4.0
      path-is-absolute: 1.0.1

  /glob/8.0.3:
    resolution: {integrity: sha512-ull455NHSHI/Y1FqGaaYFaLGkNMMJbavMrEGFXG/PGrg6y7sutWHUHrz6gy6WEBH6akM1M414dWKCNs+IhKdiQ==}
    engines: {node: '>=12'}
    dependencies:
      fs.realpath: 1.0.0
      inflight: 1.0.6
      inherits: 2.0.4
      minimatch: 5.1.0
      once: 1.4.0

  /globals/11.12.0:
    resolution: {integrity: sha512-WOBp/EEGUiIsJSp7wcv/y6MO+lV9UoncWqxuFfm8eBwzWNgyfBd6Gz+IeKQ9jCmyhoH99g15M3T+QaVHFjizVA==}
    engines: {node: '>=4'}
    dev: true

  /globals/13.17.0:
    resolution: {integrity: sha512-1C+6nQRb1GwGMKm2dH/E7enFAMxGTmGI7/dEdhy/DNelv85w9B72t3uc5frtMNXIbzrarJJ/lTCjcaZwbLJmyw==}
    engines: {node: '>=8'}
    dependencies:
      type-fest: 0.20.2
    dev: true

  /globby/11.1.0:
    resolution: {integrity: sha512-jhIXaOzy1sb8IyocaruWSn1TjmnBVs8Ayhcy83rmxNJ8q2uWKCAj3CnJY+KpGSXCueAPc0i05kVvVKtP1t9S3g==}
    engines: {node: '>=10'}
    dependencies:
      array-union: 2.1.0
      dir-glob: 3.0.1
      fast-glob: 3.2.12
      ignore: 5.2.0
      merge2: 1.4.1
      slash: 3.0.0
    dev: true

  /goober/2.1.11_csstype@3.1.1:
    resolution: {integrity: sha512-5SS2lmxbhqH0u9ABEWq7WPU69a4i2pYcHeCxqaNq6Cw3mnrF0ghWNM4tEGid4dKy8XNIAUbuThuozDHHKJVh3A==}
    peerDependencies:
      csstype: ^3.0.10
    dependencies:
      csstype: 3.1.1
    dev: true

  /graceful-fs/4.2.10:
    resolution: {integrity: sha512-9ByhssR2fPVsNZj478qUUbKfmL0+t5BDVyjShtyZZLiK7ZDAArFFfopyOTj0M05wE2tJPisA4iTnnXl2YoPvOA==}

  /grapheme-splitter/1.0.4:
    resolution: {integrity: sha512-bzh50DW9kTPM00T8y4o8vQg89Di9oLJVLW/KaOGIXJWP/iqCN6WKYkbNOF04vFLJhwcpYUh9ydh/+5vpOqV4YQ==}
    dev: true

  /graphiql/2.0.13_munhu5kdvu4fguy6aaz254a7wu:
    resolution: {integrity: sha512-hfqcd40aO2V44Z/rey6lGXYnEsbwseeokeeZGQbFfSImciGtyP0SS8MyE5s5yno6z/M0ymJccpaNaUlC6imSwA==}
    peerDependencies:
      graphql: ^15.5.0 || ^16.0.0
      react: ^16.8.0 || ^17.0.0 || ^18.0.0
      react-dom: ^16.8.0 || ^17.0.0 || ^18.0.0
    dependencies:
      '@graphiql/react': 0.13.7_munhu5kdvu4fguy6aaz254a7wu
      '@graphiql/toolkit': 0.8.0_graphql@16.6.0
      entities: 2.2.0
      graphql: 16.6.0
      graphql-language-service: 5.1.0_graphql@16.6.0
      markdown-it: 12.3.2
      react: 18.2.0
      react-dom: 18.2.0_react@18.2.0
    transitivePeerDependencies:
      - '@codemirror/language'
      - '@types/node'
      - '@types/react'
      - graphql-ws
      - react-is
    dev: true

  /graphql-jit/0.7.4_graphql@16.6.0:
    resolution: {integrity: sha512-kWyHmsQtKMD6xcKDgf4dgPLyIZhviqA6IWGdnA0ElL9wgrIOTxf3eI4c0/U3tnoAU3t09zliVCfDkfIptzYjIA==}
    peerDependencies:
      graphql: '>=15'
    dependencies:
      '@graphql-typed-document-node/core': 3.1.1_graphql@16.6.0
      fast-json-stringify: 1.21.0
      generate-function: 2.3.1
      graphql: 16.6.0
      json-schema: 0.4.0
      lodash.memoize: 4.1.2
      lodash.merge: 4.6.2
      lodash.mergewith: 4.6.2

  /graphql-language-service/5.0.6_graphql@16.6.0:
    resolution: {integrity: sha512-FjE23aTy45Lr5metxCv3ZgSKEZOzN7ERR+OFC1isV5mHxI0Ob8XxayLTYjQKrs8b3kOpvgTYmSmu6AyXOzYslg==}
    hasBin: true
    peerDependencies:
      graphql: ^15.5.0 || ^16.0.0
    dependencies:
      graphql: 16.6.0
      nullthrows: 1.1.1
      vscode-languageserver-types: 3.17.2
    dev: true

  /graphql-language-service/5.1.0_graphql@16.6.0:
    resolution: {integrity: sha512-APffigZ/l2me6soek+Yq5Us3HBwmfw4vns4QoqsTePXkK3knVO8rn0uAC6PmTyglb1pmFFPbYaRIzW4wmcnnGQ==}
    hasBin: true
    peerDependencies:
      graphql: ^15.5.0 || ^16.0.0
    dependencies:
      graphql: 16.6.0
      nullthrows: 1.1.1
      vscode-languageserver-types: 3.17.2
    dev: true

  /graphql-scalars/1.20.0_graphql@16.6.0:
    resolution: {integrity: sha512-1KV9Uyr64bbBlmtNzn/vp5mp1+Cob8jG7AKF7RLsKq50ocV6yNhW3+pVvh5jJs1np5Wh+Wg9bDapwQ7q2saS6A==}
    engines: {node: '>=10'}
    peerDependencies:
      graphql: ^0.8.0 || ^0.9.0 || ^0.10.0 || ^0.11.0 || ^0.12.0 || ^0.13.0 || ^14.0.0 || ^15.0.0 || ^16.0.0
    dependencies:
      graphql: 16.6.0
      tslib: 2.4.0
    dev: false

  /graphql-type-json/0.3.2_graphql@16.6.0:
    resolution: {integrity: sha512-J+vjof74oMlCWXSvt0DOf2APEdZOCdubEvGDUAlqH//VBYcOYsGgRW7Xzorr44LvkjiuvecWc8fChxuZZbChtg==}
    peerDependencies:
      graphql: '>=0.8.0'
    dependencies:
      graphql: 16.6.0
    dev: false

  /graphql/16.6.0:
    resolution: {integrity: sha512-KPIBPDlW7NxrbT/eh4qPXz5FiFdL5UbaA0XUNz2Rp3Z3hqBSkbj0GVjwFDztsWVauZUWsbKHgMg++sk8UX0bkw==}
    engines: {node: ^12.22.0 || ^14.16.0 || ^16.0.0 || >=17.0.0}

  /happy-dom/7.6.6:
    resolution: {integrity: sha512-28NxRiHXjzhr+BGciLNUoQW4OaBnQPRT/LPYLufh0Fj3Iwh1j9qJaozjBm/Uqdj5Ps4cukevQ7ERieA6Ddwf1g==}
    dependencies:
      css.escape: 1.5.1
      he: 1.2.0
      node-fetch: 2.6.7
      sync-request: 6.1.0
      webidl-conversions: 7.0.0
      whatwg-encoding: 2.0.0
      whatwg-mimetype: 3.0.0
    transitivePeerDependencies:
      - encoding
    dev: true

  /hard-rejection/2.1.0:
    resolution: {integrity: sha512-VIZB+ibDhx7ObhAe7OVtoEbuP4h/MuOTHJ+J8h/eBXotJYl0fBgR72xDFCKgIh22OJZIOVNxBMWuhAr10r8HdA==}
    engines: {node: '>=6'}
    dev: true

  /has-bigints/1.0.2:
    resolution: {integrity: sha512-tSvCKtBr9lkF0Ex0aQiP9N+OpV4zi2r/Nee5VkRDbaqv35RLYMzbwQfFSZZH0kR+Rd6302UJZ2p/bJCEoR3VoQ==}
    dev: true

  /has-flag/3.0.0:
    resolution: {integrity: sha512-sKJf1+ceQBr4SMkvQnBDNDtf4TXpVhVGateu0t918bl30FnbE2m4vNLX+VWe/dpjlb+HugGYzW7uQXH98HPEYw==}
    engines: {node: '>=4'}

  /has-flag/4.0.0:
    resolution: {integrity: sha512-EykJT/Q1KjTWctppgIAgfSO0tKVuZUjhgMr17kqTumMl6Afv3EISleU7qZUzoXDFTAHTDC4NOoG/ZxU3EvlMPQ==}
    engines: {node: '>=8'}
    dev: true

  /has-property-descriptors/1.0.0:
    resolution: {integrity: sha512-62DVLZGoiEBDHQyqG4w9xCuZ7eJEwNmJRWw2VY84Oedb7WFcA27fiEVe8oUQx9hAUJ4ekurquucTGwsyO1XGdQ==}
    dependencies:
      get-intrinsic: 1.1.3
    dev: true

  /has-symbols/1.0.3:
    resolution: {integrity: sha512-l3LCuF6MgDNwTDKkdYGEihYjt5pRPbEg46rtlmnSPlUbgmB8LOIrKJbYYFBSbnPaJexMKtiPO8hmeRjRz2Td+A==}
    engines: {node: '>= 0.4'}
    dev: true

  /has-tostringtag/1.0.0:
    resolution: {integrity: sha512-kFjcSNhnlGV1kyoGk7OXKSawH5JOb/LzUc5w9B02hOTO0dfFRjbHQKvg1d6cf3HbeUmtU9VbbV3qzZ2Teh97WQ==}
    engines: {node: '>= 0.4'}
    dependencies:
      has-symbols: 1.0.3
    dev: true

  /has-unicode/2.0.1:
    resolution: {integrity: sha512-8Rf9Y83NBReMnx0gFzA8JImQACstCYWUplepDa9xprwwtmgEZUF0h/i5xSA625zB/I37EtrswSST6OXxwaaIJQ==}

  /has/1.0.3:
    resolution: {integrity: sha512-f2dvO0VU6Oej7RkWJGrehjbzMAjFp5/VKPp5tTpWIV4JHHZK1/BxbFRtf/siA2SWTe09caDmVtYYzWEIbBS4zw==}
    engines: {node: '>= 0.4.0'}
    dependencies:
      function-bind: 1.1.1
    dev: true

  /hash.js/1.1.7:
    resolution: {integrity: sha512-taOaskGt4z4SOANNseOviYDvjEJinIkRgmp7LbKP2YTTmVxWBl87s/uzK9r+44BclBSp2X7K1hqeNfz9JbBeXA==}
    dependencies:
      inherits: 2.0.4
      minimalistic-assert: 1.0.1
    dev: false

  /hasha/5.2.2:
    resolution: {integrity: sha512-Hrp5vIK/xr5SkeN2onO32H0MgNZ0f17HRNH39WfL0SYUNOTZ5Lz1TJ8Pajo/87dYGEFlLMm7mIc/k/s6Bvz9HQ==}
    engines: {node: '>=8'}
    dependencies:
      is-stream: 2.0.1
      type-fest: 0.8.1
    dev: true

  /hast-util-parse-selector/2.2.5:
    resolution: {integrity: sha512-7j6mrk/qqkSehsM92wQjdIgWM2/BW61u/53G6xmC8i1OmEdKLHbk419QKQUjz6LglWsfqoiHmyMRkP1BGjecNQ==}
    dev: true

  /hastscript/6.0.0:
    resolution: {integrity: sha512-nDM6bvd7lIqDUiYEiu5Sl/+6ReP0BMk/2f4U/Rooccxkj0P5nm+acM5PrGJ/t5I8qPGiqZSE6hVAwZEdZIvP4w==}
    dependencies:
      '@types/hast': 2.3.4
      comma-separated-tokens: 1.0.8
      hast-util-parse-selector: 2.2.5
      property-information: 5.6.0
      space-separated-tokens: 1.1.5
    dev: true

  /he/1.2.0:
    resolution: {integrity: sha512-F/1DnUGPopORZi0ni+CvrCgHQ5FyEAHRLSApuYWMmrbSwoN2Mn/7k+Gl38gJnR7yyDZk6WLXwiGod1JOWNDKGw==}
    hasBin: true
    dev: true

  /help-me/4.1.0:
    resolution: {integrity: sha512-5HMrkOks2j8Fpu2j5nTLhrBhT7VwHwELpqnSnx802ckofys5MO2SkLpgSz3dgNFHV7IYFX2igm5CM75SmuYidw==}
    dependencies:
      glob: 8.0.3
      readable-stream: 3.6.0
    dev: false

  /highlight.js/10.7.3:
    resolution: {integrity: sha512-tzcUFauisWKNHaRkN4Wjl/ZA07gENAjFl3J/c480dprkGTg5EQstgaNFqBfUqCq54kZRIEcreTsAgF/m2quD7A==}
    dev: true

  /history/5.3.0:
    resolution: {integrity: sha512-ZqaKwjjrAYUYfLG+htGaIIZ4nioX2L70ZUMIFysS3xvBsSG4x/n1V6TXV3N8ZYNuFGlDirFg32T7B6WOUPDYcQ==}
    dependencies:
      '@babel/runtime': 7.20.0

  /hmac-drbg/1.0.1:
    resolution: {integrity: sha512-Tti3gMqLdZfhOQY1Mzf/AanLiqh1WTiJgEj26ZuYQ9fbkLomzGchCws4FyrSd4VkpBfiNhaE1On+lOz894jvXg==}
    dependencies:
      hash.js: 1.1.7
      minimalistic-assert: 1.0.1
      minimalistic-crypto-utils: 1.0.1
    dev: false

  /hoist-non-react-statics/3.3.2:
    resolution: {integrity: sha512-/gGivxi8JPKWNm/W0jSmzcMPpfpPLc3dY/6GxhX2hQ9iGj3aDfklV4ET7NjKpSinLpJ5vafa9iiGIEZg10SfBw==}
    dependencies:
      react-is: 16.13.1
    dev: true

  /hosted-git-info/2.8.9:
    resolution: {integrity: sha512-mxIDAb9Lsm6DoOJ7xH+5+X4y1LU/4Hi50L9C5sIswK3JzULS4bwk1FvjdBgvYR4bzT4tuUQiC15FE2f5HbLvYw==}
    dev: true

  /hosted-git-info/4.1.0:
    resolution: {integrity: sha512-kyCuEOWjJqZuDbRHzL8V93NzQhwIB71oFWSyzVo+KPZI+pnQPPxucdkrOZvkLRnrf5URsQM+IJ09Dw29cRALIA==}
    engines: {node: '>=10'}
    dependencies:
      lru-cache: 6.0.0
    dev: true

  /html-escaper/2.0.2:
    resolution: {integrity: sha512-H2iMtd0I4Mt5eYiapRdIDjp+XzelXQ0tFE4JS7YFwFevXXMmOp9myNrUvCg0D6ws8iqkRPBfKHgbwig1SmlLfg==}
    dev: true

  /http-basic/8.1.3:
    resolution: {integrity: sha512-/EcDMwJZh3mABI2NhGfHOGOeOZITqfkEO4p/xK+l3NpyncIHUQBoMvCSF/b5GqvKtySC2srL/GGG3+EtlqlmCw==}
    engines: {node: '>=6.0.0'}
    dependencies:
      caseless: 0.12.0
      concat-stream: 1.6.2
      http-response-object: 3.0.2
      parse-cache-control: 1.0.1
    dev: true

  /http-cache-semantics/4.1.0:
    resolution: {integrity: sha512-carPklcUh7ROWRK7Cv27RPtdhYhUsela/ue5/jKzjegVvXDqM2ILE9Q2BGn9JZJh1g87cp56su/FgQSzcWS8cQ==}
    optional: true

  /http-errors/2.0.0:
    resolution: {integrity: sha512-FtwrG/euBzaEjYeRqOgly7G0qviiXoJWnvEH2Z1plBdXgbyjv34pHTSb9zoeHMyDy33+DWy5Wt9Wo+TURtOYSQ==}
    engines: {node: '>= 0.8'}
    dependencies:
      depd: 2.0.0
      inherits: 2.0.4
      setprototypeof: 1.2.0
      statuses: 2.0.1
      toidentifier: 1.0.1

  /http-proxy-agent/4.0.1:
    resolution: {integrity: sha512-k0zdNgqWTGA6aeIRVpvfVob4fL52dTfaehylg0Y4UvSySvOq/Y+BOyPrgpUrA7HylqvU8vIZGsRuXmspskV0Tg==}
    engines: {node: '>= 6'}
    dependencies:
      '@tootallnate/once': 1.1.2
      agent-base: 6.0.2
      debug: 4.3.4
    transitivePeerDependencies:
      - supports-color
    optional: true

  /http-response-object/3.0.2:
    resolution: {integrity: sha512-bqX0XTF6fnXSQcEJ2Iuyr75yVakyjIDCqroJQ/aHfSdlM743Cwqoi2nDYMzLGWUcuTWGWy8AAvOKXTfiv6q9RA==}
    dependencies:
      '@types/node': 10.17.60
    dev: true

  /https-proxy-agent/5.0.1:
    resolution: {integrity: sha512-dFcAjpTQFgoLMzC2VwU+C/CbS7uRL0lWmxDITmqm7C+7F0Odmj6s9l6alZc6AELXhrnggM2CeWSXHGOdX2YtwA==}
    engines: {node: '>= 6'}
    dependencies:
      agent-base: 6.0.2
      debug: 4.3.4
    transitivePeerDependencies:
      - supports-color

  /human-signals/3.0.1:
    resolution: {integrity: sha512-rQLskxnM/5OCldHo+wNXbpVgDn5A17CUoKX+7Sokwaknlq7CdSnphy0W39GU8dw59XiCXmFXDg4fRuckQRKewQ==}
    engines: {node: '>=12.20.0'}

  /humanize-ms/1.2.1:
    resolution: {integrity: sha512-Fl70vYtsAFb/C06PTS9dZBo7ihau+Tu/DNCk/OyHhea07S+aeMWpFFkUaXRa8fI+ScZbEI8dfSxwY7gxZ9SAVQ==}
    dependencies:
      ms: 2.1.3
    optional: true

  /hyperid/3.0.1:
    resolution: {integrity: sha512-I+tl7TS5nsoVhkxqX1rS3Qmqlq44eoPUcgPthW8v3IW8CvWL7lwtd6HQbkDUMrBKJTG0vgEaRsjT35imW/D+9Q==}
    dependencies:
      uuid: 8.3.2
      uuid-parse: 1.1.0
    dev: false

  /iconv-lite/0.6.3:
    resolution: {integrity: sha512-4fCk79wshMdzMp2rH06qWrJE4iolqLhCUH+OiuIgU++RB0+94NlDL81atO7GX55uUKueo0txHNtvEyI6D7WdMw==}
    engines: {node: '>=0.10.0'}
    dependencies:
      safer-buffer: 2.1.2

  /ieee754/1.2.1:
    resolution: {integrity: sha512-dcyqhDvX1C46lXZcVqCpK+FtMRQVdIMN6/Df5js2zouUsqG7I6sFxitIC+7KYK29KdXOLHdu9zL4sFnoVQnqaA==}

  /ignore/5.2.0:
    resolution: {integrity: sha512-CmxgYGiEPCLhfLnpPp1MoRmifwEIOgjcHXxOBjv7mY96c+eWScsOP9c112ZyLdWHi0FxHjI+4uVhKYp/gcdRmQ==}
    engines: {node: '>= 4'}
    dev: true

  /immutable/3.8.2:
    resolution: {integrity: sha512-15gZoQ38eYjEjxkorfbcgBKBL6R7T459OuK+CpcWt7O3KF4uPCx2tD0uFETlUDIyo+1789crbMhTvQBSR5yBMg==}
    engines: {node: '>=0.10.0'}
    dev: true

  /import-fresh/2.0.0:
    resolution: {integrity: sha512-eZ5H8rcgYazHbKC3PG4ClHNykCSxtAhxSSEM+2mb+7evD2CKF5V7c0dNum7AdpDh0ZdICwZY9sRSn8f+KH96sg==}
    engines: {node: '>=4'}
    dependencies:
      caller-path: 2.0.0
      resolve-from: 3.0.0

  /import-fresh/3.3.0:
    resolution: {integrity: sha512-veYYhQa+D1QBKznvhUHxb8faxlrwUnxseDAbAp457E0wLNio2bOSKnjYDhMj+YiAq61xrMGhQk9iXVk5FzgQMw==}
    engines: {node: '>=6'}
    dependencies:
      parent-module: 1.0.1
      resolve-from: 4.0.0

  /imurmurhash/0.1.4:
    resolution: {integrity: sha512-JmXMZ6wuvDmLiHEml9ykzqO6lwFbof0GG4IkcGaENdCRDDmMVnny7s5HsIgHCbaq0w2MyPhDqkhTUgS2LU2PHA==}
    engines: {node: '>=0.8.19'}

  /indent-string/4.0.0:
    resolution: {integrity: sha512-EdDDZu4A2OyIK7Lr/2zG+w5jmbuk1DVBnEwREQvBzspBJkCEbRa8GxU1lghYcaGJCnRWibjDXlq779X1/y5xwg==}
    engines: {node: '>=8'}

  /infer-owner/1.0.4:
    resolution: {integrity: sha512-IClj+Xz94+d7irH5qRyfJonOdfTzuDaifE6ZPWfx0N0+/ATZCbuTPq2prFl526urkQd90WyUKIh1DfBQ2hMz9A==}
    optional: true

  /inflected/2.1.0:
    resolution: {integrity: sha512-hAEKNxvHf2Iq3H60oMBHkB4wl5jn3TPF3+fXek/sRwAB5gP9xWs4r7aweSF95f99HFoz69pnZTcu8f0SIHV18w==}
    dev: false

  /inflection/1.12.0:
    resolution: {integrity: sha512-lRy4DxuIFWXlJU7ed8UiTJOSTqStqYdEb4CEbtXfNbkdj3nH1L+reUWiE10VWcJS2yR7tge8Z74pJjtBjNwj0w==}
    engines: {'0': node >= 0.4.0}
    dev: false

  /inflight/1.0.6:
    resolution: {integrity: sha512-k92I/b08q4wvFscXCLvqfsHCrjrF7yiXsQuIVvVE7N82W3+aqpzuUdBbfhWcy/FZR3/4IgflMgKLOsvPDrGCJA==}
    dependencies:
      once: 1.4.0
      wrappy: 1.0.2

  /inherits/2.0.4:
    resolution: {integrity: sha512-k/vGaX4/Yla3WzyMCvTQOXYeIHvqOKtnqBduzTHpzpQZzAskKMhZ2K+EnBiSM9zGSoIFeMpXKxa4dYeZIQqewQ==}

  /int64-buffer/0.1.10:
    resolution: {integrity: sha512-v7cSY1J8ydZ0GyjUHqF+1bshJ6cnEVLo9EnjB8p+4HDRPZc9N5jjmvUV7NvEsqQOKyH0pmIBFWXVQbiS0+OBbA==}
    dev: false

  /internal-slot/1.0.3:
    resolution: {integrity: sha512-O0DB1JC/sPyZl7cIo78n5dR7eUSwwpYPiXRhTzNxZVAMUuB8vlnRFyLxdrVToks6XPLVnFfbzaVd5WLjhgg+vA==}
    engines: {node: '>= 0.4'}
    dependencies:
      get-intrinsic: 1.1.3
      has: 1.0.3
      side-channel: 1.0.4
    dev: true

  /invariant/2.2.4:
    resolution: {integrity: sha512-phJfQVBuaJM5raOpJjSfkiD6BpbCE4Ns//LaXl6wGYtUBY83nWS6Rf9tXm2e8VaK60JEjYldbPif/A2B1C2gNA==}
    dependencies:
      loose-envify: 1.4.0
    dev: true

  /ioredis-auto-pipeline/1.0.2:
    resolution: {integrity: sha512-Axp07oVqbUAArCuIjlfXfME0/te/R7x43zfeGEpY1UTJjWdTUIw/h+K/LfIkRGCv8aCB4bCypHft8AQZ+1Z7zw==}
    dependencies:
      to-fast-properties: 3.0.1
    dev: false

  /ioredis/5.2.3:
    resolution: {integrity: sha512-gQNcMF23/NpvjCaa1b5YycUyQJ9rBNH2xP94LWinNpodMWVUPP5Ai/xXANn/SM7gfIvI62B5CCvZxhg5pOgyMw==}
    engines: {node: '>=12.22.0'}
    dependencies:
      '@ioredis/commands': 1.2.0
      cluster-key-slot: 1.1.1
      debug: 4.3.4
      denque: 2.1.0
      lodash.defaults: 4.2.0
      lodash.isarguments: 3.1.0
      redis-errors: 1.2.0
      redis-parser: 3.0.0
      standard-as-callback: 2.1.0
    transitivePeerDependencies:
      - supports-color

  /ip/2.0.0:
    resolution: {integrity: sha512-WKa+XuLG1A1R0UWhl2+1XQSi+fZWMsYKffMZTTYsiZaUD8k2yDAj5atimTUD2TZkyCkNEeYE5NhFZmupOGtjYQ==}
    optional: true

  /ipaddr.js/1.9.1:
    resolution: {integrity: sha512-0KI/607xoxSToH7GjN1FfSbLoU0+btTicjsQSWQlh/hZykN8KpmMf7uYwPW3R+akZ6R/w18ZlXSHBYXiYUPO3g==}
    engines: {node: '>= 0.10'}

  /irregular-plurals/3.3.0:
    resolution: {integrity: sha512-MVBLKUTangM3EfRPFROhmWQQKRDsrgI83J8GS3jXy+OwYqiR2/aoWndYQ5416jLE3uaGgLH7ncme3X9y09gZ3g==}
    engines: {node: '>=8'}
    dev: true

  /is-alphabetical/1.0.4:
    resolution: {integrity: sha512-DwzsA04LQ10FHTZuL0/grVDk4rFoVH1pjAToYwBrHSxcrBIGQuXrQMtD5U1b0U2XVgKZCTLLP8u2Qxqhy3l2Vg==}
    dev: true

  /is-alphanumerical/1.0.4:
    resolution: {integrity: sha512-UzoZUr+XfVz3t3v4KyGEniVL9BDRoQtY7tOyrRybkVNjDFWyo1yhXNGrrBTQxp3ib9BLAWs7k2YKBQsFRkZG9A==}
    dependencies:
      is-alphabetical: 1.0.4
      is-decimal: 1.0.4
    dev: true

  /is-arrayish/0.2.1:
    resolution: {integrity: sha512-zz06S8t0ozoDXMG+ube26zeCTNXcKIPJZJi8hBrF4idCLms4CG9QtK7qBl1boi5ODzFpjswb5JPmHCbMpjaYzg==}

  /is-bigint/1.0.4:
    resolution: {integrity: sha512-zB9CruMamjym81i2JZ3UMn54PKGsQzsJeo6xvN3HJJ4CAsQNB6iRutp2To77OfCNuoxspsIhzaPoO1zyCEhFOg==}
    dependencies:
      has-bigints: 1.0.2
    dev: true

  /is-binary-path/2.1.0:
    resolution: {integrity: sha512-ZMERYes6pDydyuGidse7OsHxtbI7WVeUEozgR/g7rd0xUimYNlvZRE/K2MgZTjWy725IfelLeVcEM97mmtRGXw==}
    engines: {node: '>=8'}
    dependencies:
      binary-extensions: 2.2.0
    dev: true

  /is-boolean-object/1.1.2:
    resolution: {integrity: sha512-gDYaKHJmnj4aWxyj6YHyXVpdQawtVLHU5cb+eztPGczf6cjuTdwve5ZIEfgXqH4e57An1D1AKf8CZ3kYrQRqYA==}
    engines: {node: '>= 0.4'}
    dependencies:
      call-bind: 1.0.2
      has-tostringtag: 1.0.0
    dev: true

  /is-callable/1.2.7:
    resolution: {integrity: sha512-1BC0BVFhS/p0qtw6enp8e+8OD0UrK0oFLztSjNzhcKA3WDuJxxAPXzPuPtKkjEY9UUoEWlX/8fgKeu2S8i9JTA==}
    engines: {node: '>= 0.4'}
    dev: true

  /is-core-module/2.11.0:
    resolution: {integrity: sha512-RRjxlvLDkD1YJwDbroBHMb+cukurkDWNyHx7D3oNB5x9rb5ogcksMC5wHCadcXoo67gVr/+3GFySh3134zi6rw==}
    dependencies:
      has: 1.0.3
    dev: true

  /is-date-object/1.0.5:
    resolution: {integrity: sha512-9YQaSxsAiSwcvS33MBk3wTCVnWK+HhF8VZR2jRxehM16QcVOdHqPn4VPHmRK4lSr38n9JriurInLcP90xsYNfQ==}
    engines: {node: '>= 0.4'}
    dependencies:
      has-tostringtag: 1.0.0
    dev: true

  /is-decimal/1.0.4:
    resolution: {integrity: sha512-RGdriMmQQvZ2aqaQq3awNA6dCGtKpiDFcOzrTWrDAT2MiWrKQVPmxLGHl7Y2nNu6led0kEyoX0enY0qXYsv9zw==}
    dev: true

  /is-directory/0.3.1:
    resolution: {integrity: sha512-yVChGzahRFvbkscn2MlwGismPO12i9+znNruC5gVEntG3qu0xQMzsGg/JFbrsqDOHtHFPci+V5aP5T9I+yeKqw==}
    engines: {node: '>=0.10.0'}

  /is-docker/2.2.1:
    resolution: {integrity: sha512-F+i2BKsFrH66iaUFc0woD8sLy8getkwTwtOBjvs56Cx4CgJDeKQeqfz8wAYiSb8JOprWhHH5p77PbmYCvvUuXQ==}
    engines: {node: '>=8'}
    hasBin: true
    dev: false

  /is-dom/1.1.0:
    resolution: {integrity: sha512-u82f6mvhYxRPKpw8V1N0W8ce1xXwOrQtgGcxl6UCL5zBmZu3is/18K0rR7uFCnMDuAsS/3W54mGL4vsaFUQlEQ==}
    dependencies:
      is-object: 1.0.2
      is-window: 1.0.2
    dev: true

  /is-extglob/2.1.1:
    resolution: {integrity: sha512-SbKbANkN603Vi4jEZv49LeVJMn4yGwsbzZworEoyEiutsN3nJYdbO36zfhGJ6QEDpOZIFkDtnq5JRxmvl3jsoQ==}
    engines: {node: '>=0.10.0'}
    dev: true

  /is-fullwidth-code-point/3.0.0:
    resolution: {integrity: sha512-zymm5+u+sCsSWyD9qNaejV3DFvhCKclKdizYaJUuHA83RLjb7nSuGnddCHGv0hk+KY7BMAlsWeK4Ueg6EV6XQg==}
    engines: {node: '>=8'}

  /is-glob/4.0.3:
    resolution: {integrity: sha512-xelSayHH36ZgE7ZWhli7pW34hNbNl8Ojv5KVmkJD4hBdD3th8Tfk9vYasLM+mXWOZhFkgZfxhLSnrwRr4elSSg==}
    engines: {node: '>=0.10.0'}
    dependencies:
      is-extglob: 2.1.1
    dev: true

  /is-hexadecimal/1.0.4:
    resolution: {integrity: sha512-gyPJuv83bHMpocVYoqof5VDiZveEoGoFL8m3BXNb2VW8Xs+rz9kqO8LOQ5DH6EsuvilT1ApazU0pyl+ytbPtlw==}
    dev: true

  /is-lambda/1.0.1:
    resolution: {integrity: sha512-z7CMFGNrENq5iFB9Bqo64Xk6Y9sg+epq1myIcdHaGnbMTYOxvzsEtdYqQUylB7LxfkvgrrjP32T6Ywciio9UIQ==}
    optional: true

  /is-negative-zero/2.0.2:
    resolution: {integrity: sha512-dqJvarLawXsFbNDeJW7zAz8ItJ9cd28YufuuFzh0G8pNHjJMnY08Dv7sYX2uF5UpQOwieAeOExEYAWWfu7ZZUA==}
    engines: {node: '>= 0.4'}
    dev: true

  /is-number-object/1.0.7:
    resolution: {integrity: sha512-k1U0IRzLMo7ZlYIfzRu23Oh6MiIFasgpb9X76eqfFZAqwH44UI4KTBvBYIZ1dSL9ZzChTB9ShHfLkR4pdW5krQ==}
    engines: {node: '>= 0.4'}
    dependencies:
      has-tostringtag: 1.0.0
    dev: true

  /is-number/7.0.0:
    resolution: {integrity: sha512-41Cifkg6e8TylSpdtTpeLVMqvSBEVzTttHvERD741+pnZ8ANv0004MRL43QKPDlK9cGvNp6NZWZUBlbGXYxxng==}
    engines: {node: '>=0.12.0'}
    dev: true

  /is-object/1.0.2:
    resolution: {integrity: sha512-2rRIahhZr2UWb45fIOuvZGpFtz0TyOZLf32KxBbSoUCeZR495zCKlWUKKUByk3geS2eAs7ZAABt0Y/Rx0GiQGA==}
    dev: true

  /is-path-inside/3.0.3:
    resolution: {integrity: sha512-Fd4gABb+ycGAmKou8eMftCupSir5lRxqf4aD/vd0cD2qc4HL07OjCeuHMr8Ro4CoMaeCKDB0/ECBOVWjTwUvPQ==}
    engines: {node: '>=8'}
    dev: true

  /is-plain-obj/1.1.0:
    resolution: {integrity: sha512-yvkRyxmFKEOQ4pNXCmJG5AEQNlXJS5LaONXo5/cLdTZdWvsZ1ioJEonLGAosKlMWE8lwUy/bJzMjcw8az73+Fg==}
    engines: {node: '>=0.10.0'}
    dev: true

  /is-plain-object/2.0.4:
    resolution: {integrity: sha512-h5PpgXkWitc38BBMYawTYMWJHFZJVnBquFE57xFpjB8pJFiF6gZ+bU+WyI/yqXiFR5mdLsgYNaPe8uao6Uv9Og==}
    engines: {node: '>=0.10.0'}
    dependencies:
      isobject: 3.0.1
    dev: true

  /is-plain-object/5.0.0:
    resolution: {integrity: sha512-VRSzKkbMm5jMDoKLbltAkFQ5Qr7VDiTFGXxYFXXowVj387GeGNOCsOH6Msy00SGZ3Fp84b1Naa1psqgcCIEP5Q==}
    engines: {node: '>=0.10.0'}
    dev: true

  /is-primitive/3.0.1:
    resolution: {integrity: sha512-GljRxhWvlCNRfZyORiH77FwdFwGcMO620o37EOYC0ORWdq+WYNVqW0w2Juzew4M+L81l6/QS3t5gkkihyRqv9w==}
    engines: {node: '>=0.10.0'}
    dev: true

  /is-promise/4.0.0:
    resolution: {integrity: sha512-hvpoI6korhJMnej285dSg6nu1+e6uxs7zG3BYAm5byqDsgJNWwxzM6z6iZiAgQR4TJ30JmBTOwqZUw3WlyH3AQ==}

  /is-property/1.0.2:
    resolution: {integrity: sha512-Ks/IoX00TtClbGQr4TWXemAnktAQvYB7HzcCxDGqEZU6oCmb2INHuOoKxbtR+HFkmYWBKv/dOZtGRiAjDhj92g==}

  /is-regex/1.1.4:
    resolution: {integrity: sha512-kvRdxDsxZjhzUX07ZnLydzS1TU/TJlTUHHY4YLL87e37oUA49DfkLqgy+VjFocowy29cKvcSiu+kIv728jTTVg==}
    engines: {node: '>= 0.4'}
    dependencies:
      call-bind: 1.0.2
      has-tostringtag: 1.0.0
    dev: true

  /is-shared-array-buffer/1.0.2:
    resolution: {integrity: sha512-sqN2UDu1/0y6uvXyStCOzyhAjCSlHceFoMKJW8W9EU9cvic/QdsZ0kEU93HEy3IUEFZIiH/3w+AH/UQbPHNdhA==}
    dependencies:
      call-bind: 1.0.2
    dev: true

  /is-stream/2.0.1:
    resolution: {integrity: sha512-hFoiJiTl63nn+kstHGBtewWSKnQLpyb155KHheA1l39uvtO9nWIop1p3udqPcUd/xbF1VLMO4n7OI6p7RbngDg==}
    engines: {node: '>=8'}
    dev: true

  /is-stream/3.0.0:
    resolution: {integrity: sha512-LnQR4bZ9IADDRSkvpqMGvt/tEJWclzklNgSw48V5EAaAeDd6qGvN8ei6k5p0tvxSR171VmGyHuTiAOfxAbr8kA==}
    engines: {node: ^12.20.0 || ^14.13.1 || >=16.0.0}

  /is-string/1.0.7:
    resolution: {integrity: sha512-tE2UXzivje6ofPW7l23cjDOMa09gb7xlAqG6jG5ej6uPV32TlWP3NKPigtaGeHNu9fohccRYvIiZMfOOnOYUtg==}
    engines: {node: '>= 0.4'}
    dependencies:
      has-tostringtag: 1.0.0
    dev: true

  /is-symbol/1.0.4:
    resolution: {integrity: sha512-C/CPBqKWnvdcxqIARxyOh4v1UUEOCHpgDa0WYgpKDFMszcrPcffg5uhwSgPCLD2WWxmq6isisz87tzT01tuGhg==}
    engines: {node: '>= 0.4'}
    dependencies:
      has-symbols: 1.0.3
    dev: true

  /is-typedarray/1.0.0:
    resolution: {integrity: sha512-cyA56iCMHAh5CdzjJIa4aohJyeO1YbwLi3Jc35MmRU6poroFjIGZzUzupGiRPOjgHg9TLu43xbpwXk523fMxKA==}
    dev: true

  /is-unicode-supported/0.1.0:
    resolution: {integrity: sha512-knxG2q4UC3u8stRGyAVJCOdxFmv5DZiRcdlIaAQXAbSfJya+OhopNotLQrstBhququ4ZpuKbDc/8S6mgXgPFPw==}
    engines: {node: '>=10'}
    dev: true

  /is-weakref/1.0.2:
    resolution: {integrity: sha512-qctsuLZmIQ0+vSSMfoVvyFe2+GSEvnmZ2ezTup1SBse9+twCCeial6EEi3Nc2KFcf6+qz2FBPnjXsk8xhKSaPQ==}
    dependencies:
      call-bind: 1.0.2
    dev: true

  /is-window/1.0.2:
    resolution: {integrity: sha512-uj00kdXyZb9t9RcAUAwMZAnkBUwdYGhYlt7djMXhfyhUCzwNba50tIiBKR7q0l7tdoBtFVw/3JmLY6fI3rmZmg==}
    dev: true

  /is-windows/1.0.2:
    resolution: {integrity: sha512-eXK1UInq2bPmjyX6e3VHIzMLobc4J94i4AWn+Hpq3OU5KkrRC96OAcR3PRJ/pGu6m8TRnBHP9dkXQVsT/COVIA==}
    engines: {node: '>=0.10.0'}
    dev: true

  /is-wsl/2.2.0:
    resolution: {integrity: sha512-fKzAra0rGJUUBwGBgNkHZuToZcn+TtXHpeCgmkMJMMYx1sQDYaCSyjJBSCa2nH1DGm7s3n1oBnohoVTBaN7Lww==}
    engines: {node: '>=8'}
    dependencies:
      is-docker: 2.2.1
    dev: false

  /isarray/1.0.0:
    resolution: {integrity: sha512-VLghIWNM6ELQzo7zwmcg0NmTVyWKYjvIeM83yjp0wRDTmUnrM678fQbcKBo6n2CJEF0szoG//ytg+TKla89ALQ==}

  /isexe/2.0.0:
    resolution: {integrity: sha512-RHxMLp9lnKHGHRng9QFhRCMbYAcVpn69smSGcq3f36xjgVVWThj4qqLbTLlq7Ssj8B+fIQ1EuCEGI2lKsyQeIw==}

  /isobject/3.0.1:
    resolution: {integrity: sha512-WhB9zCku7EGTj/HQQRz5aUQEUeoQZH2bWcltRErOpymJ4boYE6wL9Tbr23krRPSZ+C5zqNSrSw+Cc7sZZ4b7vg==}
    engines: {node: '>=0.10.0'}
    dev: true

  /istanbul-lib-coverage/3.2.0:
    resolution: {integrity: sha512-eOeJ5BHCmHYvQK7xt9GkdHuzuCGS1Y6g9Gvnx3Ym33fz/HpLRYxiS0wHNr+m/MBC8B647Xt608vCDEvhl9c6Mw==}
    engines: {node: '>=8'}
    dev: true

  /istanbul-lib-hook/3.0.0:
    resolution: {integrity: sha512-Pt/uge1Q9s+5VAZ+pCo16TYMWPBIl+oaNIjgLQxcX0itS6ueeaA+pEfThZpH8WxhFgCiEb8sAJY6MdUKgiIWaQ==}
    engines: {node: '>=8'}
    dependencies:
      append-transform: 2.0.0
    dev: true

  /istanbul-lib-instrument/4.0.3:
    resolution: {integrity: sha512-BXgQl9kf4WTCPCCpmFGoJkz/+uhvm7h7PFKUYxh7qarQd3ER33vHG//qaE8eN25l07YqZPpHXU9I09l/RD5aGQ==}
    engines: {node: '>=8'}
    dependencies:
      '@babel/core': 7.19.6
      '@istanbuljs/schema': 0.1.3
      istanbul-lib-coverage: 3.2.0
      semver: 6.3.0
    transitivePeerDependencies:
      - supports-color
    dev: true

  /istanbul-lib-processinfo/2.0.3:
    resolution: {integrity: sha512-NkwHbo3E00oybX6NGJi6ar0B29vxyvNwoC7eJ4G4Yq28UfY758Hgn/heV8VRFhevPED4LXfFz0DQ8z/0kw9zMg==}
    engines: {node: '>=8'}
    dependencies:
      archy: 1.0.0
      cross-spawn: 7.0.3
      istanbul-lib-coverage: 3.2.0
      p-map: 3.0.0
      rimraf: 3.0.2
      uuid: 8.3.2
    dev: true

  /istanbul-lib-report/3.0.0:
    resolution: {integrity: sha512-wcdi+uAKzfiGT2abPpKZ0hSU1rGQjUQnLvtY5MpQ7QCTahD3VODhcu4wcfY1YtkGaDD5yuydOLINXsfbus9ROw==}
    engines: {node: '>=8'}
    dependencies:
      istanbul-lib-coverage: 3.2.0
      make-dir: 3.1.0
      supports-color: 7.2.0
    dev: true

  /istanbul-lib-source-maps/4.0.1:
    resolution: {integrity: sha512-n3s8EwkdFIJCG3BPKBYvskgXGoy88ARzvegkitk60NxRdwltLOTaH7CUiMRXvwYorl0Q712iEjcWB+fK/MrWVw==}
    engines: {node: '>=10'}
    dependencies:
      debug: 4.3.4
      istanbul-lib-coverage: 3.2.0
      source-map: 0.6.1
    transitivePeerDependencies:
      - supports-color
    dev: true

  /istanbul-reports/3.1.5:
    resolution: {integrity: sha512-nUsEMa9pBt/NOHqbcbeJEgqIlY/K7rVWUX6Lql2orY5e9roQOthbR3vtY4zzf2orPELg80fnxxk9zUyPlgwD1w==}
    engines: {node: '>=8'}
    dependencies:
      html-escaper: 2.0.2
      istanbul-lib-report: 3.0.0
    dev: true

  /jackspeak/1.4.1:
    resolution: {integrity: sha512-npN8f+M4+IQ8xD3CcWi3U62VQwKlT3Tj4GxbdT/fYTmeogD9eBF9OFdpoFG/VPNoshRjPUijdkp/p2XrzUHaVg==}
    engines: {node: '>=8'}
    dependencies:
      cliui: 7.0.4
    dev: true

  /javascript-natural-sort/0.7.1:
    resolution: {integrity: sha512-nO6jcEfZWQXDhOiBtG2KvKyEptz7RVbpGP4vTD2hLBdmNQSsCiicO2Ioinv6UI4y9ukqnBpy+XZ9H6uLNgJTlw==}
    dev: true

  /jmespath/0.16.0:
    resolution: {integrity: sha512-9FzQjJ7MATs1tSpnco1K6ayiYE3figslrXA72G2HQ/n76RzvYlofyi5QM+iX4YRs/pu3yzxlVQSST23+dMDknw==}
    engines: {node: '>= 0.6.0'}
    dev: true

  /joycon/3.1.1:
    resolution: {integrity: sha512-34wB/Y7MW7bzjKRjUKTa46I2Z7eV62Rkhva+KkopW7Qvv/OSWBqvkSY7vusOPrNuZcUG3tApvdVgNB8POj3SPw==}
    engines: {node: '>=10'}
    dev: false

  /js-file-download/0.4.12:
    resolution: {integrity: sha512-rML+NkoD08p5Dllpjo0ffy4jRHeY6Zsapvr/W86N7E0yuzAO6qa5X9+xog6zQNlH102J7IXljNY2FtS6Lj3ucg==}
    dev: true

  /js-sdsl/4.1.5:
    resolution: {integrity: sha512-08bOAKweV2NUC1wqTtf3qZlnpOX/R2DU9ikpjOHs0H+ibQv3zpncVQg6um4uYtRtrwIX8M4Nh3ytK4HGlYAq7Q==}
    dev: true

  /js-sha3/0.8.0:
    resolution: {integrity: sha512-gF1cRrHhIzNfToc802P800N8PpXS+evLLXfsVpowqmAFR9uwbi89WvXg2QspOmXL8QL86J4T1EpFu+yUkwJY3Q==}
    dev: false

  /js-tokens/4.0.0:
    resolution: {integrity: sha512-RdJUflcE3cUzKiMqQgsCu06FPu9UdIJO0beYbPhHN4k6apgJtifcoCtT9bcxOpYBtpD2kCM6Sbzg4CausW/PKQ==}

  /js-yaml/3.14.1:
    resolution: {integrity: sha512-okMH7OXXJ7YrN9Ok3/SXrnu4iX9yOk+25nqX4imS2npuvTYDmo/QEZoqwZkYaIDk3jVvBOTOIEgEhaLOynBS9g==}
    hasBin: true
    dependencies:
      argparse: 1.0.10
      esprima: 4.0.1

  /js-yaml/4.1.0:
    resolution: {integrity: sha512-wpxZs9NoxZaJESJGIZTyDEaYpl0FKSA+FB9aJiyemKhMwkxQg63h4T1KJgUGHpTqPDNRcmmYLugrRjJlBtWvRA==}
    hasBin: true
    dependencies:
      argparse: 2.0.1

  /jsesc/2.5.2:
    resolution: {integrity: sha512-OYu7XEzjkCQ3C5Ps3QIZsQfNpqoJyZZA99wd9aWd05NCtC5pWOkShK2mkL6HXQR6/Cy2lbNdPlZBpuQHXE63gA==}
    engines: {node: '>=4'}
    hasBin: true
    dev: true

  /json-format-highlight/1.0.4:
    resolution: {integrity: sha512-RqenIjKr1I99XfXPAml9G7YlEZg/GnsH7emWyWJh2yuGXqHW8spN7qx6/ME+MoIBb35/fxrMC9Jauj6nvGe4Mg==}
    dev: true

  /json-parse-better-errors/1.0.2:
    resolution: {integrity: sha512-mrqyZKfX5EhL7hvqcV6WG1yYjnjeuYDzDhhcAAUrq8Po85NBQBJP+ZDUT75qZQ98IkUoBqdkExkukOU7Ts2wrw==}

  /json-parse-even-better-errors/2.3.1:
    resolution: {integrity: sha512-xyFwyhro/JEof6Ghe2iz2NcXoj2sloNsWr/XsERDK/oiPCfaNhl5ONfp+jQdAZRQQ0IJWNzH9zIZF7li91kh2w==}
    dev: true

  /json-schema-resolver/2.0.0:
    resolution: {integrity: sha512-pJ4XLQP4Q9HTxl6RVDLJ8Cyh1uitSs0CzDBAz1uoJ4sRD/Bk7cFSXL1FUXDW3zJ7YnfliJx6eu8Jn283bpZ4Yg==}
    engines: {node: '>=10'}
    dependencies:
      debug: 4.3.4
      rfdc: 1.3.0
      uri-js: 4.4.1
    transitivePeerDependencies:
      - supports-color
    dev: false

  /json-schema-traverse/0.4.1:
    resolution: {integrity: sha512-xbbCH5dCYU5T8LcEhhuh7HJ88HXuW3qsI3Y0zOZFKfZEHcpWiHU/Jxzk629Brsab/mMiHQti9wMP+845RPe3Vg==}

  /json-schema-traverse/1.0.0:
    resolution: {integrity: sha512-NM8/P9n3XjXhIZn1lLhkFaACTOURQXjWhV4BA/RnOv8xvgqtqpAX9IO4mRQxSx1Rlo4tqzeqb0sOlruaOy3dug==}

  /json-schema/0.4.0:
    resolution: {integrity: sha512-es94M3nTIfsEPisRafak+HDLfHXnKBhV3vU5eqPcS3flIWqcxJWgXHXiey3YrpaNsanY5ei1VoYEbOzijuq9BA==}

  /json-source-map/0.6.1:
    resolution: {integrity: sha512-1QoztHPsMQqhDq0hlXY5ZqcEdUzxQEIxgFkKl4WUp2pgShObl+9ovi4kRh2TfvAfxAoHOJ9vIMEqk3k4iex7tg==}
    dev: true

  /json-stable-stringify-without-jsonify/1.0.1:
    resolution: {integrity: sha512-Bdboy+l7tA3OGW6FjyFHWkP5LuByj1Tk33Ljyq0axyzdk9//JSi2u3fP1QSmd1KNwq6VOKYGlAu87CisVir6Pw==}
    dev: true

  /json5/1.0.1:
    resolution: {integrity: sha512-aKS4WQjPenRxiQsC93MNfjx+nbF4PAdYzmd/1JIj8HYzqfbu86beTuNgXDzPknWk0n0uARlyewZo4s++ES36Ow==}
    hasBin: true
    dependencies:
      minimist: 1.2.7
    dev: true

  /json5/2.2.1:
    resolution: {integrity: sha512-1hqLFMSrGHRHxav9q9gNjJ5EXznIxGVO09xQRrwplcS8qs28pZ8s8hupZAmqDwZUmVZ2Qb2jnyPOWcDH8m8dlA==}
    engines: {node: '>=6'}
    hasBin: true

  /jsoneditor/9.9.2:
    resolution: {integrity: sha512-hdM6bgGh3fqnbAEgO1zXM3bNdYfFH/9nPWWJYdNP/wyRU9H+t3Wvb+VtBBE8XjkBYv0rIYjeaYgrwDRaXC3zig==}
    dependencies:
      ace-builds: 1.12.4
      ajv: 6.12.6
      javascript-natural-sort: 0.7.1
      jmespath: 0.16.0
      json-source-map: 0.6.1
      jsonrepair: 2.2.1
      mobius1-selectr: 2.4.13
      picomodal: 3.0.0
      vanilla-picker: 2.12.1
    dev: true

  /jsonexport/3.2.0:
    resolution: {integrity: sha512-GbO9ugb0YTZatPd/hqCGR0FSwbr82H6OzG04yzdrG7XOe4QZ0jhQ+kOsB29zqkzoYJLmLxbbrFiuwbQu891XnQ==}
    hasBin: true
    dev: false

  /jsonrepair/2.2.1:
    resolution: {integrity: sha512-o9Je8TceILo872uQC9fIBJm957j1Io7z8Ca1iWIqY6S5S65HGE9XN7XEEw7+tUviB9Vq4sygV89MVTxl+rhZyg==}
    hasBin: true
    dev: true

  /jsx-ast-utils/3.3.3:
    resolution: {integrity: sha512-fYQHZTZ8jSfmWZ0iyzfwiU4WDX4HpHbMCZ3gPlWYiCl3BoeOTsqKBqnTVfH2rYT7eP5c3sVbeSPHnnJOaTrWiw==}
    engines: {node: '>=4.0'}
    dependencies:
      array-includes: 3.1.5
      object.assign: 4.1.4
    dev: true

  /jwk-to-pem/2.0.5:
    resolution: {integrity: sha512-L90jwellhO8jRKYwbssU9ifaMVqajzj3fpRjDKcsDzrslU9syRbFqfkXtT4B89HYAap+xsxNcxgBSB09ig+a7A==}
    dependencies:
      asn1.js: 5.4.1
      elliptic: 6.5.4
      safe-buffer: 5.2.1
    dev: false

  /kind-of/6.0.3:
    resolution: {integrity: sha512-dcS1ul+9tmeD95T+x28/ehLgd9mENa3LsvDTtzm3vyBEO7RPptvAD+t44WVXaUjTBRcrpFeFlC8WCruUR456hw==}
    engines: {node: '>=0.10.0'}
    dev: true

  /levn/0.4.1:
    resolution: {integrity: sha512-+bT2uH4E5LGE7h/n3evcS/sQlJXCpIp6ym8OWJ5eV6+67Dsql/LaaT7qJBAt2rzfoa/5QBGBhxDix1dMt2kQKQ==}
    engines: {node: '>= 0.8.0'}
    dependencies:
      prelude-ls: 1.2.1
      type-check: 0.4.0
    dev: true

  /libtap/1.4.0:
    resolution: {integrity: sha512-STLFynswQ2A6W14JkabgGetBNk6INL1REgJ9UeNKw5llXroC2cGLgKTqavv0sl8OLVztLLipVKMcQ7yeUcqpmg==}
    engines: {node: '>=10'}
    dependencies:
      async-hook-domain: 2.0.4
      bind-obj-methods: 3.0.0
      diff: 4.0.2
      function-loop: 2.0.1
      minipass: 3.3.4
      own-or: 1.0.0
      own-or-env: 1.0.2
      signal-exit: 3.0.7
      stack-utils: 2.0.5
      tap-parser: 11.0.1
      tap-yaml: 1.0.0
      tcompare: 5.0.7
      trivial-deferred: 1.0.1
    dev: true

  /light-my-request/5.6.1:
    resolution: {integrity: sha512-sbJnC1UBRivi9L1kICr3CESb82pNiPNB3TvtdIrZZqW0Qh8uDXvoywMmWKZlihDcmw952CMICCzM+54LDf+E+g==}
    dependencies:
      cookie: 0.5.0
      process-warning: 2.0.0
      set-cookie-parser: 2.5.1

  /lines-and-columns/1.2.4:
    resolution: {integrity: sha512-7ylylesZQ/PV29jhEDl3Ufjo6ZX7gCqJr5F7PKrqc93v7fzSymt1BpwEU8nAUXs8qzzvqhbjhK5QZg6Mt/HkBg==}
    dev: true

  /linkify-it/3.0.3:
    resolution: {integrity: sha512-ynTsyrFSdE5oZ/O9GEf00kPngmOfVwazR5GKDq6EYfhlpFug3J2zybX56a2PRRpc9P+FuSoGNAwjlbDs9jJBPQ==}
    dependencies:
      uc.micro: 1.0.6
    dev: true

  /load-json-file/5.3.0:
    resolution: {integrity: sha512-cJGP40Jc/VXUsp8/OrnyKyTZ1y6v/dphm3bioS+RrKXjK2BB6wHUd6JptZEFDGgGahMT+InnZO5i1Ei9mpC8Bw==}
    engines: {node: '>=6'}
    dependencies:
      graceful-fs: 4.2.10
      parse-json: 4.0.0
      pify: 4.0.1
      strip-bom: 3.0.0
      type-fest: 0.3.1
    dev: true

  /local-pkg/0.4.2:
    resolution: {integrity: sha512-mlERgSPrbxU3BP4qBqAvvwlgW4MTg78iwJdGGnv7kibKjWcJksrG3t6LB5lXI93wXRDvG4NpUgJFmTG4T6rdrg==}
    engines: {node: '>=14'}
    dev: true

  /locate-path/3.0.0:
    resolution: {integrity: sha512-7AO748wWnIhNqAuaty2ZWHkQHRSNfPVIsPIfwEOWO22AmaoVrWavlOcMR5nzTLNYvp36X220/maaRsrec1G65A==}
    engines: {node: '>=6'}
    dependencies:
      p-locate: 3.0.0
      path-exists: 3.0.0
    dev: true

  /locate-path/5.0.0:
    resolution: {integrity: sha512-t7hw9pI+WvuwNJXwk5zVHpyhIqzg2qTlklJOf0mVxGSbe3Fp2VieZcduNYjaLDoy6p9uGpQEGWG87WpMKlNq8g==}
    engines: {node: '>=8'}
    dependencies:
      p-locate: 4.1.0
    dev: true

  /locate-path/6.0.0:
    resolution: {integrity: sha512-iPZK6eYjbxRu3uB4/WZ3EsEIMJFMqAoopl3R+zuq0UjcAm/MO6KCweDgPfP3elTztoKP3KtnVHxTn2NHBSDVUw==}
    engines: {node: '>=10'}
    dependencies:
      p-locate: 5.0.0
    dev: true

  /lodash.debounce/4.0.8:
    resolution: {integrity: sha512-FT1yDzDYEoYWhnSGnpE/4Kj1fLZkDFyqRb7fNt6FdYOSxlUWAtp42Eh6Wb0rGIv/m9Bgo7x4GhQbm5Ys4SG5ow==}
    dev: true

  /lodash.defaults/4.2.0:
    resolution: {integrity: sha512-qjxPLHd3r5DnsdGacqOMU6pb/avJzdh9tFX2ymgoZE27BmjXrNy/y4LoaiTeAb+O3gL8AfpJGtqfX/ae2leYYQ==}

  /lodash.flattendeep/4.4.0:
    resolution: {integrity: sha512-uHaJFihxmJcEX3kT4I23ABqKKalJ/zDrDg0lsFtc1h+3uw49SIJ5beyhx5ExVRti3AvKoOJngIj7xz3oylPdWQ==}
    dev: true

  /lodash.isarguments/3.1.0:
    resolution: {integrity: sha512-chi4NHZlZqZD18a0imDHnZPrDeBbTtVN7GXMwuGdRH9qotxAjYs3aVLKc7zNOG9eddR5Ksd8rvFEBc9SsggPpg==}

  /lodash.memoize/4.1.2:
    resolution: {integrity: sha512-t7j+NzmgnQzTAYXcsHYLgimltOV1MXHtlOWf6GjL9Kj8GK5FInw5JotxvbOs+IvV1/Dzo04/fCGfLVs7aXb4Ag==}

  /lodash.merge/4.6.2:
    resolution: {integrity: sha512-0KpjqXRVvrYyCsX1swR/XTK0va6VQkQM6MNo7PqW77ByjAhoARA8EfrP1N4+KlKj8YS0ZUCtRT/YUuhyYDujIQ==}

  /lodash.mergewith/4.6.2:
    resolution: {integrity: sha512-GK3g5RPZWTRSeLSpgP8Xhra+pnjBC56q9FZYe1d5RN3TJ35dbkGy3YqBSMbyCrlbi+CM9Z3Jk5yTL7RCsqboyQ==}

  /lodash.truncate/4.4.2:
    resolution: {integrity: sha512-jttmRe7bRse52OsWIMDLaXxWqRAmtIUccAQ3garviCqJjafXOfNMO0yMfNpdD6zbGaTU0P5Nz7e7gAT6cKmJRw==}
    dev: false

  /lodash/4.17.21:
    resolution: {integrity: sha512-v2kDEe57lecTulaDIuNTPy3Ry4gLGJ6Z1O3vE1krgXZNrsQ+LFTGHVxVjcXPs17LhbZVGedAJv8XZ1tvj5FvSg==}

  /log-symbols/4.1.0:
    resolution: {integrity: sha512-8XPvpAA8uyhfteu8pIvQxpJZ7SYYdpUivZpGy6sFsBuKRY/7rQGavedeB8aK+Zkyq6upMFVL/9AW6vOYzfRyLg==}
    engines: {node: '>=10'}
    dependencies:
      chalk: 4.1.2
      is-unicode-supported: 0.1.0
    dev: true

  /long/4.0.0:
    resolution: {integrity: sha512-XsP+KhQif4bjX1kbuSiySJFNAehNxgLb6hPRGJ9QsUr8ajHkuXGdrHmFUTUUXhDwVX2R5bY4JNZEwbUiMhV+MA==}
    dev: false

  /loose-envify/1.4.0:
    resolution: {integrity: sha512-lyuxPGr/Wfhrlem2CL/UcnUc1zcqKAImBDzukY7Y5F/yQiNdko6+fRLevlw1HgMySw7f611UIY408EtxRSoK3Q==}
    hasBin: true
    dependencies:
      js-tokens: 4.0.0

  /loupe/2.3.4:
    resolution: {integrity: sha512-OvKfgCC2Ndby6aSTREl5aCCPTNIzlDfQZvZxNUrBrihDhL3xcrYegTblhmEiCrg2kKQz4XsFIaemE5BF4ybSaQ==}
    dependencies:
      get-func-name: 2.0.0
    dev: true

  /lowlight/1.20.0:
    resolution: {integrity: sha512-8Ktj+prEb1RoCPkEOrPMYUN/nCggB7qAWe3a7OpMjWQkh3l2RD5wKRQ+o8Q8YuI9RG/xs95waaI/E6ym/7NsTw==}
    dependencies:
      fault: 1.0.4
      highlight.js: 10.7.3
    dev: true

  /lru-cache/4.1.5:
    resolution: {integrity: sha512-sWZlbEP2OsHNkXrMl5GYk/jKk70MBng6UU4YI/qGDYbgf6YbP4EvmqISbXCoJiRKs+1bSpFHVgQxvJ17F2li5g==}
    dependencies:
      pseudomap: 1.0.2
      yallist: 2.1.2
    dev: false

  /lru-cache/6.0.0:
    resolution: {integrity: sha512-Jo6dJ04CmSjuznwJSS3pUeWmd/H0ffTlkXXgwZi+eq1UCmqQwCh+eLsYOYCwY991i2Fah4h1BEMCx4qThGbsiA==}
    engines: {node: '>=10'}
    dependencies:
      yallist: 4.0.0

  /lru-cache/7.14.0:
    resolution: {integrity: sha512-EIRtP1GrSJny0dqb50QXRUNBxHJhcpxHC++M5tD7RYbvLLn5KVWKsbyswSSqDuU15UFi3bgTQIY8nhDMeF6aDQ==}
    engines: {node: '>=12'}
    dev: false

  /magic-string/0.26.7:
    resolution: {integrity: sha512-hX9XH3ziStPoPhJxLq1syWuZMxbDvGNbVchfrdCtanC7D13888bMFow61x8axrx+GfHLtVeAx2kxL7tTGRl+Ow==}
    engines: {node: '>=12'}
    dependencies:
      sourcemap-codec: 1.4.8
    dev: true

  /make-dir/3.1.0:
    resolution: {integrity: sha512-g3FeP20LNwhALb/6Cz6Dd4F2ngze0jz7tbzrD2wAV+o9FeNHe4rL+yK2md0J/fiSf1sa1ADhXqi5+oVwOM/eGw==}
    engines: {node: '>=8'}
    dependencies:
      semver: 6.3.0

  /make-fetch-happen/9.1.0:
    resolution: {integrity: sha512-+zopwDy7DNknmwPQplem5lAZX/eCOzSvSNNcSKm5eVwTkOBzoktEfXsa9L23J/GIRhxRsaxzkPEhrJEpE2F4Gg==}
    engines: {node: '>= 10'}
    dependencies:
      agentkeepalive: 4.2.1
      cacache: 15.3.0
      http-cache-semantics: 4.1.0
      http-proxy-agent: 4.0.1
      https-proxy-agent: 5.0.1
      is-lambda: 1.0.1
      lru-cache: 6.0.0
      minipass: 3.3.4
      minipass-collect: 1.0.2
      minipass-fetch: 1.4.1
      minipass-flush: 1.0.5
      minipass-pipeline: 1.2.4
      negotiator: 0.6.3
      promise-retry: 2.0.1
      socks-proxy-agent: 6.2.1
      ssri: 8.0.1
    transitivePeerDependencies:
      - bluebird
      - supports-color
    optional: true

  /map-obj/1.0.1:
    resolution: {integrity: sha512-7N/q3lyZ+LVCp7PzuxrJr4KMbBE2hW7BT7YNia330OFxIf4d3r5zVpicP2650l7CPN6RM9zOJRl3NGpqSiw3Eg==}
    engines: {node: '>=0.10.0'}
    dev: true

  /map-obj/4.3.0:
    resolution: {integrity: sha512-hdN1wVrZbb29eBGiGjJbeP8JbKjq1urkHJ/LIP/NY48MZ1QVXUsQBV1G1zvYFHn1XE06cwjBsOI2K3Ulnj1YXQ==}
    engines: {node: '>=8'}
    dev: true

  /markdown-it/12.3.2:
    resolution: {integrity: sha512-TchMembfxfNVpHkbtriWltGWc+m3xszaRD0CZup7GFFhzIgQqxIfn3eGj1yZpfuflzPvfkt611B2Q/Bsk1YnGg==}
    hasBin: true
    dependencies:
      argparse: 2.0.1
      entities: 2.1.0
      linkify-it: 3.0.3
      mdurl: 1.0.1
      uc.micro: 1.0.6
    dev: true

  /match-sorter/6.3.1:
    resolution: {integrity: sha512-mxybbo3pPNuA+ZuCUhm5bwNkXrJTbsk5VWbR5wiwz/GC6LIiegBGn2w3O08UG/jdbYLinw51fSQ5xNU1U3MgBw==}
    dependencies:
      '@babel/runtime': 7.20.0
      remove-accents: 0.4.2
    dev: false

  /mdurl/1.0.1:
    resolution: {integrity: sha512-/sKlQJCBYVY9Ers9hqzKou4H6V5UWc/M59TH2dvkt+84itfnq7uFOMLpOiOS4ujvHP4etln18fmIxA5R5fll0g==}
    dev: true

  /meow/9.0.0:
    resolution: {integrity: sha512-+obSblOQmRhcyBt62furQqRAQpNyWXo8BuQ5bN7dG8wmwQ+vwHKp/rCFD4CrTP8CsDQD1sjoZ94K417XEUk8IQ==}
    engines: {node: '>=10'}
    dependencies:
      '@types/minimist': 1.2.2
      camelcase-keys: 6.2.2
      decamelize: 1.2.0
      decamelize-keys: 1.1.1
      hard-rejection: 2.1.0
      minimist-options: 4.1.0
      normalize-package-data: 3.0.3
      read-pkg-up: 7.0.1
      redent: 3.0.0
      trim-newlines: 3.0.1
      type-fest: 0.18.1
      yargs-parser: 20.2.9
    dev: true

  /mercurius/11.2.0_graphql@16.6.0:
    resolution: {integrity: sha512-xKqNx/QzJpW+FBsSHUTwBS+QPoevZ/o1jgMTxmIIBio0+wgINtlWNaoX2asUwTHoB3BG1IkNgY+PDsxra3y9iA==}
    engines: {node: '>=14.19.3'}
    peerDependencies:
      graphql: ^16.0.0
    dependencies:
      '@fastify/error': 3.0.0
      '@fastify/static': 6.5.0
      '@fastify/websocket': 7.1.0
      events.on: 1.0.1
      fastify-plugin: 4.3.0
      graphql: 16.6.0
      graphql-jit: 0.7.4_graphql@16.6.0
      mqemitter: 5.0.0
      p-map: 4.0.0
      readable-stream: 4.2.0
      safe-stable-stringify: 2.4.1
      secure-json-parse: 2.5.0
      single-user-cache: 0.6.0
      tiny-lru: 8.0.2
      undici: 5.12.0
      ws: 8.10.0
    transitivePeerDependencies:
      - bufferutil
      - supports-color
      - utf-8-validate
    dev: true

  /mercurius/11.2.0_graphql@16.6.0:
    resolution: {integrity: sha512-xKqNx/QzJpW+FBsSHUTwBS+QPoevZ/o1jgMTxmIIBio0+wgINtlWNaoX2asUwTHoB3BG1IkNgY+PDsxra3y9iA==}
    engines: {node: '>=14.19.3'}
    peerDependencies:
      graphql: ^16.0.0
    dependencies:
      '@fastify/error': 3.0.0
      '@fastify/static': 6.5.0
      '@fastify/websocket': 7.1.0
      events.on: 1.0.1
      fastify-plugin: 4.3.0
      graphql: 16.6.0
      graphql-jit: 0.7.4_graphql@16.6.0
      mqemitter: 5.0.0
      p-map: 4.0.0
      readable-stream: 4.2.0
      safe-stable-stringify: 2.4.0
      secure-json-parse: 2.5.0
      single-user-cache: 0.6.0
      tiny-lru: 8.0.2
      undici: 5.11.0
      ws: 8.9.0
    transitivePeerDependencies:
      - bufferutil
      - supports-color
      - utf-8-validate
    dev: false

  /merge-stream/2.0.0:
    resolution: {integrity: sha512-abv/qOcuPfk3URPfDzmZU1LKmuw8kT+0nIHvKrKgFrwifol/doWcdA4ZqsWQ8ENrFKkd67Mfpo/LovbIUsbt3w==}

  /merge2/1.4.1:
    resolution: {integrity: sha512-8q7VEgMJW4J8tcfVPy8g09NcQwZdbwFEqhe/WZkoIzjn/3TGDwtOCYtXGxA3O8tPzpczCCDgv+P2P5y00ZJOOg==}
    engines: {node: '>= 8'}
    dev: true

  /meros/1.2.1:
    resolution: {integrity: sha512-R2f/jxYqCAGI19KhAvaxSOxALBMkaXWH2a7rOyqQw+ZmizX5bKkEYWLzdhC+U82ZVVPVp6MCXe3EkVligh+12g==}
    engines: {node: '>=13'}
    peerDependencies:
      '@types/node': '>=13'
    peerDependenciesMeta:
      '@types/node':
        optional: true
    dev: true

  /micromatch/4.0.5:
    resolution: {integrity: sha512-DMy+ERcEW2q8Z2Po+WNXuw3c5YaUSFjAO5GsJqfEl7UjvtIuFKO6ZrKvcItdy98dwFI2N1tg3zNIdKaQT+aNdA==}
    engines: {node: '>=8.6'}
    dependencies:
      braces: 3.0.2
      picomatch: 2.3.1
    dev: true

  /microseconds/0.2.0:
    resolution: {integrity: sha512-n7DHHMjR1avBbSpsTBj6fmMGh2AGrifVV4e+WYc3Q9lO+xnSZ3NyhcBND3vzzatt05LFhoKFRxrIyklmLlUtyA==}
    dev: false

  /mime-db/1.52.0:
    resolution: {integrity: sha512-sPU4uV7dYlvtWJxwwxHD0PuihVNiE7TyAbQ5SWxDCB9mUYvOgroQOwYQQOKPJ8CIbE+1ETVlOoK1UC2nU3gYvg==}
    engines: {node: '>= 0.6'}

  /mime-types/2.1.35:
    resolution: {integrity: sha512-ZDY+bPm5zTTF+YpCrAU9nK0UgICYPT0QtT1NZWFv4s++TNkcgVaT0g6+4R2uI4MjQjzysHB1zxuWL50hzaeXiw==}
    engines: {node: '>= 0.6'}
    dependencies:
      mime-db: 1.52.0

  /mime/1.6.0:
    resolution: {integrity: sha512-x0Vn8spI+wuJ1O6S7gnbaQg8Pxh4NNHb7KSINmEWKiPE4RKOplvijn+NkmYmmRgP68mc70j2EbeTFRsrswaQeg==}
    engines: {node: '>=4'}
    hasBin: true

  /mimic-fn/4.0.0:
    resolution: {integrity: sha512-vqiC06CuhBTUdZH+RYl8sFrL096vA45Ok5ISO6sE/Mr1jRbGH4Csnhi8f3wKVl7x8mO4Au7Ir9D3Oyv1VYMFJw==}
    engines: {node: '>=12'}

  /min-indent/1.0.1:
    resolution: {integrity: sha512-I9jwMn07Sy/IwOj3zVkVik2JTvgpaykDZEigL6Rx6N9LbMywwUSMtxET+7lVoDLLd3O3IXwJwvuuns8UB/HeAg==}
    engines: {node: '>=4'}
    dev: true

  /minimalistic-assert/1.0.1:
    resolution: {integrity: sha512-UtJcAD4yEaGtjPezWuO9wC4nwUnVH/8/Im3yEHQP4b67cXlD/Qr9hdITCU1xDbSEXg2XKNaP8jsReV7vQd00/A==}

  /minimalistic-crypto-utils/1.0.1:
    resolution: {integrity: sha512-JIYlbt6g8i5jKfJ3xz7rF0LXmv2TkDxBLUkiBeZ7bAx4GnnNMr8xFpGnOxn6GhTEHx3SjRrZEoU+j04prX1ktg==}
    dev: false

  /minimatch/3.1.2:
    resolution: {integrity: sha512-J7p63hRiAjw1NDEww1W7i37+ByIrOWO5XQQAzZ3VOcL0PNybwpfmV/N05zFAzwQ9USyEcX6t3UO+K5aqBQOIHw==}
    dependencies:
      brace-expansion: 1.1.11

  /minimatch/5.1.0:
    resolution: {integrity: sha512-9TPBGGak4nHfGZsPBohm9AWg6NoT7QTCehS3BIJABslyZbzxfV78QM2Y6+i741OPZIafFAaiiEMh5OyIrJPgtg==}
    engines: {node: '>=10'}
    dependencies:
      brace-expansion: 2.0.1

  /minimist-options/4.1.0:
    resolution: {integrity: sha512-Q4r8ghd80yhO/0j1O3B2BjweX3fiHg9cdOwjJd2J76Q135c+NDxGCqdYKQ1SKBuFfgWbAUzBfvYjPUEeNgqN1A==}
    engines: {node: '>= 6'}
    dependencies:
      arrify: 1.0.1
      is-plain-obj: 1.1.0
      kind-of: 6.0.3
    dev: true

  /minimist/1.2.7:
    resolution: {integrity: sha512-bzfL1YUZsP41gmu/qjrEk0Q6i2ix/cVeAhbCbqH9u3zYutS1cLg00qhrD0M2MVdCcx4Sc0UpP2eBWo9rotpq6g==}

  /minipass-collect/1.0.2:
    resolution: {integrity: sha512-6T6lH0H8OG9kITm/Jm6tdooIbogG9e0tLgpY6mphXSm/A9u8Nq1ryBG+Qspiub9LjWlBPsPS3tWQ/Botq4FdxA==}
    engines: {node: '>= 8'}
    dependencies:
      minipass: 3.3.4
    optional: true

  /minipass-fetch/1.4.1:
    resolution: {integrity: sha512-CGH1eblLq26Y15+Azk7ey4xh0J/XfJfrCox5LDJiKqI2Q2iwOLOKrlmIaODiSQS8d18jalF6y2K2ePUm0CmShw==}
    engines: {node: '>=8'}
    dependencies:
      minipass: 3.3.4
      minipass-sized: 1.0.3
      minizlib: 2.1.2
    optionalDependencies:
      encoding: 0.1.13
    optional: true

  /minipass-flush/1.0.5:
    resolution: {integrity: sha512-JmQSYYpPUqX5Jyn1mXaRwOda1uQ8HP5KAT/oDSLCzt1BYRhQU0/hDtsB1ufZfEEzMZ9aAVmsBw8+FWsIXlClWw==}
    engines: {node: '>= 8'}
    dependencies:
      minipass: 3.3.4
    optional: true

  /minipass-pipeline/1.2.4:
    resolution: {integrity: sha512-xuIq7cIOt09RPRJ19gdi4b+RiNvDFYe5JH+ggNvBqGqpQXcru3PcRmOZuHBKWK1Txf9+cQ+HMVN4d6z46LZP7A==}
    engines: {node: '>=8'}
    dependencies:
      minipass: 3.3.4
    optional: true

  /minipass-sized/1.0.3:
    resolution: {integrity: sha512-MbkQQ2CTiBMlA2Dm/5cY+9SWFEN8pzzOXi6rlM5Xxq0Yqbda5ZQy9sU75a673FE9ZK0Zsbr6Y5iP6u9nktfg2g==}
    engines: {node: '>=8'}
    dependencies:
      minipass: 3.3.4
    optional: true

  /minipass/3.3.4:
    resolution: {integrity: sha512-I9WPbWHCGu8W+6k1ZiGpPu0GkoKBeorkfKNuAFBNS1HNFJvke82sxvI5bzcCNpWPorkOO5QQ+zomzzwRxejXiw==}
    engines: {node: '>=8'}
    dependencies:
      yallist: 4.0.0

  /minizlib/2.1.2:
    resolution: {integrity: sha512-bAxsR8BVfj60DWXHE3u30oHzfl4G7khkSuPW+qvpd7jFRHm7dLxOjUk1EHACJ/hxLY8phGJ0YhYHZo7jil7Qdg==}
    engines: {node: '>= 8'}
    dependencies:
      minipass: 3.3.4
      yallist: 4.0.0

  /mkdirp/1.0.4:
    resolution: {integrity: sha512-vVqVZQyf3WLx2Shd0qJ9xuvqgAyKPLAiqITEtqW0oIUjzo3PePDd6fW9iFz30ef7Ysp/oiWqbhszeGWW2T6Gzw==}
    engines: {node: '>=10'}
    hasBin: true

  /mnemonist/0.39.4:
    resolution: {integrity: sha512-WlE2Ugow1ENH5un0OthjsjpJb/nbkUQ/jUOHtZUqh58JNzEHNxkm0tIFRAoExsANW/fTN/rxBUMFY/7jPDvxdQ==}
    dependencies:
      obliterator: 2.0.4
    dev: false

  /mnemonist/0.39.5:
    resolution: {integrity: sha512-FPUtkhtJ0efmEFGpU14x7jGbTB+s18LrzRL2KgoWz9YvcY3cPomz8tih01GbHwnGk/OmkOKfqd/RAQoc8Lm7DQ==}
    dependencies:
      obliterator: 2.0.4

  /mobius1-selectr/2.4.13:
    resolution: {integrity: sha512-Mk9qDrvU44UUL0EBhbAA1phfQZ7aMZPjwtL7wkpiBzGh8dETGqfsh50mWoX9EkjDlkONlErWXArHCKfoxVg0Bw==}
    dev: true

  /mqemitter-redis/5.0.0:
    resolution: {integrity: sha512-4ld+yZHfQ+YTbP5IfF8nsZDjSyfMe8DTefdm40E80BwvGbKvMSOABMWXUjmmXHawGm+whKUGBIYlMytsQoOIUw==}
    dependencies:
      hyperid: 3.0.1
      inherits: 2.0.4
      ioredis: 5.2.3
      ioredis-auto-pipeline: 1.0.2
      lru-cache: 7.14.0
      mqemitter: 4.5.0
      msgpack-lite: 0.1.26
    transitivePeerDependencies:
      - supports-color
    dev: false

  /mqemitter/4.5.0:
    resolution: {integrity: sha512-Mp/zytFeIv6piJQkEKnncHcP4R/ErJc5C7dfonkhkNUT2LA/nTayrfNxbipp3M5iCJUTQSUtzfQAQA3XVcKz6w==}
    engines: {node: '>=10'}
    dependencies:
      fastparallel: 2.4.1
      qlobber: 5.0.3
    dev: false

  /mqemitter/5.0.0:
    resolution: {integrity: sha512-rqNRQhGgl0W/NV+Zrx0rpAUTZcSlAtivCVUmXBUPcFYt+AeDEpoJgy5eKlFWJP6xnatONL59WIFdV0W6niOMhw==}
    engines: {node: '>=10'}
    dependencies:
      fastparallel: 2.4.1
      qlobber: 7.0.1

  /ms/2.0.0:
    resolution: {integrity: sha512-Tpp60P6IUJDTuOq/5Z8cdskzJujfwqfOTkrwIwj7IRISpnkJnT6SyJ4PCPnGMoFjC9ddhal5KVIYtAt97ix05A==}

  /ms/2.1.2:
    resolution: {integrity: sha512-sGkPx+VjMtmA6MX27oA4FBFELFCZZ4S4XqeGOXCv68tT+jb3vk/RyaKWP0PTKyWtmLSM0b+adUTEvbs1PEaH2w==}

  /ms/2.1.3:
    resolution: {integrity: sha512-6FlzubTLZG3J2a/NVCAleEhjzq5oxgHyaCU9yYXvcLsvoVaHJq/s5xXI6/XXP6tz7R9xAOtHnSO/tXtF3WRTlA==}

  /msgpack-lite/0.1.26:
    resolution: {integrity: sha512-SZ2IxeqZ1oRFGo0xFGbvBJWMp3yLIY9rlIJyxy8CGrwZn1f0ZK4r6jV/AM1r0FZMDUkWkglOk/eeKIL9g77Nxw==}
    hasBin: true
    dependencies:
      event-lite: 0.1.2
      ieee754: 1.2.1
      int64-buffer: 0.1.10
      isarray: 1.0.0
    dev: false

  /mysql2/2.3.3:
    resolution: {integrity: sha512-wxJUev6LgMSgACDkb/InIFxDprRa6T95+VEoR+xPvtngtccNH2dGjEB/fVZ8yg1gWv1510c9CvXuJHi5zUm0ZA==}
    engines: {node: '>= 8.0'}
    dependencies:
      denque: 2.1.0
      generate-function: 2.3.1
      iconv-lite: 0.6.3
      long: 4.0.0
      lru-cache: 6.0.0
      named-placeholders: 1.1.2
      seq-queue: 0.0.5
      sqlstring: 2.3.3
    dev: false

  /named-placeholders/1.1.2:
    resolution: {integrity: sha512-wiFWqxoLL3PGVReSZpjLVxyJ1bRqe+KKJVbr4hGs1KWfTZTQyezHFBbuKj9hsizHyGV2ne7EMjHdxEGAybD5SA==}
    engines: {node: '>=6.0.0'}
    dependencies:
      lru-cache: 4.1.5
    dev: false

  /nano-time/1.0.0:
    resolution: {integrity: sha512-flnngywOoQ0lLQOTRNexn2gGSNuM9bKj9RZAWSzhQ+UJYaAFG9bac4DW9VHjUAzrOaIcajHybCTHe/bkvozQqA==}
    dependencies:
      big-integer: 1.6.51
    dev: false

  /nanoid/3.3.4:
    resolution: {integrity: sha512-MqBkQh/OHTS2egovRtLk45wEyNXwF+cokD+1YPf9u5VfJiRdAiRwB2froX5Co9Rh20xs4siNPm8naNotSD6RBw==}
    engines: {node: ^10 || ^12 || ^13.7 || ^14 || >=15.0.1}
    hasBin: true
    dev: true

  /natural-compare/1.4.0:
    resolution: {integrity: sha512-OWND8ei3VtNC9h7V60qff3SVobHr996CTwgxubgyQYEpg290h9J0buyECNNJexkFm5sOajh5G116RYA1c8ZMSw==}
    dev: true

  /negotiator/0.6.3:
    resolution: {integrity: sha512-+EUsqGPLsM+j/zdChZjsnX51g4XrHFOIXwfnCVPGlQk/k5giakcKsuxCObBRu6DSm9opw/O6slWbJdghQM4bBg==}
    engines: {node: '>= 0.6'}

  /node-addon-api/4.3.0:
    resolution: {integrity: sha512-73sE9+3UaLYYFmDsFZnqCInzPyh3MqIwZO9cw58yIqAZhONrrabrYyYe3TuIqtIiOuTXVhsGau8hcrhhwSsDIQ==}

  /node-domexception/1.0.0:
    resolution: {integrity: sha512-/jKZoMpw0F8GRwl4/eLROPA3cfcXtLApP0QzLmUT/HuPCZWyB7IY9ZrMeKw2O/nFIqPQB3PVM9aYm0F312AXDQ==}
    engines: {node: '>=10.5.0'}
    dev: true

  /node-fetch/2.6.7:
    resolution: {integrity: sha512-ZjMPFEfVx5j+y2yF35Kzx5sF7kDzxuDj6ziH4FFbOp87zKDZNx8yExJIb05OGF4Nlt9IHFIMBkRl41VdvcNdbQ==}
    engines: {node: 4.x || >=6.0.0}
    peerDependencies:
      encoding: ^0.1.0
    peerDependenciesMeta:
      encoding:
        optional: true
    dependencies:
      whatwg-url: 5.0.0

  /node-gyp/8.4.1:
    resolution: {integrity: sha512-olTJRgUtAb/hOXG0E93wZDs5YiJlgbXxTwQAFHyNlRsXQnYzUaF2aGgujZbw+hR8aF4ZG/rST57bWMWD16jr9w==}
    engines: {node: '>= 10.12.0'}
    hasBin: true
    requiresBuild: true
    dependencies:
      env-paths: 2.2.1
      glob: 7.2.3
      graceful-fs: 4.2.10
      make-fetch-happen: 9.1.0
      nopt: 5.0.0
      npmlog: 6.0.2
      rimraf: 3.0.2
      semver: 7.3.8
      tar: 6.1.11
      which: 2.0.2
    transitivePeerDependencies:
      - bluebird
      - supports-color
    optional: true

  /node-preload/0.2.1:
    resolution: {integrity: sha512-RM5oyBy45cLEoHqCeh+MNuFAxO0vTFBLskvQbOKnEE7YTTSN4tbN8QWDIPQ6L+WvKsB/qLEGpYe2ZZ9d4W9OIQ==}
    engines: {node: '>=8'}
    dependencies:
      process-on-spawn: 1.0.0
    dev: true

  /node-releases/2.0.6:
    resolution: {integrity: sha512-PiVXnNuFm5+iYkLBNeq5211hvO38y63T0i2KKh2KnUs3RpzJ+JtODFjkD8yjLwnDkTYF1eKXheUwdssR+NRZdg==}
    dev: true

  /nopt/5.0.0:
    resolution: {integrity: sha512-Tbj67rffqceeLpcRXrT7vKAN8CwfPeIBgM7E6iBkmKLV7bEMwpGgYLGv0jACUsECaa/vuxP0IjEont6umdMgtQ==}
    engines: {node: '>=6'}
    hasBin: true
    dependencies:
      abbrev: 1.1.1

  /normalize-package-data/2.5.0:
    resolution: {integrity: sha512-/5CMN3T0R4XTj4DcGaexo+roZSdSFW/0AOOTROrjxzCG1wrWXEsGbRKevjlIL+ZDE4sZlJr5ED4YW0yqmkK+eA==}
    dependencies:
      hosted-git-info: 2.8.9
      resolve: 1.22.1
      semver: 5.7.1
      validate-npm-package-license: 3.0.4
    dev: true

  /normalize-package-data/3.0.3:
    resolution: {integrity: sha512-p2W1sgqij3zMMyRC067Dg16bfzVH+w7hyegmpIvZ4JNjqtGOVAIvLmjBx3yP7YTe9vKJgkoNOPjwQGogDoMXFA==}
    engines: {node: '>=10'}
    dependencies:
      hosted-git-info: 4.1.0
      is-core-module: 2.11.0
      semver: 7.3.8
      validate-npm-package-license: 3.0.4
    dev: true

  /normalize-path/3.0.0:
    resolution: {integrity: sha512-6eZs5Ls3WtCisHWp9S2GUy8dqkpGi4BVSz3GaqiE6ezub0512ESztXUwUB6C6IKbQkY2Pnb/mD4WYojCRwcwLA==}
    engines: {node: '>=0.10.0'}
    dev: true

  /npm-run-path/5.1.0:
    resolution: {integrity: sha512-sJOdmRGrY2sjNTRMbSvluQqg+8X7ZK61yvzBEIDhz4f8z1TZFYABsqjjCBd/0PUNE9M6QDgHJXQkGUEm7Q+l9Q==}
    engines: {node: ^12.20.0 || ^14.13.1 || >=16.0.0}
    dependencies:
      path-key: 4.0.0

  /npmlog/5.0.1:
    resolution: {integrity: sha512-AqZtDUWOMKs1G/8lwylVjrdYgqA4d9nu8hc+0gzRxlDb1I10+FHBGMXs6aiQHFdCUUlqH99MUMuLfzWDNDtfxw==}
    dependencies:
      are-we-there-yet: 2.0.0
      console-control-strings: 1.1.0
      gauge: 3.0.2
      set-blocking: 2.0.0

  /npmlog/6.0.2:
    resolution: {integrity: sha512-/vBvz5Jfr9dT/aFWd0FIRf+T/Q2WBsLENygUaFUqstqsycmZAP/t5BvFJTK0viFmSUxiUKTUplWy5vt+rvKIxg==}
    engines: {node: ^12.13.0 || ^14.15.0 || >=16.0.0}
    dependencies:
      are-we-there-yet: 3.0.1
      console-control-strings: 1.1.0
      gauge: 4.0.4
      set-blocking: 2.0.0
    optional: true

  /nullthrows/1.1.1:
    resolution: {integrity: sha512-2vPPEi+Z7WqML2jZYddDIfy5Dqb0r2fze2zTxNNknZaFpVHU3mFB3R+DWeJWGVx0ecvttSGlJTI+WG+8Z4cDWw==}
    dev: true

  /nyc/15.1.0:
    resolution: {integrity: sha512-jMW04n9SxKdKi1ZMGhvUTHBN0EICCRkHemEoE5jm6mTYcqcdas0ATzgUgejlQUHMvpnOZqGB5Xxsv9KxJW1j8A==}
    engines: {node: '>=8.9'}
    hasBin: true
    dependencies:
      '@istanbuljs/load-nyc-config': 1.1.0
      '@istanbuljs/schema': 0.1.3
      caching-transform: 4.0.0
      convert-source-map: 1.9.0
      decamelize: 1.2.0
      find-cache-dir: 3.3.2
      find-up: 4.1.0
      foreground-child: 2.0.0
      get-package-type: 0.1.0
      glob: 7.2.3
      istanbul-lib-coverage: 3.2.0
      istanbul-lib-hook: 3.0.0
      istanbul-lib-instrument: 4.0.3
      istanbul-lib-processinfo: 2.0.3
      istanbul-lib-report: 3.0.0
      istanbul-lib-source-maps: 4.0.1
      istanbul-reports: 3.1.5
      make-dir: 3.1.0
      node-preload: 0.2.1
      p-map: 3.0.0
      process-on-spawn: 1.0.0
      resolve-from: 5.0.0
      rimraf: 3.0.2
      signal-exit: 3.0.7
      spawn-wrap: 2.0.0
      test-exclude: 6.0.0
      yargs: 15.4.1
    transitivePeerDependencies:
      - supports-color
    dev: true

  /object-assign/4.1.1:
    resolution: {integrity: sha512-rJgTQnkUnH1sFw8yT6VSU3zD3sWmu6sZhIseY8VX+GRu3P6F7Fu+JNDoXfklElbLJSnc3FUQHVe4cU5hj+BcUg==}
    engines: {node: '>=0.10.0'}

  /object-inspect/1.12.2:
    resolution: {integrity: sha512-z+cPxW0QGUp0mcqcsgQyLVRDoXFQbXOwBaqyF7VIgI4TWNQsDHrBpUQslRmIfAoYWdYzs6UlKJtB2XJpTaNSpQ==}
    dev: true

  /object-keys/1.1.1:
    resolution: {integrity: sha512-NuAESUOUMrlIXOfHKzD6bpPu3tYt3xvjNdRIQ+FeT0lNb4K8WR70CaDxhuNguS2XG+GjkyMwOzsN5ZktImfhLA==}
    engines: {node: '>= 0.4'}
    dev: true

  /object.assign/4.1.4:
    resolution: {integrity: sha512-1mxKf0e58bvyjSCtKYY4sRe9itRk3PJpquJOjeIkz885CczcI4IvJJDLPS72oowuSh+pBxUFROpX+TU++hxhZQ==}
    engines: {node: '>= 0.4'}
    dependencies:
      call-bind: 1.0.2
      define-properties: 1.1.4
      has-symbols: 1.0.3
      object-keys: 1.1.1
    dev: true

  /object.entries/1.1.5:
    resolution: {integrity: sha512-TyxmjUoZggd4OrrU1W66FMDG6CuqJxsFvymeyXI51+vQLN67zYfZseptRge703kKQdo4uccgAKebXFcRCzk4+g==}
    engines: {node: '>= 0.4'}
    dependencies:
      call-bind: 1.0.2
      define-properties: 1.1.4
      es-abstract: 1.20.4
    dev: true

  /object.fromentries/2.0.5:
    resolution: {integrity: sha512-CAyG5mWQRRiBU57Re4FKoTBjXfDoNwdFVH2Y1tS9PqCsfUTymAohOkEMSG3aRNKmv4lV3O7p1et7c187q6bynw==}
    engines: {node: '>= 0.4'}
    dependencies:
      call-bind: 1.0.2
      define-properties: 1.1.4
      es-abstract: 1.20.4
    dev: true

  /object.hasown/1.1.1:
    resolution: {integrity: sha512-LYLe4tivNQzq4JdaWW6WO3HMZZJWzkkH8fnI6EebWl0VZth2wL2Lovm74ep2/gZzlaTdV62JZHEqHQ2yVn8Q/A==}
    dependencies:
      define-properties: 1.1.4
      es-abstract: 1.20.4
    dev: true

  /object.values/1.1.5:
    resolution: {integrity: sha512-QUZRW0ilQ3PnPpbNtgdNV1PDbEqLIiSFB3l+EnGtBQ/8SUTLj1PZwtQHABZtLgwpJZTSZhuGLOGk57Drx2IvYg==}
    engines: {node: '>= 0.4'}
    dependencies:
      call-bind: 1.0.2
      define-properties: 1.1.4
      es-abstract: 1.20.4
    dev: true

  /obliterator/2.0.4:
    resolution: {integrity: sha512-lgHwxlxV1qIg1Eap7LgIeoBWIMFibOjbrYPIPJZcI1mmGAI2m3lNYpK12Y+GBdPQ0U1hRwSord7GIaawz962qQ==}

  /oblivious-set/1.0.0:
    resolution: {integrity: sha512-z+pI07qxo4c2CulUHCDf9lcqDlMSo72N/4rLUpRXf6fu+q8vjt8y0xS+Tlf8NTJDdTXHbdeO1n3MlbctwEoXZw==}
    dev: false

  /on-exit-leak-free/2.1.0:
    resolution: {integrity: sha512-VuCaZZAjReZ3vUwgOB8LxAosIurDiAW0s13rI1YwmaP++jvcxP77AWoQvenZebpCA2m8WC1/EosPYPMjnRAp/w==}

  /on-finished/2.4.1:
    resolution: {integrity: sha512-oVlzkg3ENAhCk2zdv7IJwd/QUD4z2RxRwpkcGY8psCVcCYZNq4wYnVWALHM+brtuJjePWiYF/ClmuDr8Ch5+kg==}
    engines: {node: '>= 0.8'}
    dependencies:
      ee-first: 1.1.1

  /once/1.4.0:
    resolution: {integrity: sha512-lNaJgI+2Q5URQBkccEKHTQOPaXdUxnZZElQTZY0MFUAuaEqe1E+Nyvgdz/aIyNi6Z9MzO5dv1H8n58/GELp3+w==}
    dependencies:
      wrappy: 1.0.2

  /onetime/6.0.0:
    resolution: {integrity: sha512-1FlR+gjXK7X+AsAHso35MnyN5KqGwJRi/31ft6x0M194ht7S+rWAvd7PHss9xSKMzE0asv1pyIHaJYq+BbacAQ==}
    engines: {node: '>=12'}
    dependencies:
      mimic-fn: 4.0.0

  /open/8.4.0:
    resolution: {integrity: sha512-XgFPPM+B28FtCCgSb9I+s9szOC1vZRSwgWsRUA5ylIxRTgKozqjOCrVOqGsYABPYK5qnfqClxZTFBa8PKt2v6Q==}
    engines: {node: '>=12'}
    dependencies:
      define-lazy-prop: 2.0.0
      is-docker: 2.2.1
      is-wsl: 2.2.0
    dev: false

  /openapi-types/12.0.2:
    resolution: {integrity: sha512-GuTo7FyZjOIWVhIhQSWJVaws6A82sWIGyQogxxYBYKZ0NBdyP2CYSIgOwFfSB+UVoPExk/YzFpyYitHS8KVZtA==}

  /opener/1.5.2:
    resolution: {integrity: sha512-ur5UIdyw5Y7yEj9wLzhqXiy6GZ3Mwx0yGI+5sMn2r0N0v3cKJvUmFH5yPP+WXh9e0xfyzyJX95D8l088DNFj7A==}
    hasBin: true
    dev: true

  /optionator/0.9.1:
    resolution: {integrity: sha512-74RlY5FCnhq4jRxVUPKDaRwrVNXMqsGsiW6AJw4XK8hmtm10wC0ypZBLw5IIp85NZMr91+qd1RvvENwg7jjRFw==}
    engines: {node: '>= 0.8.0'}
    dependencies:
      deep-is: 0.1.4
      fast-levenshtein: 2.0.6
      levn: 0.4.1
      prelude-ls: 1.2.1
      type-check: 0.4.0
      word-wrap: 1.2.3
    dev: true

  /own-or-env/1.0.2:
    resolution: {integrity: sha512-NQ7v0fliWtK7Lkb+WdFqe6ky9XAzYmlkXthQrBbzlYbmFKoAYbDDcwmOm6q8kOuwSRXW8bdL5ORksploUJmWgw==}
    dependencies:
      own-or: 1.0.0
    dev: true

  /own-or/1.0.0:
    resolution: {integrity: sha512-NfZr5+Tdf6MB8UI9GLvKRs4cXY8/yB0w3xtt84xFdWy8hkGjn+JFc60VhzS/hFRfbyxFcGYMTjnF4Me+RbbqrA==}
    dev: true

  /p-limit/2.3.0:
    resolution: {integrity: sha512-//88mFWSJx8lxCzwdAABTJL2MyWB12+eIY7MDL2SqLmAkeKU9qxRvWuSyTjm3FUmpBEMuFfckAIqEaVGUDxb6w==}
    engines: {node: '>=6'}
    dependencies:
      p-try: 2.2.0
    dev: true

  /p-limit/3.1.0:
    resolution: {integrity: sha512-TYOanM3wGwNGsZN2cVTYPArw454xnXj5qmWF1bEoAc4+cU/ol7GVh7odevjp1FNHduHc3KZMcFduxU5Xc6uJRQ==}
    engines: {node: '>=10'}
    dependencies:
      yocto-queue: 0.1.0

  /p-locate/3.0.0:
    resolution: {integrity: sha512-x+12w/To+4GFfgJhBEpiDcLozRJGegY+Ei7/z0tSLkMmxGZNybVMSfWj9aJn8Z5Fc7dBUNJOOVgPv2H7IwulSQ==}
    engines: {node: '>=6'}
    dependencies:
      p-limit: 2.3.0
    dev: true

  /p-locate/4.1.0:
    resolution: {integrity: sha512-R79ZZ/0wAxKGu3oYMlz8jy/kbhsNrS7SKZ7PxEHBgJ5+F2mtFW2fK2cOtBh1cHYkQsbzFV7I+EoRKe6Yt0oK7A==}
    engines: {node: '>=8'}
    dependencies:
      p-limit: 2.3.0
    dev: true

  /p-locate/5.0.0:
    resolution: {integrity: sha512-LaNjtRWUBY++zB5nE/NwcaoMylSPk+S+ZHNB1TzdbMJMny6dynpAGt7X/tl/QYq3TIeE6nxHppbo2LGymrG5Pw==}
    engines: {node: '>=10'}
    dependencies:
      p-limit: 3.1.0
    dev: true

  /p-map/3.0.0:
    resolution: {integrity: sha512-d3qXVTF/s+W+CdJ5A29wywV2n8CQQYahlgz2bFiA+4eVNJbHJodPZ+/gXwPGh0bOqA+j8S+6+ckmvLGPk1QpxQ==}
    engines: {node: '>=8'}
    dependencies:
      aggregate-error: 3.1.0
    dev: true

  /p-map/4.0.0:
    resolution: {integrity: sha512-/bjOqmgETBYB5BoEeGVea8dmvHb2m9GLy1E9W43yeyfP6QQCZGFNa+XRceJEuDB6zqr+gKpIAmlLebMpykw/MQ==}
    engines: {node: '>=10'}
    dependencies:
      aggregate-error: 3.1.0

  /p-try/2.2.0:
    resolution: {integrity: sha512-R4nPAVTAU0B9D35/Gk3uJf/7XYbQcyohSKdvAxIRSNghFl4e71hVoGnBNQz9cWaXxO2I10KTC+3jMdvvoKw6dQ==}
    engines: {node: '>=6'}
    dev: true

  /package-hash/4.0.0:
    resolution: {integrity: sha512-whdkPIooSu/bASggZ96BWVvZTRMOFxnyUG5PnTSGKoJE2gd5mbVNmR2Nj20QFzxYYgAXpoqC+AiXzl+UMRh7zQ==}
    engines: {node: '>=8'}
    dependencies:
      graceful-fs: 4.2.10
      hasha: 5.2.2
      lodash.flattendeep: 4.4.0
      release-zalgo: 1.0.0
    dev: true

  /packet-reader/1.0.0:
    resolution: {integrity: sha512-HAKu/fG3HpHFO0AA8WE8q2g+gBJaZ9MG7fcKk+IJPLTGAD6Psw4443l+9DGRbOIh3/aXr7Phy0TjilYivJo5XQ==}

  /parent-module/1.0.1:
    resolution: {integrity: sha512-GQ2EWRpQV8/o+Aw8YqtfZZPfNRWZYkbidE9k5rpl/hC3vtHHBfGm2Ifi6qWV+coDGkrUKZAxE3Lot5kcsRlh+g==}
    engines: {node: '>=6'}
    dependencies:
      callsites: 3.1.0

  /parse-cache-control/1.0.1:
    resolution: {integrity: sha512-60zvsJReQPX5/QP0Kzfd/VrpjScIQ7SHBW6bFCYfEP+fp0Eppr1SHhIO5nd1PjZtvclzSzES9D/p5nFJurwfWg==}
    dev: true

  /parse-entities/2.0.0:
    resolution: {integrity: sha512-kkywGpCcRYhqQIchaWqZ875wzpS/bMKhz5HnN3p7wveJTkTtyAB/AlnS0f8DFSqYW1T82t6yEAkEcB+A1I3MbQ==}
    dependencies:
      character-entities: 1.2.4
      character-entities-legacy: 1.1.4
      character-reference-invalid: 1.1.4
      is-alphanumerical: 1.0.4
      is-decimal: 1.0.4
      is-hexadecimal: 1.0.4
    dev: true

  /parse-json/4.0.0:
    resolution: {integrity: sha512-aOIos8bujGN93/8Ox/jPLh7RwVnPEysynVFE+fQZyg6jKELEHwzgKdLRFHUgXJL6kylijVSBC4BvN9OmsB48Rw==}
    engines: {node: '>=4'}
    dependencies:
      error-ex: 1.3.2
      json-parse-better-errors: 1.0.2

  /parse-json/5.2.0:
    resolution: {integrity: sha512-ayCKvm/phCGxOkYRSCM82iDwct8/EonSEgCSxWxD7ve6jHggsFl4fZVQBPRNgQoKiuV/odhFrGzQXZwbifC8Rg==}
    engines: {node: '>=8'}
    dependencies:
      '@babel/code-frame': 7.18.6
      error-ex: 1.3.2
      json-parse-even-better-errors: 2.3.1
      lines-and-columns: 1.2.4
    dev: true

  /path-exists/3.0.0:
    resolution: {integrity: sha512-bpC7GYwiDYQ4wYLe+FA8lhRjhQCMcQGuSgGGqDkg/QerRWw9CmGRT0iSOVRSZJ29NMLZgIzqaljJ63oaL4NIJQ==}
    engines: {node: '>=4'}
    dev: true

  /path-exists/4.0.0:
    resolution: {integrity: sha512-ak9Qy5Q7jYb2Wwcey5Fpvg2KoAc/ZIhLSLOSBmRmygPsGwkVVt0fZa0qrtMz+m6tJTAHfZQ8FnmB4MG4LWy7/w==}
    engines: {node: '>=8'}
    dev: true

  /path-is-absolute/1.0.1:
    resolution: {integrity: sha512-AVbw3UJ2e9bq64vSaS9Am0fje1Pa8pbGqTTsmXfaIiMpnr5DlDhfJOuLj9Sf95ZPVDAUerDfEk88MPmPe7UCQg==}
    engines: {node: '>=0.10.0'}

  /path-key/3.1.1:
    resolution: {integrity: sha512-ojmeN0qd+y0jszEtoY48r0Peq5dwMEkIlCOu6Q5f41lfkswXuKtYrhgoTpLnyIcHm24Uhqx+5Tqm2InSwLhE6Q==}
    engines: {node: '>=8'}

  /path-key/4.0.0:
    resolution: {integrity: sha512-haREypq7xkM7ErfgIyA0z+Bj4AGKlMSdlQE2jvJo6huWD1EdkKYV+G/T4nq0YEF2vgTT8kqMFKo1uHn950r4SQ==}
    engines: {node: '>=12'}

  /path-parse/1.0.7:
    resolution: {integrity: sha512-LDJzPVEEEPR+y48z93A0Ed0yXb8pAByGWo/k5YYdYgpY2/2EsOsksJrq7lOHxryrVOn1ejG6oAp8ahvOIQD8sw==}
    dev: true

  /path-type/4.0.0:
    resolution: {integrity: sha512-gDKb8aZMDeD/tZWs9P6+q0J9Mwkdl6xMV8TjnGP3qJVJ06bdMgkbBlLU8IdfOsIsFz2BW1rNVT3XuNEl8zPAvw==}
    engines: {node: '>=8'}
    dev: true

  /pathval/1.1.1:
    resolution: {integrity: sha512-Dp6zGqpTdETdR63lehJYPeIOqpiNBNtc7BpWSLrOje7UaIsE5aY92r/AunQA7rsXvet3lrJ3JnZX29UPTKXyKQ==}
    dev: true

  /pg-connection-string/2.5.0:
    resolution: {integrity: sha512-r5o/V/ORTA6TmUnyWZR9nCj1klXCO2CEKNRlVuJptZe85QuhFayC7WeMic7ndayT5IRIR0S0xFxFi2ousartlQ==}

  /pg-cursor/2.7.4_pg@8.8.0:
    resolution: {integrity: sha512-CNWwOzTTZ9QvphoOL+Wg/7pmVr9GnAWBjPbuK2FRclrB4A/WRO/ssCJ9BlkzIGmmofK2M/LyokNHgsLSn+fMHA==}
    peerDependencies:
      pg: ^8
    dependencies:
      pg: 8.8.0

  /pg-int8/1.0.1:
    resolution: {integrity: sha512-WCtabS6t3c8SkpDBUlb1kjOs7l66xsGdKpIPZsg4wR+B3+u9UAum2odSsF9tnvxg80h4ZxLWMy4pRjOsFIqQpw==}
    engines: {node: '>=4.0.0'}

  /pg-pool/3.5.2_pg@8.8.0:
    resolution: {integrity: sha512-His3Fh17Z4eg7oANLob6ZvH8xIVen3phEZh2QuyrIl4dQSDVEabNducv6ysROKpDNPSD+12tONZVWfSgMvDD9w==}
    peerDependencies:
      pg: '>=8.0'
    dependencies:
      pg: 8.8.0

  /pg-protocol/1.5.0:
    resolution: {integrity: sha512-muRttij7H8TqRNu/DxrAJQITO4Ac7RmX3Klyr/9mJEOBeIpgnF8f9jAfRz5d3XwQZl5qBjF9gLsUtMPJE0vezQ==}

  /pg-types/2.2.0:
    resolution: {integrity: sha512-qTAAlrEsl8s4OiEQY69wDvcMIdQN6wdz5ojQiOy6YRMuynxenON0O5oCpJI6lshc6scgAY8qvJ2On/p+CXY0GA==}
    engines: {node: '>=4'}
    dependencies:
      pg-int8: 1.0.1
      postgres-array: 2.0.0
      postgres-bytea: 1.0.0
      postgres-date: 1.0.7
      postgres-interval: 1.2.0

  /pg/8.8.0:
    resolution: {integrity: sha512-UXYN0ziKj+AeNNP7VDMwrehpACThH7LUl/p8TDFpEUuSejCUIwGSfxpHsPvtM6/WXFy6SU4E5RG4IJV/TZAGjw==}
    engines: {node: '>= 8.0.0'}
    peerDependencies:
      pg-native: '>=3.0.1'
    peerDependenciesMeta:
      pg-native:
        optional: true
    dependencies:
      buffer-writer: 2.0.0
      packet-reader: 1.0.0
      pg-connection-string: 2.5.0
      pg-pool: 3.5.2_pg@8.8.0
      pg-protocol: 1.5.0
      pg-types: 2.2.0
      pgpass: 1.0.5

  /pgpass/1.0.5:
    resolution: {integrity: sha512-FdW9r/jQZhSeohs1Z3sI1yxFQNFvMcnmfuj4WBMUTxOrAyLMaTcE1aAMBiTlbMNaXvBCQuVi0R7hd8udDSP7ug==}
    dependencies:
      split2: 4.1.0

  /picocolors/1.0.0:
    resolution: {integrity: sha512-1fygroTLlHu66zi26VoTDv8yRgm0Fccecssto+MhsZ0D/DGW2sm8E8AjW7NU5VVTRt5GxbeZ5qBuJr+HyLYkjQ==}
    dev: true

  /picomatch/2.3.1:
    resolution: {integrity: sha512-JU3teHTNjmE2VCGFzuY8EXzCDVwEqB2a8fsIvwaStHhAWJEeVd1o1QD80CU6+ZdEXXSLbSsuLwJjkCBWqRQUVA==}
    engines: {node: '>=8.6'}
    dev: true

  /picomodal/3.0.0:
    resolution: {integrity: sha512-FoR3TDfuLlqUvcEeK5ifpKSVVns6B4BQvc8SDF6THVMuadya6LLtji0QgUDSStw0ZR2J7I6UGi5V2V23rnPWTw==}
    dev: true

  /pify/4.0.1:
    resolution: {integrity: sha512-uB80kBFb/tfd68bVleG9T5GGsGPjJrLAUpR5PZIrhBnIaRTQRjqdJSsIKkOP6OAIFbj7GOrcudc5pNjZ+geV2g==}
    engines: {node: '>=6'}
    dev: true

  /pino-abstract-transport/1.0.0:
    resolution: {integrity: sha512-c7vo5OpW4wIS42hUVcT5REsL8ZljsUfBjqV/e2sFxmFEFZiq1XLUp5EYLtuDH6PEHq9W1egWqRbnLUP5FuZmOA==}
    dependencies:
      readable-stream: 4.2.0
      split2: 4.1.0

  /pino-pretty/9.1.1:
    resolution: {integrity: sha512-iJrnjgR4FWQIXZkUF48oNgoRI9BpyMhaEmihonHeCnZ6F50ZHAS4YGfGBT/ZVNsPmd+hzkIPGzjKdY08+/yAXw==}
    hasBin: true
    dependencies:
      colorette: 2.0.19
      dateformat: 4.6.3
      fast-copy: 3.0.0
      fast-safe-stringify: 2.1.1
      help-me: 4.1.0
      joycon: 3.1.1
      minimist: 1.2.7
      on-exit-leak-free: 2.1.0
      pino-abstract-transport: 1.0.0
      pump: 3.0.0
      readable-stream: 4.2.0
      secure-json-parse: 2.5.0
      sonic-boom: 3.2.0
      strip-json-comments: 3.1.1
    dev: false

  /pino-std-serializers/6.0.0:
    resolution: {integrity: sha512-mMMOwSKrmyl+Y12Ri2xhH1lbzQxwwpuru9VjyJpgFIH4asSj88F2csdMwN6+M5g1Ll4rmsYghHLQJw81tgZ7LQ==}

  /pino/8.7.0:
    resolution: {integrity: sha512-l9sA5uPxmZzwydhMWUcm1gI0YxNnYl8MfSr2h8cwLvOAzQLBLewzF247h/vqHe3/tt6fgtXeG9wdjjoetdI/vA==}
    hasBin: true
    dependencies:
      atomic-sleep: 1.0.0
      fast-redact: 3.1.2
      on-exit-leak-free: 2.1.0
      pino-abstract-transport: 1.0.0
      pino-std-serializers: 6.0.0
      process-warning: 2.0.0
      quick-format-unescaped: 4.0.4
      real-require: 0.2.0
      safe-stable-stringify: 2.4.1
      sonic-boom: 3.2.0
      thread-stream: 2.2.0

  /pkg-conf/3.1.0:
    resolution: {integrity: sha512-m0OTbR/5VPNPqO1ph6Fqbj7Hv6QU7gR/tQW40ZqrL1rjgCU85W6C1bJn0BItuJqnR98PWzw7Z8hHeChD1WrgdQ==}
    engines: {node: '>=6'}
    dependencies:
      find-up: 3.0.0
      load-json-file: 5.3.0
    dev: true

  /pkg-dir/4.2.0:
    resolution: {integrity: sha512-HRDzbaKjC+AOWVXxAU/x54COGeIv9eb+6CkDSQoNTt4XyWoIJvuPsXizxu/Fr23EiekbtZwmh1IcIG/l/a10GQ==}
    engines: {node: '>=8'}
    dependencies:
      find-up: 4.1.0
    dev: true

  /playwright-core/1.27.1:
    resolution: {integrity: sha512-9EmeXDncC2Pmp/z+teoVYlvmPWUC6ejSSYZUln7YaP89Z6lpAaiaAnqroUt/BoLo8tn7WYShcfaCh+xofZa44Q==}
    engines: {node: '>=14'}
    hasBin: true
    dev: true

  /playwright/1.27.1:
    resolution: {integrity: sha512-xXYZ7m36yTtC+oFgqH0eTgullGztKSRMb4yuwLPl8IYSmgBM88QiB+3IWb1mRIC9/NNwcgbG0RwtFlg+EAFQHQ==}
    engines: {node: '>=14'}
    hasBin: true
    requiresBuild: true
    dependencies:
      playwright-core: 1.27.1
    dev: true

  /plur/4.0.0:
    resolution: {integrity: sha512-4UGewrYgqDFw9vV6zNV+ADmPAUAfJPKtGvb/VdpQAx25X5f3xXdGdyOEVFwkl8Hl/tl7+xbeHqSEM+D5/TirUg==}
    engines: {node: '>=10'}
    dependencies:
      irregular-plurals: 3.3.0
    dev: true

  /postcss/8.4.18:
    resolution: {integrity: sha512-Wi8mWhncLJm11GATDaQKobXSNEYGUHeQLiQqDFG1qQ5UTDPTEvKw0Xt5NsTpktGTwLps3ByrWsBrG0rB8YQ9oA==}
    engines: {node: ^10 || ^12 || >=14}
    dependencies:
      nanoid: 3.3.4
      picocolors: 1.0.0
      source-map-js: 1.0.2
    dev: true

  /postgrator/7.1.1:
    resolution: {integrity: sha512-n3Wac+Uf/tAR+UUFanQHLhbd1Fu43jEZBGGUQeL9nzLGL0a2jqy6yCHP7rXcdagj6HAgyHXKCmTzNZSlVYJkgg==}
    engines: {node: '>=14.0.0'}
    dependencies:
      glob: 7.2.3
    dev: false

  /postgres-array/2.0.0:
    resolution: {integrity: sha512-VpZrUqU5A69eQyW2c5CA1jtLecCsN2U/bD6VilrFDWq5+5UIEVO7nazS3TEcHf1zuPYO/sqGvUvW62g86RXZuA==}
    engines: {node: '>=4'}

  /postgres-bytea/1.0.0:
    resolution: {integrity: sha512-xy3pmLuQqRBZBXDULy7KbaitYqLcmxigw14Q5sj8QBVLqEwXfeybIKVWiqAXTlcvdvb0+xkOtDbfQMOf4lST1w==}
    engines: {node: '>=0.10.0'}

  /postgres-date/1.0.7:
    resolution: {integrity: sha512-suDmjLVQg78nMK2UZ454hAG+OAW+HQPZ6n++TNDUX+L0+uUlLywnoxJKDou51Zm+zTCjrCl0Nq6J9C5hP9vK/Q==}
    engines: {node: '>=0.10.0'}

  /postgres-interval/1.2.0:
    resolution: {integrity: sha512-9ZhXKM/rw350N1ovuWHbGxnGh/SNJ4cnxHiM0rxE4VN41wsg8P8zWn9hv/buK00RP4WvlOyr/RBDiptyxVbkZQ==}
    engines: {node: '>=0.10.0'}
    dependencies:
      xtend: 4.0.2

  /prelude-ls/1.2.1:
    resolution: {integrity: sha512-vkcDPrRZo1QZLbn5RLGPpg/WmIQ65qoWWhcGKf/b5eplkkarX0m9z8ppCat4mlOqUsWpyNuYgO3VRyrYHSzX5g==}
    engines: {node: '>= 0.8.0'}
    dev: true

  /prismjs/1.27.0:
    resolution: {integrity: sha512-t13BGPUlFDR7wRB5kQDG4jjl7XeuH6jbJGt11JHPL96qwsEHNX2+68tFXqc1/k+/jALsbSWJKUOT/hcYAZ5LkA==}
    engines: {node: '>=6'}
    dev: true

  /prismjs/1.29.0:
    resolution: {integrity: sha512-Kx/1w86q/epKcmte75LNrEoT+lX8pBpavuAbvJWRXar7Hz8jrtF+e3vY751p0R8H9HdArwaCTNDDzHg/ScJK1Q==}
    engines: {node: '>=6'}
    dev: true

  /process-nextick-args/2.0.1:
    resolution: {integrity: sha512-3ouUOpQhtgrbOa17J7+uxOTpITYWaGP7/AhoR3+A+/1e9skrzelGi/dXzEYyvbxubEF6Wn2ypscTKiKJFFn1ag==}
    dev: true

  /process-on-spawn/1.0.0:
    resolution: {integrity: sha512-1WsPDsUSMmZH5LeMLegqkPDrsGgsWwk1Exipy2hvB0o/F0ASzbpIctSCcZIK1ykJvtTJULEH+20WOFjMvGnCTg==}
    engines: {node: '>=8'}
    dependencies:
      fromentries: 1.3.2
    dev: true

  /process-warning/2.0.0:
    resolution: {integrity: sha512-+MmoAXoUX+VTHAlwns0h+kFUWFs/3FZy+ZuchkgjyOu3oioLAo2LB5aCfKPh2+P9O18i3m43tUEv3YqttSy0Ww==}

  /process/0.11.10:
    resolution: {integrity: sha512-cdGef/drWFoydD1JsMzuFf8100nZl+GT+yacc2bEced5f9Rjk4z+WtFUTBu9PhOi9j/jfmBPu0mMEY4wIdAF8A==}
    engines: {node: '>= 0.6.0'}

  /prom-client/14.1.0:
    resolution: {integrity: sha512-iFWCchQmi4170omLpFXbzz62SQTmPhtBL35v0qGEVRHKcqIeiexaoYeP0vfZTujxEq3tA87iqOdRbC9svS1B9A==}
    engines: {node: '>=10'}
    dependencies:
      tdigest: 0.1.2
    dev: false

  /promise-inflight/1.0.1:
    resolution: {integrity: sha512-6zWPyEOFaQBJYcGMHBKTKJ3u6TBsnMFOIZSa6ce1e/ZrrsOlnHRHbabMjLiBYKp+n44X9eUI6VUPaukCXHuG4g==}
    peerDependencies:
      bluebird: '*'
    peerDependenciesMeta:
      bluebird:
        optional: true
    optional: true

  /promise-retry/2.0.1:
    resolution: {integrity: sha512-y+WKFlBR8BGXnsNlIHFGPZmyDf3DFMoLhaflAnyZgV6rG6xu+JwesTo2Q9R6XwYmtmwAFCkAk3e35jEdoeh/3g==}
    engines: {node: '>=10'}
    dependencies:
      err-code: 2.0.3
      retry: 0.12.0
    optional: true

  /promise/6.1.0:
    resolution: {integrity: sha512-O+uwGKreKNKkshzZv2P7N64lk6EP17iXBn0PbUnNQhk+Q0AHLstiTrjkx3v5YBd3cxUe7Sq6KyRhl/A0xUjk7Q==}
    dependencies:
      asap: 1.0.0

  /promise/8.3.0:
    resolution: {integrity: sha512-rZPNPKTOYVNEEKFaq1HqTgOwZD+4/YHS5ukLzQCypkj+OkYx7iv0mA91lJlpPPZ8vMau3IIGj5Qlwrx+8iiSmg==}
    dependencies:
      asap: 2.0.6
    dev: true

  /prop-types/15.8.1:
    resolution: {integrity: sha512-oj87CgZICdulUohogVAR7AjlC0327U4el4L6eAvOqCeudMDVU0NThNaV+b9Df4dXgSP1gXMTnPdhfe/2qDH5cg==}
    dependencies:
      loose-envify: 1.4.0
      object-assign: 4.1.1
      react-is: 16.13.1

  /property-information/5.6.0:
    resolution: {integrity: sha512-YUHSPk+A30YPv+0Qf8i9Mbfe/C0hdPXk1s1jPVToV8pk8BQtpw10ct89Eo7OWkutrwqvT0eicAxlOg3dOAu8JA==}
    dependencies:
      xtend: 4.0.2
    dev: true

  /proxy-addr/2.0.7:
    resolution: {integrity: sha512-llQsMLSUDUPT44jdrU/O37qlnifitDP+ZwrmmZcoSKyLKvtZxpyV0n2/bD/N4tBAAZ/gJEdZU7KMraoK1+XYAg==}
    engines: {node: '>= 0.10'}
    dependencies:
      forwarded: 0.2.0
      ipaddr.js: 1.9.1

  /pseudomap/1.0.2:
    resolution: {integrity: sha512-b/YwNhb8lk1Zz2+bXXpS/LK9OisiZZ1SNsSLxN1x2OXVEhW2Ckr/7mWE5vrC1ZTiJlD9g19jWszTmJsB+oEpFQ==}
    dev: false

  /pump/3.0.0:
    resolution: {integrity: sha512-LwZy+p3SFs1Pytd/jYct4wpv49HiYCqd9Rlc5ZVdk0V+8Yzv6jR5Blk3TRmPL1ft69TxP0IMZGJ+WPFU2BFhww==}
    dependencies:
      end-of-stream: 1.4.4
      once: 1.4.0
    dev: false

  /punycode/1.3.2:
    resolution: {integrity: sha512-RofWgt/7fL5wP1Y7fxE7/EmTLzQVnB0ycyibJ0OOHIlJqTNzglYFxVwETOcIoJqJmpDXJ9xImDv+Fq34F/d4Dw==}
    dev: true

  /punycode/2.1.1:
    resolution: {integrity: sha512-XRsRjdf+j5ml+y/6GKHPZbrF/8p2Yga0JPtdqTIY2Xe5ohJPD9saDJJLPvp9+NSBprVvevdXZybnj2cv8OEd0A==}
    engines: {node: '>=6'}

  /pupa/3.1.0:
    resolution: {integrity: sha512-FLpr4flz5xZTSJxSeaheeMKN/EDzMdK7b8PTOC6a5PYFKTucWbdqjgqaEyH0shFiSJrVB1+Qqi4Tk19ccU6Aug==}
    engines: {node: '>=12.20'}
    dependencies:
      escape-goat: 4.0.0
    dev: false

  /qlobber/5.0.3:
    resolution: {integrity: sha512-wW4GTZPePyh0RgOsM18oDyOUlXfurVRgoNyJfS+y7VWPyd0GYhQp5T2tycZFZjonH+hngxIfklGJhTP/ghidgQ==}
    engines: {node: '>= 8'}
    dev: false

  /qlobber/7.0.1:
    resolution: {integrity: sha512-FsFg9lMuMEFNKmTO9nV7tlyPhx8BmskPPjH2akWycuYVTtWaVwhW5yCHLJQ6Q+3mvw5cFX2vMfW2l9z2SiYAbg==}
    engines: {node: '>= 14'}

  /qs/6.11.0:
    resolution: {integrity: sha512-MvjoMCJwEarSbUYk5O+nmoSzSutSsTwF85zcHPQ9OrlFoZOYIjaqBAJIqIXjptyD5vThxGq52Xu/MaJzRkIk4Q==}
    engines: {node: '>=0.6'}
    dependencies:
      side-channel: 1.0.4
    dev: true

  /query-string/7.1.1:
    resolution: {integrity: sha512-MplouLRDHBZSG9z7fpuAAcI7aAYjDLhtsiVZsevsfaHWDS2IDdORKbSd1kWUA+V4zyva/HZoSfpwnYMMQDhb0w==}
    engines: {node: '>=6'}
    dependencies:
      decode-uri-component: 0.2.0
      filter-obj: 1.1.0
      split-on-first: 1.1.0
      strict-uri-encode: 2.0.0
    dev: false

  /querystring/0.2.0:
    resolution: {integrity: sha512-X/xY82scca2tau62i9mDyU9K+I+djTMUsvwf7xnUX5GLvVzgJybOJf4Y6o9Zx3oJK/LSXg5tTZBjwzqVPaPO2g==}
    engines: {node: '>=0.4.x'}
    deprecated: The querystring API is considered Legacy. new code should use the URLSearchParams API instead.
    dev: true

  /querystringify/2.2.0:
    resolution: {integrity: sha512-FIqgj2EUvTa7R50u0rGsyTftzjYmv/a3hO345bZNrqabNqjtgiDMgmo4mkUjd+nzU5oF3dClKqFIPUKybUyqoQ==}
    dev: true

  /queue-microtask/1.2.3:
    resolution: {integrity: sha512-NuaNSa6flKT5JaSYQzJok04JzTL1CA6aGhv5rfLW3PgqA+M2ChpZQnAC8h8i4ZFkBS8X5RqkDBHA7r4hej3K9A==}
    dev: true

  /quick-format-unescaped/4.0.4:
    resolution: {integrity: sha512-tYC1Q1hgyRuHgloV/YXs2w15unPVh8qfu/qCTfhTYamaw7fyhumKa2yGpdSo87vY32rIclj+4fWYQXUMs9EHvg==}

  /quick-lru/4.0.1:
    resolution: {integrity: sha512-ARhCpm70fzdcvNQfPoy49IaanKkTlRWF2JMzqhcJbhSFRZv7nPTvZJdcY7301IPmvW+/p0RgIWnQDLJxifsQ7g==}
    engines: {node: '>=8'}
    dev: true

  /ra-core/4.4.4_4waqzlhqbgqf74ns7akudb56cq:
    resolution: {integrity: sha512-SdJ8TTxgfYA33VLdQEqO39ZEu0sgByHdnEdTPFfonoPVc+OQTQ4ZmQwzvyDvmCqnsxyRaXw5Y9w2QBwKFs/NHw==}
    peerDependencies:
      history: ^5.1.0
      react: ^16.9.0 || ^17.0.0 || ^18.0.0
      react-dom: ^16.9.0 || ^17.0.0 || ^18.0.0
      react-hook-form: ^7.34.2
      react-router: ^6.1.0
      react-router-dom: ^6.1.0
    dependencies:
      clsx: 1.2.1
      date-fns: 2.29.3
      eventemitter3: 4.0.7
      history: 5.3.0
      inflection: 1.12.0
      jsonexport: 3.2.0
      lodash: 4.17.21
      prop-types: 15.8.1
      query-string: 7.1.1
      react: 18.2.0
      react-dom: 18.2.0_react@18.2.0
      react-hook-form: 7.38.0_react@18.2.0
      react-is: 17.0.2
      react-query: 3.39.2_biqbaboplfbrettd7655fr4n2y
      react-router: 6.4.2_react@18.2.0
      react-router-dom: 6.4.2_biqbaboplfbrettd7655fr4n2y
    transitivePeerDependencies:
      - react-native
    dev: false

  /randexp/0.5.3:
    resolution: {integrity: sha512-U+5l2KrcMNOUPYvazA3h5ekF80FHTUG+87SEAmHZmolh1M+i/WyTCxVzmi+tidIa1tM4BSe8g2Y/D3loWDjj+w==}
    engines: {node: '>=4'}
    dependencies:
      drange: 1.1.1
      ret: 0.2.2
    dev: true

  /randombytes/2.1.0:
    resolution: {integrity: sha512-vYl3iOX+4CKUWuxGi9Ukhie6fsqXqS9FE2Zaic4tNFD2N2QQaXOMFbuKK4QmDHC0JO6B1Zp41J0LpT0oR68amQ==}
    dependencies:
      safe-buffer: 5.2.1
    dev: true

  /range-parser/1.2.1:
    resolution: {integrity: sha512-Hrgsx+orqoygnmhFbKaHE6c296J+HTAQXoxEF6gNupROmmGJRoyzfG3ccAveqCBrwr/2yxQ5BVd/GTl5agOwSg==}
    engines: {node: '>= 0.6'}

  /react-clientside-effect/1.2.6_react@18.2.0:
    resolution: {integrity: sha512-XGGGRQAKY+q25Lz9a/4EPqom7WRjz3z9R2k4jhVKA/puQFH/5Nt27vFZYql4m4NVNdUvX8PS3O7r/Zzm7cjUlg==}
    peerDependencies:
      react: ^15.3.0 || ^16.0.0 || ^17.0.0 || ^18.0.0
    dependencies:
      '@babel/runtime': 7.20.0
      react: 18.2.0
    dev: true

  /react-copy-to-clipboard/5.0.4_react@18.2.0:
    resolution: {integrity: sha512-IeVAiNVKjSPeGax/Gmkqfa/+PuMTBhutEvFUaMQLwE2tS0EXrAdgOpWDX26bWTXF3HrioorR7lr08NqeYUWQCQ==}
    peerDependencies:
      react: ^15.3.0 || ^16.0.0 || ^17.0.0
    dependencies:
      copy-to-clipboard: 3.3.2
      prop-types: 15.8.1
      react: 18.2.0
    dev: true

  /react-debounce-input/3.2.4_react@18.2.0:
    resolution: {integrity: sha512-fX70bNj0fLEYO2Zcvuh7eh9wOUQ29GIx6r8IxIJlc0i0mpUH++9ax0BhfAYfzndADli3RAMROrZQ014J01owrg==}
    peerDependencies:
      react: ^15.3.0 || ^16.0.0 || ^17.0.0
    dependencies:
      lodash.debounce: 4.0.8
      prop-types: 15.8.1
      react: 18.2.0
    dev: true

  /react-dom/18.2.0_react@18.2.0:
    resolution: {integrity: sha512-6IMTriUmvsjHUjNtEDudZfuDQUoWXVxKHhlEGSk81n4YFS+r/Kl99wXiwlVXtPBtJenozv2P+hxDsw9eA7Xo6g==}
    peerDependencies:
      react: ^18.2.0
    dependencies:
      loose-envify: 1.4.0
      react: 18.2.0
      scheduler: 0.23.0

  /react-focus-lock/2.9.1_bbvjflvjoibwhtpmedigb26h6y:
    resolution: {integrity: sha512-pSWOQrUmiKLkffPO6BpMXN7SNKXMsuOakl652IBuALAu1esk+IcpJyM+ALcYzPTTFz1rD0R54aB9A4HuP5t1Wg==}
    peerDependencies:
      '@types/react': ^16.8.0 || ^17.0.0 || ^18.0.0
      react: ^16.8.0 || ^17.0.0 || ^18.0.0
    peerDependenciesMeta:
      '@types/react':
        optional: true
    dependencies:
      '@babel/runtime': 7.20.0
      '@types/react': 18.0.24
      focus-lock: 0.11.3
      prop-types: 15.8.1
      react: 18.2.0
      react-clientside-effect: 1.2.6_react@18.2.0
      use-callback-ref: 1.3.0_bbvjflvjoibwhtpmedigb26h6y
      use-sidecar: 1.1.2_bbvjflvjoibwhtpmedigb26h6y
    dev: true

  /react-hook-form/7.38.0_react@18.2.0:
    resolution: {integrity: sha512-gxWW1kMeru9xR1GoR+Iw4hA+JBOM3SHfr4DWCUKY0xc7Vv1MLsF109oHtBeWl9shcyPFx67KHru44DheN0XY5A==}
    engines: {node: '>=12.22.0'}
    peerDependencies:
      react: ^16.8.0 || ^17 || ^18
    dependencies:
      react: 18.2.0
    dev: false

  /react-hot-toast/2.4.0_owo25xnefcwdq3zjgtohz6dbju:
    resolution: {integrity: sha512-qnnVbXropKuwUpriVVosgo8QrB+IaPJCpL8oBI6Ov84uvHZ5QQcTp2qg6ku2wNfgJl6rlQXJIQU5q+5lmPOutA==}
    engines: {node: '>=10'}
    peerDependencies:
      react: '>=16'
      react-dom: '>=16'
    dependencies:
      goober: 2.1.11_csstype@3.1.1
      react: 18.2.0
      react-dom: 18.2.0_react@18.2.0
    transitivePeerDependencies:
      - csstype
    dev: true

  /react-immutable-proptypes/2.2.0_immutable@3.8.2:
    resolution: {integrity: sha512-Vf4gBsePlwdGvSZoLSBfd4HAP93HDauMY4fDjXhreg/vg6F3Fj/MXDNyTbltPC/xZKmZc+cjLu3598DdYK6sgQ==}
    peerDependencies:
      immutable: '>=3.6.2'
    dependencies:
      immutable: 3.8.2
      invariant: 2.2.4
    dev: true

  /react-immutable-pure-component/2.2.2_lqollyv6thcj6icxhf5vjqu2mi:
    resolution: {integrity: sha512-vkgoMJUDqHZfXXnjVlG3keCxSO/U6WeDQ5/Sl0GK2cH8TOxEzQ5jXqDXHEL/jqk6fsNxV05oH5kD7VNMUE2k+A==}
    peerDependencies:
      immutable: '>= 2 || >= 4.0.0-rc'
      react: '>= 16.6'
      react-dom: '>= 16.6'
    dependencies:
      immutable: 3.8.2
      react: 18.2.0
      react-dom: 18.2.0_react@18.2.0
    dev: true

  /react-inspector/5.1.1_react@18.2.0:
    resolution: {integrity: sha512-GURDaYzoLbW8pMGXwYPDBIv6nqei4kK7LPRZ9q9HCZF54wqXz/dnylBp/kfE9XmekBhHvLDdcYeyIwSrvtOiWg==}
    peerDependencies:
      react: ^16.8.4 || ^17.0.0
    dependencies:
      '@babel/runtime': 7.20.0
      is-dom: 1.1.0
      prop-types: 15.8.1
      react: 18.2.0
    dev: true

  /react-is/16.13.1:
    resolution: {integrity: sha512-24e6ynE2H+OKt4kqsOvNd8kBpV65zoxbA4BVsEOB3ARVWQki/DHzaUoC5KuON/BiccDaCCTZBuOcfZs70kR8bQ==}

  /react-is/17.0.2:
    resolution: {integrity: sha512-w2GsyukL62IJnlaff/nRegPQR94C/XXamvMWmSHRJ4y7Ts/4ocGRmTHvOs8PSE6pB3dWOrD/nueuU5sduBsQ4w==}

  /react-is/18.2.0:
    resolution: {integrity: sha512-xWGDIW6x921xtzPkhiULtthJHoJvBbF3q26fzloPCK0hsvxtPVelvftw3zjbHWSkR2km9Z+4uxbDDK/6Zw9B8w==}
    dev: true

  /react-query/3.39.2_biqbaboplfbrettd7655fr4n2y:
    resolution: {integrity: sha512-F6hYDKyNgDQfQOuR1Rsp3VRzJnWHx6aRnnIZHMNGGgbL3SBgpZTDg8MQwmxOgpCAoqZJA+JSNCydF1xGJqKOCA==}
    peerDependencies:
      react: ^16.8.0 || ^17.0.0 || ^18.0.0
      react-dom: '*'
      react-native: '*'
    peerDependenciesMeta:
      react-dom:
        optional: true
      react-native:
        optional: true
    dependencies:
      '@babel/runtime': 7.20.0
      broadcast-channel: 3.7.0
      match-sorter: 6.3.1
      react: 18.2.0
      react-dom: 18.2.0_react@18.2.0
    dev: false

  /react-redux/7.2.9_biqbaboplfbrettd7655fr4n2y:
    resolution: {integrity: sha512-Gx4L3uM182jEEayZfRbI/G11ZpYdNAnBs70lFVMNdHJI76XYtR+7m0MN+eAs7UHBPhWXcnFPaS+9owSCJQHNpQ==}
    peerDependencies:
      react: ^16.8.3 || ^17 || ^18
      react-dom: '*'
      react-native: '*'
    peerDependenciesMeta:
      react-dom:
        optional: true
      react-native:
        optional: true
    dependencies:
      '@babel/runtime': 7.20.0
      '@types/react-redux': 7.1.24
      hoist-non-react-statics: 3.3.2
      loose-envify: 1.4.0
      prop-types: 15.8.1
      react: 18.2.0
      react-dom: 18.2.0_react@18.2.0
      react-is: 17.0.2
    dev: true

  /react-refresh/0.14.0:
    resolution: {integrity: sha512-wViHqhAd8OHeLS/IRMJjTSDHF3U9eWi62F/MledQGPdJGDhodXJ9PBLNGr6WWL7qlH12Mt3TyTpbS+hGXMjCzQ==}
    engines: {node: '>=0.10.0'}
    dev: true

  /react-remove-scroll-bar/2.3.4_bbvjflvjoibwhtpmedigb26h6y:
    resolution: {integrity: sha512-63C4YQBUt0m6ALadE9XV56hV8BgJWDmmTPY758iIJjfQKt2nYwoUrPk0LXRXcB/yIj82T1/Ixfdpdk68LwIB0A==}
    engines: {node: '>=10'}
    peerDependencies:
      '@types/react': ^16.8.0 || ^17.0.0 || ^18.0.0
      react: ^16.8.0 || ^17.0.0 || ^18.0.0
    peerDependenciesMeta:
      '@types/react':
        optional: true
    dependencies:
      '@types/react': 18.0.24
      react: 18.2.0
      react-style-singleton: 2.2.1_bbvjflvjoibwhtpmedigb26h6y
      tslib: 2.4.0
    dev: true

  /react-remove-scroll/2.5.5_bbvjflvjoibwhtpmedigb26h6y:
    resolution: {integrity: sha512-ImKhrzJJsyXJfBZ4bzu8Bwpka14c/fQt0k+cyFp/PBhTfyDnU5hjOtM4AG/0AMyy8oKzOTR0lDgJIM7pYXI0kw==}
    engines: {node: '>=10'}
    peerDependencies:
      '@types/react': ^16.8.0 || ^17.0.0 || ^18.0.0
      react: ^16.8.0 || ^17.0.0 || ^18.0.0
    peerDependenciesMeta:
      '@types/react':
        optional: true
    dependencies:
      '@types/react': 18.0.24
      react: 18.2.0
      react-remove-scroll-bar: 2.3.4_bbvjflvjoibwhtpmedigb26h6y
      react-style-singleton: 2.2.1_bbvjflvjoibwhtpmedigb26h6y
      tslib: 2.4.0
      use-callback-ref: 1.3.0_bbvjflvjoibwhtpmedigb26h6y
      use-sidecar: 1.1.2_bbvjflvjoibwhtpmedigb26h6y
    dev: true

  /react-router-dom/6.4.2_biqbaboplfbrettd7655fr4n2y:
    resolution: {integrity: sha512-yM1kjoTkpfjgczPrcyWrp+OuQMyB1WleICiiGfstnQYo/S8hPEEnVjr/RdmlH6yKK4Tnj1UGXFSa7uwAtmDoLQ==}
    engines: {node: '>=14'}
    peerDependencies:
      react: '>=16.8'
      react-dom: '>=16.8'
    dependencies:
      '@remix-run/router': 1.0.2
      react: 18.2.0
      react-dom: 18.2.0_react@18.2.0
      react-router: 6.4.2_react@18.2.0

  /react-router/6.4.2_react@18.2.0:
    resolution: {integrity: sha512-Rb0BAX9KHhVzT1OKhMvCDMw776aTYM0DtkxqUBP8dNBom3mPXlfNs76JNGK8wKJ1IZEY1+WGj+cvZxHVk/GiKw==}
    engines: {node: '>=14'}
    peerDependencies:
      react: '>=16.8'
    dependencies:
      '@remix-run/router': 1.0.2
      react: 18.2.0

  /react-shallow-renderer/16.15.0_react@18.2.0:
    resolution: {integrity: sha512-oScf2FqQ9LFVQgA73vr86xl2NaOIX73rh+YFqcOp68CWj56tSfgtGKrEbyhCj0rSijyG9M1CYprTh39fBi5hzA==}
    peerDependencies:
      react: ^16.0.0 || ^17.0.0 || ^18.0.0
    dependencies:
      object-assign: 4.1.1
      react: 18.2.0
      react-is: 18.2.0
    dev: true

  /react-style-singleton/2.2.1_bbvjflvjoibwhtpmedigb26h6y:
    resolution: {integrity: sha512-ZWj0fHEMyWkHzKYUr2Bs/4zU6XLmq9HsgBURm7g5pAVfyn49DgUiNgY2d4lXRlYSiCif9YBGpQleewkcqddc7g==}
    engines: {node: '>=10'}
    peerDependencies:
      '@types/react': ^16.8.0 || ^17.0.0 || ^18.0.0
      react: ^16.8.0 || ^17.0.0 || ^18.0.0
    peerDependenciesMeta:
      '@types/react':
        optional: true
    dependencies:
      '@types/react': 18.0.24
      get-nonce: 1.0.1
      invariant: 2.2.4
      react: 18.2.0
      tslib: 2.4.0
    dev: true

  /react-syntax-highlighter/15.5.0_react@18.2.0:
    resolution: {integrity: sha512-+zq2myprEnQmH5yw6Gqc8lD55QHnpKaU8TOcFeC/Lg/MQSs8UknEA0JC4nTZGFAXC2J2Hyj/ijJ7NlabyPi2gg==}
    peerDependencies:
      react: '>= 0.14.0'
    dependencies:
      '@babel/runtime': 7.20.0
      highlight.js: 10.7.3
      lowlight: 1.20.0
      prismjs: 1.29.0
      react: 18.2.0
      refractor: 3.6.0
    dev: true

  /react-test-renderer/18.2.0_react@18.2.0:
    resolution: {integrity: sha512-JWD+aQ0lh2gvh4NM3bBM42Kx+XybOxCpgYK7F8ugAlpaTSnWsX+39Z4XkOykGZAHrjwwTZT3x3KxswVWxHPUqA==}
    peerDependencies:
      react: ^18.2.0
    dependencies:
      react: 18.2.0
      react-is: 18.2.0
      react-shallow-renderer: 16.15.0_react@18.2.0
      scheduler: 0.23.0
    dev: true

  /react/18.2.0:
    resolution: {integrity: sha512-/3IjMdb2L9QbBdWiW5e3P2/npwMBaU9mHCSCUzNln0ZCYbcfTsGbTJrU/kGemdH2IWmB2ioZ+zkxtmq6g09fGQ==}
    engines: {node: '>=0.10.0'}
    dependencies:
      loose-envify: 1.4.0

  /read-pkg-up/7.0.1:
    resolution: {integrity: sha512-zK0TB7Xd6JpCLmlLmufqykGE+/TlOePD6qKClNW7hHDKFh/J7/7gCWGR7joEQEW1bKq3a3yUZSObOoWLFQ4ohg==}
    engines: {node: '>=8'}
    dependencies:
      find-up: 4.1.0
      read-pkg: 5.2.0
      type-fest: 0.8.1
    dev: true

  /read-pkg/5.2.0:
    resolution: {integrity: sha512-Ug69mNOpfvKDAc2Q8DRpMjjzdtrnv9HcSMX+4VsZxD1aZ6ZzrIE7rlzXBtWTyhULSMKg076AW6WR5iZpD0JiOg==}
    engines: {node: '>=8'}
    dependencies:
      '@types/normalize-package-data': 2.4.1
      normalize-package-data: 2.5.0
      parse-json: 5.2.0
      type-fest: 0.6.0
    dev: true

  /readable-stream/2.3.7:
    resolution: {integrity: sha512-Ebho8K4jIbHAxnuxi7o42OrZgF/ZTNcsZj6nRKyUmkhLFq8CHItp/fy6hQZuZmP/n3yZ9VBUbp4zz/mX8hmYPw==}
    dependencies:
      core-util-is: 1.0.3
      inherits: 2.0.4
      isarray: 1.0.0
      process-nextick-args: 2.0.1
      safe-buffer: 5.1.2
      string_decoder: 1.1.1
      util-deprecate: 1.0.2
    dev: true

  /readable-stream/3.6.0:
    resolution: {integrity: sha512-BViHy7LKeTz4oNnkcLJ+lVSL6vpiFeX6/d3oSH8zCW7UxP2onchk+vTGB143xuFjHS3deTgkKoXXymXqymiIdA==}
    engines: {node: '>= 6'}
    dependencies:
      inherits: 2.0.4
      string_decoder: 1.3.0
      util-deprecate: 1.0.2

  /readable-stream/4.2.0:
    resolution: {integrity: sha512-gJrBHsaI3lgBoGMW/jHZsQ/o/TIWiu5ENCJG1BB7fuCKzpFM8GaS2UoBVt9NO+oI+3FcrBNbUkl3ilDe09aY4A==}
    engines: {node: ^12.22.0 || ^14.17.0 || >=16.0.0}
    dependencies:
      abort-controller: 3.0.0
      buffer: 6.0.3
      events: 3.3.0
      process: 0.11.10

  /readdirp/3.6.0:
    resolution: {integrity: sha512-hOS089on8RduqdbhvQ5Z37A0ESjsqz6qnRcffsMU3495FuTdqSm+7bhJ29JvIOsBDEEnan5DPu9t3To9VRlMzA==}
    engines: {node: '>=8.10.0'}
    dependencies:
      picomatch: 2.3.1
    dev: true

  /real-require/0.2.0:
    resolution: {integrity: sha512-57frrGM/OCTLqLOAh0mhVA9VBMHd+9U7Zb2THMGdBUoZVOtGbJzjxsYGDJ3A9AYYCP4hn6y1TVbaOfzWtm5GFg==}
    engines: {node: '>= 12.13.0'}

  /redent/3.0.0:
    resolution: {integrity: sha512-6tDA8g98We0zd0GvVeMT9arEOnTw9qM03L9cJXaCjrip1OO764RDBLBfrB4cwzNGDj5OA5ioymC9GkizgWJDUg==}
    engines: {node: '>=8'}
    dependencies:
      indent-string: 4.0.0
      strip-indent: 3.0.0
    dev: true

  /redis-errors/1.2.0:
    resolution: {integrity: sha512-1qny3OExCf0UvUV/5wpYKf2YwPcOqXzkwKKSmKHiE6ZMQs5heeE/c8eXK+PNllPvmjgAbfnsbpkGZWy8cBpn9w==}
    engines: {node: '>=4'}

  /redis-parser/3.0.0:
    resolution: {integrity: sha512-DJnGAeenTdpMEH6uAJRK/uiyEIH9WVsUmoLwzudwGJUwZPp80PDBWPHXSAGNPwNvIXAbe7MSUB1zQFugFml66A==}
    engines: {node: '>=4'}
    dependencies:
      redis-errors: 1.2.0

  /redux-immutable/4.0.0_immutable@3.8.2:
    resolution: {integrity: sha512-SchSn/DWfGb3oAejd+1hhHx01xUoxY+V7TeK0BKqpkLKiQPVFf7DYzEaKmrEVxsWxielKfSK9/Xq66YyxgR1cg==}
    peerDependencies:
      immutable: ^3.8.1 || ^4.0.0-rc.1
    dependencies:
      immutable: 3.8.2
    dev: true

  /redux/4.2.0:
    resolution: {integrity: sha512-oSBmcKKIuIR4ME29/AeNUnl5L+hvBq7OaJWzaptTQJAntaPvxIJqfnjbaEiCzzaIz+XmVILfqAM3Ob0aXLPfjA==}
    dependencies:
      '@babel/runtime': 7.20.0
    dev: true

  /refractor/3.6.0:
    resolution: {integrity: sha512-MY9W41IOWxxk31o+YvFCNyNzdkc9M20NoZK5vq6jkv4I/uh2zkWcfudj0Q1fovjUQJrNewS9NMzeTtqPf+n5EA==}
    dependencies:
      hastscript: 6.0.0
      parse-entities: 2.0.0
      prismjs: 1.27.0
    dev: true

  /regenerator-runtime/0.13.10:
    resolution: {integrity: sha512-KepLsg4dU12hryUO7bp/axHAKvwGOCV0sGloQtpagJ12ai+ojVDqkeGSiRX1zlq+kjIMZ1t7gpze+26QqtdGqw==}

  /regexp.prototype.flags/1.4.3:
    resolution: {integrity: sha512-fjggEOO3slI6Wvgjwflkc4NFRCTZAu5CnNfBd5qOMYhWdn67nJBBu34/TkD++eeFmd8C9r9jfXJ27+nSiRkSUA==}
    engines: {node: '>= 0.4'}
    dependencies:
      call-bind: 1.0.2
      define-properties: 1.1.4
      functions-have-names: 1.2.3
    dev: true

  /regexpp/3.2.0:
    resolution: {integrity: sha512-pq2bWo9mVD43nbts2wGv17XLiNLya+GklZ8kaDLV2Z08gDCsGpnKn9BFMepvWuHCbyVvY7J5o5+BVvoQbmlJLg==}
    engines: {node: '>=8'}
    dev: true

  /release-zalgo/1.0.0:
    resolution: {integrity: sha512-gUAyHVHPPC5wdqX/LG4LWtRYtgjxyX78oanFNTMMyFEfOqdC54s3eE82imuWKbOeqYht2CrNf64Qb8vgmmtZGA==}
    engines: {node: '>=4'}
    dependencies:
      es6-error: 4.1.1
    dev: true

  /remarkable/2.0.1:
    resolution: {integrity: sha512-YJyMcOH5lrR+kZdmB0aJJ4+93bEojRZ1HGDn9Eagu6ibg7aVZhc3OWbbShRid+Q5eAfsEqWxpe+g5W5nYNfNiA==}
    engines: {node: '>= 6.0.0'}
    hasBin: true
    dependencies:
      argparse: 1.0.10
      autolinker: 3.16.2
    dev: true

  /remove-accents/0.4.2:
    resolution: {integrity: sha512-7pXIJqJOq5tFgG1A2Zxti3Ht8jJF337m4sowbuHsW30ZnkQFnDzy9qBNhgzX8ZLW4+UBcXiiR7SwR6pokHsxiA==}
    dev: false

  /repeat-string/1.6.1:
    resolution: {integrity: sha512-PV0dzCYDNfRi1jCDbJzpW7jNNDRuCOG/jI5ctQcGKt/clZD+YcPS3yIlWuTJMmESC8aevCFmWJy5wjAFgNqN6w==}
    engines: {node: '>=0.10'}
    dev: true

  /require-directory/2.1.1:
    resolution: {integrity: sha512-fGxEI7+wsG9xrvdjsrlmL22OMTTiHRwAMroiEeMgq8gzoLC/PQr7RsRDSTLUg/bZAZtF+TVIkHc6/4RIKrui+Q==}
    engines: {node: '>=0.10.0'}
    dev: true

  /require-from-string/2.0.2:
    resolution: {integrity: sha512-Xf0nWe6RseziFMu+Ap9biiUbmplq6S9/p+7w7YXP/JBHhrUDDUhwa+vANyubuqfZWTveU//DYVGsDG7RKL/vEw==}
    engines: {node: '>=0.10.0'}

  /require-main-filename/2.0.0:
    resolution: {integrity: sha512-NKN5kMDylKuldxYLSUfrbo5Tuzh4hd+2E8NPPX02mZtn1VuREQToYe/ZdlJy+J3uCpfaiGF05e7B8W0iXbQHmg==}
    dev: true

  /requires-port/1.0.0:
    resolution: {integrity: sha512-KigOCHcocU3XODJxsu8i/j8T9tzT4adHiecwORRQ0ZZFcp7ahwXuRU1m+yuO90C5ZUyGeGfocHDI14M3L3yDAQ==}
    dev: true

  /reselect/4.1.6:
    resolution: {integrity: sha512-ZovIuXqto7elwnxyXbBtCPo9YFEr3uJqj2rRbcOOog1bmu2Ag85M4hixSwFWyaBMKXNgvPaJ9OSu9SkBPIeJHQ==}
    dev: true

  /resolve-from/3.0.0:
    resolution: {integrity: sha512-GnlH6vxLymXJNMBo7XP1fJIzBFbdYt49CuTwmB/6N53t+kMPRMFKz783LlQ4tv28XoQfMWinAJX6WCGf2IlaIw==}
    engines: {node: '>=4'}

  /resolve-from/4.0.0:
    resolution: {integrity: sha512-pb/MYmXstAkysRFx8piNI1tGFNQIFA3vkE3Gq4EuA1dF6gHp/+vgZqsCGJapvy8N3Q+4o7FwvquPJcnZ7RYy4g==}
    engines: {node: '>=4'}

  /resolve-from/5.0.0:
    resolution: {integrity: sha512-qYg9KP24dD5qka9J47d0aVky0N+b4fTU89LN9iDnjB5waksiC49rvMB0PrUJQGoTmH50XPiqOvAjDfaijGxYZw==}
    engines: {node: '>=8'}
    dev: true

  /resolve/1.22.1:
    resolution: {integrity: sha512-nBpuuYuY5jFsli/JIs1oldw6fOQCBioohqWZg/2hiaOybXOft4lonv85uDOKXdf8rhyK159cxU5cDcK/NKk8zw==}
    hasBin: true
    dependencies:
      is-core-module: 2.11.0
      path-parse: 1.0.7
      supports-preserve-symlinks-flag: 1.0.0
    dev: true

  /resolve/2.0.0-next.4:
    resolution: {integrity: sha512-iMDbmAWtfU+MHpxt/I5iWI7cY6YVEZUQ3MBgPQ++XD1PELuJHIl82xBmObyP2KyQmkNB2dsqF7seoQQiAn5yDQ==}
    hasBin: true
    dependencies:
      is-core-module: 2.11.0
      path-parse: 1.0.7
      supports-preserve-symlinks-flag: 1.0.0
    dev: true

  /ret/0.2.2:
    resolution: {integrity: sha512-M0b3YWQs7R3Z917WRQy1HHA7Ba7D8hvZg6UE5mLykJxQVE2ju0IXbGlaHPPlkY+WN7wFP+wUMXmBFA0aV6vYGQ==}
    engines: {node: '>=4'}

  /retry/0.12.0:
    resolution: {integrity: sha512-9LkiTwjUh6rT555DtE9rTX+BKByPfrMzEAtnlEtdEwr3Nkffwiihqe2bWADg+OQRjt9gl6ICdmB/ZFDCGAtSow==}
    engines: {node: '>= 4'}
    optional: true

  /reusify/1.0.4:
    resolution: {integrity: sha512-U9nH88a3fc/ekCF1l0/UP1IosiuIjyTh7hBvXVMHYgVcfGvt897Xguj2UOLDeI5BG2m7/uwyaLVT6fbtCwTyzw==}
    engines: {iojs: '>=1.0.0', node: '>=0.10.0'}

  /rfdc/1.3.0:
    resolution: {integrity: sha512-V2hovdzFbOi77/WajaSMXk2OLm+xNIeQdMMuB7icj7bk6zi2F8GGAxigcnDFpJHbNyNcgyJDiP+8nOrY5cZGrA==}

  /rimraf/3.0.2:
    resolution: {integrity: sha512-JZkJMZkAGFFPP2YqXZXPbMlMBgsxzE8ILs4lMIX/2o0L9UBw9O/Y3o6wFw/i9YLapcUJWwqbi3kdxIPdC62TIA==}
    hasBin: true
    dependencies:
      glob: 7.2.3

  /rollup/2.79.1:
    resolution: {integrity: sha512-uKxbd0IhMZOhjAiD5oAFp7BqvkA4Dv47qpOCtaNvng4HBwdbWtdOh8f5nZNuk2rp51PMGk3bzfWu5oayNEuYnw==}
    engines: {node: '>=10.0.0'}
    hasBin: true
    optionalDependencies:
      fsevents: 2.3.2
    dev: true

  /run-parallel/1.2.0:
    resolution: {integrity: sha512-5l4VyZR86LZ/lDxZTR6jqL8AFE2S0IFLMP26AbjsLVADxHdhB/c0GUsH+y39UfCi3dzz8OlQuPmnaJOMoDHQBA==}
    dependencies:
      queue-microtask: 1.2.3
    dev: true

  /safe-buffer/5.1.2:
    resolution: {integrity: sha512-Gd2UZBJDkXlY7GbJxfsE8/nvKkUEU1G38c1siN6QP6a9PT9MmHB8GnpscSmMJSoF8LOIrt8ud/wPtojys4G6+g==}

  /safe-buffer/5.2.1:
    resolution: {integrity: sha512-rp3So07KcdmmKbGvgaNxQSJr7bGVSVk5S9Eq1F+ppbRo70+YeaDxkw5Dd8NPN+GD6bjnYm2VuPuCXmpuYvmCXQ==}

  /safe-regex-test/1.0.0:
    resolution: {integrity: sha512-JBUUzyOgEwXQY1NuPtvcj/qcBDbDmEvWufhlnXZIm75DEHp+afM1r1ujJpJsV/gSM4t59tpDyPi1sd6ZaPFfsA==}
    dependencies:
      call-bind: 1.0.2
      get-intrinsic: 1.1.3
      is-regex: 1.1.4
    dev: true

  /safe-regex2/2.0.0:
    resolution: {integrity: sha512-PaUSFsUaNNuKwkBijoAPHAK6/eM6VirvyPWlZ7BAQy4D+hCvh4B6lIG+nPdhbFfIbP+gTGBcrdsOaUs0F+ZBOQ==}
    dependencies:
      ret: 0.2.2

  /safe-stable-stringify/2.4.1:
    resolution: {integrity: sha512-dVHE6bMtS/bnL2mwualjc6IxEv1F+OCUpA46pKUj6F8uDbUM0jCCulPqRNPSnWwGNKx5etqMjZYdXtrm5KJZGA==}
    engines: {node: '>=10'}

  /safer-buffer/2.1.2:
    resolution: {integrity: sha512-YZo3K82SD7Riyi0E1EQPojLz7kpepnSQI9IyPbHHg1XXXevb5dJI7tpyN2ADxGcQbHG7vcyRHk0cbwqcQriUtg==}

  /scheduler/0.23.0:
    resolution: {integrity: sha512-CtuThmgHNg7zIZWAXi3AsyIzA3n4xx7aNyjwC2VJldO2LMVDhFK+63xGqq6CsJH4rTAt6/M+N4GhZiDYPx9eUw==}
    dependencies:
      loose-envify: 1.4.0

  /secure-json-parse/2.5.0:
    resolution: {integrity: sha512-ZQruFgZnIWH+WyO9t5rWt4ZEGqCKPwhiw+YbzTwpmT9elgLrLcfuyUiSnwwjUiVy9r4VM3urtbNF1xmEh9IL2w==}

  /semver/5.7.1:
    resolution: {integrity: sha512-sauaDf/PZdVgrLTNYHRtpXa1iRiKcaebiKQ1BJdpQlWH2lCvexQdX55snPFyK7QzpudqbCI0qXFfOasHdyNDGQ==}
    hasBin: true
    dev: true

  /semver/6.3.0:
    resolution: {integrity: sha512-b39TBaTSfV6yBrapU89p5fKekE2m/NwnDocOVruQFS1/veMgdzuPcnOM34M6CwxW8jH/lxEa5rBoDeUwu5HHTw==}
    hasBin: true

  /semver/7.3.8:
    resolution: {integrity: sha512-NB1ctGL5rlHrPJtFDVIVzTyQylMLu9N9VICA6HSFJo8MCGVTMW6gfpicwKmmK/dAjTOrqu5l63JJOpDSrAis3A==}
    engines: {node: '>=10'}
    hasBin: true
    dependencies:
      lru-cache: 6.0.0

  /send/0.18.0:
    resolution: {integrity: sha512-qqWzuOjSFOuqPjFe4NOsMLafToQQwBSOEpS+FwEt3A2V3vKubTquT3vmLTQpFgMXp8AlFWFuP1qKaJZOtPpVXg==}
    engines: {node: '>= 0.8.0'}
    dependencies:
      debug: 2.6.9
      depd: 2.0.0
      destroy: 1.2.0
      encodeurl: 1.0.2
      escape-html: 1.0.3
      etag: 1.8.1
      fresh: 0.5.2
      http-errors: 2.0.0
      mime: 1.6.0
      ms: 2.1.3
      on-finished: 2.4.1
      range-parser: 1.2.1
      statuses: 2.0.1
    transitivePeerDependencies:
      - supports-color

  /seq-queue/0.0.5:
    resolution: {integrity: sha512-hr3Wtp/GZIc/6DAGPDcV4/9WoZhjrkXsi5B/07QgX8tsdc6ilr7BFM6PM6rbdAX1kFSDYeZGLipIZZKyQP0O5Q==}
    dev: false

  /serialize-error/8.1.0:
    resolution: {integrity: sha512-3NnuWfM6vBYoy5gZFvHiYsVbafvI9vZv/+jlIigFn4oP4zjNPK3LhcY0xSCgeb1a5L8jO71Mit9LlNoi2UfDDQ==}
    engines: {node: '>=10'}
    dependencies:
      type-fest: 0.20.2
    dev: true

  /set-blocking/2.0.0:
    resolution: {integrity: sha512-KiKBS8AnWGEyLzofFfmvKwpdPzqiy16LvQfK3yv/fVH7Bj13/wl3JSR1J+rfgRE9q7xUJK4qvgS8raSOeLUehw==}

  /set-cookie-parser/2.5.1:
    resolution: {integrity: sha512-1jeBGaKNGdEq4FgIrORu/N570dwoPYio8lSoYLWmX7sQ//0JY08Xh9o5pBcgmHQ/MbsYp/aZnOe1s1lIsbLprQ==}

  /set-value/4.1.0:
    resolution: {integrity: sha512-zTEg4HL0RwVrqcWs3ztF+x1vkxfm0lP+MQQFPiMJTKVceBwEV0A569Ou8l9IYQG8jOZdMVI1hGsc0tmeD2o/Lw==}
    engines: {node: '>=11.0'}
    dependencies:
      is-plain-object: 2.0.4
      is-primitive: 3.0.1
    dev: true

  /setprototypeof/1.2.0:
    resolution: {integrity: sha512-E5LDX7Wrp85Kil5bhZv46j8jOeboKq5JMmYM3gVGdGH8xFpPWXUMsNrlODCrkoxMEeNi/XZIwuRvY4XNwYMJpw==}

  /sha.js/2.4.11:
    resolution: {integrity: sha512-QMEp5B7cftE7APOjk5Y6xgrbWu+WkLVQwk8JNjZ8nKRciZaByEW6MubieAiToS7+dwvrjGhH8jRXz3MVd0AYqQ==}
    hasBin: true
    dependencies:
      inherits: 2.0.4
      safe-buffer: 5.2.1
    dev: true

  /shebang-command/2.0.0:
    resolution: {integrity: sha512-kHxr2zZpYtdmrN1qDjrrX/Z1rR1kG8Dx+gkpK1G4eXmvXswmcE1hTWBWYUzlraYw1/yZp6YuDY77YtvbN0dmDA==}
    engines: {node: '>=8'}
    dependencies:
      shebang-regex: 3.0.0

  /shebang-regex/3.0.0:
    resolution: {integrity: sha512-7++dFhtcx3353uBaq8DDR4NuxBetBzC7ZQOhmTQInHEd6bSrXdiEyzCvG07Z44UYdLShWUyXt5M/yhz8ekcb1A==}
    engines: {node: '>=8'}

  /side-channel/1.0.4:
    resolution: {integrity: sha512-q5XPytqFEIKHkGdiMIrY10mvLRvnQh42/+GoBlFW3b2LXLE2xxJpZFdm94we0BaoV3RwJyGqg5wS7epxTv0Zvw==}
    dependencies:
      call-bind: 1.0.2
      get-intrinsic: 1.1.3
      object-inspect: 1.12.2
    dev: true

  /siginfo/2.0.0:
    resolution: {integrity: sha512-ybx0WO1/8bSBLEWXZvEd7gMW3Sn3JFlW3TvX1nREbDLRNQNaeNN8WK0meBwPdAaOI7TtRRRJn/Es1zhrrCHu7g==}
    dev: true

  /signal-exit/3.0.7:
    resolution: {integrity: sha512-wnD2ZE+l+SPC/uoS0vXeE9L1+0wuaMqKlfz9AMUo38JsyLSBWSFcHR1Rri62LZc12vLr1gb3jl7iwQhgwpAbGQ==}

  /single-user-cache/0.6.0:
    resolution: {integrity: sha512-uMrANoiybpbsrVDbZ2M7GPzxeqZiirwkVnsDAre1zGhXAAw+2dImTxu7h0l1sIVtwGeJnVsRxgG4I5rZrUX0rw==}
    dependencies:
      safe-stable-stringify: 2.4.1

  /slash/3.0.0:
    resolution: {integrity: sha512-g9Q1haeby36OSStwb4ntCGGGaKsaVSjQ68fBxoQcutl5fS1vuY18H3wSt3jFyFtrkx+Kz0V1G85A4MyAdDMi2Q==}
    engines: {node: '>=8'}
    dev: true

  /slice-ansi/4.0.0:
    resolution: {integrity: sha512-qMCMfhY040cVHT43K9BFygqYbUPFZKHOg7K73mtTWJRb8pyP3fzf4Ixd5SzdEJQ6MRUg/WBnOLxghZtKKurENQ==}
    engines: {node: '>=10'}
    dependencies:
      ansi-styles: 4.3.0
      astral-regex: 2.0.0
      is-fullwidth-code-point: 3.0.0
    dev: false

  /smart-buffer/4.2.0:
    resolution: {integrity: sha512-94hK0Hh8rPqQl2xXc3HsaBoOXKV20MToPkcXvwbISWLEs+64sBq5kFgn2kJDHb1Pry9yrP0dxrCI9RRci7RXKg==}
    engines: {node: '>= 6.0.0', npm: '>= 3.0.0'}
    optional: true

  /snazzy/9.0.0:
    resolution: {integrity: sha512-8QZmJb11OiYaUP90Nnjqcj/LEpO8CLgChnP87Wqjv5tNB4djwHaz27VO2usSRR0NmViapeGW04p0aWAMhxxLXg==}
    hasBin: true
    dependencies:
      chalk: 4.1.2
      inherits: 2.0.4
      minimist: 1.2.7
      readable-stream: 3.6.0
      standard-json: 1.1.0
      strip-ansi: 6.0.1
      text-table: 0.2.0
    dev: true

  /socks-proxy-agent/6.2.1:
    resolution: {integrity: sha512-a6KW9G+6B3nWZ1yB8G7pJwL3ggLy1uTzKAgCb7ttblwqdz9fMGJUuTy3uFzEP48FAs9FLILlmzDlE2JJhVQaXQ==}
    engines: {node: '>= 10'}
    dependencies:
      agent-base: 6.0.2
      debug: 4.3.4
      socks: 2.7.1
    transitivePeerDependencies:
      - supports-color
    optional: true

  /socks/2.7.1:
    resolution: {integrity: sha512-7maUZy1N7uo6+WVEX6psASxtNlKaNVMlGQKkG/63nEDdLOWNbiUMoLK7X4uYoLhQstau72mLgfEWcXcwsaHbYQ==}
    engines: {node: '>= 10.13.0', npm: '>= 3.0.0'}
    dependencies:
      ip: 2.0.0
      smart-buffer: 4.2.0
    optional: true

  /sonic-boom/3.2.0:
    resolution: {integrity: sha512-SbbZ+Kqj/XIunvIAgUZRlqd6CGQYq71tRRbXR92Za8J/R3Yh4Av+TWENiSiEgnlwckYLyP0YZQWVfyNC0dzLaA==}
    dependencies:
      atomic-sleep: 1.0.0

  /source-map-js/1.0.2:
    resolution: {integrity: sha512-R0XvVJ9WusLiqTCEiGCmICCMplcCkIwwR11mOSD9CR5u+IXYdiseeEuXCVAjS54zqwkLcPNnmU4OeJ6tUrWhDw==}
    engines: {node: '>=0.10.0'}
    dev: true

  /source-map-support/0.5.21:
    resolution: {integrity: sha512-uBHU3L3czsIyYXKX88fdrGovxdSCoTGDRZ6SYXtSRxLZUzHg5P/66Ht6uoUlHu9EZod+inXhKo3qQgwXUT/y1w==}
    dependencies:
      buffer-from: 1.1.2
      source-map: 0.6.1
    dev: true

  /source-map/0.6.1:
    resolution: {integrity: sha512-UjgapumWlbMhkBgzT7Ykc5YXUT46F0iKu8SGXq0bcwP5dz/h0Plj6enJqjz1Zbq2l5WaqYnrVbwWOWMyF3F47g==}
    engines: {node: '>=0.10.0'}
    dev: true

  /sourcemap-codec/1.4.8:
    resolution: {integrity: sha512-9NykojV5Uih4lgo5So5dtw+f0JgJX30KCNI8gwhz2J9A15wD0Ml6tjHKwf6fTSa6fAdVBdZeNOs9eJ71qCk8vA==}
    dev: true

  /space-separated-tokens/1.1.5:
    resolution: {integrity: sha512-q/JSVd1Lptzhf5bkYm4ob4iWPjx0KiRe3sRFBNrVqbJkFaBm5vbbowy1mymoPNLRa52+oadOhJ+K49wsSeSjTA==}
    dev: true

  /spawn-wrap/2.0.0:
    resolution: {integrity: sha512-EeajNjfN9zMnULLwhZZQU3GWBoFNkbngTUPfaawT4RkMiviTxcX0qfhVbGey39mfctfDHkWtuecgQ8NJcyQWHg==}
    engines: {node: '>=8'}
    dependencies:
      foreground-child: 2.0.0
      is-windows: 1.0.2
      make-dir: 3.1.0
      rimraf: 3.0.2
      signal-exit: 3.0.7
      which: 2.0.2
    dev: true

  /spdx-correct/3.1.1:
    resolution: {integrity: sha512-cOYcUWwhCuHCXi49RhFRCyJEK3iPj1Ziz9DpViV3tbZOwXD49QzIN3MpOLJNxh2qwq2lJJZaKMVw9qNi4jTC0w==}
    dependencies:
      spdx-expression-parse: 3.0.1
      spdx-license-ids: 3.0.12
    dev: true

  /spdx-exceptions/2.3.0:
    resolution: {integrity: sha512-/tTrYOC7PPI1nUAgx34hUpqXuyJG+DTHJTnIULG4rDygi4xu/tfgmq1e1cIRwRzwZgo4NLySi+ricLkZkw4i5A==}
    dev: true

  /spdx-expression-parse/3.0.1:
    resolution: {integrity: sha512-cbqHunsQWnJNE6KhVSMsMeH5H/L9EpymbzqTQ3uLwNCLZ1Q481oWaofqH7nO6V07xlXwY6PhQdQ2IedWx/ZK4Q==}
    dependencies:
      spdx-exceptions: 2.3.0
      spdx-license-ids: 3.0.12
    dev: true

  /spdx-license-ids/3.0.12:
    resolution: {integrity: sha512-rr+VVSXtRhO4OHbXUiAF7xW3Bo9DuuF6C5jH+q/x15j2jniycgKbxU09Hr0WqlSLUs4i4ltHGXqTe7VHclYWyA==}
    dev: true

  /split-on-first/1.1.0:
    resolution: {integrity: sha512-43ZssAJaMusuKWL8sKUBQXHWOpq8d6CfN/u1p4gUzfJkM05C8rxTmYrkIPTXapZpORA6LkkzcUulJ8FqA7Uudw==}
    engines: {node: '>=6'}
    dev: false

  /split2/4.1.0:
    resolution: {integrity: sha512-VBiJxFkxiXRlUIeyMQi8s4hgvKCSjtknJv/LVYbrgALPwf5zSKmEwV9Lst25AkvMDnvxODugjdl6KZgwKM1WYQ==}
    engines: {node: '>= 10.x'}

  /sprintf-js/1.0.3:
    resolution: {integrity: sha512-D9cPgkvLlV3t3IzL0D0YLvGA9Ahk4PcvVwUbN0dSGr1aP0Nrt4AEnTUbuGvquEC0mA64Gqt1fzirlRs5ibXx8g==}

  /sqlite3/5.1.2:
    resolution: {integrity: sha512-D0Reg6pRWAFXFUnZKsszCI67tthFD8fGPewRddDCX6w4cYwz3MbvuwRICbL+YQjBAh9zbw+lJ/V9oC8nG5j6eg==}
    requiresBuild: true
    peerDependenciesMeta:
      node-gyp:
        optional: true
    dependencies:
      '@mapbox/node-pre-gyp': 1.0.10
      node-addon-api: 4.3.0
      tar: 6.1.11
    optionalDependencies:
      node-gyp: 8.4.1
    transitivePeerDependencies:
      - bluebird
      - encoding
      - supports-color

  /sqlstring/2.3.3:
    resolution: {integrity: sha512-qC9iz2FlN7DQl3+wjwn3802RTyjCx7sDvfQEXchwa6CWOx07/WVfh91gBmQ9fahw8snwGEWU3xGzOt4tFyHLxg==}
    engines: {node: '>= 0.6'}
    dev: false

  /ssri/8.0.1:
    resolution: {integrity: sha512-97qShzy1AiyxvPNIkLWoGua7xoQzzPjQ0HAH4B0rWKo7SZ6USuPcrUiAFrws0UH8RrbWmgq3LMTObhPIHbbBeQ==}
    engines: {node: '>= 8'}
    dependencies:
      minipass: 3.3.4
    optional: true

  /stack-utils/2.0.5:
    resolution: {integrity: sha512-xrQcmYhOsn/1kX+Vraq+7j4oE2j/6BFscZ0etmYg81xuM8Gq0022Pxb8+IqgOFUIaxHs0KaSb7T1+OegiNrNFA==}
    engines: {node: '>=10'}
    dependencies:
      escape-string-regexp: 2.0.0
    dev: true

  /stackback/0.0.2:
    resolution: {integrity: sha512-1XMJE5fQo1jGH6Y/7ebnwPOBEkIEnT4QF32d5R1+VXdXveM0IBMJt8zfaxX1P3QhVwrYe+576+jkANtSS2mBbw==}
    dev: true

  /standard-as-callback/2.1.0:
    resolution: {integrity: sha512-qoRRSyROncaz1z0mvYqIE4lCd9p2R90i6GxW3uZv5ucSu8tU7B5HXUP1gG8pVZsYNVaXjk8ClXHPttLyxAL48A==}

  /standard-engine/15.0.0:
    resolution: {integrity: sha512-4xwUhJNo1g/L2cleysUqUv7/btn7GEbYJvmgKrQ2vd/8pkTmN8cpqAZg+BT8Z1hNeEH787iWUdOpL8fmApLtxA==}
    engines: {node: ^12.22.0 || ^14.17.0 || >=16.0.0}
    dependencies:
      get-stdin: 8.0.0
      minimist: 1.2.7
      pkg-conf: 3.1.0
      xdg-basedir: 4.0.0
    dev: true

  /standard-json/1.1.0:
    resolution: {integrity: sha512-nkonX+n5g3pyVBvJZmvRlFtT/7JyLbNh4CtrYC3Qfxihgs8PKX52f6ONKQXORStuBWJ5PI83EUrNXme7LKfiTQ==}
    hasBin: true
    dependencies:
      concat-stream: 2.0.0
    dev: true

  /standard/17.0.0:
    resolution: {integrity: sha512-GlCM9nzbLUkr+TYR5I2WQoIah4wHA2lMauqbyPLV/oI5gJxqhHzhjl9EG2N0lr/nRqI3KCbCvm/W3smxvLaChA==}
    engines: {node: ^12.22.0 || ^14.17.0 || >=16.0.0}
    hasBin: true
    dependencies:
      eslint: 8.26.0
      eslint-config-standard: 17.0.0_pxgizx7scytnzv6tfhdgsab7u4
      eslint-config-standard-jsx: 11.0.0_e4r3wzeohvcubmomwwpsnobksu
      eslint-plugin-import: 2.26.0_eslint@8.26.0
      eslint-plugin-n: 15.4.0_eslint@8.26.0
      eslint-plugin-promise: 6.1.1_eslint@8.26.0
      eslint-plugin-react: 7.31.10_eslint@8.26.0
      standard-engine: 15.0.0
    transitivePeerDependencies:
      - '@typescript-eslint/parser'
      - eslint-import-resolver-typescript
      - eslint-import-resolver-webpack
      - supports-color
    dev: true

  /statuses/2.0.1:
    resolution: {integrity: sha512-RwNA9Z/7PrK06rYLIzFMlaF+l73iwpzsqRIFgbMLbTcLD6cOao82TaWefPXQvB2fOC4AjuYSEndS7N/mTCbkdQ==}
    engines: {node: '>= 0.8'}

  /steed/1.1.3:
    resolution: {integrity: sha512-EUkci0FAUiE4IvGTSKcDJIQ/eRUP2JJb56+fvZ4sdnguLTqIdKjSxUe138poW8mkvKWXW2sFPrgTsxqoISnmoA==}
    dependencies:
      fastfall: 1.5.1
      fastparallel: 2.4.1
      fastq: 1.13.0
      fastseries: 1.7.2
      reusify: 1.0.4
    dev: false

  /streamsearch/1.1.0:
    resolution: {integrity: sha512-Mcc5wHehp9aXz1ax6bZUyY5afg9u2rv5cqQI3mRrYkGC8rW2hM02jWuwjtL++LS5qinSyhj2QfLyNsuc+VsExg==}
    engines: {node: '>=10.0.0'}

  /strict-uri-encode/2.0.0:
    resolution: {integrity: sha512-QwiXZgpRcKkhTj2Scnn++4PKtWsH0kpzZ62L2R6c/LUVYv7hVnZqcg2+sMuT6R7Jusu1vviK/MFsu6kNJfWlEQ==}
    engines: {node: '>=4'}
    dev: false

  /string-similarity/4.0.4:
    resolution: {integrity: sha512-/q/8Q4Bl4ZKAPjj8WerIBJWALKkaPRfrvhfF8k/B23i4nzrlRj2/go1m90In7nG/3XDSbOo0+pu6RvCTM9RGMQ==}

  /string-width/4.2.3:
    resolution: {integrity: sha512-wKyQRQpjJ0sIp62ErSZdGsjMJWsap5oRNihHhu6G7JVO/9jIB6UyevL+tXuOqrng8j/cxKTWyWUwvSTriiZz/g==}
    engines: {node: '>=8'}
    dependencies:
      emoji-regex: 8.0.0
      is-fullwidth-code-point: 3.0.0
      strip-ansi: 6.0.1

  /string.prototype.matchall/4.0.7:
    resolution: {integrity: sha512-f48okCX7JiwVi1NXCVWcFnZgADDC/n2vePlQ/KUCNqCikLLilQvwjMO8+BHVKvgzH0JB0J9LEPgxOGT02RoETg==}
    dependencies:
      call-bind: 1.0.2
      define-properties: 1.1.4
      es-abstract: 1.20.4
      get-intrinsic: 1.1.3
      has-symbols: 1.0.3
      internal-slot: 1.0.3
      regexp.prototype.flags: 1.4.3
      side-channel: 1.0.4
    dev: true

  /string.prototype.trimend/1.0.5:
    resolution: {integrity: sha512-I7RGvmjV4pJ7O3kdf+LXFpVfdNOxtCW/2C8f6jNiW4+PQchwxkCDzlk1/7p+Wl4bqFIZeF47qAHXLuHHWKAxog==}
    dependencies:
      call-bind: 1.0.2
      define-properties: 1.1.4
      es-abstract: 1.20.4
    dev: true

  /string.prototype.trimstart/1.0.5:
    resolution: {integrity: sha512-THx16TJCGlsN0o6dl2o6ncWUsdgnLRSA23rRE5pyGBw/mLr3Ej/R2LaqCtgP8VNMGZsvMWnf9ooZPyY2bHvUFg==}
    dependencies:
      call-bind: 1.0.2
      define-properties: 1.1.4
      es-abstract: 1.20.4
    dev: true

  /string_decoder/1.1.1:
    resolution: {integrity: sha512-n/ShnvDi6FHbbVfviro+WojiFzv+s8MPMHBczVePfUpDJLwoLT0ht1l4YwBCbi8pJAveEEdnkHyPyTP/mzRfwg==}
    dependencies:
      safe-buffer: 5.1.2
    dev: true

  /string_decoder/1.3.0:
    resolution: {integrity: sha512-hkRX8U1WjJFd8LsDJ2yQ/wWWxaopEsABU1XfkM8A+j0+85JAGppt16cr1Whg6KIbb4okU6Mql6BOj+uup/wKeA==}
    dependencies:
      safe-buffer: 5.2.1

  /strip-ansi/6.0.1:
    resolution: {integrity: sha512-Y38VPSHcqkFrCpFnQ9vuSXmquuv5oXOKpGeT6aGrr3o3Gc9AlVa6JBfUSOCnbxGGZF+/0ooI7KrPuUSztUdU5A==}
    engines: {node: '>=8'}
    dependencies:
      ansi-regex: 5.0.1

  /strip-ansi/7.0.1:
    resolution: {integrity: sha512-cXNxvT8dFNRVfhVME3JAe98mkXDYN2O1l7jmcwMnOslDeESg1rF/OZMtK0nRAhiari1unG5cD4jG3rapUAkLbw==}
    engines: {node: '>=12'}
    dependencies:
      ansi-regex: 6.0.1
    dev: true

  /strip-bom/3.0.0:
    resolution: {integrity: sha512-vavAMRXOgBVNF6nyEEmL3DBK19iRpDcoIwW+swQ+CbGiu7lju6t+JklA1MHweoWtadgt4ISVUsXLyDq34ddcwA==}
    engines: {node: '>=4'}
    dev: true

  /strip-bom/4.0.0:
    resolution: {integrity: sha512-3xurFv5tEgii33Zi8Jtp55wEIILR9eh34FAW00PZf+JnSsTmV/ioewSgQl97JHvgjoRGwPShsWm+IdrxB35d0w==}
    engines: {node: '>=8'}
    dev: true

  /strip-final-newline/3.0.0:
    resolution: {integrity: sha512-dOESqjYr96iWYylGObzd39EuNTa5VJxyvVAEm5Jnh7KGo75V43Hk1odPQkNDyXNmUR6k+gEiDVXnjB8HJ3crXw==}
    engines: {node: '>=12'}

  /strip-indent/3.0.0:
    resolution: {integrity: sha512-laJTa3Jb+VQpaC6DseHhF7dXVqHTfJPCRDaEbid/drOhgitgYku/letMUqOXFoWV0zIIUbjpdH2t+tYj4bQMRQ==}
    engines: {node: '>=8'}
    dependencies:
      min-indent: 1.0.1
    dev: true

  /strip-json-comments/3.1.1:
    resolution: {integrity: sha512-6fPc+R4ihwqP6N/aIv2f1gMH8lOVtWQHoqC4yK6oSDVVocumAsfCqjkXnqiYMhmMwS/mEHLp7Vehlt3ql6lEig==}
    engines: {node: '>=8'}

  /strip-literal/0.4.2:
    resolution: {integrity: sha512-pv48ybn4iE1O9RLgCAN0iU4Xv7RlBTiit6DKmMiErbs9x1wH6vXBs45tWc0H5wUIF6TLTrKweqkmYF/iraQKNw==}
    dependencies:
      acorn: 8.8.1
    dev: true

  /style-mod/4.0.0:
    resolution: {integrity: sha512-OPhtyEjyyN9x3nhPsu76f52yUGXiZcgvsrFVtvTkyGRQJ0XK+GPc6ov1z+lRpbeabka+MYEQxOYRnt5nF30aMw==}
    dev: true

  /supports-color/5.5.0:
    resolution: {integrity: sha512-QjVjwdXIt408MIiAqCX4oUKsgU2EqAGzs2Ppkm4aQYbjm+ZEWEcW4SfFNTr4uMNZma0ey4f5lgLrkB0aX0QMow==}
    engines: {node: '>=4'}
    dependencies:
      has-flag: 3.0.0

  /supports-color/7.2.0:
    resolution: {integrity: sha512-qpCAvRl9stuOHveKsn7HncJRvv501qIacKzQlO/+Lwxc9+0q2wLyv4Dfvt80/DPn2pqOBsJdDiogXGR9+OvwRw==}
    engines: {node: '>=8'}
    dependencies:
      has-flag: 4.0.0
    dev: true

  /supports-hyperlinks/2.3.0:
    resolution: {integrity: sha512-RpsAZlpWcDwOPQA22aCH4J0t7L8JmAvsCxfOSEwm7cQs3LshN36QaTkwd70DnBOXDWGssw2eUoc8CaRWT0XunA==}
    engines: {node: '>=8'}
    dependencies:
      has-flag: 4.0.0
      supports-color: 7.2.0
    dev: true

  /supports-preserve-symlinks-flag/1.0.0:
    resolution: {integrity: sha512-ot0WnXS9fgdkgIcePe6RHNk1WA8+muPa6cSjeR3V8K27q9BB1rTE3R1p7Hv0z1ZyAc8s6Vvv8DIyWf681MAt0w==}
    engines: {node: '>= 0.4'}
    dev: true

  /swagger-client/3.18.5:
    resolution: {integrity: sha512-c0txGDtfQTJnaIBaEKCwtRNcUaaAfj+RXI4QVV9p3WW+AUCQqp4naCjaDNNsOfMkE4ySyhnblbL+jGqAVC7snw==}
    dependencies:
      '@babel/runtime-corejs3': 7.20.0
      cookie: 0.5.0
      cross-fetch: 3.1.5
      deepmerge: 4.2.2
      fast-json-patch: 3.1.1
      form-data-encoder: 1.7.2
      formdata-node: 4.4.1
      is-plain-object: 5.0.0
      js-yaml: 4.1.0
      lodash: 4.17.21
      qs: 6.11.0
      traverse: 0.6.7
      url: 0.11.0
    transitivePeerDependencies:
      - encoding
    dev: true

  /swagger-ui-react/4.13.0_biqbaboplfbrettd7655fr4n2y:
    resolution: {integrity: sha512-SNAByPvnpFKXUnrH6+V2TjVrbilftyVLWK+7K73tBX3uRNAYv0hzNs5Q6xPIekq4iq7xRtuUhVA7Qxn9vK4C+w==}
    peerDependencies:
      react: '>=17.0.0'
      react-dom: '>=17.0.0'
    dependencies:
      '@babel/runtime-corejs3': 7.20.0
      '@braintree/sanitize-url': 6.0.0
      base64-js: 1.5.1
      classnames: 2.3.2
      css.escape: 1.5.1
      deep-extend: 0.6.0
      dompurify: 2.3.3
      ieee754: 1.2.1
      immutable: 3.8.2
      js-file-download: 0.4.12
      js-yaml: 4.1.0
      lodash: 4.17.21
      prop-types: 15.8.1
      randexp: 0.5.3
      randombytes: 2.1.0
      react: 18.2.0
      react-copy-to-clipboard: 5.0.4_react@18.2.0
      react-debounce-input: 3.2.4_react@18.2.0
      react-dom: 18.2.0_react@18.2.0
      react-immutable-proptypes: 2.2.0_immutable@3.8.2
      react-immutable-pure-component: 2.2.2_lqollyv6thcj6icxhf5vjqu2mi
      react-inspector: 5.1.1_react@18.2.0
      react-redux: 7.2.9_biqbaboplfbrettd7655fr4n2y
      react-syntax-highlighter: 15.5.0_react@18.2.0
      redux: 4.2.0
      redux-immutable: 4.0.0_immutable@3.8.2
      remarkable: 2.0.1
      reselect: 4.1.6
      serialize-error: 8.1.0
      sha.js: 2.4.11
      swagger-client: 3.18.5
      url-parse: 1.5.10
      xml: 1.0.1
      xml-but-prettier: 1.0.1
      zenscroll: 4.0.2
    transitivePeerDependencies:
      - encoding
      - react-native
    dev: true

  /sync-request/6.1.0:
    resolution: {integrity: sha512-8fjNkrNlNCrVc/av+Jn+xxqfCjYaBoHqCsDz6mt030UMxJGr+GSfCV1dQt2gRtlL63+VPidwDVLr7V2OcTSdRw==}
    engines: {node: '>=8.0.0'}
    dependencies:
      http-response-object: 3.0.2
      sync-rpc: 1.3.6
      then-request: 6.0.2
    dev: true

  /sync-rpc/1.3.6:
    resolution: {integrity: sha512-J8jTXuZzRlvU7HemDgHi3pGnh/rkoqR/OZSjhTyyZrEkkYQbk7Z33AXp37mkPfPpfdOuj7Ex3H/TJM1z48uPQw==}
    dependencies:
      get-port: 3.2.0
    dev: true

  /tabbable/4.0.0:
    resolution: {integrity: sha512-H1XoH1URcBOa/rZZWxLxHCtOdVUEev+9vo5YdYhC9tCY4wnybX+VQrCYuy9ubkg69fCBxCONJOSLGfw0DWMffQ==}
    dev: true

  /table/6.8.0:
    resolution: {integrity: sha512-s/fitrbVeEyHKFa7mFdkuQMWlH1Wgw/yEXMt5xACT4ZpzWFluehAxRtUUQKPuWhaLAWhFcVx6w3oC8VKaUfPGA==}
    engines: {node: '>=10.0.0'}
    dependencies:
      ajv: 8.11.0
      lodash.truncate: 4.4.2
      slice-ansi: 4.0.0
      string-width: 4.2.3
      strip-ansi: 6.0.1
    dev: false

  /tap-mocha-reporter/5.0.3:
    resolution: {integrity: sha512-6zlGkaV4J+XMRFkN0X+yuw6xHbE9jyCZ3WUKfw4KxMyRGOpYSRuuQTRJyWX88WWuLdVTuFbxzwXhXuS2XE6o0g==}
    engines: {node: '>= 8'}
    hasBin: true
    dependencies:
      color-support: 1.1.3
      debug: 4.3.4
      diff: 4.0.2
      escape-string-regexp: 2.0.0
      glob: 7.2.3
      tap-parser: 11.0.1
      tap-yaml: 1.0.0
      unicode-length: 2.1.0
    transitivePeerDependencies:
      - supports-color
    dev: true

  /tap-parser/11.0.1:
    resolution: {integrity: sha512-5ow0oyFOnXVSALYdidMX94u0GEjIlgc/BPFYLx0yRh9hb8+cFGNJqJzDJlUqbLOwx8+NBrIbxCWkIQi7555c0w==}
    engines: {node: '>= 8'}
    hasBin: true
    dependencies:
      events-to-array: 1.1.2
      minipass: 3.3.4
      tap-yaml: 1.0.0
    dev: true

  /tap-yaml/1.0.0:
    resolution: {integrity: sha512-Rxbx4EnrWkYk0/ztcm5u3/VznbyFJpyXO12dDBHKWiDVxy7O2Qw6MRrwO5H6Ww0U5YhRY/4C/VzWmFPhBQc4qQ==}
    dependencies:
      yaml: 1.10.2
    dev: true

  /tap/16.3.0:
    resolution: {integrity: sha512-J9GffPUAbX6FnWbQ/jj7ktzd9nnDFP1fH44OzidqOmxUfZ1hPLMOvpS99LnDiP0H2mO8GY3kGN5XoY0xIKbNFA==}
    engines: {node: '>=12'}
    hasBin: true
    peerDependencies:
      coveralls: ^3.1.1
      flow-remove-types: '>=2.112.0'
      ts-node: '>=8.5.2'
      typescript: '>=3.7.2'
    peerDependenciesMeta:
      coveralls:
        optional: true
      flow-remove-types:
        optional: true
      ts-node:
        optional: true
      typescript:
        optional: true
    dependencies:
      chokidar: 3.5.3
      findit: 2.0.0
      foreground-child: 2.0.0
      fs-exists-cached: 1.0.0
      glob: 7.2.3
      isexe: 2.0.0
      istanbul-lib-processinfo: 2.0.3
      jackspeak: 1.4.1
      libtap: 1.4.0
      minipass: 3.3.4
      mkdirp: 1.0.4
      nyc: 15.1.0
      opener: 1.5.2
      rimraf: 3.0.2
      signal-exit: 3.0.7
      source-map-support: 0.5.21
      tap-mocha-reporter: 5.0.3
      tap-parser: 11.0.1
      tap-yaml: 1.0.0
      tcompare: 5.0.7
      which: 2.0.2
    transitivePeerDependencies:
      - supports-color
    dev: true
    bundledDependencies:
      - ink
      - treport
      - '@types/react'
      - '@isaacs/import-jsx'
      - react

  /tap/16.3.0_typescript@4.8.4:
    resolution: {integrity: sha512-J9GffPUAbX6FnWbQ/jj7ktzd9nnDFP1fH44OzidqOmxUfZ1hPLMOvpS99LnDiP0H2mO8GY3kGN5XoY0xIKbNFA==}
    engines: {node: '>=12'}
    hasBin: true
    peerDependencies:
      coveralls: ^3.1.1
      flow-remove-types: '>=2.112.0'
      ts-node: '>=8.5.2'
      typescript: '>=3.7.2'
    peerDependenciesMeta:
      coveralls:
        optional: true
      flow-remove-types:
        optional: true
      ts-node:
        optional: true
      typescript:
        optional: true
    dependencies:
      chokidar: 3.5.3
      findit: 2.0.0
      foreground-child: 2.0.0
      fs-exists-cached: 1.0.0
      glob: 7.2.3
      isexe: 2.0.0
      istanbul-lib-processinfo: 2.0.3
      jackspeak: 1.4.1
      libtap: 1.4.0
      minipass: 3.3.4
      mkdirp: 1.0.4
      nyc: 15.1.0
      opener: 1.5.2
      rimraf: 3.0.2
      signal-exit: 3.0.7
      source-map-support: 0.5.21
      tap-mocha-reporter: 5.0.3
      tap-parser: 11.0.1
      tap-yaml: 1.0.0
      tcompare: 5.0.7
      typescript: 4.8.4
      which: 2.0.2
    transitivePeerDependencies:
      - supports-color
    dev: true
    bundledDependencies:
      - ink
      - treport
      - '@types/react'
      - '@isaacs/import-jsx'
      - react

  /tar/6.1.11:
    resolution: {integrity: sha512-an/KZQzQUkZCkuoAA64hM92X0Urb6VpRhAFllDzz44U2mcD5scmT3zBc4VgVpkugF580+DQn8eAFSyoQt0tznA==}
    engines: {node: '>= 10'}
    dependencies:
      chownr: 2.0.0
      fs-minipass: 2.1.0
      minipass: 3.3.4
      minizlib: 2.1.2
      mkdirp: 1.0.4
      yallist: 4.0.0

  /tcompare/5.0.7:
    resolution: {integrity: sha512-d9iddt6YYGgyxJw5bjsN7UJUO1kGOtjSlNy/4PoGYAjQS5pAT/hzIoLf1bZCw+uUxRmZJh7Yy1aA7xKVRT9B4w==}
    engines: {node: '>=10'}
    dependencies:
      diff: 4.0.2
    dev: true

  /tdigest/0.1.2:
    resolution: {integrity: sha512-+G0LLgjjo9BZX2MfdvPfH+MKLCrxlXSYec5DaPYP1fe6Iyhf0/fSmJ0bFiZ1F8BT6cGXl2LpltQptzjXKWEkKA==}
    dependencies:
      bintrees: 1.0.2
    dev: false

  /test-exclude/6.0.0:
    resolution: {integrity: sha512-cAGWPIyOHU6zlmg88jwm7VRyXnMN7iV68OGAbYDk/Mh/xC/pzVPlQtY6ngoIH/5/tciuhGfvESU8GrHrcxD56w==}
    engines: {node: '>=8'}
    dependencies:
      '@istanbuljs/schema': 0.1.3
      glob: 7.2.3
      minimatch: 3.1.2
    dev: true

  /text-table/0.2.0:
    resolution: {integrity: sha512-N+8UisAXDGk8PFXP4HAzVR9nbfmVJ3zYLAWiTIoqC5v5isinhr+r5uaO8+7r3BMfuNIufIsA7RdpVgacC2cSpw==}
    dev: true

  /then-queue/1.3.0:
    resolution: {integrity: sha512-5p1q2me8gQFl+GBHoFh0M8Y56XUV0Xl44f71X4HAzCZZI92V1BiBhYDAD4qudC04ZxYoaYCFjOrRoPkO/qzEng==}
    dependencies:
      promise: 6.1.0

  /then-request/6.0.2:
    resolution: {integrity: sha512-3ZBiG7JvP3wbDzA9iNY5zJQcHL4jn/0BWtXIkagfz7QgOL/LqjCEOBQuJNZfu0XYnv5JhKh+cDxCPM4ILrqruA==}
    engines: {node: '>=6.0.0'}
    dependencies:
      '@types/concat-stream': 1.6.1
      '@types/form-data': 0.0.33
      '@types/node': 8.10.66
      '@types/qs': 6.9.7
      caseless: 0.12.0
      concat-stream: 1.6.2
      form-data: 2.5.1
      http-basic: 8.1.3
      http-response-object: 3.0.2
      promise: 8.3.0
      qs: 6.11.0
    dev: true

  /thread-stream/2.2.0:
    resolution: {integrity: sha512-rUkv4/fnb4rqy/gGy7VuqK6wE1+1DOCOWy4RMeaV69ZHMP11tQKZvZSip1yTgrKCMZzEMcCL/bKfHvSfDHx+iQ==}
    dependencies:
      real-require: 0.2.0

  /tiny-lru/8.0.2:
    resolution: {integrity: sha512-ApGvZ6vVvTNdsmt676grvCkUCGwzG9IqXma5Z07xJgiC5L7akUMof5U8G2JTI9Rz/ovtVhJBlY6mNhEvtjzOIg==}
    engines: {node: '>=6'}

  /tiny-lru/9.0.3:
    resolution: {integrity: sha512-/i9GruRjXsnDgehxvy6iZ4AFNVxngEFbwzirhdulomMNPGPVV3ECMZOWSw0w4sRMZ9Al9m4jy08GPvRxRUGYlw==}
    engines: {node: '>=6'}

  /tiny-warning/1.0.3:
    resolution: {integrity: sha512-lBN9zLN/oAf68o3zNXYrdCt1kP8WsiGW8Oo2ka41b2IM5JL/S1CTyX1rW0mb/zSuJun0ZUrDxx4sqvYS2FWzPA==}
    dev: true

  /tinybench/2.3.1:
    resolution: {integrity: sha512-hGYWYBMPr7p4g5IarQE7XhlyWveh1EKhy4wUBS1LrHXCKYgvz+4/jCqgmJqZxxldesn05vccrtME2RLLZNW7iA==}
    dev: true

  /tinypool/0.3.0:
    resolution: {integrity: sha512-NX5KeqHOBZU6Bc0xj9Vr5Szbb1j8tUHIeD18s41aDJaPeC5QTdEhK0SpdpUrZlj2nv5cctNcSjaKNanXlfcVEQ==}
    engines: {node: '>=14.0.0'}
    dev: true

  /tinyspy/1.0.2:
    resolution: {integrity: sha512-bSGlgwLBYf7PnUsQ6WOc6SJ3pGOcd+d8AA6EUnLDDM0kWEstC1JIlSZA3UNliDXhd9ABoS7hiRBDCu+XP/sf1Q==}
    engines: {node: '>=14.0.0'}
    dev: true

  /to-fast-properties/2.0.0:
    resolution: {integrity: sha512-/OaKK0xYrs3DmxRYqL/yDc+FxFUVYhDlXMhRmv3z915w2HF1tnN1omB354j8VUGO/hbRzyD6Y3sA7v7GS/ceog==}
    engines: {node: '>=4'}
    dev: true

  /to-fast-properties/3.0.1:
    resolution: {integrity: sha512-/wtNi1tW1F3nf0OL6AqVxGw9Tr1ET70InMhJuVxPwFdGqparF0nQ4UWGLf2DsoI2bFDtthlBnALncZpUzOnsUw==}
    engines: {node: '>=8'}
    dev: false

  /to-regex-range/5.0.1:
    resolution: {integrity: sha512-65P7iz6X5yEr1cwcgvQxbbIw7Uk3gOy5dIdtZ4rDveLqhrdJP+Li/Hx6tyK0NEb+2GCyneCMJiGqrADCSNk8sQ==}
    engines: {node: '>=8.0'}
    dependencies:
      is-number: 7.0.0
    dev: true

  /toggle-selection/1.0.6:
    resolution: {integrity: sha512-BiZS+C1OS8g/q2RRbJmy59xpyghNBqrr6k5L/uKBGRsTfxmu3ffiRnd8mlGPUVayg8pvfi5urfnu8TU7DVOkLQ==}
    dev: true

  /toidentifier/1.0.1:
    resolution: {integrity: sha512-o5sSPKEkg/DIQNmH43V0/uerLrpzVedkUh8tGNvaeXpfpuwjKenlSox/2O/BTlZUtEe+JG7s5YhEz608PlAHRA==}
    engines: {node: '>=0.6'}

  /tr46/0.0.3:
    resolution: {integrity: sha512-N3WMsuqV66lT30CrXNbEjx4GEwlow3v6rr4mCcv6prnfwhS01rkgyFdjPNBYd9br7LpXV1+Emh01fHnq2Gdgrw==}

  /traverse/0.6.7:
    resolution: {integrity: sha512-/y956gpUo9ZNCb99YjxG7OaslxZWHfCHAUUfshwqOXmxUIvqLjVO581BT+gM59+QV9tFe6/CGG53tsA1Y7RSdg==}
    dev: true

  /trim-newlines/3.0.1:
    resolution: {integrity: sha512-c1PTsA3tYrIsLGkJkzHF+w9F2EyxfXGo4UyJc4pFL++FMjnq0HJS69T3M7d//gKrFKwy429bouPescbjecU+Zw==}
    engines: {node: '>=8'}
    dev: true

  /trivial-deferred/1.0.1:
    resolution: {integrity: sha512-dagAKX7vaesNNAwOc9Np9C2mJ+7YopF4lk+jE2JML9ta4kZ91Y6UruJNH65bLRYoUROD8EY+Pmi44qQWwXR7sw==}
    dev: true

  /tsconfig-paths/3.14.1:
    resolution: {integrity: sha512-fxDhWnFSLt3VuTwtvJt5fpwxBHg5AdKWMsgcPOOIilyjymcYVZoCQF8fvFRezCNfblEXmi+PcM1eYHeOAgXCOQ==}
    dependencies:
      '@types/json5': 0.0.29
      json5: 1.0.1
      minimist: 1.2.7
      strip-bom: 3.0.0
    dev: true

  /tsd/0.24.1:
    resolution: {integrity: sha512-sD+s81/2aM4RRhimCDttd4xpBNbUFWnoMSHk/o8kC8Ek23jljeRNWjsxFJmOmYLuLTN9swRt1b6iXfUXTcTiIA==}
    engines: {node: '>=14.16'}
    hasBin: true
    dependencies:
      '@tsd/typescript': 4.8.4
      eslint-formatter-pretty: 4.1.0
      globby: 11.1.0
      meow: 9.0.0
      path-exists: 4.0.0
      read-pkg-up: 7.0.1
    dev: true

  /tslib/2.4.0:
    resolution: {integrity: sha512-d6xOpEDfsi2CZVlPQzGeux8XMwLT9hssAsaPYExaQMuYskwb+x1x7J371tWlbBdWHroy99KnVB6qIkUbs5X3UQ==}

  /type-check/0.4.0:
    resolution: {integrity: sha512-XleUoc9uwGXqjWwXaUTZAmzMcFZ5858QA2vvx1Ur5xIcixXIP+8LnFDgRplU30us6teqdlskFfu+ae4K79Ooew==}
    engines: {node: '>= 0.8.0'}
    dependencies:
      prelude-ls: 1.2.1
    dev: true

  /type-detect/4.0.8:
    resolution: {integrity: sha512-0fr/mIH1dlO+x7TlcMy+bIDqKPsw/70tVyeHW787goQjhmqaZe10uwLujubK9q9Lg6Fiho1KUKDYz0Z7k7g5/g==}
    engines: {node: '>=4'}
    dev: true

  /type-fest/0.18.1:
    resolution: {integrity: sha512-OIAYXk8+ISY+qTOwkHtKqzAuxchoMiD9Udx+FSGQDuiRR+PJKJHc2NJAXlbhkGwTt/4/nKZxELY1w3ReWOL8mw==}
    engines: {node: '>=10'}
    dev: true

  /type-fest/0.20.2:
    resolution: {integrity: sha512-Ne+eE4r0/iWnpAxD852z3A+N0Bt5RN//NjJwRd2VFHEmrywxf5vsZlh4R6lixl6B+wz/8d+maTSAkN1FIkI3LQ==}
    engines: {node: '>=10'}
    dev: true

  /type-fest/0.21.3:
    resolution: {integrity: sha512-t0rzBq87m3fVcduHDUFhKmyyX+9eo6WQjZvf51Ea/M0Q7+T374Jp1aUiyUl0GKxp8M/OETVHSDvmkyPgvX+X2w==}
    engines: {node: '>=10'}
    dev: true

  /type-fest/0.3.1:
    resolution: {integrity: sha512-cUGJnCdr4STbePCgqNFbpVNCepa+kAVohJs1sLhxzdH+gnEoOd8VhbYa7pD3zZYGiURWM2xzEII3fQcRizDkYQ==}
    engines: {node: '>=6'}
    dev: true

  /type-fest/0.6.0:
    resolution: {integrity: sha512-q+MB8nYR1KDLrgr4G5yemftpMC7/QLqVndBmEEdqzmNj5dcFOO4Oo8qlwZE3ULT3+Zim1F8Kq4cBnikNhlCMlg==}
    engines: {node: '>=8'}
    dev: true

  /type-fest/0.8.1:
    resolution: {integrity: sha512-4dbzIzqvjtgiM5rw1k5rEHtBANKmdudhGyBEajN01fEyhaAIhsoKNy6y7+IN93IfpFtwY9iqi7kD+xwKhQsNJA==}
    engines: {node: '>=8'}
    dev: true

  /typedarray-to-buffer/3.1.5:
    resolution: {integrity: sha512-zdu8XMNEDepKKR+XYOXAVPtWui0ly0NtohUscw+UmaHiAWT8hrV1rr//H6V+0DvJ3OQ19S979M0laLfX8rm82Q==}
    dependencies:
      is-typedarray: 1.0.0
    dev: true

  /typedarray/0.0.6:
    resolution: {integrity: sha512-/aCDEGatGvZ2BIk+HmLf4ifCJFwvKFNb9/JeZPMulfgFracn9QFcAf5GO8B/mweUjSoblS5In0cWhqpfs/5PQA==}
    dev: true

  /typescript/4.8.4:
    resolution: {integrity: sha512-QCh+85mCy+h0IGff8r5XWzOVSbBO+KfeYrMQh7NJ58QujwcE22u+NUSmUxqF+un70P9GXKxa2HCNiTTMJknyjQ==}
    engines: {node: '>=4.2.0'}
    hasBin: true

  /ua-parser-js/1.0.32:
    resolution: {integrity: sha512-dXVsz3M4j+5tTiovFVyVqssXBu5HM47//YSOeZ9fQkdDKkfzv2v3PP1jmH6FUyPW+yCSn7aBVK1fGGKNhowdDA==}
    dev: false

  /uc.micro/1.0.6:
    resolution: {integrity: sha512-8Y75pvTYkLJW2hWQHXxoqRgV7qb9B+9vFEtidML+7koHUFapnVJAZ6cKs+Qjz5Aw3aZWHMC6u0wJE3At+nSGwA==}
    dev: true

  /unbox-primitive/1.0.2:
    resolution: {integrity: sha512-61pPlCD9h51VoreyJ0BReideM3MDKMKnh6+V9L08331ipq6Q8OFXZYiqP6n/tbHx4s5I9uRhcye6BrbkizkBDw==}
    dependencies:
      call-bind: 1.0.2
      has-bigints: 1.0.2
      has-symbols: 1.0.3
      which-boxed-primitive: 1.0.2
    dev: true

  /undici/5.12.0:
    resolution: {integrity: sha512-zMLamCG62PGjd9HHMpo05bSLvvwWOZgGeiWlN/vlqu3+lRo3elxktVGEyLMX+IO7c2eflLjcW74AlkhEZm15mg==}
    engines: {node: '>=12.18'}
    dependencies:
      busboy: 1.6.0

  /unicode-length/2.1.0:
    resolution: {integrity: sha512-4bV582zTV9Q02RXBxSUMiuN/KHo5w4aTojuKTNT96DIKps/SIawFp7cS5Mu25VuY1AioGXrmYyzKZUzh8OqoUw==}
    dependencies:
      punycode: 2.1.1
    dev: true

  /unique-filename/1.1.1:
    resolution: {integrity: sha512-Vmp0jIp2ln35UTXuryvjzkjGdRyf9b2lTXuSYUiPmzRcl3FDtYqAwOnTJkAngD9SWhnoJzDbTKwaOrZ+STtxNQ==}
    dependencies:
      unique-slug: 2.0.2
    optional: true

  /unique-slug/2.0.2:
    resolution: {integrity: sha512-zoWr9ObaxALD3DOPfjPSqxt4fnZiWblxHIgeWqW8x7UqDzEtHEQLzji2cuJYQFCU6KmoJikOYAZlrTHHebjx2w==}
    dependencies:
      imurmurhash: 0.1.4
    optional: true

  /unload/2.2.0:
    resolution: {integrity: sha512-B60uB5TNBLtN6/LsgAf3udH9saB5p7gqJwcFfbOEZ8BcBHnGwCf6G/TGiEqkRAxX7zAFIUtzdrXQSdL3Q/wqNA==}
    dependencies:
      '@babel/runtime': 7.20.0
      detect-node: 2.1.0
    dev: false

  /update-browserslist-db/1.0.10_browserslist@4.21.4:
    resolution: {integrity: sha512-OztqDenkfFkbSG+tRxBeAnCVPckDBcvibKd35yDONx6OU8N7sqgwc7rCbkJ/WcYtVRZ4ba68d6byhC21GFh7sQ==}
    hasBin: true
    peerDependencies:
      browserslist: '>= 4.21.0'
    dependencies:
      browserslist: 4.21.4
      escalade: 3.1.1
      picocolors: 1.0.0
    dev: true

  /uri-js/4.4.1:
    resolution: {integrity: sha512-7rKUyy33Q1yc98pQ1DAmLtwX109F7TIfWlW1Ydo8Wl1ii1SeHieeh0HHfPeL2fMXK6z0s8ecKs9frCuLJvndBg==}
    dependencies:
      punycode: 2.1.1

  /url-parse/1.5.10:
    resolution: {integrity: sha512-WypcfiRhfeUP9vvF0j6rw0J3hrWrw6iZv3+22h6iRMJ/8z1Tj6XfLP4DsUix5MhMPnXpiHDoKyoZ/bdCkwBCiQ==}
    dependencies:
      querystringify: 2.2.0
      requires-port: 1.0.0
    dev: true

  /url/0.11.0:
    resolution: {integrity: sha512-kbailJa29QrtXnxgq+DdCEGlbTeYM2eJUxsz6vjZavrCYPMIFHMKQmSKYAIuUK2i7hgPm28a8piX5NTUtM/LKQ==}
    dependencies:
      punycode: 1.3.2
      querystring: 0.2.0
    dev: true

  /use-callback-ref/1.3.0_bbvjflvjoibwhtpmedigb26h6y:
    resolution: {integrity: sha512-3FT9PRuRdbB9HfXhEq35u4oZkvpJ5kuYbpqhCfmiZyReuRgpnhDlbr2ZEnnuS0RrJAPn6l23xjFg9kpDM+Ms7w==}
    engines: {node: '>=10'}
    peerDependencies:
      '@types/react': ^16.8.0 || ^17.0.0 || ^18.0.0
      react: ^16.8.0 || ^17.0.0 || ^18.0.0
    peerDependenciesMeta:
      '@types/react':
        optional: true
    dependencies:
      '@types/react': 18.0.24
      react: 18.2.0
      tslib: 2.4.0
    dev: true

  /use-sidecar/1.1.2_bbvjflvjoibwhtpmedigb26h6y:
    resolution: {integrity: sha512-epTbsLuzZ7lPClpz2TyryBfztm7m+28DlEv2ZCQ3MDr5ssiwyOwGH/e5F9CkfWjJ1t4clvI58yF822/GUkjjhw==}
    engines: {node: '>=10'}
    peerDependencies:
      '@types/react': ^16.9.0 || ^17.0.0 || ^18.0.0
      react: ^16.8.0 || ^17.0.0 || ^18.0.0
    peerDependenciesMeta:
      '@types/react':
        optional: true
    dependencies:
      '@types/react': 18.0.24
      detect-node-es: 1.1.0
      react: 18.2.0
      tslib: 2.4.0
    dev: true

  /util-deprecate/1.0.2:
    resolution: {integrity: sha512-EPD5q1uXyFxJpCrLnCc1nHnq3gOa6DZBocAIiI2TaSCA7VCJ1UJDMagCzIkXNsUYfD1daK//LTEQ8xiIbrHtcw==}

  /uuid-parse/1.1.0:
    resolution: {integrity: sha512-OdmXxA8rDsQ7YpNVbKSJkNzTw2I+S5WsbMDnCtIWSQaosNAcWtFuI/YK1TjzUI6nbkgiqEyh8gWngfcv8Asd9A==}
    dev: false

  /uuid/8.3.2:
    resolution: {integrity: sha512-+NYs2QeMWy+GWFOEm9xnn6HCDp0l7QBD7ml8zLUmJ+93Q5NF0NocErnwkTkXVFNiX3/fpC6afS8Dhb/gz7R7eg==}
    hasBin: true

  /v8-to-istanbul/9.0.1:
    resolution: {integrity: sha512-74Y4LqY74kLE6IFyIjPtkSTWzUZmj8tdHT9Ii/26dvQ6K9Dl2NbEfj0XgU2sHCtKgt5VupqhlO/5aWuqS+IY1w==}
    engines: {node: '>=10.12.0'}
    dependencies:
      '@jridgewell/trace-mapping': 0.3.17
      '@types/istanbul-lib-coverage': 2.0.4
      convert-source-map: 1.9.0
    dev: true

  /validate-npm-package-license/3.0.4:
    resolution: {integrity: sha512-DpKm2Ui/xN7/HQKCtpZxoRWBhZ9Z0kqtygG8XCgNQ8ZlDnxuQmWhj566j8fN4Cu3/JmbhsDo7fcAJq4s9h27Ew==}
    dependencies:
      spdx-correct: 3.1.1
      spdx-expression-parse: 3.0.1
    dev: true

  /vanilla-picker/2.12.1:
    resolution: {integrity: sha512-2qrEP9VYylKXbyzXKsbu2dferBTvqnlsr29XjHwFE+/MEp0VNj6oEUESLDtKZ7DWzGdSv1x/+ujqFZF+KsO3cg==}
    dependencies:
      '@sphinxxxx/color-conversion': 2.2.2
    dev: true

  /vite/3.2.2:
    resolution: {integrity: sha512-pLrhatFFOWO9kS19bQ658CnRYzv0WLbsPih6R+iFeEEhDOuYgYCX2rztUViMz/uy/V8cLCJvLFeiOK7RJEzHcw==}
    engines: {node: ^14.18.0 || >=16.0.0}
    hasBin: true
    peerDependencies:
      less: '*'
      sass: '*'
      stylus: '*'
      sugarss: '*'
      terser: ^5.4.0
    peerDependenciesMeta:
      less:
        optional: true
      sass:
        optional: true
      stylus:
        optional: true
      sugarss:
        optional: true
      terser:
        optional: true
    dependencies:
      esbuild: 0.15.12
      postcss: 8.4.18
      resolve: 1.22.1
      rollup: 2.79.1
    optionalDependencies:
      fsevents: 2.3.2
    dev: true

  /vitest/0.24.4:
    resolution: {integrity: sha512-4ratHSyVEJPtBLV00uhL4Wj3Pmandc9rsxUkE0q9peNOfaOgGF4lEepdkaXGRi9AGFKr1GRVtjGOJ6Fp2lCpEg==}
    engines: {node: '>=v14.16.0'}
    hasBin: true
    peerDependencies:
      '@edge-runtime/vm': '*'
      '@vitest/browser': '*'
      '@vitest/ui': '*'
      happy-dom: '*'
      jsdom: '*'
    peerDependenciesMeta:
      '@edge-runtime/vm':
        optional: true
      '@vitest/browser':
        optional: true
      '@vitest/ui':
        optional: true
      happy-dom:
        optional: true
      jsdom:
        optional: true
    dependencies:
      '@types/chai': 4.3.3
      '@types/chai-subset': 1.3.3
      '@types/node': 18.11.8
      chai: 4.3.6
      debug: 4.3.4
      local-pkg: 0.4.2
      strip-literal: 0.4.2
      tinybench: 2.3.1
      tinypool: 0.3.0
      tinyspy: 1.0.2
      vite: 3.2.2
    transitivePeerDependencies:
      - less
      - sass
      - stylus
      - sugarss
      - supports-color
      - terser
    dev: true

  /vitest/0.24.4_happy-dom@7.6.6:
    resolution: {integrity: sha512-4ratHSyVEJPtBLV00uhL4Wj3Pmandc9rsxUkE0q9peNOfaOgGF4lEepdkaXGRi9AGFKr1GRVtjGOJ6Fp2lCpEg==}
    engines: {node: '>=v14.16.0'}
    hasBin: true
    peerDependencies:
      '@edge-runtime/vm': '*'
      '@vitest/browser': '*'
      '@vitest/ui': '*'
      happy-dom: '*'
      jsdom: '*'
    peerDependenciesMeta:
      '@edge-runtime/vm':
        optional: true
      '@vitest/browser':
        optional: true
      '@vitest/ui':
        optional: true
      happy-dom:
        optional: true
      jsdom:
        optional: true
    dependencies:
      '@types/chai': 4.3.3
      '@types/chai-subset': 1.3.3
      '@types/node': 18.11.8
      chai: 4.3.6
      debug: 4.3.4
      happy-dom: 7.6.6
      local-pkg: 0.4.2
      strip-literal: 0.4.2
      tinybench: 2.3.1
      tinypool: 0.3.0
      tinyspy: 1.0.2
      vite: 3.2.2
    transitivePeerDependencies:
      - less
      - sass
      - stylus
      - sugarss
      - supports-color
      - terser
    dev: true

  /vscode-languageserver-types/3.17.2:
    resolution: {integrity: sha512-zHhCWatviizPIq9B7Vh9uvrH6x3sK8itC84HkamnBWoDFJtzBf7SWlpLCZUit72b3os45h6RWQNC9xHRDF8dRA==}
    dev: true

  /w3c-keyname/2.2.6:
    resolution: {integrity: sha512-f+fciywl1SJEniZHD6H+kUO8gOnwIr7f4ijKA6+ZvJFjeGi1r4PDLl53Ayud9O/rk64RqgoQine0feoeOU0kXg==}
    dev: true

  /web-streams-polyfill/4.0.0-beta.3:
    resolution: {integrity: sha512-QW95TCTaHmsYfHDybGMwO5IJIM93I/6vTRk+daHTWFPhwh+C8Cg7j7XyKrwrj8Ib6vYXe0ocYNrmzY4xAAN6ug==}
    engines: {node: '>= 14'}
    dev: true

  /webidl-conversions/3.0.1:
    resolution: {integrity: sha512-2JAn3z8AR6rjK8Sm8orRC0h/bcl/DqL7tRPdGZ4I1CjdF+EaMLmYxBHyXuKL849eucPFhvBoxMsflfOb8kxaeQ==}

  /webidl-conversions/7.0.0:
    resolution: {integrity: sha512-VwddBukDzu71offAQR975unBIGqfKZpM+8ZX6ySk8nYhVoo5CYaZyzt3YBvYtRtO+aoGlqxPg/B87NGVZ/fu6g==}
    engines: {node: '>=12'}
    dev: true

  /whatwg-encoding/2.0.0:
    resolution: {integrity: sha512-p41ogyeMUrw3jWclHWTQg1k05DSVXPLcVxRTYsXUk+ZooOCZLcoYgPZ/HL/D/N+uQPOtcp1me1WhBEaX02mhWg==}
    engines: {node: '>=12'}
    dependencies:
      iconv-lite: 0.6.3
    dev: true

  /whatwg-fetch/3.6.2:
    resolution: {integrity: sha512-bJlen0FcuU/0EMLrdbJ7zOnW6ITZLrZMIarMUVmdKtsGvZna8vxKYaexICWPfZ8qwf9fzNq+UEIZrnSaApt6RA==}
    dev: true

  /whatwg-mimetype/3.0.0:
    resolution: {integrity: sha512-nt+N2dzIutVRxARx1nghPKGv1xHikU7HKdfafKkLNLindmPU/ch3U31NOCGGA/dmPcmb1VlofO0vnKAcsm0o/Q==}
    engines: {node: '>=12'}
    dev: true

  /whatwg-url/5.0.0:
    resolution: {integrity: sha512-saE57nupxk6v3HY35+jzBwYa0rKSy0XR8JSxZPwgLr7ys0IBzhGviA1/TUGJLmSVqs8pb9AnvICXEuOHLprYTw==}
    dependencies:
      tr46: 0.0.3
      webidl-conversions: 3.0.1

  /which-boxed-primitive/1.0.2:
    resolution: {integrity: sha512-bwZdv0AKLpplFY2KZRX6TvyuN7ojjr7lwkg6ml0roIy9YeuSr7JS372qlNW18UQYzgYK9ziGcerWqZOmEn9VNg==}
    dependencies:
      is-bigint: 1.0.4
      is-boolean-object: 1.1.2
      is-number-object: 1.0.7
      is-string: 1.0.7
      is-symbol: 1.0.4
    dev: true

  /which-module/2.0.0:
    resolution: {integrity: sha512-B+enWhmw6cjfVC7kS8Pj9pCrKSc5txArRyaYGe088shv/FGWH+0Rjx/xPgtsWfsUtS27FkP697E4DDhgrgoc0Q==}
    dev: true

  /which/2.0.2:
    resolution: {integrity: sha512-BLI3Tl1TW3Pvl70l3yq3Y64i+awpwXqsGBYWkkqMtnbXgrMD+yj7rhW0kuEDxzJaYXGjEW5ogapKNMEKNMjibA==}
    engines: {node: '>= 8'}
    hasBin: true
    dependencies:
      isexe: 2.0.0

  /why-is-node-running/2.2.2:
    resolution: {integrity: sha512-6tSwToZxTOcotxHeA+qGCq1mVzKR3CwcJGmVcY+QE8SHy6TnpFnh8PAvPNHYr7EcuVeG0QSMxtYCuO1ta/G/oA==}
    engines: {node: '>=8'}
    hasBin: true
    dependencies:
      siginfo: 2.0.0
      stackback: 0.0.2
    dev: true

  /wide-align/1.1.5:
    resolution: {integrity: sha512-eDMORYaPNZ4sQIuuYPDHdQvf4gyCF9rEEV/yPxGfwPkRodwEgiMUUXTx/dex+Me0wxx53S+NgUHaP7y3MGlDmg==}
    dependencies:
      string-width: 4.2.3

  /word-wrap/1.2.3:
    resolution: {integrity: sha512-Hz/mrNwitNRh/HUAtM/VT/5VH+ygD6DV7mYKZAtHOrbs8U7lvPS6xf7EJKMF0uW1KJCl0H701g3ZGus+muE5vQ==}
    engines: {node: '>=0.10.0'}
    dev: true

  /wrap-ansi/6.2.0:
    resolution: {integrity: sha512-r6lPcBGxZXlIcymEu7InxDMhdW0KDxpLgoFLcguasxCaJ/SOIZwINatK9KY/tf+ZrlywOKU0UDj3ATXUBfxJXA==}
    engines: {node: '>=8'}
    dependencies:
      ansi-styles: 4.3.0
      string-width: 4.2.3
      strip-ansi: 6.0.1
    dev: true

  /wrap-ansi/7.0.0:
    resolution: {integrity: sha512-YVGIj2kamLSTxw6NsZjoBxfSwsn0ycdesmc4p+Q21c5zPuZ1pl+NfxVdxPtdHvmNVOQ6XSYG4AUtyt/Fi7D16Q==}
    engines: {node: '>=10'}
    dependencies:
      ansi-styles: 4.3.0
      string-width: 4.2.3
      strip-ansi: 6.0.1
    dev: true

  /wrappy/1.0.2:
    resolution: {integrity: sha512-l4Sp/DRseor9wL6EvV2+TuQn63dMkPjZ/sp9XkghTEbV9KlPS1xUsZ3u7/IQO4wxtcFB4bgpQPRcR3QCvezPcQ==}

  /write-file-atomic/3.0.3:
    resolution: {integrity: sha512-AvHcyZ5JnSfq3ioSyjrBkH9yW4m7Ayk8/9My/DD9onKeu/94fwrMocemO2QAJFAlnnDN+ZDS+ZjAR5ua1/PV/Q==}
    dependencies:
      imurmurhash: 0.1.4
      is-typedarray: 1.0.0
      signal-exit: 3.0.7
      typedarray-to-buffer: 3.1.5
    dev: true

  /ws/8.10.0:
    resolution: {integrity: sha512-+s49uSmZpvtAsd2h37vIPy1RBusaLawVe8of+GyEPsaJTCMpj/2v8NpeK1SHXjBlQ95lQTmQofOJnFiLoaN3yw==}
    engines: {node: '>=10.0.0'}
    peerDependencies:
      bufferutil: ^4.0.1
      utf-8-validate: ^5.0.2
    peerDependenciesMeta:
      bufferutil:
        optional: true
      utf-8-validate:
        optional: true

  /xdg-basedir/4.0.0:
    resolution: {integrity: sha512-PSNhEJDejZYV7h50BohL09Er9VaIefr2LMAf3OEmpCkjOi34eYyQYAXUTjEQtZJTKcF0E2UKTh+osDLsgNim9Q==}
    engines: {node: '>=8'}
    dev: true

  /xml-but-prettier/1.0.1:
    resolution: {integrity: sha512-C2CJaadHrZTqESlH03WOyw0oZTtoy2uEg6dSDF6YRg+9GnYNub53RRemLpnvtbHDFelxMx4LajiFsYeR6XJHgQ==}
    dependencies:
      repeat-string: 1.6.1
    dev: true

  /xml/1.0.1:
    resolution: {integrity: sha512-huCv9IH9Tcf95zuYCsQraZtWnJvBtLVE0QHMOs8bWyZAFZNDcYjsPq1nEx8jKA9y+Beo9v+7OBPRisQTjinQMw==}
    dev: true

  /xtend/4.0.2:
    resolution: {integrity: sha512-LKYU1iAXJXUgAXn9URjiu+MWhyUXHsvfp7mcuYm9dSUKK0/CjtrUwFAxD82/mCWbtLsGjFIad0wIsod4zrTAEQ==}
    engines: {node: '>=0.4'}

  /y18n/4.0.3:
    resolution: {integrity: sha512-JKhqTOwSrqNA1NY5lSztJ1GrBiUodLMmIZuLiDaMRJ+itFd+ABVE8XBjOvIWL+rSqNDC74LCSFmlb/U4UZ4hJQ==}
    dev: true

  /y18n/5.0.8:
    resolution: {integrity: sha512-0pfFzegeDWJHJIAmTLRP2DwHjdF5s7jo9tuztdQxAhINCdvS+3nGINqPd00AphqJR/0LhANUS6/+7SCb98YOfA==}
    engines: {node: '>=10'}
    dev: true

  /yallist/2.1.2:
    resolution: {integrity: sha512-ncTzHV7NvsQZkYe1DW7cbDLm0YpzHmZF5r/iyP3ZnQtMiJ+pjzisCiMNI+Sj+xQF5pXhSHxSB3uDbsBTzY/c2A==}
    dev: false

  /yallist/4.0.0:
    resolution: {integrity: sha512-3wdGidZyq5PB084XLES5TpOSRA3wjXAlIWMhum2kRcv/41Sn2emQ0dycQW4uZXLejwKvg6EsvbdlVL+FYEct7A==}

  /yaml/1.10.2:
    resolution: {integrity: sha512-r3vXyErRCYJ7wg28yvBY5VSoAF8ZvlcW9/BwUzEtUsjvX/DKs24dIkuwjtuprwJJHsbyUbLApepYTR1BN4uHrg==}
    engines: {node: '>= 6'}
    dev: true

  /yaml/2.1.3:
    resolution: {integrity: sha512-AacA8nRULjKMX2DvWvOAdBZMOfQlypSFkjcOcu9FalllIDJ1kvlREzcdIZmidQUqqeMv7jorHjq2HlLv/+c2lg==}
    engines: {node: '>= 14'}

  /yargs-parser/18.1.3:
    resolution: {integrity: sha512-o50j0JeToy/4K6OZcaQmW6lyXXKhq7csREXcDwk2omFPJEwUNOVtJKvmDr9EI1fAJZUyZcRF7kxGBWmRXudrCQ==}
    engines: {node: '>=6'}
    dependencies:
      camelcase: 5.3.1
      decamelize: 1.2.0
    dev: true

  /yargs-parser/20.2.9:
    resolution: {integrity: sha512-y11nGElTIV+CT3Zv9t7VKl+Q3hTQoT9a1Qzezhhl6Rp21gJ/IVTW7Z3y9EWXhuUBC2Shnf+DX0antecpAwSP8w==}
    engines: {node: '>=10'}
    dev: true

  /yargs/15.4.1:
    resolution: {integrity: sha512-aePbxDmcYW++PaqBsJ+HYUFwCdv4LVvdnhBy78E57PIor8/OVvhMrADFFEDh8DHDFRv/O9i3lPhsENjO7QX0+A==}
    engines: {node: '>=8'}
    dependencies:
      cliui: 6.0.0
      decamelize: 1.2.0
      find-up: 4.1.0
      get-caller-file: 2.0.5
      require-directory: 2.1.1
      require-main-filename: 2.0.0
      set-blocking: 2.0.0
      string-width: 4.2.3
      which-module: 2.0.0
      y18n: 4.0.3
      yargs-parser: 18.1.3
    dev: true

  /yargs/16.2.0:
    resolution: {integrity: sha512-D1mvvtDG0L5ft/jGWkLpG1+m0eQxOfaBvTNELraWj22wSVUMWxZUvYgJYcKh6jGGIkJFhH4IZPQhR4TKpc8mBw==}
    engines: {node: '>=10'}
    dependencies:
      cliui: 7.0.4
      escalade: 3.1.1
      get-caller-file: 2.0.5
      require-directory: 2.1.1
      string-width: 4.2.3
      y18n: 5.0.8
      yargs-parser: 20.2.9
    dev: true

  /yocto-queue/0.1.0:
    resolution: {integrity: sha512-rVksvsnNCdJ/ohGc6xgPwyN8eheCxsiLM8mxuE/t/mOVqJewPuO1miLpTHQiRgTKCLexL4MeAFVagts7HmNZ2Q==}
    engines: {node: '>=10'}

  /zenscroll/4.0.2:
    resolution: {integrity: sha512-jEA1znR7b4C/NnaycInCU6h/d15ZzCd1jmsruqOKnZP6WXQSMH3W2GL+OXbkruslU4h+Tzuos0HdswzRUk/Vgg==}
    dev: true<|MERGE_RESOLUTION|>--- conflicted
+++ resolved
@@ -238,7 +238,7 @@
       standard: 17.0.0
       tap: 16.3.0
       why-is-node-running: 2.2.2
-      ws: 8.9.0
+      ws: 8.10.0
 
   packages/db-core:
     specifiers:
@@ -359,7 +359,7 @@
       mqemitter-redis: 5.0.0
     devDependencies:
       '@platformatic/sql-mapper': link:../sql-mapper
-      fastify: 4.9.0
+      fastify: 4.9.2
       ioredis: 5.2.3
       snazzy: 9.0.0
       standard: 17.0.0
@@ -399,7 +399,7 @@
       standard: 17.0.0
       tap: 16.3.0
       tsd: 0.24.1
-      ws: 8.9.0
+      ws: 8.10.0
 
   packages/sql-json-schema-mapper:
     specifiers:
@@ -2314,17 +2314,12 @@
     engines: {node: '>=6'}
     dev: false
 
-<<<<<<< HEAD
-  /cluster-key-slot/1.1.1:
-    resolution: {integrity: sha512-rwHwUfXL40Chm1r08yrhU3qpUvdVlgkKNeyeGPOxnW8/SyVDvgRaed/Uz54AqWNaTCAThlj6QAs3TZcKI0xDEw==}
+  /cluster-key-slot/1.1.2:
+    resolution: {integrity: sha512-RMr0FhtfXemyinomL4hrWcYJxmX6deFdCxpJzhDttxgO1+bcCnkk+9drydLVDmAMG7NE6aN/fl4F7ucU/90gAA==}
     engines: {node: '>=0.10.0'}
 
-  /codemirror-graphql/2.0.0_shez4fshn3vrrrcuq2mxwfbkcm:
-    resolution: {integrity: sha512-4trIaV9LYo/yRMu3s5qf7ASrKQjcCGrVfqOwaFsdjjcG8koh93gCzZ+csMhe3n6A7lMLWEpPdFWBIepKGV7qQg==}
-=======
   /codemirror-graphql/2.0.2_ar7tylx7sosddrxmqpjfntlg3a:
     resolution: {integrity: sha512-9c1cItR+8lG7thmTnDDQ3zI8YesNKiFCp2BnLFkYWCtdhSSuCUHebU/Vurew6ayyUl8MBCldNx3Ev66QAWM5Kw==}
->>>>>>> 046a07a5
     peerDependencies:
       '@codemirror/language': 6.0.0
       codemirror: ^5.65.3
@@ -4270,7 +4265,7 @@
     engines: {node: '>=12.22.0'}
     dependencies:
       '@ioredis/commands': 1.2.0
-      cluster-key-slot: 1.1.1
+      cluster-key-slot: 1.1.2
       debug: 4.3.4
       denque: 2.1.0
       lodash.defaults: 4.2.0
@@ -5015,35 +5010,6 @@
       - bufferutil
       - supports-color
       - utf-8-validate
-    dev: true
-
-  /mercurius/11.2.0_graphql@16.6.0:
-    resolution: {integrity: sha512-xKqNx/QzJpW+FBsSHUTwBS+QPoevZ/o1jgMTxmIIBio0+wgINtlWNaoX2asUwTHoB3BG1IkNgY+PDsxra3y9iA==}
-    engines: {node: '>=14.19.3'}
-    peerDependencies:
-      graphql: ^16.0.0
-    dependencies:
-      '@fastify/error': 3.0.0
-      '@fastify/static': 6.5.0
-      '@fastify/websocket': 7.1.0
-      events.on: 1.0.1
-      fastify-plugin: 4.3.0
-      graphql: 16.6.0
-      graphql-jit: 0.7.4_graphql@16.6.0
-      mqemitter: 5.0.0
-      p-map: 4.0.0
-      readable-stream: 4.2.0
-      safe-stable-stringify: 2.4.0
-      secure-json-parse: 2.5.0
-      single-user-cache: 0.6.0
-      tiny-lru: 8.0.2
-      undici: 5.11.0
-      ws: 8.9.0
-    transitivePeerDependencies:
-      - bufferutil
-      - supports-color
-      - utf-8-validate
-    dev: false
 
   /merge-stream/2.0.0:
     resolution: {integrity: sha512-abv/qOcuPfk3URPfDzmZU1LKmuw8kT+0nIHvKrKgFrwifol/doWcdA4ZqsWQ8ENrFKkd67Mfpo/LovbIUsbt3w==}
