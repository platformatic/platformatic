--- conflicted
+++ resolved
@@ -1126,13 +1126,8 @@
         specifier: ^1.0.16
         version: 1.0.16
       fastify:
-<<<<<<< HEAD
         specifier: ^4.24.1
-        version: 4.24.1
-=======
-        specifier: ^4.23.2
         version: 4.24.2
->>>>>>> 5371638e
       fastify-undici-dispatcher:
         specifier: ^0.5.0
         version: 0.5.0
@@ -1149,11 +1144,7 @@
         specifier: ^10.2.3
         version: 10.2.3
       undici:
-<<<<<<< HEAD
         specifier: ^5.26.3
-=======
-        specifier: ^5.25.4
->>>>>>> 5371638e
         version: 5.26.3
     devDependencies:
       '@fastify/express':
@@ -1171,15 +1162,12 @@
       execa:
         specifier: ^8.0.1
         version: 8.0.1
-<<<<<<< HEAD
       express:
         specifier: ^4.18.2
         version: 4.18.2
-=======
       glob:
         specifier: ^10.3.10
         version: 10.3.10
->>>>>>> 5371638e
       snazzy:
         specifier: ^9.0.0
         version: 9.0.0
@@ -4218,17 +4206,12 @@
       randexp: 0.5.3
     dev: true
 
-<<<<<<< HEAD
   /ee-first@1.1.1:
     resolution: {integrity: sha512-WMwm9LhRUo+WUaRN+vRuETqG89IgZphVSNkdFgeb6sS/E4OrDIN7t48CAewSHXc6C8lefD8KKfr5vY61brQlow==}
     dev: true
 
-  /electron-to-chromium@1.4.549:
-    resolution: {integrity: sha512-gpXfJslSi4hYDkA0mTLEpYKRv9siAgSUgZ+UWyk+J5Cttpd1ThCVwdclzIwQSclz3hYn049+M2fgrP1WpvF8xg==}
-=======
   /electron-to-chromium@1.4.554:
     resolution: {integrity: sha512-Q0umzPJjfBrrj8unkONTgbKQXzXRrH7sVV7D9ea2yBV3Oaogz991yhbpfvo2LMNkJItmruXTEzVpP9cp7vaIiQ==}
->>>>>>> 5371638e
     dev: true
 
   /elliptic@6.5.4:
@@ -5086,29 +5069,6 @@
     transitivePeerDependencies:
       - supports-color
 
-  /fastify@4.24.1:
-    resolution: {integrity: sha512-uMthXpH0DjWWxb3/ERmBsVkFm5cllozjbOFkhsD4Xlw+OUg5wGASRBjVRcp2XeYZa91W2BbwgIWJrnGGPWY2dQ==}
-    dependencies:
-      '@fastify/ajv-compiler': 3.5.0
-      '@fastify/error': 3.4.0
-      '@fastify/fast-json-stringify-compiler': 4.3.0
-      abstract-logging: 2.0.1
-      avvio: 8.2.1
-      fast-content-type-parse: 1.1.0
-      fast-json-stringify: 5.8.0
-      find-my-way: 7.7.0
-      light-my-request: 5.11.0
-      pino: 8.16.0
-      process-warning: 2.2.0
-      proxy-addr: 2.0.7
-      rfdc: 1.3.0
-      secure-json-parse: 2.7.0
-      semver: 7.5.4
-      toad-cache: 3.3.0
-    transitivePeerDependencies:
-      - supports-color
-    dev: false
-
   /fastparallel@2.4.1:
     resolution: {integrity: sha512-qUmhxPgNHmvRjZKBFUNI0oZuuH9OlSIOXmJ98lhKPxMZZ7zS/Fi0wRHOihDSz0R1YiIOjxzOY4bq65YTcdBi2Q==}
     dependencies:
@@ -9142,12 +9102,6 @@
     dependencies:
       '@fastify/busboy': 2.0.0
 
-  /undici@5.26.3:
-    resolution: {integrity: sha512-H7n2zmKEWgOllKkIUkLvFmsJQj062lSm3uA4EYApG8gLuiOM0/go9bIoC3HVaSnfg4xunowDE2i9p8drkXuvDw==}
-    engines: {node: '>=14.0'}
-    dependencies:
-      '@fastify/busboy': 2.0.0
-
   /unicode-length@2.1.0:
     resolution: {integrity: sha512-4bV582zTV9Q02RXBxSUMiuN/KHo5w4aTojuKTNT96DIKps/SIawFp7cS5Mu25VuY1AioGXrmYyzKZUzh8OqoUw==}
     dependencies:
