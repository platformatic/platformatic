--- conflicted
+++ resolved
@@ -628,118 +628,6 @@
 
   packages/create-platformatic:
     dependencies:
-<<<<<<< HEAD
-=======
-      '@platformatic/config':
-        specifier: workspace:*
-        version: link:../config
-      '@platformatic/create-platformatic-auto':
-        specifier: workspace:*
-        version: link:../create-platformatic-auto
-      '@platformatic/utils':
-        specifier: workspace:*
-        version: link:../utils
-      '@types/node':
-        specifier: ^20.11.28
-        version: 20.14.11
-      boring-name-generator:
-        specifier: ^1.0.3
-        version: 1.0.3
-      chalk:
-        specifier: ^5.3.0
-        version: 5.3.0
-      columnify:
-        specifier: ^1.6.0
-        version: 1.6.0
-      commist:
-        specifier: ^3.2.0
-        version: 3.2.0
-      desm:
-        specifier: ^1.3.1
-        version: 1.3.1
-      es-main:
-        specifier: ^1.3.0
-        version: 1.3.0
-      execa:
-        specifier: ^8.0.1
-        version: 8.0.1
-      help-me:
-        specifier: ^5.0.0
-        version: 5.0.0
-      inquirer:
-        specifier: ^9.2.16
-        version: 9.3.5
-      log-update:
-        specifier: ^6.0.0
-        version: 6.0.0
-      minimist:
-        specifier: ^1.2.8
-        version: 1.2.8
-      ora:
-        specifier: ^6.3.1
-        version: 6.3.1
-      pino:
-        specifier: ^8.19.0
-        version: 8.21.0
-      pino-pretty:
-        specifier: ^11.0.0
-        version: 11.2.1
-      semver:
-        specifier: ^7.6.0
-        version: 7.6.3
-      strip-ansi:
-        specifier: ^7.1.0
-        version: 7.1.0
-      undici:
-        specifier: ^6.9.0
-        version: 6.19.2
-      which:
-        specifier: ^3.0.1
-        version: 3.0.1
-    devDependencies:
-      '@platformatic/db':
-        specifier: workspace:*
-        version: link:../db
-      '@platformatic/service':
-        specifier: workspace:*
-        version: link:../service
-      ajv:
-        specifier: ^8.12.0
-        version: 8.17.1
-      borp:
-        specifier: ^0.16.0
-        version: 0.16.0
-      c8:
-        specifier: ^10.0.0
-        version: 10.1.2
-      cross-env:
-        specifier: ^7.0.3
-        version: 7.0.3
-      dotenv:
-        specifier: ^16.4.5
-        version: 16.4.5
-      esmock:
-        specifier: ^2.6.4
-        version: 2.6.7
-      fastify:
-        specifier: ^4.26.2
-        version: 4.28.1
-      snazzy:
-        specifier: ^9.0.0
-        version: 9.0.0
-      standard:
-        specifier: ^17.1.0
-        version: 17.1.0(@typescript-eslint/parser@5.62.0(eslint@8.57.0)(typescript@5.5.3))
-      typescript:
-        specifier: ~5.5.0
-        version: 5.5.3
-      yaml:
-        specifier: ^2.4.1
-        version: 2.4.5
-
-  packages/create-platformatic-auto:
-    dependencies:
->>>>>>> a6fdea9d
       '@platformatic/authenticate':
         specifier: workspace:*
         version: link:../authenticate
@@ -1150,58 +1038,6 @@
         specifier: ^2.2.2
         version: 2.3.0
 
-<<<<<<< HEAD
-=======
-  packages/deploy-client:
-    dependencies:
-      '@fastify/error':
-        specifier: ^3.4.1
-        version: 3.4.1
-      '@platformatic/config':
-        specifier: workspace:*
-        version: link:../config
-      '@platformatic/runtime':
-        specifier: workspace:*
-        version: link:../runtime
-      '@platformatic/service':
-        specifier: workspace:*
-        version: link:../service
-      pretty-bytes:
-        specifier: ^6.1.1
-        version: 6.1.1
-      tar:
-        specifier: ^7.0.0
-        version: 7.4.0
-      undici:
-        specifier: ^6.9.0
-        version: 6.19.2
-    devDependencies:
-      borp:
-        specifier: ^0.16.0
-        version: 0.16.0
-      c8:
-        specifier: ^10.0.0
-        version: 10.1.2
-      fastify:
-        specifier: ^4.26.2
-        version: 4.28.1
-      license-checker:
-        specifier: ^25.0.1
-        version: 25.0.1
-      proxyquire:
-        specifier: ^2.1.3
-        version: 2.1.3
-      snazzy:
-        specifier: ^9.0.0
-        version: 9.0.0
-      standard:
-        specifier: ^17.1.0
-        version: 17.1.0(@typescript-eslint/parser@5.62.0(eslint@8.57.0)(typescript@5.5.3))
-      typescript:
-        specifier: ^5.4.2
-        version: 5.5.3
-
->>>>>>> a6fdea9d
   packages/frontend-template:
     dependencies:
       '@platformatic/client':
