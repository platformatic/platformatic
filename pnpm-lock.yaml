lockfileVersion: '6.0'

settings:
  autoInstallPeers: true
  excludeLinksFromLockfile: false

importers:

  .:
    devDependencies:
      '@fastify/pre-commit':
        specifier: ^2.1.0
        version: 2.1.0
      desm:
        specifier: ^1.3.1
        version: 1.3.1
      markdownlint-cli2:
        specifier: ^0.12.1
        version: 0.12.1

  packages/authenticate:
    dependencies:
      '@fastify/error':
        specifier: ^3.4.1
        version: 3.4.1
      '@platformatic/config':
        specifier: workspace:*
        version: link:../config
      colorette:
        specifier: ^2.0.20
        version: 2.0.20
      commist:
        specifier: ^3.2.0
        version: 3.2.0
      es-main:
        specifier: ^1.3.0
        version: 1.3.0
      minimist:
        specifier: ^1.2.8
        version: 1.2.8
      open:
        specifier: ^8.4.2
        version: 8.4.2
      ws:
        specifier: ^8.16.0
        version: 8.16.0
    devDependencies:
      '@fastify/websocket':
        specifier: ^9.0.0
        version: 9.0.0
      borp:
        specifier: ^0.10.0
        version: 0.10.0
      c8:
        specifier: ^9.1.0
        version: 9.1.0
      fastify:
        specifier: ^4.26.0
        version: 4.26.2
      snazzy:
        specifier: ^9.0.0
        version: 9.0.0
      standard:
        specifier: ^17.1.0
        version: 17.1.0(@typescript-eslint/parser@5.62.0)
      undici:
        specifier: ^6.6.0
<<<<<<< HEAD
        version: 6.7.0
=======
        version: 6.8.0
>>>>>>> 5c5afa75

  packages/cli:
    dependencies:
      '@fastify/error':
        specifier: ^3.4.1
        version: 3.4.1
      '@platformatic/authenticate':
        specifier: workspace:*
        version: link:../authenticate
      '@platformatic/client-cli':
        specifier: workspace:*
        version: link:../client-cli
      '@platformatic/composer':
        specifier: workspace:*
        version: link:../composer
      '@platformatic/config':
        specifier: workspace:*
        version: link:../config
      '@platformatic/control':
        specifier: workspace:*
        version: link:../control
      '@platformatic/db':
        specifier: workspace:*
        version: link:../db
      '@platformatic/deploy-client':
        specifier: workspace:*
        version: link:../deploy-client
      '@platformatic/frontend-template':
        specifier: workspace:*
        version: link:../frontend-template
      '@platformatic/runtime':
        specifier: workspace:*
        version: link:../runtime
      '@platformatic/service':
        specifier: workspace:*
        version: link:../service
      '@platformatic/utils':
        specifier: workspace:*
        version: link:../utils
      colorette:
        specifier: ^2.0.20
        version: 2.0.20
      commist:
        specifier: ^3.2.0
        version: 3.2.0
      create-platformatic:
        specifier: workspace:*
        version: link:../create-platformatic
      desm:
        specifier: ^1.3.1
        version: 1.3.1
      dotenv:
        specifier: ^16.4.1
        version: 16.4.5
      execa:
        specifier: ^8.0.1
        version: 8.0.1
      graphql:
        specifier: ^16.8.1
        version: 16.8.1
      help-me:
        specifier: ^5.0.0
        version: 5.0.0
      inquirer:
        specifier: ^9.2.13
        version: 9.2.16
      mercurius:
        specifier: ^13.3.3
        version: 13.3.3(graphql@16.8.1)
      minimist:
        specifier: ^1.2.8
        version: 1.2.8
      pino:
        specifier: ^8.17.2
        version: 8.19.0
      pino-pretty:
        specifier: ^10.3.1
        version: 10.3.1
      undici:
        specifier: ^6.6.0
<<<<<<< HEAD
        version: 6.7.0
=======
        version: 6.8.0
>>>>>>> 5c5afa75
    devDependencies:
      borp:
        specifier: ^0.10.0
        version: 0.10.0
      c8:
        specifier: ^9.1.0
        version: 9.1.0
      fastify:
        specifier: ^4.26.0
        version: 4.26.2
      license-checker:
        specifier: ^25.0.1
        version: 25.0.1
      mkdirp:
        specifier: ^2.1.6
        version: 2.1.6
      snazzy:
        specifier: ^9.0.0
        version: 9.0.0
      split2:
        specifier: ^4.2.0
        version: 4.2.0
      standard:
        specifier: ^17.1.0
        version: 17.1.0(@typescript-eslint/parser@5.62.0)

  packages/client:
    dependencies:
      '@apidevtools/json-schema-ref-parser':
        specifier: ^11.1.0
        version: 11.1.0
      '@fastify/error':
        specifier: ^3.4.1
        version: 3.4.1
      abstract-logging:
        specifier: ^2.0.1
        version: 2.0.1
      ajv:
        specifier: ^8.12.0
        version: 8.12.0
      camelcase:
        specifier: ^6.3.0
        version: 6.3.0
      desm:
        specifier: ^1.3.1
        version: 1.3.1
      jsonpointer:
        specifier: ^5.0.1
        version: 5.0.1
      undici:
        specifier: ^6.6.0
<<<<<<< HEAD
        version: 6.7.0
=======
        version: 6.8.0
>>>>>>> 5c5afa75
    devDependencies:
      '@platformatic/telemetry':
        specifier: workspace:*
        version: link:../telemetry
      borp:
        specifier: ^0.10.0
        version: 0.10.0
      c8:
        specifier: ^9.1.0
        version: 9.1.0
      execa:
        specifier: ^8.0.1
        version: 8.0.1
      fastify:
        specifier: ^4.26.0
        version: 4.26.2
      snazzy:
        specifier: ^9.0.0
        version: 9.0.0
      split2:
        specifier: ^4.2.0
        version: 4.2.0
      standard:
        specifier: ^17.1.0
        version: 17.1.0(@typescript-eslint/parser@5.62.0)
      tsd:
        specifier: ^0.30.4
        version: 0.30.7
      typescript:
        specifier: ^5.3.3
        version: 5.3.3

  packages/client-cli:
    dependencies:
      '@fastify/error':
        specifier: ^3.4.1
        version: 3.4.1
      '@platformatic/client':
        specifier: workspace:*
        version: link:../client
      '@platformatic/config':
        specifier: workspace:*
        version: link:../config
      abstract-logging:
        specifier: ^2.0.1
        version: 2.0.1
      camelcase:
        specifier: ~6.3.0
        version: 6.3.0
      code-block-writer:
        specifier: ^13.0.0
        version: 13.0.1
      desm:
        specifier: ^1.3.1
        version: 1.3.1
      es-main:
        specifier: ^1.3.0
        version: 1.3.0
      find-up:
        specifier: ^7.0.0
        version: 7.0.0
      graphql:
        specifier: ^16.8.1
        version: 16.8.1
      help-me:
        specifier: ^5.0.0
        version: 5.0.0
      jsonpointer:
        specifier: ^5.0.1
        version: 5.0.1
      minimist:
        specifier: ^1.2.8
        version: 1.2.8
      pino:
        specifier: ^8.17.2
        version: 8.19.0
      pino-pretty:
        specifier: ^10.3.1
        version: 10.3.1
      undici:
        specifier: ^6.6.0
<<<<<<< HEAD
        version: 6.7.0
=======
        version: 6.8.0
>>>>>>> 5c5afa75
      yaml:
        specifier: ^2.3.4
        version: 2.4.0
    devDependencies:
      '@matteo.collina/tspl':
        specifier: ^0.1.1
        version: 0.1.1
      '@platformatic/db':
        specifier: workspace:*
        version: link:../db
      '@platformatic/runtime':
        specifier: workspace:*
        version: link:../runtime
      '@platformatic/service':
        specifier: workspace:*
        version: link:../service
      '@platformatic/utils':
        specifier: workspace:*
        version: link:../utils
      borp:
        specifier: ^0.10.0
        version: 0.10.0
      dotenv:
        specifier: ^16.4.1
        version: 16.4.5
      execa:
        specifier: ^8.0.1
        version: 8.0.1
      fastify:
        specifier: ^4.26.0
        version: 4.26.2
      fastify-tsconfig:
        specifier: ^2.0.0
        version: 2.0.0
      fs-extra:
        specifier: ^11.2.0
        version: 11.2.0
      snazzy:
        specifier: ^9.0.0
        version: 9.0.0
      split2:
        specifier: ^4.2.0
        version: 4.2.0
      standard:
        specifier: ^17.1.0
        version: 17.1.0(@typescript-eslint/parser@5.62.0)
      typescript:
        specifier: ^5.3.3
        version: 5.3.3
      why-is-node-running:
        specifier: ^2.2.2
        version: 2.2.2

  packages/composer:
    dependencies:
      '@fastify/error':
        specifier: ^3.4.1
        version: 3.4.1
      '@fastify/http-proxy':
        specifier: ^9.4.0
        version: 9.4.0
      '@fastify/reply-from':
        specifier: ^9.7.0
        version: 9.7.0
      '@fastify/static':
        specifier: ^7.0.0
        version: 7.0.1
      '@fastify/swagger':
        specifier: ^8.14.0
        version: 8.14.0
      '@platformatic/config':
        specifier: workspace:*
        version: link:../config
      '@platformatic/generators':
        specifier: workspace:*
        version: link:../generators
      '@platformatic/graphql-composer':
        specifier: ^0.5.1
        version: 0.5.1
      '@platformatic/scalar-theme':
        specifier: workspace:*
        version: link:../scalar-theme
      '@platformatic/service':
        specifier: workspace:*
        version: link:../service
      '@platformatic/telemetry':
        specifier: workspace:*
        version: link:../telemetry
      '@platformatic/utils':
        specifier: workspace:^
        version: link:../utils
      '@scalar/fastify-api-reference':
        specifier: ^1.13.18
<<<<<<< HEAD
        version: 1.17.15(fastify-html@0.3.3)(fastify-plugin@4.5.1)(fastify@4.26.2)
=======
        version: 1.19.3(fastify-html@0.3.3)(fastify-plugin@4.5.1)(fastify@4.26.2)
>>>>>>> 5c5afa75
      ajv:
        specifier: ^8.12.0
        version: 8.12.0
      commist:
        specifier: ^3.2.0
        version: 3.2.0
      console-table-printer:
        specifier: ^2.12.0
        version: 2.12.0
      desm:
        specifier: ^1.3.1
        version: 1.3.1
      es-main:
        specifier: ^1.3.0
        version: 1.3.0
      execa:
        specifier: ^8.0.1
        version: 8.0.1
      fast-deep-equal:
        specifier: ^3.1.3
        version: 3.1.3
      fastify:
        specifier: ^4.26.0
        version: 4.26.2
      fastify-openapi-glue:
        specifier: ^4.4.3
        version: 4.4.3
      fastify-plugin:
        specifier: ^4.5.1
        version: 4.5.1
      graphql:
        specifier: ^16.8.1
        version: 16.8.1
      help-me:
        specifier: ^5.0.0
        version: 5.0.0
      json-schema-traverse:
        specifier: ^1.0.0
        version: 1.0.0
      mercurius:
        specifier: ^13.3.3
        version: 13.3.3(graphql@16.8.1)
      minimist:
        specifier: ^1.2.8
        version: 1.2.8
      ora:
        specifier: ^6.3.1
        version: 6.3.1
      pino:
        specifier: ^8.17.2
        version: 8.19.0
      pino-pretty:
        specifier: ^10.3.1
        version: 10.3.1
      rfdc:
        specifier: ^1.3.1
        version: 1.3.1
      ua-parser-js:
        specifier: ^1.0.37
        version: 1.0.37
      undici:
        specifier: ^6.6.0
<<<<<<< HEAD
        version: 6.7.0
=======
        version: 6.8.0
>>>>>>> 5c5afa75
    devDependencies:
      '@platformatic/client':
        specifier: workspace:*
        version: link:../client
      '@platformatic/db':
        specifier: workspace:*
        version: link:../db
      borp:
        specifier: ^0.10.0
        version: 0.10.0
      c8:
        specifier: ^9.1.0
        version: 9.1.0
      dedent:
        specifier: ^1.5.1
        version: 1.5.1
      json-schema-to-typescript:
        specifier: ^13.1.2
        version: 13.1.2
      openapi-schema-validator:
        specifier: ^12.1.3
        version: 12.1.3
      single-user-cache:
        specifier: ^1.0.1
        version: 1.0.1
      snazzy:
        specifier: ^9.0.0
        version: 9.0.0
      split2:
        specifier: ^4.2.0
        version: 4.2.0
      standard:
        specifier: ^17.1.0
        version: 17.1.0(@typescript-eslint/parser@5.62.0)
      tsd:
        specifier: ^0.30.4
        version: 0.30.7

  packages/config:
    dependencies:
      '@fastify/deepmerge':
        specifier: ^1.3.0
        version: 1.3.0
      '@fastify/error':
        specifier: ^3.4.1
        version: 3.4.1
      '@platformatic/utils':
        specifier: workspace:*
        version: link:../utils
      abstract-logging:
        specifier: ^2.0.1
        version: 2.0.1
      ajv:
        specifier: ^8.12.0
        version: 8.12.0
      dotenv:
        specifier: ^16.4.1
        version: 16.4.5
      minimist:
        specifier: ^1.2.8
        version: 1.2.8
      pupa:
        specifier: ^3.1.0
        version: 3.1.0
      semver:
        specifier: ^7.5.4
        version: 7.6.0
<<<<<<< HEAD
=======
      undici:
        specifier: ^6.6.0
        version: 6.8.0
>>>>>>> 5c5afa75
    devDependencies:
      '@iarna/toml':
        specifier: ^2.2.5
        version: 2.2.5
      '@matteo.collina/tspl':
        specifier: ^0.1.1
        version: 0.1.1
      borp:
        specifier: ^0.10.0
        version: 0.10.0
      c8:
        specifier: ^9.1.0
        version: 9.1.0
      fastify:
        specifier: ^4.26.0
        version: 4.26.2
      json5:
        specifier: ^2.2.3
        version: 2.2.3
      pino:
        specifier: ^8.17.2
        version: 8.19.0
      pino-test:
        specifier: ^1.0.1
        version: 1.0.1
      snazzy:
        specifier: ^9.0.0
        version: 9.0.0
      standard:
        specifier: ^17.1.0
        version: 17.1.0(@typescript-eslint/parser@5.62.0)
      yaml:
        specifier: ^2.4.0
        version: 2.4.0

  packages/control:
    dependencies:
      '@fastify/error':
        specifier: ^3.4.1
        version: 3.4.1
      commist:
        specifier: ^3.2.0
        version: 3.2.0
      help-me:
        specifier: ^5.0.0
        version: 5.0.0
      pino:
        specifier: ^8.17.2
        version: 8.19.0
      pino-pretty:
        specifier: ^10.3.1
        version: 10.3.1
      table:
        specifier: ^6.8.1
        version: 6.8.1
      undici:
        specifier: ^6.6.0
<<<<<<< HEAD
        version: 6.7.0
=======
        version: 6.8.0
>>>>>>> 5c5afa75
      ws:
        specifier: ^8.16.0
        version: 8.16.0
    devDependencies:
      '@platformatic/runtime':
        specifier: workspace:*
        version: link:../runtime
      borp:
        specifier: ^0.10.0
        version: 0.10.0
      desm:
        specifier: ^1.3.0
        version: 1.3.1
      execa:
        specifier: ^8.0.1
        version: 8.0.1
      snazzy:
        specifier: ^9.0.0
        version: 9.0.0
      split2:
        specifier: ^4.2.0
        version: 4.2.0
      standard:
        specifier: ^17.1.0
        version: 17.1.0(@typescript-eslint/parser@5.62.0)
      tsd:
        specifier: ^0.30.4
        version: 0.30.7

  packages/create-platformatic:
    dependencies:
      '@platformatic/config':
        specifier: workspace:*
        version: link:../config
      '@platformatic/create-platformatic-auto':
        specifier: workspace:*
        version: link:../create-platformatic-auto
      '@platformatic/utils':
        specifier: workspace:*
        version: link:../utils
      '@types/node':
        specifier: ^20.11.15
<<<<<<< HEAD
        version: 20.11.24
=======
        version: 20.11.27
>>>>>>> 5c5afa75
      boring-name-generator:
        specifier: ^1.0.3
        version: 1.0.3
      chalk:
        specifier: ^5.3.0
        version: 5.3.0
      columnify:
        specifier: ^1.6.0
        version: 1.6.0
      commist:
        specifier: ^3.2.0
        version: 3.2.0
      desm:
        specifier: ^1.3.1
        version: 1.3.1
      es-main:
        specifier: ^1.3.0
        version: 1.3.0
      execa:
        specifier: ^8.0.1
        version: 8.0.1
      fastify:
        specifier: ^4.26.0
        version: 4.26.2
      help-me:
        specifier: ^5.0.0
        version: 5.0.0
      inquirer:
        specifier: ^9.2.13
        version: 9.2.16
      log-update:
        specifier: ^6.0.0
        version: 6.0.0
      minimist:
        specifier: ^1.2.8
        version: 1.2.8
      ora:
        specifier: ^6.3.1
        version: 6.3.1
      pino:
        specifier: ^8.17.2
        version: 8.19.0
      pino-pretty:
        specifier: ^10.3.1
        version: 10.3.1
      pupa:
        specifier: ^3.1.0
        version: 3.1.0
      semver:
        specifier: ^7.5.4
        version: 7.6.0
      strip-ansi:
        specifier: ^7.1.0
        version: 7.1.0
      undici:
        specifier: ^6.6.0
<<<<<<< HEAD
        version: 6.7.0
=======
        version: 6.8.0
>>>>>>> 5c5afa75
      which:
        specifier: ^3.0.1
        version: 3.0.1
    devDependencies:
      '@platformatic/db':
        specifier: workspace:*
        version: link:../db
      '@platformatic/service':
        specifier: workspace:*
        version: link:../service
      ajv:
        specifier: ^8.12.0
        version: 8.12.0
      borp:
        specifier: ^0.10.0
        version: 0.10.0
      c8:
        specifier: ^9.1.0
        version: 9.1.0
      cross-env:
        specifier: ^7.0.3
        version: 7.0.3
      dotenv:
        specifier: ^16.4.1
        version: 16.4.5
      esmock:
        specifier: ^2.6.3
        version: 2.6.4
      snazzy:
        specifier: ^9.0.0
        version: 9.0.0
      standard:
        specifier: ^17.1.0
        version: 17.1.0(@typescript-eslint/parser@5.62.0)
      typescript:
        specifier: ~5.4.0
        version: 5.4.2
      yaml:
        specifier: ^2.3.4
        version: 2.4.0

  packages/create-platformatic-auto:
    dependencies:
      '@platformatic/config':
        specifier: workspace:*
        version: link:../config
      '@platformatic/generators':
        specifier: workspace:*
        version: link:../generators
      '@platformatic/utils':
        specifier: workspace:*
        version: link:../utils
      '@types/node':
        specifier: ^20.11.15
<<<<<<< HEAD
        version: 20.11.24
=======
        version: 20.11.27
>>>>>>> 5c5afa75
      boring-name-generator:
        specifier: ^1.0.3
        version: 1.0.3
      chalk:
        specifier: ^5.3.0
        version: 5.3.0
      columnify:
        specifier: ^1.6.0
        version: 1.6.0
      commist:
        specifier: ^3.2.0
        version: 3.2.0
      desm:
        specifier: ^1.3.1
        version: 1.3.1
      es-main:
        specifier: ^1.3.0
        version: 1.3.0
      execa:
        specifier: ^8.0.1
        version: 8.0.1
      fastify:
        specifier: ^4.26.0
        version: 4.26.2
      help-me:
        specifier: ^5.0.0
        version: 5.0.0
      inquirer:
        specifier: ^9.2.13
        version: 9.2.16
      log-update:
        specifier: ^6.0.0
        version: 6.0.0
      minimist:
        specifier: ^1.2.8
        version: 1.2.8
      ora:
        specifier: ^6.3.1
        version: 6.3.1
      pino:
        specifier: ^8.17.2
        version: 8.19.0
      pino-pretty:
        specifier: ^10.3.1
        version: 10.3.1
      pupa:
        specifier: ^3.1.0
        version: 3.1.0
      semver:
        specifier: ^7.5.4
        version: 7.6.0
      strip-ansi:
        specifier: ^7.1.0
        version: 7.1.0
      undici:
        specifier: ^6.6.0
<<<<<<< HEAD
        version: 6.7.0
=======
        version: 6.8.0
>>>>>>> 5c5afa75
      which:
        specifier: ^3.0.1
        version: 3.0.1
    devDependencies:
      '@platformatic/composer':
        specifier: workspace:*
        version: link:../composer
      '@platformatic/db':
        specifier: workspace:*
        version: link:../db
      '@platformatic/runtime':
        specifier: workspace:*
        version: link:../runtime
      '@platformatic/service':
        specifier: workspace:*
        version: link:../service
      ajv:
        specifier: ^8.12.0
        version: 8.12.0
      borp:
        specifier: ^0.10.0
        version: 0.10.0
      c8:
        specifier: ^9.1.0
        version: 9.1.0
      cross-env:
        specifier: ^7.0.3
        version: 7.0.3
      dotenv:
        specifier: ^16.4.1
        version: 16.4.5
      esmock:
        specifier: ^2.6.3
        version: 2.6.4
      snazzy:
        specifier: ^9.0.0
        version: 9.0.0
      standard:
        specifier: ^17.1.0
        version: 17.1.0(@typescript-eslint/parser@5.62.0)
      typescript:
        specifier: ~5.4.0
        version: 5.4.2
      yaml:
        specifier: ^2.3.4
        version: 2.4.0

  packages/db:
    dependencies:
      '@fastify/accepts':
        specifier: ^4.3.0
        version: 4.3.0
      '@fastify/basic-auth':
        specifier: ^5.1.1
        version: 5.1.1
      '@fastify/cors':
        specifier: ^9.0.0
        version: 9.0.1
      '@fastify/deepmerge':
        specifier: ^1.3.0
        version: 1.3.0
      '@fastify/error':
        specifier: ^3.4.1
        version: 3.4.1
      '@fastify/static':
        specifier: ^7.0.0
        version: 7.0.1
      '@fastify/swagger':
        specifier: ^8.14.0
        version: 8.14.0
      '@platformatic/config':
        specifier: workspace:*
        version: link:../config
      '@platformatic/db-authorization':
        specifier: workspace:*
        version: link:../db-authorization
      '@platformatic/db-core':
        specifier: workspace:*
        version: link:../db-core
      '@platformatic/generators':
        specifier: workspace:*
        version: link:../generators
      '@platformatic/service':
        specifier: workspace:*
        version: link:../service
      '@platformatic/sql-events':
        specifier: workspace:*
        version: link:../sql-events
      '@platformatic/sql-graphql':
        specifier: workspace:*
        version: link:../sql-graphql
      '@platformatic/sql-json-schema-mapper':
        specifier: workspace:*
        version: link:../sql-json-schema-mapper
      '@platformatic/sql-mapper':
        specifier: workspace:*
        version: link:../sql-mapper
      '@platformatic/sql-openapi':
        specifier: workspace:*
        version: link:../sql-openapi
      '@platformatic/telemetry':
        specifier: workspace:*
        version: link:../telemetry
      '@platformatic/utils':
        specifier: workspace:*
        version: link:../utils
      camelcase:
        specifier: ^6.3.0
        version: 6.3.0
      close-with-grace:
        specifier: ^1.2.0
        version: 1.3.0
      code-block-writer:
        specifier: ^13.0.0
        version: 13.0.1
      commist:
        specifier: ^3.2.0
        version: 3.2.0
      console-table-printer:
        specifier: ^2.12.0
        version: 2.12.0
      desm:
        specifier: ^1.3.1
        version: 1.3.1
      env-schema:
        specifier: ^5.2.1
        version: 5.2.1
      es-main:
        specifier: ^1.3.0
        version: 1.3.0
      execa:
        specifier: ^8.0.1
        version: 8.0.1
      fastify:
        specifier: ^4.26.0
        version: 4.26.2
      fastify-metrics:
        specifier: ^11.0.0
        version: 11.0.0(fastify@4.26.2)
      fastify-plugin:
        specifier: ^4.5.1
        version: 4.5.1
      fastify-print-routes:
        specifier: ^3.0.0
        version: 3.1.1
      graphql:
        specifier: ^16.8.1
        version: 16.8.1
      help-me:
        specifier: ^5.0.0
        version: 5.0.0
      minimist:
        specifier: ^1.2.8
        version: 1.2.8
      ora:
        specifier: ^6.3.1
        version: 6.3.1
      pino:
        specifier: ^8.17.2
        version: 8.19.0
      pino-pretty:
        specifier: ^10.3.1
        version: 10.3.1
      postgrator:
        specifier: ^7.2.0
        version: 7.2.0
      rfdc:
        specifier: ^1.3.1
        version: 1.3.1
      rimraf:
        specifier: ^4.4.1
        version: 4.4.1
      semgrator:
        specifier: ^0.3.0
        version: 0.3.0
      ua-parser-js:
        specifier: ^1.0.37
        version: 1.0.37
    devDependencies:
      '@databases/pg':
        specifier: ^5.5.0
        version: 5.5.0(typescript@5.3.3)
      '@databases/sql':
        specifier: ^3.3.0
        version: 3.3.0
      ajv:
        specifier: ^8.12.0
        version: 8.12.0
      bindings:
        specifier: ^1.5.0
        version: 1.5.0
      borp:
        specifier: ^0.10.0
        version: 0.10.0
      c8:
        specifier: ^9.1.0
        version: 9.1.0
      json-schema-to-typescript:
        specifier: ^13.1.2
        version: 13.1.2
      mercurius:
        specifier: ^13.3.3
        version: 13.3.3(graphql@16.8.1)
      openapi-types:
        specifier: ^12.1.3
        version: 12.1.3
      snazzy:
        specifier: ^9.0.0
        version: 9.0.0
      split2:
        specifier: ^4.2.0
        version: 4.2.0
      standard:
        specifier: ^17.1.0
        version: 17.1.0(@typescript-eslint/parser@5.62.0)
      strip-ansi:
        specifier: ^7.1.0
        version: 7.1.0
      ts-standard:
        specifier: ^12.0.2
        version: 12.0.2(typescript@5.3.3)
      tsd:
        specifier: ^0.30.4
        version: 0.30.7
      typescript:
        specifier: ^5.3.3
        version: 5.3.3
      undici:
        specifier: ^6.6.0
<<<<<<< HEAD
        version: 6.7.0
=======
        version: 6.8.0
>>>>>>> 5c5afa75
      vscode-json-languageservice:
        specifier: ^5.3.9
        version: 5.3.9
      why-is-node-running:
        specifier: ^2.2.2
        version: 2.2.2
      yaml:
        specifier: ^2.3.4
        version: 2.4.0

  packages/db-authorization:
    dependencies:
      '@fastify/error':
        specifier: ^3.4.1
        version: 3.4.1
      '@fastify/jwt':
        specifier: ^8.0.0
        version: 8.0.0
      fastify-plugin:
        specifier: ^4.5.1
        version: 4.5.1
      fastify-user:
        specifier: ^0.3.2
        version: 0.3.3
      get-jwks:
        specifier: ^9.0.1
        version: 9.0.1
      leven:
        specifier: ~3.1.0
        version: 3.1.0
      undici:
        specifier: ^6.6.0
<<<<<<< HEAD
        version: 6.7.0
=======
        version: 6.8.0
>>>>>>> 5c5afa75
    devDependencies:
      '@fastify/cookie':
        specifier: ^8.3.0
        version: 8.3.0
      '@fastify/session':
        specifier: ^10.7.0
        version: 10.7.0
      '@matteo.collina/tspl':
        specifier: ^0.1.1
        version: 0.1.1
      '@platformatic/db-core':
        specifier: workspace:*
        version: link:../db-core
      '@platformatic/sql-mapper':
        specifier: workspace:*
        version: link:../sql-mapper
      borp:
        specifier: ^0.10.0
        version: 0.10.0
      fast-jwt:
        specifier: ^3.3.3
        version: 3.3.3
      fastify:
        specifier: ^4.26.0
        version: 4.26.2
      snazzy:
        specifier: ^9.0.0
        version: 9.0.0
      standard:
        specifier: ^17.1.0
        version: 17.1.0(@typescript-eslint/parser@5.62.0)
      tsd:
        specifier: ^0.30.4
        version: 0.30.7
      why-is-node-running:
        specifier: ^2.2.2
        version: 2.2.2
      ws:
        specifier: ^8.16.0
        version: 8.16.0

  packages/db-core:
    dependencies:
      '@platformatic/sql-events':
        specifier: workspace:*
        version: link:../sql-events
      '@platformatic/sql-graphql':
        specifier: workspace:*
        version: link:../sql-graphql
      '@platformatic/sql-mapper':
        specifier: workspace:*
        version: link:../sql-mapper
      '@platformatic/sql-openapi':
        specifier: workspace:*
        version: link:../sql-openapi
      fastify-plugin:
        specifier: ^4.5.1
        version: 4.5.1
    devDependencies:
      borp:
        specifier: ^0.10.0
        version: 0.10.0
      fastify:
        specifier: ^4.26.0
        version: 4.26.2
      snazzy:
        specifier: ^9.0.0
        version: 9.0.0
      standard:
        specifier: ^17.1.0
        version: 17.1.0(@typescript-eslint/parser@5.62.0)
      why-is-node-running:
        specifier: ^2.2.2
        version: 2.2.2

  packages/deploy-client:
    dependencies:
      '@fastify/error':
        specifier: ^3.4.1
        version: 3.4.1
      '@platformatic/config':
        specifier: workspace:*
        version: link:../config
      '@platformatic/runtime':
        specifier: workspace:*
        version: link:../runtime
      '@platformatic/service':
        specifier: workspace:*
        version: link:../service
      pretty-bytes:
        specifier: ^6.1.1
        version: 6.1.1
      tar:
        specifier: ^6.2.0
        version: 6.2.0
      undici:
        specifier: ^6.6.0
<<<<<<< HEAD
        version: 6.7.0
=======
        version: 6.8.0
>>>>>>> 5c5afa75
    devDependencies:
      borp:
        specifier: ^0.10.0
        version: 0.10.0
      c8:
        specifier: ^9.1.0
        version: 9.1.0
      fastify:
        specifier: ^4.26.0
        version: 4.26.2
      license-checker:
        specifier: ^25.0.1
        version: 25.0.1
      proxyquire:
        specifier: ^2.1.3
        version: 2.1.3
      snazzy:
        specifier: ^9.0.0
        version: 9.0.0
      standard:
        specifier: ^17.1.0
        version: 17.1.0(@typescript-eslint/parser@5.62.0)
      typescript:
        specifier: ^5.3.3
        version: 5.3.3

  packages/frontend-template:
    dependencies:
      '@platformatic/client':
        specifier: workspace:*
        version: link:../client
      '@platformatic/db':
        specifier: workspace:*
        version: link:../db
      camelcase:
        specifier: ^8.0.0
        version: 8.0.0
      code-block-writer:
        specifier: ^13.0.0
        version: 13.0.1
      desm:
        specifier: ^1.3.1
        version: 1.3.1
      es-main:
        specifier: ^1.3.0
        version: 1.3.0
      execa:
        specifier: ^8.0.1
        version: 8.0.1
      help-me:
        specifier: ^5.0.0
        version: 5.0.0
      jsonpointer:
        specifier: ^5.0.1
        version: 5.0.1
      minimist:
        specifier: ^1.2.8
        version: 1.2.8
      undici:
        specifier: ^6.6.0
<<<<<<< HEAD
        version: 6.7.0
=======
        version: 6.8.0
>>>>>>> 5c5afa75
    devDependencies:
      '@playwright/test':
        specifier: ^1.41.1
        version: 1.42.1
      '@types/react':
        specifier: ^18.2.51
        version: 18.2.61
      '@types/react-dom':
        specifier: ^18.2.18
        version: 18.2.19
      '@vitejs/plugin-react':
        specifier: ^3.1.0
<<<<<<< HEAD
        version: 3.1.0(vite@5.1.4)
=======
        version: 3.1.0(vite@5.1.6)
>>>>>>> 5c5afa75
      react:
        specifier: ^18.2.0
        version: 18.2.0
      react-dom:
        specifier: ^18.2.0
        version: 18.2.0(react@18.2.0)
      snazzy:
        specifier: ^9.0.0
        version: 9.0.0
      standard:
        specifier: ^17.1.0
        version: 17.1.0(@typescript-eslint/parser@5.62.0)
      typescript:
        specifier: ^5.3.3
        version: 5.3.3
      vite:
        specifier: ^5.0.12
<<<<<<< HEAD
        version: 5.1.4
=======
        version: 5.1.6
>>>>>>> 5c5afa75

  packages/generate-errors-doc:
    devDependencies:
      '@platformatic/authenticate':
        specifier: workspace:*
        version: link:../authenticate
      '@platformatic/client':
        specifier: workspace:*
        version: link:../client
      '@platformatic/client-cli':
        specifier: workspace:*
        version: link:../client-cli
      '@platformatic/composer':
        specifier: workspace:*
        version: link:../composer
      '@platformatic/config':
        specifier: workspace:*
        version: link:../config
      '@platformatic/db':
        specifier: workspace:*
        version: link:../db
      '@platformatic/db-authorization':
        specifier: workspace:*
        version: link:../db-authorization
      '@platformatic/db-core':
        specifier: workspace:*
        version: link:../db-core
      '@platformatic/deploy-client':
        specifier: workspace:*
        version: link:../deploy-client
      '@platformatic/runtime':
        specifier: workspace:*
        version: link:../runtime
      '@platformatic/service':
        specifier: workspace:*
        version: link:../service
      '@platformatic/sql-events':
        specifier: workspace:*
        version: link:../sql-events
      '@platformatic/sql-graphql':
        specifier: workspace:*
        version: link:../sql-graphql
      '@platformatic/sql-json-schema-mapper':
        specifier: workspace:*
        version: link:../sql-json-schema-mapper
      '@platformatic/sql-mapper':
        specifier: workspace:*
        version: link:../sql-mapper
      '@platformatic/sql-openapi':
        specifier: workspace:*
        version: link:../sql-openapi
      '@platformatic/telemetry':
        specifier: workspace:*
        version: link:../telemetry
      '@platformatic/utils':
        specifier: workspace:*
        version: link:../utils
      platformatic:
        specifier: workspace:*
        version: link:../cli
      snazzy:
        specifier: ^9.0.0
        version: 9.0.0
      standard:
        specifier: ^17.1.0
        version: 17.1.0(@typescript-eslint/parser@5.62.0)

  packages/generators:
    dependencies:
      '@fastify/error':
        specifier: ^3.4.1
        version: 3.4.1
      boring-name-generator:
        specifier: ^1.0.3
        version: 1.0.3
      change-case-all:
        specifier: ^2.1.0
        version: 2.1.0
      fastify:
        specifier: ^4.26.0
        version: 4.26.2
      pino:
        specifier: ^8.17.2
        version: 8.19.0
      undici:
        specifier: ^6.6.0
<<<<<<< HEAD
        version: 6.7.0
=======
        version: 6.8.0
>>>>>>> 5c5afa75
    devDependencies:
      '@types/inquirer':
        specifier: ^9.0.7
        version: 9.0.7
      borp:
        specifier: ^0.10.0
        version: 0.10.0
      c8:
        specifier: ^9.1.0
        version: 9.1.0
      snazzy:
        specifier: ^9.0.0
        version: 9.0.0
      standard:
        specifier: ^17.1.0
        version: 17.1.0(@typescript-eslint/parser@5.62.0)
      tsd:
        specifier: ^0.30.4
        version: 0.30.7
      typescript:
        specifier: ^5.3.3
        version: 5.3.3

  packages/runtime:
    dependencies:
      '@fastify/error':
        specifier: ^3.4.1
        version: 3.4.1
      '@fastify/websocket':
        specifier: ^9.0.0
        version: 9.0.0
      '@hapi/topo':
        specifier: ^6.0.2
        version: 6.0.2
      '@platformatic/composer':
        specifier: workspace:*
        version: link:../composer
      '@platformatic/config':
        specifier: workspace:*
        version: link:../config
      '@platformatic/db':
        specifier: workspace:*
        version: link:../db
      '@platformatic/generators':
        specifier: workspace:*
        version: link:../generators
      '@platformatic/service':
        specifier: workspace:*
        version: link:../service
      '@platformatic/telemetry':
        specifier: workspace:*
        version: link:../telemetry
      '@platformatic/utils':
        specifier: workspace:*
        version: link:../utils
      boring-name-generator:
        specifier: ^1.0.3
        version: 1.0.3
      close-with-grace:
        specifier: ^1.2.0
        version: 1.3.0
      commist:
        specifier: ^3.2.0
        version: 3.2.0
      debounce:
        specifier: ^2.0.0
        version: 2.0.0
      desm:
        specifier: ^1.3.1
        version: 1.3.1
      es-main:
        specifier: ^1.3.0
        version: 1.3.0
      fastest-levenshtein:
        specifier: ^1.0.16
        version: 1.0.16
      fastify:
        specifier: ^4.26.0
        version: 4.26.2
      fastify-undici-dispatcher:
        specifier: ^0.5.0
        version: 0.5.1
      graphql:
        specifier: ^16.8.1
        version: 16.8.1
      help-me:
        specifier: ^5.0.0
        version: 5.0.0
      minimist:
        specifier: ^1.2.8
        version: 1.2.8
      pino:
        specifier: ^8.17.2
        version: 8.19.0
      pino-pretty:
        specifier: ^10.3.1
        version: 10.3.1
      pino-roll:
        specifier: 1.0.0-rc.1
        version: 1.0.0-rc.1
<<<<<<< HEAD
      semgrator:
        specifier: ^0.3.0
        version: 0.3.0
      undici:
        specifier: ^6.6.0
        version: 6.7.0
=======
      tail-file-stream:
        specifier: ^0.1.0
        version: 0.1.0
      undici:
        specifier: ^6.6.0
        version: 6.8.0
>>>>>>> 5c5afa75
      why-is-node-running:
        specifier: ^2.2.2
        version: 2.2.2
    devDependencies:
      '@fastify/express':
        specifier: ^2.3.0
        version: 2.3.0
      '@matteo.collina/tspl':
        specifier: ^0.1.1
        version: 0.1.1
      '@platformatic/sql-graphql':
        specifier: workspace:*
        version: link:../sql-graphql
      '@platformatic/sql-mapper':
        specifier: workspace:*
        version: link:../sql-mapper
      borp:
        specifier: ^0.10.0
        version: 0.10.0
      c8:
        specifier: ^9.1.0
        version: 9.1.0
      execa:
        specifier: ^8.0.1
        version: 8.0.1
      express:
        specifier: ^4.18.2
        version: 4.18.3
      fast-jwt:
        specifier: ^3.3.3
        version: 3.3.3
      pino-abstract-transport:
        specifier: ^1.1.0
        version: 1.1.0
      snazzy:
        specifier: ^9.0.0
        version: 9.0.0
      split2:
        specifier: ^4.2.0
        version: 4.2.0
      standard:
        specifier: ^17.1.0
        version: 17.1.0(@typescript-eslint/parser@5.62.0)
      tsd:
        specifier: ^0.30.4
        version: 0.30.7
      typescript:
        specifier: ^5.3.3
        version: 5.3.3
      undici-oauth-interceptor:
        specifier: ^0.4.2
        version: 0.4.2
      ws:
        specifier: ^8.16.0
        version: 8.16.0

  packages/scalar-theme: {}

  packages/service:
    dependencies:
      '@fastify/accepts':
        specifier: ^4.3.0
        version: 4.3.0
      '@fastify/autoload':
        specifier: ^5.8.0
        version: 5.8.0
      '@fastify/basic-auth':
        specifier: ^5.1.1
        version: 5.1.1
      '@fastify/cors':
        specifier: ^9.0.0
        version: 9.0.1
      '@fastify/deepmerge':
        specifier: ^1.3.0
        version: 1.3.0
      '@fastify/error':
        specifier: ^3.4.1
        version: 3.4.1
      '@fastify/restartable':
        specifier: ^2.2.0
        version: 2.2.0
      '@fastify/static':
        specifier: ^7.0.0
        version: 7.0.1
      '@fastify/swagger':
        specifier: ^8.14.0
        version: 8.14.0
      '@fastify/under-pressure':
        specifier: ^8.3.0
        version: 8.3.0
      '@mercuriusjs/federation':
        specifier: ^2.0.0
        version: 2.0.0
      '@platformatic/authenticate':
        specifier: workspace:*
        version: link:../authenticate
      '@platformatic/client':
        specifier: workspace:*
        version: link:../client
      '@platformatic/config':
        specifier: workspace:*
        version: link:../config
      '@platformatic/generators':
        specifier: workspace:*
        version: link:../generators
      '@platformatic/scalar-theme':
        specifier: workspace:*
        version: link:../scalar-theme
      '@platformatic/telemetry':
        specifier: workspace:*
        version: link:../telemetry
      '@platformatic/utils':
        specifier: workspace:*
        version: link:../utils
      '@scalar/fastify-api-reference':
        specifier: ^1.13.18
<<<<<<< HEAD
        version: 1.17.15(fastify-html@0.3.3)(fastify-plugin@4.5.1)(fastify@4.26.2)
=======
        version: 1.19.3(fastify-html@0.3.3)(fastify-plugin@4.5.1)(fastify@4.26.2)
>>>>>>> 5c5afa75
      '@types/ws':
        specifier: ^8.5.10
        version: 8.5.10
      ajv:
        specifier: ^8.12.0
        version: 8.12.0
      cli-progress:
        specifier: ^3.12.0
        version: 3.12.0
      close-with-grace:
        specifier: ^1.2.0
        version: 1.3.0
      code-block-writer:
        specifier: ^13.0.0
        version: 13.0.1
      colorette:
        specifier: ^2.0.20
        version: 2.0.20
      commist:
        specifier: ^3.2.0
        version: 3.2.0
      console-table-printer:
        specifier: ^2.12.0
        version: 2.12.0
      desm:
        specifier: ^1.3.1
        version: 1.3.1
      env-schema:
        specifier: ^5.2.1
        version: 5.2.1
      es-main:
        specifier: ^1.3.0
        version: 1.3.0
      execa:
        specifier: ^8.0.1
        version: 8.0.1
      fastify:
        specifier: ^4.26.0
        version: 4.26.2
      fastify-metrics:
        specifier: ^11.0.0
        version: 11.0.0(fastify@4.26.2)
      fastify-openapi-glue:
        specifier: ^4.4.3
        version: 4.4.3
      fastify-plugin:
        specifier: ^4.5.1
        version: 4.5.1
      graphql:
        specifier: ^16.8.1
        version: 16.8.1
      help-me:
        specifier: ^5.0.0
        version: 5.0.0
      mercurius:
        specifier: ^13.3.3
        version: 13.3.3(graphql@16.8.1)
      minimist:
        specifier: ^1.2.8
        version: 1.2.8
      openapi-schema-diff:
        specifier: ^0.0.1
        version: 0.0.1
      ora:
        specifier: ^6.3.1
        version: 6.3.1
      pino:
        specifier: ^8.17.2
        version: 8.19.0
      pino-pretty:
        specifier: ^10.3.1
        version: 10.3.1
      rfdc:
        specifier: ^1.3.1
        version: 1.3.1
      semgrator:
        specifier: ^0.3.0
        version: 0.3.0
      ua-parser-js:
        specifier: ^1.0.37
        version: 1.0.37
      undici:
        specifier: ^6.6.0
<<<<<<< HEAD
        version: 6.7.0
=======
        version: 6.8.0
>>>>>>> 5c5afa75
    devDependencies:
      '@fastify/aws-lambda':
        specifier: ^4.0.0
        version: 4.0.0
      '@fastify/compress':
        specifier: ^7.0.0
        version: 7.0.0
      bindings:
        specifier: ^1.5.0
        version: 1.5.0
      borp:
        specifier: ^0.10.0
        version: 0.10.0
      json-schema-to-typescript:
        specifier: ^13.1.2
        version: 13.1.2
      openapi-types:
        specifier: ^12.1.3
        version: 12.1.3
      pino-abstract-transport:
        specifier: ^1.1.0
        version: 1.1.0
      self-cert:
        specifier: ^2.0.0
        version: 2.0.0
      snazzy:
        specifier: ^9.0.0
        version: 9.0.0
      split2:
        specifier: ^4.2.0
        version: 4.2.0
      standard:
        specifier: ^17.1.0
        version: 17.1.0(@typescript-eslint/parser@5.62.0)
      strip-ansi:
        specifier: ^7.1.0
        version: 7.1.0
      ts-standard:
        specifier: ^12.0.2
        version: 12.0.2(typescript@5.3.3)
      tsd:
        specifier: ^0.30.4
        version: 0.30.7
      typescript:
        specifier: ^5.3.3
        version: 5.3.3
      vscode-json-languageservice:
        specifier: ^5.3.9
        version: 5.3.9
      why-is-node-running:
        specifier: ^2.2.2
        version: 2.2.2
      yaml:
        specifier: ^2.3.4
        version: 2.4.0

  packages/sql-events:
    dependencies:
      '@fastify/error':
        specifier: ^3.4.1
        version: 3.4.1
      camelcase:
        specifier: ^6.3.0
        version: 6.3.0
      fastify-plugin:
        specifier: ^4.5.1
        version: 4.5.1
      mqemitter:
        specifier: ^5.0.0
        version: 5.0.0
      mqemitter-redis:
        specifier: ^5.0.0
        version: 5.0.0
    devDependencies:
      '@matteo.collina/tspl':
        specifier: ^0.1.1
        version: 0.1.1
      '@platformatic/sql-mapper':
        specifier: workspace:*
        version: link:../sql-mapper
      borp:
        specifier: ^0.10.0
        version: 0.10.0
      fastify:
        specifier: ^4.26.0
        version: 4.26.2
      ioredis:
        specifier: ^5.3.2
        version: 5.3.2
      snazzy:
        specifier: ^9.0.0
        version: 9.0.0
      standard:
        specifier: ^17.1.0
        version: 17.1.0(@typescript-eslint/parser@5.62.0)
      tsd:
        specifier: ^0.30.4
        version: 0.30.7

  packages/sql-graphql:
    dependencies:
      '@fastify/error':
        specifier: ^3.4.1
        version: 3.4.1
      '@mercuriusjs/federation':
        specifier: ^2.0.0
        version: 2.0.0
      '@platformatic/utils':
        specifier: workspace:*
        version: link:../utils
      camelcase:
        specifier: ^6.3.0
        version: 6.3.0
      fastify-plugin:
        specifier: ^4.5.1
        version: 4.5.1
      graphql:
        specifier: ^16.8.1
        version: 16.8.1
      graphql-scalars:
        specifier: ^1.22.4
        version: 1.22.5(graphql@16.8.1)
      graphql-type-json:
        specifier: ^0.3.2
        version: 0.3.2(graphql@16.8.1)
      inflected:
        specifier: ^2.1.0
        version: 2.1.0
      mercurius:
        specifier: ^13.3.3
        version: 13.3.3(graphql@16.8.1)
    devDependencies:
      '@matteo.collina/snap':
        specifier: ^0.2.0
        version: 0.2.1
      '@matteo.collina/tspl':
        specifier: ^0.1.1
        version: 0.1.1
      '@mercuriusjs/gateway':
        specifier: ^1.2.0
        version: 1.2.0
      '@platformatic/sql-events':
        specifier: workspace:*
        version: link:../sql-events
      '@platformatic/sql-mapper':
        specifier: workspace:*
        version: link:../sql-mapper
      '@platformatic/telemetry':
        specifier: workspace:*
        version: link:../telemetry
      borp:
        specifier: ^0.10.0
        version: 0.10.0
      fastify:
        specifier: ^4.26.0
        version: 4.26.2
      snazzy:
        specifier: ^9.0.0
        version: 9.0.0
      standard:
        specifier: ^17.1.0
        version: 17.1.0(@typescript-eslint/parser@5.62.0)
      tsd:
        specifier: ^0.30.4
        version: 0.30.7
      why-is-node-running:
        specifier: ^2.2.2
        version: 2.2.2
      ws:
        specifier: ^8.16.0
        version: 8.16.0

  packages/sql-json-schema-mapper:
    dependencies:
      code-block-writer:
        specifier: ^13.0.0
        version: 13.0.1
      safe-identifier:
        specifier: ^0.4.2
        version: 0.4.2
    devDependencies:
      '@platformatic/sql-mapper':
        specifier: workspace:*
        version: link:../sql-mapper
      borp:
        specifier: ^0.10.0
        version: 0.10.0
      dtsgenerator:
        specifier: ^3.19.1
        version: 3.19.1
      fastify:
        specifier: ^4.26.0
        version: 4.26.2
      snazzy:
        specifier: ^9.0.0
        version: 9.0.0
      standard:
        specifier: ^17.1.0
        version: 17.1.0(@typescript-eslint/parser@5.62.0)
      why-is-node-running:
        specifier: ^2.2.2
        version: 2.2.2

  packages/sql-mapper:
    dependencies:
      '@databases/mysql':
        specifier: ^6.0.0
        version: 6.0.0
      '@databases/pg':
        specifier: ^5.5.0
        version: 5.5.0(typescript@5.3.3)
      '@databases/sql':
        specifier: ^3.3.0
        version: 3.3.0
      '@fastify/error':
        specifier: ^3.4.1
        version: 3.4.1
      '@hapi/topo':
        specifier: ^6.0.2
        version: 6.0.2
      '@matteo.collina/sqlite-pool':
        specifier: ^0.3.0
        version: 0.3.0
      '@platformatic/utils':
        specifier: workspace:*
        version: link:../utils
      async-cache-dedupe:
        specifier: ^2.0.0
        version: 2.1.0
      camelcase:
        specifier: ^6.3.0
        version: 6.3.0
      fastify-plugin:
        specifier: ^4.5.1
        version: 4.5.1
      inflected:
        specifier: ^2.1.0
        version: 2.1.0
    devDependencies:
      '@matteo.collina/tspl':
        specifier: ^0.1.1
        version: 0.1.1
      borp:
        specifier: ^0.10.0
        version: 0.10.0
      fastify:
        specifier: ^4.26.0
        version: 4.26.2
      snazzy:
        specifier: ^9.0.0
        version: 9.0.0
      standard:
        specifier: ^17.1.0
        version: 17.1.0(@typescript-eslint/parser@5.62.0)
      tsd:
        specifier: ^0.30.4
        version: 0.30.7

  packages/sql-openapi:
    dependencies:
      '@fastify/deepmerge':
        specifier: ^1.3.0
        version: 1.3.0
      '@fastify/error':
        specifier: ^3.4.1
        version: 3.4.1
      '@fastify/swagger':
        specifier: ^8.14.0
        version: 8.14.0
      '@platformatic/scalar-theme':
        specifier: workspace:*
        version: link:../scalar-theme
      '@platformatic/sql-json-schema-mapper':
        specifier: workspace:*
        version: link:../sql-json-schema-mapper
      '@platformatic/utils':
        specifier: workspace:*
        version: link:../utils
      '@scalar/fastify-api-reference':
        specifier: ^1.13.18
<<<<<<< HEAD
        version: 1.17.15(fastify-html@0.3.3)(fastify-plugin@4.5.1)(fastify@4.26.2)
=======
        version: 1.19.3(fastify-html@0.3.3)(fastify-plugin@4.5.1)(fastify@4.26.2)
>>>>>>> 5c5afa75
      camelcase:
        specifier: ^6.3.0
        version: 6.3.0
      fastify-plugin:
        specifier: ^4.5.1
        version: 4.5.1
      inflected:
        specifier: ^2.1.0
        version: 2.1.0
    devDependencies:
      '@matteo.collina/snap':
        specifier: ^0.2.0
        version: 0.2.1
      '@matteo.collina/tspl':
        specifier: ^0.1.1
        version: 0.1.1
      '@platformatic/sql-mapper':
        specifier: workspace:*
        version: link:../sql-mapper
      borp:
        specifier: ^0.10.0
        version: 0.10.0
      fastify:
        specifier: ^4.26.0
        version: 4.26.2
      mercurius:
        specifier: ^13.3.3
        version: 13.3.3(graphql@16.8.1)
      openapi-types:
        specifier: ^12.1.3
        version: 12.1.3
      snazzy:
        specifier: ^9.0.0
        version: 9.0.0
      standard:
        specifier: ^17.1.0
        version: 17.1.0(@typescript-eslint/parser@5.62.0)
      tsd:
        specifier: ^0.30.4
        version: 0.30.7
      why-is-node-running:
        specifier: ^2.2.2
        version: 2.2.2
      yaml:
        specifier: ^2.3.4
        version: 2.4.0

  packages/swagger-ui-theme: {}

  packages/telemetry:
    dependencies:
      '@fastify/swagger':
        specifier: ^8.14.0
        version: 8.14.0
      '@opentelemetry/api':
        specifier: ^1.7.0
        version: 1.8.0
      '@opentelemetry/core':
        specifier: ^1.21.0
        version: 1.22.0(@opentelemetry/api@1.8.0)
      '@opentelemetry/exporter-trace-otlp-proto':
        specifier: ^0.49.0
        version: 0.49.1(@opentelemetry/api@1.8.0)
      '@opentelemetry/exporter-zipkin':
        specifier: ^1.21.0
        version: 1.22.0(@opentelemetry/api@1.8.0)
      '@opentelemetry/resources':
        specifier: ^1.21.0
        version: 1.22.0(@opentelemetry/api@1.8.0)
      '@opentelemetry/sdk-trace-base':
        specifier: ^1.21.0
        version: 1.22.0(@opentelemetry/api@1.8.0)
      '@opentelemetry/semantic-conventions':
        specifier: ^1.21.0
        version: 1.22.0
      fast-uri:
        specifier: ^2.3.0
        version: 2.3.0
      fastify-plugin:
        specifier: ^4.5.1
        version: 4.5.1
    devDependencies:
      borp:
        specifier: ^0.10.0
        version: 0.10.0
      fastify:
        specifier: ^4.26.0
        version: 4.26.2
      snazzy:
        specifier: ^9.0.0
        version: 9.0.0
      standard:
        specifier: ^17.1.0
        version: 17.1.0(@typescript-eslint/parser@5.62.0)

  packages/utils:
    dependencies:
      '@fastify/deepmerge':
        specifier: ^1.3.0
        version: 1.3.0
      '@fastify/error':
        specifier: ^3.4.1
        version: 3.4.1
      leven:
        specifier: ~3.1.0
        version: 3.1.0
      minimatch:
        specifier: ^8.0.4
        version: 8.0.4
      undici:
        specifier: ^6.6.0
<<<<<<< HEAD
        version: 6.7.0
=======
        version: 6.8.0
>>>>>>> 5c5afa75
    devDependencies:
      '@matteo.collina/tspl':
        specifier: ^0.1.1
        version: 0.1.1
      borp:
        specifier: ^0.10.0
        version: 0.10.0
      fastify:
        specifier: ^4.26.0
        version: 4.26.2
      snazzy:
        specifier: ^9.0.0
        version: 9.0.0
      standard:
        specifier: ^17.1.0
        version: 17.1.0(@typescript-eslint/parser@5.62.0)

packages:

  /@aashutoshrathi/word-wrap@1.2.6:
    resolution: {integrity: sha512-1Yjs2SvM8TflER/OD3cOjhWWOZb58A2t7wpE2S9XfBYTiIl+XFhQG2bjy4Pu1I+EAlCNUzRDYDdFwFYUKvXcIA==}
    engines: {node: '>=0.10.0'}
    dev: true

  /@actions/core@1.10.1:
    resolution: {integrity: sha512-3lBR9EDAY+iYIpTnTIXmWcNbX3T2kCkAEQGIQx4NVQ0575nk2k3GRZDTPQG+vVtS2izSLmINlxXf0uLtnrTP+g==}
    dependencies:
      '@actions/http-client': 2.2.0
      uuid: 8.3.2
    dev: true

  /@actions/http-client@2.2.0:
    resolution: {integrity: sha512-q+epW0trjVUUHboliPb4UF9g2msf+w61b32tAkFEwL/IwP0DQWgbCMM0Hbe3e3WXSKz5VcUXbzJQgy8Hkra/Lg==}
    dependencies:
      tunnel: 0.0.6
      undici: 5.28.3
    dev: true

  /@ampproject/remapping@2.3.0:
    resolution: {integrity: sha512-30iZtAPgz+LTIYoeivqYo853f02jBYSd5uGnGpkFV0M3xOt9aN73erkgYAmZU43x4VfqcnLxW9Kpg3R5LC4YYw==}
    engines: {node: '>=6.0.0'}
    dependencies:
      '@jridgewell/gen-mapping': 0.3.5
      '@jridgewell/trace-mapping': 0.3.25
    dev: true

  /@apidevtools/json-schema-ref-parser@11.1.0:
    resolution: {integrity: sha512-g/VW9ZQEFJAOwAyUb8JFf7MLiLy2uEB4rU270rGzDwICxnxMlPy0O11KVePSgS36K1NI29gSlK84n5INGhd4Ag==}
    engines: {node: '>= 16'}
    dependencies:
      '@jsdevtools/ono': 7.1.3
      '@types/json-schema': 7.0.15
      '@types/lodash.clonedeep': 4.5.9
      js-yaml: 4.1.0
      lodash.clonedeep: 4.5.0
    dev: false

  /@babel/code-frame@7.23.5:
    resolution: {integrity: sha512-CgH3s1a96LipHCmSUmYFPwY7MNx8C3avkq7i4Wl3cfa662ldtUe4VM1TPXX70pfmrlWTb6jLqTYrZyT2ZTJBgA==}
    engines: {node: '>=6.9.0'}
    dependencies:
      '@babel/highlight': 7.23.4
      chalk: 2.4.2

  /@babel/compat-data@7.23.5:
    resolution: {integrity: sha512-uU27kfDRlhfKl+w1U6vp16IuvSLtjAxdArVXPa9BvLkrr7CYIsxH5adpHObeAGY/41+syctUWOZ140a2Rvkgjw==}
    engines: {node: '>=6.9.0'}
    dev: true

  /@babel/core@7.24.0:
    resolution: {integrity: sha512-fQfkg0Gjkza3nf0c7/w6Xf34BW4YvzNfACRLmmb7XRLa6XHdR+K9AlJlxneFfWYf6uhOzuzZVTjF/8KfndZANw==}
    engines: {node: '>=6.9.0'}
    dependencies:
      '@ampproject/remapping': 2.3.0
      '@babel/code-frame': 7.23.5
      '@babel/generator': 7.23.6
      '@babel/helper-compilation-targets': 7.23.6
      '@babel/helper-module-transforms': 7.23.3(@babel/core@7.24.0)
      '@babel/helpers': 7.24.0
      '@babel/parser': 7.24.0
      '@babel/template': 7.24.0
      '@babel/traverse': 7.24.0
      '@babel/types': 7.24.0
      convert-source-map: 2.0.0
      debug: 4.3.4
      gensync: 1.0.0-beta.2
      json5: 2.2.3
      semver: 6.3.1
    transitivePeerDependencies:
      - supports-color
    dev: true

  /@babel/generator@7.23.6:
    resolution: {integrity: sha512-qrSfCYxYQB5owCmGLbl8XRpX1ytXlpueOb0N0UmQwA073KZxejgQTzAmJezxvpwQD9uGtK2shHdi55QT+MbjIw==}
    engines: {node: '>=6.9.0'}
    dependencies:
      '@babel/types': 7.24.0
      '@jridgewell/gen-mapping': 0.3.5
      '@jridgewell/trace-mapping': 0.3.25
      jsesc: 2.5.2
    dev: true

  /@babel/helper-compilation-targets@7.23.6:
    resolution: {integrity: sha512-9JB548GZoQVmzrFgp8o7KxdgkTGm6xs9DW0o/Pim72UDjzr5ObUQ6ZzYPqA+g9OTS2bBQoctLJrky0RDCAWRgQ==}
    engines: {node: '>=6.9.0'}
    dependencies:
      '@babel/compat-data': 7.23.5
      '@babel/helper-validator-option': 7.23.5
      browserslist: 4.23.0
      lru-cache: 5.1.1
      semver: 6.3.1
    dev: true

  /@babel/helper-environment-visitor@7.22.20:
    resolution: {integrity: sha512-zfedSIzFhat/gFhWfHtgWvlec0nqB9YEIVrpuwjruLlXfUSnA8cJB0miHKwqDnQ7d32aKo2xt88/xZptwxbfhA==}
    engines: {node: '>=6.9.0'}
    dev: true

  /@babel/helper-function-name@7.23.0:
    resolution: {integrity: sha512-OErEqsrxjZTJciZ4Oo+eoZqeW9UIiOcuYKRJA4ZAgV9myA+pOXhhmpfNCKjEH/auVfEYVFJ6y1Tc4r0eIApqiw==}
    engines: {node: '>=6.9.0'}
    dependencies:
      '@babel/template': 7.24.0
      '@babel/types': 7.24.0
    dev: true

  /@babel/helper-hoist-variables@7.22.5:
    resolution: {integrity: sha512-wGjk9QZVzvknA6yKIUURb8zY3grXCcOZt+/7Wcy8O2uctxhplmUPkOdlgoNhmdVee2c92JXbf1xpMtVNbfoxRw==}
    engines: {node: '>=6.9.0'}
    dependencies:
      '@babel/types': 7.24.0
    dev: true

  /@babel/helper-module-imports@7.22.15:
    resolution: {integrity: sha512-0pYVBnDKZO2fnSPCrgM/6WMc7eS20Fbok+0r88fp+YtWVLZrp4CkafFGIp+W0VKw4a22sgebPT99y+FDNMdP4w==}
    engines: {node: '>=6.9.0'}
    dependencies:
      '@babel/types': 7.24.0
    dev: true

  /@babel/helper-module-transforms@7.23.3(@babel/core@7.24.0):
    resolution: {integrity: sha512-7bBs4ED9OmswdfDzpz4MpWgSrV7FXlc3zIagvLFjS5H+Mk7Snr21vQ6QwrsoCGMfNC4e4LQPdoULEt4ykz0SRQ==}
    engines: {node: '>=6.9.0'}
    peerDependencies:
      '@babel/core': ^7.0.0
    dependencies:
      '@babel/core': 7.24.0
      '@babel/helper-environment-visitor': 7.22.20
      '@babel/helper-module-imports': 7.22.15
      '@babel/helper-simple-access': 7.22.5
      '@babel/helper-split-export-declaration': 7.22.6
      '@babel/helper-validator-identifier': 7.22.20
    dev: true

  /@babel/helper-plugin-utils@7.24.0:
    resolution: {integrity: sha512-9cUznXMG0+FxRuJfvL82QlTqIzhVW9sL0KjMPHhAOOvpQGL8QtdxnBKILjBqxlHyliz0yCa1G903ZXI/FuHy2w==}
    engines: {node: '>=6.9.0'}
    dev: true

  /@babel/helper-simple-access@7.22.5:
    resolution: {integrity: sha512-n0H99E/K+Bika3++WNL17POvo4rKWZ7lZEp1Q+fStVbUi8nxPQEBOlTmCOxW/0JsS56SKKQ+ojAe2pHKJHN35w==}
    engines: {node: '>=6.9.0'}
    dependencies:
      '@babel/types': 7.24.0
    dev: true

  /@babel/helper-split-export-declaration@7.22.6:
    resolution: {integrity: sha512-AsUnxuLhRYsisFiaJwvp1QF+I3KjD5FOxut14q/GzovUe6orHLesW2C7d754kRm53h5gqrz6sFl6sxc4BVtE/g==}
    engines: {node: '>=6.9.0'}
    dependencies:
      '@babel/types': 7.24.0
    dev: true

  /@babel/helper-string-parser@7.23.4:
    resolution: {integrity: sha512-803gmbQdqwdf4olxrX4AJyFBV/RTr3rSmOj0rKwesmzlfhYNDEs+/iOcznzpNWlJlIlTJC2QfPFcHB6DlzdVLQ==}
    engines: {node: '>=6.9.0'}
    dev: true

  /@babel/helper-validator-identifier@7.22.20:
    resolution: {integrity: sha512-Y4OZ+ytlatR8AI+8KZfKuL5urKp7qey08ha31L8b3BwewJAoJamTzyvxPR/5D+KkdJCGPq/+8TukHBlY10FX9A==}
    engines: {node: '>=6.9.0'}

  /@babel/helper-validator-option@7.23.5:
    resolution: {integrity: sha512-85ttAOMLsr53VgXkTbkx8oA6YTfT4q7/HzXSLEYmjcSTJPMPQtvq1BD79Byep5xMUYbGRzEpDsjUf3dyp54IKw==}
    engines: {node: '>=6.9.0'}
    dev: true

  /@babel/helpers@7.24.0:
    resolution: {integrity: sha512-ulDZdc0Aj5uLc5nETsa7EPx2L7rM0YJM8r7ck7U73AXi7qOV44IHHRAYZHY6iU1rr3C5N4NtTmMRUJP6kwCWeA==}
    engines: {node: '>=6.9.0'}
    dependencies:
      '@babel/template': 7.24.0
      '@babel/traverse': 7.24.0
      '@babel/types': 7.24.0
    transitivePeerDependencies:
      - supports-color
    dev: true

  /@babel/highlight@7.23.4:
    resolution: {integrity: sha512-acGdbYSfp2WheJoJm/EBBBLh/ID8KDc64ISZ9DYtBmC8/Q204PZJLHyzeB5qMzJ5trcOkybd78M4x2KWsUq++A==}
    engines: {node: '>=6.9.0'}
    dependencies:
      '@babel/helper-validator-identifier': 7.22.20
      chalk: 2.4.2
      js-tokens: 4.0.0

  /@babel/parser@7.24.0:
    resolution: {integrity: sha512-QuP/FxEAzMSjXygs8v4N9dvdXzEHN4W1oF3PxuWAtPo08UdM17u89RDMgjLn/mlc56iM0HlLmVkO/wgR+rDgHg==}
    engines: {node: '>=6.0.0'}
    hasBin: true
    dependencies:
      '@babel/types': 7.24.0
    dev: true

  /@babel/plugin-transform-react-jsx-self@7.23.3(@babel/core@7.24.0):
    resolution: {integrity: sha512-qXRvbeKDSfwnlJnanVRp0SfuWE5DQhwQr5xtLBzp56Wabyo+4CMosF6Kfp+eOD/4FYpql64XVJ2W0pVLlJZxOQ==}
    engines: {node: '>=6.9.0'}
    peerDependencies:
      '@babel/core': ^7.0.0-0
    dependencies:
      '@babel/core': 7.24.0
      '@babel/helper-plugin-utils': 7.24.0
    dev: true

  /@babel/plugin-transform-react-jsx-source@7.23.3(@babel/core@7.24.0):
    resolution: {integrity: sha512-91RS0MDnAWDNvGC6Wio5XYkyWI39FMFO+JK9+4AlgaTH+yWwVTsw7/sn6LK0lH7c5F+TFkpv/3LfCJ1Ydwof/g==}
    engines: {node: '>=6.9.0'}
    peerDependencies:
      '@babel/core': ^7.0.0-0
    dependencies:
      '@babel/core': 7.24.0
      '@babel/helper-plugin-utils': 7.24.0
    dev: true

  /@babel/template@7.24.0:
    resolution: {integrity: sha512-Bkf2q8lMB0AFpX0NFEqSbx1OkTHf0f+0j82mkw+ZpzBnkk7e9Ql0891vlfgi+kHwOk8tQjiQHpqh4LaSa0fKEA==}
    engines: {node: '>=6.9.0'}
    dependencies:
      '@babel/code-frame': 7.23.5
      '@babel/parser': 7.24.0
      '@babel/types': 7.24.0
    dev: true

  /@babel/traverse@7.24.0:
    resolution: {integrity: sha512-HfuJlI8qq3dEDmNU5ChzzpZRWq+oxCZQyMzIMEqLho+AQnhMnKQUzH6ydo3RBl/YjPCuk68Y6s0Gx0AeyULiWw==}
    engines: {node: '>=6.9.0'}
    dependencies:
      '@babel/code-frame': 7.23.5
      '@babel/generator': 7.23.6
      '@babel/helper-environment-visitor': 7.22.20
      '@babel/helper-function-name': 7.23.0
      '@babel/helper-hoist-variables': 7.22.5
      '@babel/helper-split-export-declaration': 7.22.6
      '@babel/parser': 7.24.0
      '@babel/types': 7.24.0
      debug: 4.3.4
      globals: 11.12.0
    transitivePeerDependencies:
      - supports-color
    dev: true

  /@babel/types@7.24.0:
    resolution: {integrity: sha512-+j7a5c253RfKh8iABBhywc8NSfP5LURe7Uh4qpsh6jc+aLJguvmIUBdjSdEMQv2bENrCR5MfRdjGo7vzS/ob7w==}
    engines: {node: '>=6.9.0'}
    dependencies:
      '@babel/helper-string-parser': 7.23.4
      '@babel/helper-validator-identifier': 7.22.20
      to-fast-properties: 2.0.0
    dev: true

  /@bcherny/json-schema-ref-parser@10.0.5-fork:
    resolution: {integrity: sha512-E/jKbPoca1tfUPj3iSbitDZTGnq6FUFjkH6L8U2oDwSuwK1WhnnVtCG7oFOTg/DDnyoXbQYUiUiGOibHqaGVnw==}
    engines: {node: '>= 16'}
    dependencies:
      '@jsdevtools/ono': 7.1.3
      '@types/json-schema': 7.0.15
      call-me-maybe: 1.0.2
      js-yaml: 4.1.0
    dev: true

  /@bcoe/v8-coverage@0.2.3:
    resolution: {integrity: sha512-0hYQ8SB4Db5zvZB4axdMHGwEaQjkZzFjQiN9LVYvIFB2nSUHW9tYpxWriPrWDASIxiaXax83REcLxuSdnGPZtw==}
    dev: true

  /@databases/connection-pool@1.1.0:
    resolution: {integrity: sha512-/12/SNgl0V77mJTo5SX3yGPz4c9XGQwAlCfA0vlfs/0HcaErNpYXpmhj0StET07w6TmTJTnaUgX2EPcQK9ez5A==}
    dependencies:
      '@databases/queue': 1.0.1
      is-promise: 4.0.0

  /@databases/escape-identifier@1.0.3:
    resolution: {integrity: sha512-Su36iSVzaHxpVdISVMViUX/32sLvzxVgjZpYhzhotxZUuLo11GVWsiHwqkvUZijTLUxcDmUqEwGJO3O/soLuZA==}
    dependencies:
      '@databases/validate-unicode': 1.0.0

  /@databases/lock@2.1.0:
    resolution: {integrity: sha512-ReWnFE5qeCuO2SA5h5fDh/hE/vMolA+Epe6xkAQP1FL2nhnsTCYwN2JACk/kWctR4OQoh0njBjPZ0yfIptclcA==}
    dependencies:
      '@databases/queue': 1.0.1

  /@databases/mysql-config@3.2.0:
    resolution: {integrity: sha512-rvASYvrhgQy4MXyrqFijvzQIMNDetOyRP3w2OCIH3PfGb+qnp8cbs8CD3EJekx7TZmhnD2IiOEk78rFqfV02hA==}
    dependencies:
      cosmiconfig: 8.3.6(typescript@5.3.3)
      funtypes: 4.2.0
    transitivePeerDependencies:
      - typescript
    dev: false

  /@databases/mysql@6.0.0:
    resolution: {integrity: sha512-pfPZYjbW70Sftq4qYdZd3yo9LuXwDoN8A1YQfzzq/QplUMyhpGUdq5De1AiXKFy3DSBGQWpt3QO0WwICTEPuSw==}
    dependencies:
      '@babel/code-frame': 7.23.5
      '@databases/escape-identifier': 1.0.3
      '@databases/mysql-config': 3.2.0
      '@databases/push-to-async-iterable': 3.0.0
      '@databases/shared': 3.1.0
      '@databases/sql': 3.3.0
      '@types/mysql': 2.15.25
      mysql2: 2.3.3
    transitivePeerDependencies:
      - typescript
    dev: false

  /@databases/pg-config@3.2.0(typescript@5.3.3):
    resolution: {integrity: sha512-hoPAK/F8gLcLgEJ8mLSnNvRlKqShwx5+GglDHIIfQhKF+Zz6M6QceiOefckS4WSjA0x2HClPvpercnXp9i24ag==}
    dependencies:
      cosmiconfig: 8.3.6(typescript@5.3.3)
      funtypes: 4.2.0
    transitivePeerDependencies:
      - typescript

  /@databases/pg-connection-string@1.0.0:
    resolution: {integrity: sha512-8czOF9jlv7PlS7BPjnL82ynpDs1t8cu+C2jvdtMr37e8daPKMS7n1KfNE9xtr2Gq4QYKjynep097eYa5yIwcLA==}

  /@databases/pg-data-type-id@3.0.0:
    resolution: {integrity: sha512-VqW1csN8pRsWJxjPsGIC9FQ8wyenfmGv0P//BaeDMAu/giM3IXKxKM8fkScUSQ00uqFK/L1iHS5g6dgodF3XzA==}

  /@databases/pg-errors@1.0.0:
    resolution: {integrity: sha512-Yz3exbptZwOn4ZD/MSwY6z++XVyOFsMh5DERvSw3awRwJFnfdaqdeiIxxX0MVjM6KPihF0xxp8lPO7vTc5ydpw==}

  /@databases/pg@5.5.0(typescript@5.3.3):
    resolution: {integrity: sha512-WIojK9AYIlNi5YRfc5YUOow3PQ82ClmwT9HG3nEsKLUERYieoVmHMYDQLS0ry6FjgJx+2yFs7LCw4kZpWu1TBw==}
    dependencies:
      '@babel/code-frame': 7.23.5
      '@databases/escape-identifier': 1.0.3
      '@databases/pg-config': 3.2.0(typescript@5.3.3)
      '@databases/pg-connection-string': 1.0.0
      '@databases/pg-data-type-id': 3.0.0
      '@databases/pg-errors': 1.0.0
      '@databases/push-to-async-iterable': 3.0.0
      '@databases/shared': 3.1.0
      '@databases/split-sql-query': 1.0.4(@databases/sql@3.3.0)
      '@databases/sql': 3.3.0
      assert-never: 1.2.1
      pg: 8.11.3
      pg-cursor: 2.10.3(pg@8.11.3)
    transitivePeerDependencies:
      - pg-native
      - typescript

  /@databases/push-to-async-iterable@3.0.0:
    resolution: {integrity: sha512-xwu/yNgINdMU+fn6UwFsxh+pa6UrVPafY+0qm0RK0/nKyjllfDqSbwK4gSmdmLEwPYxKwch9CAE3P8NxN1hPSg==}
    dependencies:
      '@databases/queue': 1.0.1

  /@databases/queue@1.0.1:
    resolution: {integrity: sha512-dqRU+/aQ4lhFzjPIkIhjB0+UEKMb76FoBgHOJUTcEblgatr/IhdhHliT3VVwcImXh35Mz297PAXE4yFM4eYWUQ==}

  /@databases/shared@3.1.0:
    resolution: {integrity: sha512-bO1DIYAYDiWOCqVPvBio1JqZQYh4dph2M1av2w/REeFT6WBd64mTrOFlcxKV0CUAYT0UiJsDfPqEfw0/APRzWg==}
    dependencies:
      '@databases/connection-pool': 1.1.0
      '@databases/lock': 2.1.0
      '@databases/queue': 1.0.1
      '@databases/split-sql-query': 1.0.4(@databases/sql@3.3.0)
      '@databases/sql': 3.3.0

  /@databases/split-sql-query@1.0.4(@databases/sql@3.3.0):
    resolution: {integrity: sha512-lDqDQvH34NNjLs0knaDvL6HKgPtishQlDYHfOkvbAd5VQOEhcDvvmG2zbBuFvS2HQAz5NsyLj5erGaxibkxhvQ==}
    peerDependencies:
      '@databases/sql': '*'
    dependencies:
      '@databases/sql': 3.3.0

  /@databases/sql@3.3.0:
    resolution: {integrity: sha512-vj9huEy4mjJ48GS1Z8yvtMm4BYAnFYACUds25ym6Gd/gsnngkJ17fo62a6mmbNNwCBS/8467PmZR01Zs/06TjA==}

  /@databases/sqlite-sync@1.1.0:
    resolution: {integrity: sha512-Ly3QBBH7N5ZrJqz0JeTmLQPmzJr3WycECHYvZf9w3FoP6HXNVIW0TATf/uM/pzU956ttRkx18znip4+9Mz9zBQ==}
    dependencies:
      '@databases/escape-identifier': 1.0.3
      '@databases/split-sql-query': 1.0.4(@databases/sql@3.3.0)
      '@databases/sql': 3.3.0
      '@types/better-sqlite3': 7.6.9
      better-sqlite3: 8.7.0
    dev: false

  /@databases/validate-unicode@1.0.0:
    resolution: {integrity: sha512-dLKqxGcymeVwEb/6c44KjOnzaAafFf0Wxa8xcfEjx/qOl3rdijsKYBAtIGhtVtOlpPf/PFKfgTuFurSPn/3B/g==}

  /@esbuild/aix-ppc64@0.19.12:
    resolution: {integrity: sha512-bmoCYyWdEL3wDQIVbcyzRyeKLgk2WtWLTWz1ZIAZF/EGbNOwSA6ew3PftJ1PqMiOOGu0OyFMzG53L0zqIpPeNA==}
    engines: {node: '>=12'}
    cpu: [ppc64]
    os: [aix]
    requiresBuild: true
    dev: true
    optional: true

  /@esbuild/android-arm64@0.19.12:
    resolution: {integrity: sha512-P0UVNGIienjZv3f5zq0DP3Nt2IE/3plFzuaS96vihvD0Hd6H/q4WXUGpCxD/E8YrSXfNyRPbpTq+T8ZQioSuPA==}
    engines: {node: '>=12'}
    cpu: [arm64]
    os: [android]
    requiresBuild: true
    dev: true
    optional: true

  /@esbuild/android-arm@0.19.12:
    resolution: {integrity: sha512-qg/Lj1mu3CdQlDEEiWrlC4eaPZ1KztwGJ9B6J+/6G+/4ewxJg7gqj8eVYWvao1bXrqGiW2rsBZFSX3q2lcW05w==}
    engines: {node: '>=12'}
    cpu: [arm]
    os: [android]
    requiresBuild: true
    dev: true
    optional: true

  /@esbuild/android-x64@0.19.12:
    resolution: {integrity: sha512-3k7ZoUW6Q6YqhdhIaq/WZ7HwBpnFBlW905Fa4s4qWJyiNOgT1dOqDiVAQFwBH7gBRZr17gLrlFCRzF6jFh7Kew==}
    engines: {node: '>=12'}
    cpu: [x64]
    os: [android]
    requiresBuild: true
    dev: true
    optional: true

  /@esbuild/darwin-arm64@0.19.12:
    resolution: {integrity: sha512-B6IeSgZgtEzGC42jsI+YYu9Z3HKRxp8ZT3cqhvliEHovq8HSX2YX8lNocDn79gCKJXOSaEot9MVYky7AKjCs8g==}
    engines: {node: '>=12'}
    cpu: [arm64]
    os: [darwin]
    requiresBuild: true
    dev: true
    optional: true

  /@esbuild/darwin-x64@0.19.12:
    resolution: {integrity: sha512-hKoVkKzFiToTgn+41qGhsUJXFlIjxI/jSYeZf3ugemDYZldIXIxhvwN6erJGlX4t5h417iFuheZ7l+YVn05N3A==}
    engines: {node: '>=12'}
    cpu: [x64]
    os: [darwin]
    requiresBuild: true
    dev: true
    optional: true

  /@esbuild/freebsd-arm64@0.19.12:
    resolution: {integrity: sha512-4aRvFIXmwAcDBw9AueDQ2YnGmz5L6obe5kmPT8Vd+/+x/JMVKCgdcRwH6APrbpNXsPz+K653Qg8HB/oXvXVukA==}
    engines: {node: '>=12'}
    cpu: [arm64]
    os: [freebsd]
    requiresBuild: true
    dev: true
    optional: true

  /@esbuild/freebsd-x64@0.19.12:
    resolution: {integrity: sha512-EYoXZ4d8xtBoVN7CEwWY2IN4ho76xjYXqSXMNccFSx2lgqOG/1TBPW0yPx1bJZk94qu3tX0fycJeeQsKovA8gg==}
    engines: {node: '>=12'}
    cpu: [x64]
    os: [freebsd]
    requiresBuild: true
    dev: true
    optional: true

  /@esbuild/linux-arm64@0.19.12:
    resolution: {integrity: sha512-EoTjyYyLuVPfdPLsGVVVC8a0p1BFFvtpQDB/YLEhaXyf/5bczaGeN15QkR+O4S5LeJ92Tqotve7i1jn35qwvdA==}
    engines: {node: '>=12'}
    cpu: [arm64]
    os: [linux]
    requiresBuild: true
    dev: true
    optional: true

  /@esbuild/linux-arm@0.19.12:
    resolution: {integrity: sha512-J5jPms//KhSNv+LO1S1TX1UWp1ucM6N6XuL6ITdKWElCu8wXP72l9MM0zDTzzeikVyqFE6U8YAV9/tFyj0ti+w==}
    engines: {node: '>=12'}
    cpu: [arm]
    os: [linux]
    requiresBuild: true
    dev: true
    optional: true

  /@esbuild/linux-ia32@0.19.12:
    resolution: {integrity: sha512-Thsa42rrP1+UIGaWz47uydHSBOgTUnwBwNq59khgIwktK6x60Hivfbux9iNR0eHCHzOLjLMLfUMLCypBkZXMHA==}
    engines: {node: '>=12'}
    cpu: [ia32]
    os: [linux]
    requiresBuild: true
    dev: true
    optional: true

  /@esbuild/linux-loong64@0.19.12:
    resolution: {integrity: sha512-LiXdXA0s3IqRRjm6rV6XaWATScKAXjI4R4LoDlvO7+yQqFdlr1Bax62sRwkVvRIrwXxvtYEHHI4dm50jAXkuAA==}
    engines: {node: '>=12'}
    cpu: [loong64]
    os: [linux]
    requiresBuild: true
    dev: true
    optional: true

  /@esbuild/linux-mips64el@0.19.12:
    resolution: {integrity: sha512-fEnAuj5VGTanfJ07ff0gOA6IPsvrVHLVb6Lyd1g2/ed67oU1eFzL0r9WL7ZzscD+/N6i3dWumGE1Un4f7Amf+w==}
    engines: {node: '>=12'}
    cpu: [mips64el]
    os: [linux]
    requiresBuild: true
    dev: true
    optional: true

  /@esbuild/linux-ppc64@0.19.12:
    resolution: {integrity: sha512-nYJA2/QPimDQOh1rKWedNOe3Gfc8PabU7HT3iXWtNUbRzXS9+vgB0Fjaqr//XNbd82mCxHzik2qotuI89cfixg==}
    engines: {node: '>=12'}
    cpu: [ppc64]
    os: [linux]
    requiresBuild: true
    dev: true
    optional: true

  /@esbuild/linux-riscv64@0.19.12:
    resolution: {integrity: sha512-2MueBrlPQCw5dVJJpQdUYgeqIzDQgw3QtiAHUC4RBz9FXPrskyyU3VI1hw7C0BSKB9OduwSJ79FTCqtGMWqJHg==}
    engines: {node: '>=12'}
    cpu: [riscv64]
    os: [linux]
    requiresBuild: true
    dev: true
    optional: true

  /@esbuild/linux-s390x@0.19.12:
    resolution: {integrity: sha512-+Pil1Nv3Umes4m3AZKqA2anfhJiVmNCYkPchwFJNEJN5QxmTs1uzyy4TvmDrCRNT2ApwSari7ZIgrPeUx4UZDg==}
    engines: {node: '>=12'}
    cpu: [s390x]
    os: [linux]
    requiresBuild: true
    dev: true
    optional: true

  /@esbuild/linux-x64@0.19.12:
    resolution: {integrity: sha512-B71g1QpxfwBvNrfyJdVDexenDIt1CiDN1TIXLbhOw0KhJzE78KIFGX6OJ9MrtC0oOqMWf+0xop4qEU8JrJTwCg==}
    engines: {node: '>=12'}
    cpu: [x64]
    os: [linux]
    requiresBuild: true
    dev: true
    optional: true

  /@esbuild/netbsd-x64@0.19.12:
    resolution: {integrity: sha512-3ltjQ7n1owJgFbuC61Oj++XhtzmymoCihNFgT84UAmJnxJfm4sYCiSLTXZtE00VWYpPMYc+ZQmB6xbSdVh0JWA==}
    engines: {node: '>=12'}
    cpu: [x64]
    os: [netbsd]
    requiresBuild: true
    dev: true
    optional: true

  /@esbuild/openbsd-x64@0.19.12:
    resolution: {integrity: sha512-RbrfTB9SWsr0kWmb9srfF+L933uMDdu9BIzdA7os2t0TXhCRjrQyCeOt6wVxr79CKD4c+p+YhCj31HBkYcXebw==}
    engines: {node: '>=12'}
    cpu: [x64]
    os: [openbsd]
    requiresBuild: true
    dev: true
    optional: true

  /@esbuild/sunos-x64@0.19.12:
    resolution: {integrity: sha512-HKjJwRrW8uWtCQnQOz9qcU3mUZhTUQvi56Q8DPTLLB+DawoiQdjsYq+j+D3s9I8VFtDr+F9CjgXKKC4ss89IeA==}
    engines: {node: '>=12'}
    cpu: [x64]
    os: [sunos]
    requiresBuild: true
    dev: true
    optional: true

  /@esbuild/win32-arm64@0.19.12:
    resolution: {integrity: sha512-URgtR1dJnmGvX864pn1B2YUYNzjmXkuJOIqG2HdU62MVS4EHpU2946OZoTMnRUHklGtJdJZ33QfzdjGACXhn1A==}
    engines: {node: '>=12'}
    cpu: [arm64]
    os: [win32]
    requiresBuild: true
    dev: true
    optional: true

  /@esbuild/win32-ia32@0.19.12:
    resolution: {integrity: sha512-+ZOE6pUkMOJfmxmBZElNOx72NKpIa/HFOMGzu8fqzQJ5kgf6aTGrcJaFsNiVMH4JKpMipyK+7k0n2UXN7a8YKQ==}
    engines: {node: '>=12'}
    cpu: [ia32]
    os: [win32]
    requiresBuild: true
    dev: true
    optional: true

  /@esbuild/win32-x64@0.19.12:
    resolution: {integrity: sha512-T1QyPSDCyMXaO3pzBkF96E8xMkiRYbUEZADd29SyPGabqxMViNoii+NcK7eWJAEoU6RZyEm5lVSIjTmcdoB9HA==}
    engines: {node: '>=12'}
    cpu: [x64]
    os: [win32]
    requiresBuild: true
    dev: true
    optional: true

  /@eslint-community/eslint-utils@4.4.0(eslint@8.57.0):
    resolution: {integrity: sha512-1/sA4dwrzBAyeUoQ6oxahHKmrZvsnLCg4RfxW3ZFGGmQkSNQPFNLV9CUEFQP1x9EYXHTo5p6xdhZM1Ne9p/AfA==}
    engines: {node: ^12.22.0 || ^14.17.0 || >=16.0.0}
    peerDependencies:
      eslint: ^6.0.0 || ^7.0.0 || >=8.0.0
    dependencies:
      eslint: 8.57.0
      eslint-visitor-keys: 3.4.3
    dev: true

  /@eslint-community/regexpp@4.10.0:
    resolution: {integrity: sha512-Cu96Sd2By9mCNTx2iyKOmq10v22jUVQv0lQnlGNy16oE9589yE+QADPbrMGCkA51cKZSg3Pu/aTJVTGfL/qjUA==}
    engines: {node: ^12.0.0 || ^14.0.0 || >=16.0.0}
    dev: true

  /@eslint/eslintrc@2.1.4:
    resolution: {integrity: sha512-269Z39MS6wVJtsoUl10L60WdkhJVdPG24Q4eZTH3nnF6lpvSShEK3wQjDX9JRWAUPvPh7COouPpU9IrqaZFvtQ==}
    engines: {node: ^12.22.0 || ^14.17.0 || >=16.0.0}
    dependencies:
      ajv: 6.12.6
      debug: 4.3.4
      espree: 9.6.1
      globals: 13.24.0
      ignore: 5.3.1
      import-fresh: 3.3.0
      js-yaml: 4.1.0
      minimatch: 3.1.2
      strip-json-comments: 3.1.1
    transitivePeerDependencies:
      - supports-color
    dev: true

  /@eslint/js@8.57.0:
    resolution: {integrity: sha512-Ys+3g2TaW7gADOJzPt83SJtCDhMjndcDMFVQ/Tj9iA1BfJzFKD9mAUXT3OenpuPHbI6P/myECxRJrofUsDx/5g==}
    engines: {node: ^12.22.0 || ^14.17.0 || >=16.0.0}
    dev: true

  /@fastify/accept-negotiator@1.1.0:
    resolution: {integrity: sha512-OIHZrb2ImZ7XG85HXOONLcJWGosv7sIvM2ifAPQVhg9Lv7qdmMBNVaai4QTdyuaqbKM5eO6sLSQOYI7wEQeCJQ==}
    engines: {node: '>=14'}

  /@fastify/accepts@4.3.0:
    resolution: {integrity: sha512-QK4FoqXdwwPmaPOLL6NrxsyaXVvdviYVoS6ltHyOLdFlUyREIaMykHQIp+x0aJz9hB3B3n/Ht6QRdvBeGkptGQ==}
    dependencies:
      accepts: 1.3.8
      fastify-plugin: 4.5.1
    dev: false

  /@fastify/ajv-compiler@3.5.0:
    resolution: {integrity: sha512-ebbEtlI7dxXF5ziNdr05mOY8NnDiPB1XvAlLHctRt/Rc+C3LCOVW5imUVX+mhvUhnNzmPBHewUkOFgGlCxgdAA==}
    dependencies:
      ajv: 8.12.0
      ajv-formats: 2.1.1(ajv@8.12.0)
      fast-uri: 2.3.0

  /@fastify/autoload@5.8.0:
    resolution: {integrity: sha512-bF86vl+1Kk91S41WIL9NrKhcugGQg/cQ959aTaombkCjA+9YAbgVCKKu2lRqtMsosDZ0CNRfVnaLYoHQIDUI2A==}
    dev: false

  /@fastify/aws-lambda@4.0.0:
    resolution: {integrity: sha512-zbBS+iITy5/HyZ6KrYdGJnWc28sApwC+FZc+cb9l1mIAXvZzVa7Pk7XriO/EFdRoCSXdybtCrq9F9CE0Bx9BGg==}
    dev: true

  /@fastify/basic-auth@5.1.1:
    resolution: {integrity: sha512-L4b7EK5LKZnV6fdH1+rQbjhkKGXjCfiKJ0JkdGHZQPBMHMiXDZF8xbZsCakWGf9c7jDXJicP3FPcIXUPBkuSeQ==}
    dependencies:
      '@fastify/error': 3.4.1
      fastify-plugin: 4.5.1
    dev: false

  /@fastify/busboy@2.1.1:
    resolution: {integrity: sha512-vBZP4NlzfOlerQTnba4aqZoMhE/a9HY7HRqoOPaETQcSQuWEIyZMHGfVu6w9wGtGK5fED5qRs2DteVCjOH60sA==}
    engines: {node: '>=14'}

  /@fastify/compress@7.0.0:
    resolution: {integrity: sha512-jo/NaBVHP1OXIf8Kmr3bZyYQB0gAIgcy5c8rRKTPjhklHO7lRs/6ZFckUVT0NtbKSvrTuIcmSkxYpjyv3FNHXA==}
    dependencies:
      '@fastify/accept-negotiator': 1.1.0
      fastify-plugin: 4.5.1
      into-stream: 6.0.0
      mime-db: 1.52.0
      minipass: 7.0.4
      peek-stream: 1.1.3
      pump: 3.0.0
      pumpify: 2.0.1
    dev: true

  /@fastify/cookie@8.3.0:
    resolution: {integrity: sha512-P9hY9GO11L20TnZ33XN3i0bt+3x0zaT7S0ohAzWO950E9PB2xnNhLYzPFJIGFi5AVN0yr5+/iZhWxeYvR6KCzg==}
    dependencies:
      cookie: 0.5.0
      fastify-plugin: 4.5.1
    dev: true

  /@fastify/cors@9.0.1:
    resolution: {integrity: sha512-YY9Ho3ovI+QHIL2hW+9X4XqQjXLjJqsU+sMV/xFsxZkE8p3GNnYVFpoOxF7SsP5ZL76gwvbo3V9L+FIekBGU4Q==}
    dependencies:
      fastify-plugin: 4.5.1
      mnemonist: 0.39.6
    dev: false

  /@fastify/deepmerge@1.3.0:
    resolution: {integrity: sha512-J8TOSBq3SoZbDhM9+R/u77hP93gz/rajSA+K2kGyijPpORPWUXHUpTaleoj+92As0S9uPRP7Oi8IqMf0u+ro6A==}
    dev: false

  /@fastify/error@3.4.1:
    resolution: {integrity: sha512-wWSvph+29GR783IhmvdwWnN4bUxTD01Vm5Xad4i7i1VuAOItLvbPAb69sb0IQ2N57yprvhNIwAP5B6xfKTmjmQ==}

  /@fastify/express@2.3.0:
    resolution: {integrity: sha512-jvvjlPPCfJsSHfF6tQDyARJ3+c3xXiqcxVZu6bi3xMWCWB3fl07vrjFDeaqnwqKhLZ9+m6cog5dw7gIMKEsTnQ==}
    dependencies:
      express: 4.18.3
      fastify-plugin: 4.5.1
    transitivePeerDependencies:
      - supports-color
    dev: true

  /@fastify/fast-json-stringify-compiler@4.3.0:
    resolution: {integrity: sha512-aZAXGYo6m22Fk1zZzEUKBvut/CIIQe/BapEORnxiD5Qr0kPHqqI69NtEMCme74h+at72sPhbkb4ZrLd1W3KRLA==}
    dependencies:
      fast-json-stringify: 5.12.0

  /@fastify/http-proxy@9.4.0:
    resolution: {integrity: sha512-oXdvWBETRI2fJYJnRfFP/qJ6fQddUJz47X71WP7SkHdm4D5OejlNwrgnEJLUS5Kr4BSXHE5Nq5K6mmUlkivKiA==}
    dependencies:
      '@fastify/reply-from': 9.7.0
      fast-querystring: 1.1.2
      fastify-plugin: 4.5.1
      ws: 8.16.0
    transitivePeerDependencies:
      - bufferutil
      - utf-8-validate
    dev: false

  /@fastify/jwt@8.0.0:
    resolution: {integrity: sha512-pJHjmZaokteZFMbsVVt7pbyJpbDogTnpl/aD7eR3vLOPgfktp4k4gUM6cd7RtjL/Ol1qDwL5mup+vdNlZI3K0Q==}
    dependencies:
      '@fastify/error': 3.4.1
      '@lukeed/ms': 2.0.2
      fast-jwt: 3.3.3
      fastify-plugin: 4.5.1
      steed: 1.1.3
    dev: false

  /@fastify/merge-json-schemas@0.1.1:
    resolution: {integrity: sha512-fERDVz7topgNjtXsJTTW1JKLy0rhuLRcquYqNR9rF7OcVpCa2OVW49ZPDIhaRRCaUuvVxI+N416xUoF76HNSXA==}
    dependencies:
      fast-deep-equal: 3.1.3

  /@fastify/pre-commit@2.1.0:
    resolution: {integrity: sha512-UM1Fv4NJ+SErNJzCaR6LBk+4GE4wYtv+/R4ePY7Utx+0PktLVxHsLYnnJWgOfyHqtKCjSchZrn3H8tOPuhCfYA==}
    requiresBuild: true
    dependencies:
      cross-spawn: 7.0.3
      which: 4.0.0
    dev: true

  /@fastify/reply-from@9.7.0:
    resolution: {integrity: sha512-/F1QBl3FGlTqStjmiuoLRDchVxP967TZh6FZPwQteWhdLsDec8mqSACE+cRzw6qHUj3v9hfdd7JNgmb++fyFhQ==}
    dependencies:
      '@fastify/error': 3.4.1
      end-of-stream: 1.4.4
      fast-content-type-parse: 1.1.0
      fast-querystring: 1.1.2
      fastify-plugin: 4.5.1
      pump: 3.0.0
      tiny-lru: 11.2.5
      undici: 5.28.3
    dev: false

  /@fastify/restartable@2.2.0:
    resolution: {integrity: sha512-sksvEyt9SLISEiphXZpbvodLVATYJ4kaFQ1+Inb6nb9+hOqEX6Q1DEtytqpQsg5BYDhDAr+vEoXXto/CatgCHQ==}
    dependencies:
      fastify: 4.26.2
    transitivePeerDependencies:
      - supports-color
    dev: false

  /@fastify/send@2.1.0:
    resolution: {integrity: sha512-yNYiY6sDkexoJR0D8IDy3aRP3+L4wdqCpvx5WP+VtEU58sn7USmKynBzDQex5X42Zzvw2gNzzYgP90UfWShLFA==}
    dependencies:
      '@lukeed/ms': 2.0.2
      escape-html: 1.0.3
      fast-decode-uri-component: 1.0.1
      http-errors: 2.0.0
      mime: 3.0.0

  /@fastify/session@10.7.0:
    resolution: {integrity: sha512-ECA75gnyaxcyIukgyO2NGT3XdbLReNl/pTKrrkRfDc6pVqNtdptwwfx9KXrIMOfsO4B3m84eF3wZ9GgnebiZ4w==}
    dependencies:
      fastify-plugin: 4.5.1
      safe-stable-stringify: 2.4.3
    dev: true

  /@fastify/static@6.12.0:
    resolution: {integrity: sha512-KK1B84E6QD/FcQWxDI2aiUCwHxMJBI1KeCUzm1BwYpPY1b742+jeKruGHP2uOluuM6OkBPI8CIANrXcCRtC2oQ==}
    dependencies:
      '@fastify/accept-negotiator': 1.1.0
      '@fastify/send': 2.1.0
      content-disposition: 0.5.4
      fastify-plugin: 4.5.1
      glob: 8.1.0
      p-limit: 3.1.0

  /@fastify/static@7.0.1:
    resolution: {integrity: sha512-i1p/nELMknAisNfnjo7yhfoUOdKzA+n92QaMirv2NkZrJ1Wl12v2nyTYlDwPN8XoStMBAnRK/Kx6zKmfrXUPXw==}
    dependencies:
      '@fastify/accept-negotiator': 1.1.0
      '@fastify/send': 2.1.0
      content-disposition: 0.5.4
      fastify-plugin: 4.5.1
      fastq: 1.17.1
      glob: 10.3.10
    dev: false

  /@fastify/swagger@8.14.0:
    resolution: {integrity: sha512-sGiznEb3rl6pKGGUZ+JmfI7ct5cwbTQGo+IjewaTvtzfrshnryu4dZwEsjw0YHABpBA+kCz3kpRaHB7qpa67jg==}
    dependencies:
      fastify-plugin: 4.5.1
      json-schema-resolver: 2.0.0
      openapi-types: 12.1.3
      rfdc: 1.3.1
      yaml: 2.4.0
    transitivePeerDependencies:
      - supports-color
    dev: false

  /@fastify/under-pressure@8.3.0:
    resolution: {integrity: sha512-ap1EePB9vHm8uQLM0nnaOeIMBLooNmAMTnccavBRwaXmu+acJFuSEQRVdMGRkW6viFDhdo5RGTcHzMBQyrucEA==}
    dependencies:
      '@fastify/error': 3.4.1
      fastify-plugin: 4.5.1
    dev: false

  /@fastify/websocket@7.2.0:
    resolution: {integrity: sha512-vhWQCT0I5a1JIKc34LXHQ2earW7kViYvhGn5x+lZr8TIOJKmx6NJk0Bw9zGWakulXhMsu/0y89QnsUnHiII9ag==}
    dependencies:
      fastify-plugin: 4.5.1
      ws: 8.16.0
    transitivePeerDependencies:
      - bufferutil
      - utf-8-validate
    dev: true

  /@fastify/websocket@8.3.1:
    resolution: {integrity: sha512-hsQYHHJme/kvP3ZS4v/WMUznPBVeeQHHwAoMy1LiN6m/HuPfbdXq1MBJ4Nt8qX1YI+eVbog4MnOsU7MTozkwYA==}
    dependencies:
      fastify-plugin: 4.5.1
      ws: 8.16.0
    transitivePeerDependencies:
      - bufferutil
      - utf-8-validate

  /@fastify/websocket@9.0.0:
    resolution: {integrity: sha512-rpHDtDdTaAQ1GuN6VzOZaUEmegXR3HhSA2QAL2e8GgiNGo/cTyy+chwbu7OjDIWnq3HZisitln/0N8Xdn0Fc+w==}
    dependencies:
      duplexify: 4.1.2
      fastify-plugin: 4.5.1
      ws: 8.16.0
    transitivePeerDependencies:
      - bufferutil
      - utf-8-validate

  /@graphql-typed-document-node/core@3.2.0(graphql@16.8.1):
    resolution: {integrity: sha512-mB9oAsNCm9aM3/SOv4YtBMqZbYj10R7dkq8byBqxGY/ncFwhf2oQzMV+LCRlWoDSEBJ3COiR1yeDvMtsoOsuFQ==}
    peerDependencies:
      graphql: ^0.8.0 || ^0.9.0 || ^0.10.0 || ^0.11.0 || ^0.12.0 || ^0.13.0 || ^14.0.0 || ^15.0.0 || ^16.0.0 || ^17.0.0
    dependencies:
      graphql: 16.8.1

  /@hapi/hoek@11.0.4:
    resolution: {integrity: sha512-PnsP5d4q7289pS2T2EgGz147BFJ2Jpb4yrEdkpz2IhgEUzos1S7HTl7ezWh1yfYzYlj89KzLdCRkqsP6SIryeQ==}
    dev: false

  /@hapi/topo@6.0.2:
    resolution: {integrity: sha512-KR3rD5inZbGMrHmgPxsJ9dbi6zEK+C3ZwUwTa+eMwWLz7oijWUTWD2pMSNNYJAU6Qq+65NkxXjqHr/7LM2Xkqg==}
    dependencies:
      '@hapi/hoek': 11.0.4
    dev: false

  /@humanwhocodes/config-array@0.11.14:
    resolution: {integrity: sha512-3T8LkOmg45BV5FICb15QQMsyUSWrQ8AygVfC7ZG32zOalnqrilm018ZVCw0eapXux8FtA33q8PSRSstjee3jSg==}
    engines: {node: '>=10.10.0'}
    dependencies:
      '@humanwhocodes/object-schema': 2.0.2
      debug: 4.3.4
      minimatch: 3.1.2
    transitivePeerDependencies:
      - supports-color
    dev: true

  /@humanwhocodes/module-importer@1.0.1:
    resolution: {integrity: sha512-bxveV4V8v5Yb4ncFTT3rPSgZBOpCkjfK0y4oVVVJwIuDVBRMDXrPyXRL988i5ap9m9bnyEEjWfm5WkBmtffLfA==}
    engines: {node: '>=12.22'}
    dev: true

  /@humanwhocodes/object-schema@2.0.2:
    resolution: {integrity: sha512-6EwiSjwWYP7pTckG6I5eyFANjPhmPjUX9JRLUSfNPC7FX7zK9gyZAfUEaECL6ALTpGX5AjnBq3C9XmVWPitNpw==}
    dev: true

  /@iarna/toml@2.2.5:
    resolution: {integrity: sha512-trnsAYxU3xnS1gPHPyU961coFyLkh4gAD/0zQ5mymY4yOZ+CYvsPqUbOFSw0aDM4y0tV7tiFxL/1XfXPNC6IPg==}
    dev: true

  /@ioredis/commands@1.2.0:
    resolution: {integrity: sha512-Sx1pU8EM64o2BrqNpEO1CNLtKQwyhuXuqyfH7oGKCk+1a33d2r5saW8zNwm3j6BTExtjrv2BxTgzzkMwts6vGg==}

  /@isaacs/cliui@8.0.2:
    resolution: {integrity: sha512-O8jcjabXaleOG9DQ0+ARXWZBTfnP4WNAqzuiJK7ll44AmxGKv/J2M4TPjxjY3znBCfvBXFzucm1twdyFybFqEA==}
    engines: {node: '>=12'}
    dependencies:
      string-width: 5.1.2
      string-width-cjs: /string-width@4.2.3
      strip-ansi: 7.1.0
      strip-ansi-cjs: /strip-ansi@6.0.1
      wrap-ansi: 8.1.0
      wrap-ansi-cjs: /wrap-ansi@7.0.0

  /@istanbuljs/schema@0.1.3:
    resolution: {integrity: sha512-ZXRY4jNvVgSVQ8DL3LTcakaAtXwTVUxE81hslsyD2AtoXW/wVob10HkOJ1X/pAlcI7D+2YoZKg5do8G/w6RYgA==}
    engines: {node: '>=8'}
    dev: true

  /@jest/schemas@29.6.3:
    resolution: {integrity: sha512-mo5j5X+jIZmJQveBKeS/clAueipV7KgiX1vMgCxam1RNYiqE1w62n0/tJJnHtjW8ZHcQco5gY85jA3mi0L+nSA==}
    engines: {node: ^14.15.0 || ^16.10.0 || >=18.0.0}
    dependencies:
      '@sinclair/typebox': 0.27.8
    dev: true

  /@jridgewell/gen-mapping@0.3.5:
    resolution: {integrity: sha512-IzL8ZoEDIBRWEzlCcRhOaCupYyN5gdIK+Q6fbFdPDg6HqX6jpkItn7DFIpW9LQzXG6Df9sA7+OKnq0qlz/GaQg==}
    engines: {node: '>=6.0.0'}
    dependencies:
      '@jridgewell/set-array': 1.2.1
      '@jridgewell/sourcemap-codec': 1.4.15
      '@jridgewell/trace-mapping': 0.3.25
    dev: true

  /@jridgewell/resolve-uri@3.1.2:
    resolution: {integrity: sha512-bRISgCIjP20/tbWSPWMEi54QVPRZExkuD9lJL+UIxUKtwVJA8wW1Trb1jMs1RFXo1CBTNZ/5hpC9QvmKWdopKw==}
    engines: {node: '>=6.0.0'}
    dev: true

  /@jridgewell/set-array@1.2.1:
    resolution: {integrity: sha512-R8gLRTZeyp03ymzP/6Lil/28tGeGEzhx1q2k703KGWRAI1VdvPIXdG70VJc2pAMw3NA6JKL5hhFu1sJX0Mnn/A==}
    engines: {node: '>=6.0.0'}
    dev: true

  /@jridgewell/sourcemap-codec@1.4.15:
    resolution: {integrity: sha512-eF2rxCRulEKXHTRiDrDy6erMYWqNw4LPdQ8UQA4huuxaQsVeRPFl2oM8oDGxMFhJUWZf9McpLtJasDDZb/Bpeg==}
    dev: true

  /@jridgewell/trace-mapping@0.3.25:
    resolution: {integrity: sha512-vNk6aEwybGtawWmy/PzwnGDOjCkLWSD2wqvjGGAgOAwCGWySYXfYoxt00IJkTF+8Lb57DwOb3Aa0o9CApepiYQ==}
    dependencies:
      '@jridgewell/resolve-uri': 3.1.2
      '@jridgewell/sourcemap-codec': 1.4.15
    dev: true

  /@jsdevtools/ono@7.1.3:
    resolution: {integrity: sha512-4JQNk+3mVzK3xh2rqd6RB4J46qUR19azEHBneZyTZM+c456qOrbbM/5xcR8huNCCcbVt7+UmizG6GuUvPvKUYg==}

  /@ljharb/through@2.3.12:
    resolution: {integrity: sha512-ajo/heTlG3QgC8EGP6APIejksVAYt4ayz4tqoP3MolFELzcH1x1fzwEYRJTPO0IELutZ5HQ0c26/GqAYy79u3g==}
    engines: {node: '>= 0.4'}
    dependencies:
      call-bind: 1.0.7
    dev: false

  /@lukeed/ms@2.0.2:
    resolution: {integrity: sha512-9I2Zn6+NJLfaGoz9jN3lpwDgAYvfGeNYdbAIjJOqzs4Tpc+VU3Jqq4IofSUBKajiDS8k9fZIg18/z13mpk1bsA==}
    engines: {node: '>=8'}

  /@matteo.collina/snap@0.2.1:
    resolution: {integrity: sha512-rXCDKwOhAHzjmHUxEjKcmhvuhzF6gY0JWhpol9lTA+n5V1yTrbKNHNCe5ovxZjPw25PusmIEbYBIswC3ZUjhNQ==}
    dependencies:
      find-up: 7.0.0
      slash: 5.1.0
    dev: true

  /@matteo.collina/sqlite-pool@0.3.0:
    resolution: {integrity: sha512-e6jYWqcTxqU8MssqnUUWAm0hAm7xAKlt2cPt9e7ZnC7njj9Mw8d29ysrwXdd24A54UyTpuYpKgWccCiZHRQbrA==}
    dependencies:
      '@databases/connection-pool': 1.1.0
      '@databases/escape-identifier': 1.0.3
      '@databases/sql': 3.3.0
      '@databases/sqlite-sync': 1.1.0
    dev: false

  /@matteo.collina/tspl@0.1.1:
    resolution: {integrity: sha512-jJFj8RzdExJGmZOVbyMViYkEgpyxqj/2InjRqnmFvYss+cXQEg47dTjADvL+ZGFRsJf6w5mtI5F+cNUBq1MVvA==}
    dev: true

  /@mercuriusjs/federation@1.0.1:
    resolution: {integrity: sha512-aski6H8SRfjK73Bruzh5kQ20OS0s0pkbFvcOex46Qm17bYWoJ3daMrbTw4caOSkru7R8pIA/bvAjSq97xkDJkQ==}
    dependencies:
      '@fastify/error': 3.4.1
      graphql: 16.8.1
      mercurius: 12.2.0(graphql@16.8.1)
    transitivePeerDependencies:
      - bufferutil
      - utf-8-validate
    dev: true

  /@mercuriusjs/federation@2.0.0:
    resolution: {integrity: sha512-hBL2Zhdf0p2Ab2SDPXcVnNsYTf5x50xPAyHm2HpmXreHS7aGt4obX8g8JrqRhIfOApcRg5l9RQ2OZqaUYeR8sQ==}
    dependencies:
      '@fastify/error': 3.4.1
      graphql: 16.8.1
      mercurius: 13.3.3(graphql@16.8.1)
    transitivePeerDependencies:
      - bufferutil
      - utf-8-validate
    dev: false

  /@mercuriusjs/gateway@1.2.0:
    resolution: {integrity: sha512-kwSTeY53NpO2VUaDKKl3PBUwcqQBLHzHAq2FDxCr4N2u2ELu9/yJVAcv7okkmwg7ImjsTOdgbvU2+VrG2foLHQ==}
    dependencies:
      '@mercuriusjs/federation': 1.0.1
      '@mercuriusjs/subscription-client': 1.0.0(graphql@16.8.1)
      fastify-plugin: 4.5.1
      graphql: 16.8.1
      graphql-ws: 5.15.0(graphql@16.8.1)
      mercurius: 12.2.0(graphql@16.8.1)
      p-map: 4.0.0
      single-user-cache: 0.6.0
      tiny-lru: 10.4.1
      use-strict: 1.0.1
      ws: 8.16.0
    transitivePeerDependencies:
      - bufferutil
      - utf-8-validate
    dev: true

  /@mercuriusjs/subscription-client@1.0.0(graphql@16.8.1):
    resolution: {integrity: sha512-hIGqNp6FBdcy7ZkrWNk4mHl/Qodtwvbu9/iRl3zQdNRl4UtlVI7xW/FPU+2AJy0qTB567yrpvtQPwtmQLuYHYg==}
    engines: {node: '>=14.19.3'}
    peerDependencies:
      graphql: ^16.0.0
    dependencies:
      '@fastify/error': 3.4.1
      graphql: 16.8.1
      secure-json-parse: 2.7.0
      ws: 8.16.0
    transitivePeerDependencies:
      - bufferutil
      - utf-8-validate

  /@nodelib/fs.scandir@2.1.5:
    resolution: {integrity: sha512-vq24Bq3ym5HEQm2NKCr3yXDwjc7vTsEThRDnkp2DK9p1uqLR+DHurm/NOTo0KG7HYHU7eppKZj3MyqYuMBf62g==}
    engines: {node: '>= 8'}
    dependencies:
      '@nodelib/fs.stat': 2.0.5
      run-parallel: 1.2.0
    dev: true

  /@nodelib/fs.stat@2.0.5:
    resolution: {integrity: sha512-RkhPPp2zrqDAQA/2jNhnztcPAlv64XdhIp7a7454A5ovI7Bukxgt7MX7udwAu3zg1DcpPU0rz3VV1SeaqvY4+A==}
    engines: {node: '>= 8'}
    dev: true

  /@nodelib/fs.walk@1.2.8:
    resolution: {integrity: sha512-oGB+UxlgWcgQkgwo8GcEGwemoTFt3FIO9ababBmaGwXIoBKZ+GTy0pP185beGg7Llih/NSHSV2XAs1lnznocSg==}
    engines: {node: '>= 8'}
    dependencies:
      '@nodelib/fs.scandir': 2.1.5
      fastq: 1.17.1
    dev: true

  /@opentelemetry/api-logs@0.49.1:
    resolution: {integrity: sha512-kaNl/T7WzyMUQHQlVq7q0oV4Kev6+0xFwqzofryC66jgGMacd0QH5TwfpbUwSTby+SdAdprAe5UKMvBw4tKS5Q==}
    engines: {node: '>=14'}
    dependencies:
      '@opentelemetry/api': 1.8.0
    dev: false

  /@opentelemetry/api@1.8.0:
    resolution: {integrity: sha512-I/s6F7yKUDdtMsoBWXJe8Qz40Tui5vsuKCWJEWVL+5q9sSWRzzx6v2KeNsOBEwd94j0eWkpWCH4yB6rZg9Mf0w==}
    engines: {node: '>=8.0.0'}
    dev: false

  /@opentelemetry/core@1.22.0(@opentelemetry/api@1.8.0):
    resolution: {integrity: sha512-0VoAlT6x+Xzik1v9goJ3pZ2ppi6+xd3aUfg4brfrLkDBHRIVjMP0eBHrKrhB+NKcDyMAg8fAbGL3Npg/F6AwWA==}
    engines: {node: '>=14'}
    peerDependencies:
      '@opentelemetry/api': '>=1.0.0 <1.9.0'
    dependencies:
      '@opentelemetry/api': 1.8.0
      '@opentelemetry/semantic-conventions': 1.22.0
    dev: false

  /@opentelemetry/exporter-trace-otlp-proto@0.49.1(@opentelemetry/api@1.8.0):
    resolution: {integrity: sha512-n8ON/c9pdMyYAfSFWKkgsPwjYoxnki+6Olzo+klKfW7KqLWoyEkryNkbcMIYnGGNXwdkMIrjoaP0VxXB26Oxcg==}
    engines: {node: '>=14'}
    peerDependencies:
      '@opentelemetry/api': ^1.0.0
    dependencies:
      '@opentelemetry/api': 1.8.0
      '@opentelemetry/core': 1.22.0(@opentelemetry/api@1.8.0)
      '@opentelemetry/otlp-exporter-base': 0.49.1(@opentelemetry/api@1.8.0)
      '@opentelemetry/otlp-proto-exporter-base': 0.49.1(@opentelemetry/api@1.8.0)
      '@opentelemetry/otlp-transformer': 0.49.1(@opentelemetry/api@1.8.0)
      '@opentelemetry/resources': 1.22.0(@opentelemetry/api@1.8.0)
      '@opentelemetry/sdk-trace-base': 1.22.0(@opentelemetry/api@1.8.0)
    dev: false

  /@opentelemetry/exporter-zipkin@1.22.0(@opentelemetry/api@1.8.0):
    resolution: {integrity: sha512-XcFs6rGvcTz0qW5uY7JZDYD0yNEXdekXAb6sFtnZgY/cHY6BQ09HMzOjv9SX+iaXplRDcHr1Gta7VQKM1XXM6g==}
    engines: {node: '>=14'}
    peerDependencies:
      '@opentelemetry/api': ^1.0.0
    dependencies:
      '@opentelemetry/api': 1.8.0
      '@opentelemetry/core': 1.22.0(@opentelemetry/api@1.8.0)
      '@opentelemetry/resources': 1.22.0(@opentelemetry/api@1.8.0)
      '@opentelemetry/sdk-trace-base': 1.22.0(@opentelemetry/api@1.8.0)
      '@opentelemetry/semantic-conventions': 1.22.0
    dev: false

  /@opentelemetry/otlp-exporter-base@0.49.1(@opentelemetry/api@1.8.0):
    resolution: {integrity: sha512-z6sHliPqDgJU45kQatAettY9/eVF58qVPaTuejw9YWfSRqid9pXPYeegDCSdyS47KAUgAtm+nC28K3pfF27HWg==}
    engines: {node: '>=14'}
    peerDependencies:
      '@opentelemetry/api': ^1.0.0
    dependencies:
      '@opentelemetry/api': 1.8.0
      '@opentelemetry/core': 1.22.0(@opentelemetry/api@1.8.0)
    dev: false

  /@opentelemetry/otlp-proto-exporter-base@0.49.1(@opentelemetry/api@1.8.0):
    resolution: {integrity: sha512-x1qB4EUC7KikUl2iNuxCkV8yRzrSXSyj4itfpIO674H7dhI7Zv37SFaOJTDN+8Z/F50gF2ISFH9CWQ4KCtGm2A==}
    engines: {node: '>=14'}
    peerDependencies:
      '@opentelemetry/api': ^1.0.0
    dependencies:
      '@opentelemetry/api': 1.8.0
      '@opentelemetry/core': 1.22.0(@opentelemetry/api@1.8.0)
      '@opentelemetry/otlp-exporter-base': 0.49.1(@opentelemetry/api@1.8.0)
      protobufjs: 7.2.6
    dev: false

  /@opentelemetry/otlp-transformer@0.49.1(@opentelemetry/api@1.8.0):
    resolution: {integrity: sha512-Z+koA4wp9L9e3jkFacyXTGphSWTbOKjwwXMpb0CxNb0kjTHGUxhYRN8GnkLFsFo5NbZPjP07hwAqeEG/uCratQ==}
    engines: {node: '>=14'}
    peerDependencies:
      '@opentelemetry/api': '>=1.3.0 <1.9.0'
    dependencies:
      '@opentelemetry/api': 1.8.0
      '@opentelemetry/api-logs': 0.49.1
      '@opentelemetry/core': 1.22.0(@opentelemetry/api@1.8.0)
      '@opentelemetry/resources': 1.22.0(@opentelemetry/api@1.8.0)
      '@opentelemetry/sdk-logs': 0.49.1(@opentelemetry/api-logs@0.49.1)(@opentelemetry/api@1.8.0)
      '@opentelemetry/sdk-metrics': 1.22.0(@opentelemetry/api@1.8.0)
      '@opentelemetry/sdk-trace-base': 1.22.0(@opentelemetry/api@1.8.0)
    dev: false

  /@opentelemetry/resources@1.22.0(@opentelemetry/api@1.8.0):
    resolution: {integrity: sha512-+vNeIFPH2hfcNL0AJk/ykJXoUCtR1YaDUZM+p3wZNU4Hq98gzq+7b43xbkXjadD9VhWIUQqEwXyY64q6msPj6A==}
    engines: {node: '>=14'}
    peerDependencies:
      '@opentelemetry/api': '>=1.0.0 <1.9.0'
    dependencies:
      '@opentelemetry/api': 1.8.0
      '@opentelemetry/core': 1.22.0(@opentelemetry/api@1.8.0)
      '@opentelemetry/semantic-conventions': 1.22.0
    dev: false

  /@opentelemetry/sdk-logs@0.49.1(@opentelemetry/api-logs@0.49.1)(@opentelemetry/api@1.8.0):
    resolution: {integrity: sha512-gCzYWsJE0h+3cuh3/cK+9UwlVFyHvj3PReIOCDOmdeXOp90ZjKRoDOJBc3mvk1LL6wyl1RWIivR8Rg9OToyesw==}
    engines: {node: '>=14'}
    peerDependencies:
      '@opentelemetry/api': '>=1.4.0 <1.9.0'
      '@opentelemetry/api-logs': '>=0.39.1'
    dependencies:
      '@opentelemetry/api': 1.8.0
      '@opentelemetry/api-logs': 0.49.1
      '@opentelemetry/core': 1.22.0(@opentelemetry/api@1.8.0)
      '@opentelemetry/resources': 1.22.0(@opentelemetry/api@1.8.0)
    dev: false

  /@opentelemetry/sdk-metrics@1.22.0(@opentelemetry/api@1.8.0):
    resolution: {integrity: sha512-k6iIx6H3TZ+BVMr2z8M16ri2OxWaljg5h8ihGJxi/KQWcjign6FEaEzuigXt5bK9wVEhqAcWLCfarSftaNWkkg==}
    engines: {node: '>=14'}
    peerDependencies:
      '@opentelemetry/api': '>=1.3.0 <1.9.0'
    dependencies:
      '@opentelemetry/api': 1.8.0
      '@opentelemetry/core': 1.22.0(@opentelemetry/api@1.8.0)
      '@opentelemetry/resources': 1.22.0(@opentelemetry/api@1.8.0)
      lodash.merge: 4.6.2
    dev: false

  /@opentelemetry/sdk-trace-base@1.22.0(@opentelemetry/api@1.8.0):
    resolution: {integrity: sha512-pfTuSIpCKONC6vkTpv6VmACxD+P1woZf4q0K46nSUvXFvOFqjBYKFaAMkKD3M1mlKUUh0Oajwj35qNjMl80m1Q==}
    engines: {node: '>=14'}
    peerDependencies:
      '@opentelemetry/api': '>=1.0.0 <1.9.0'
    dependencies:
      '@opentelemetry/api': 1.8.0
      '@opentelemetry/core': 1.22.0(@opentelemetry/api@1.8.0)
      '@opentelemetry/resources': 1.22.0(@opentelemetry/api@1.8.0)
      '@opentelemetry/semantic-conventions': 1.22.0
    dev: false

  /@opentelemetry/semantic-conventions@1.22.0:
    resolution: {integrity: sha512-CAOgFOKLybd02uj/GhCdEeeBjOS0yeoDeo/CA7ASBSmenpZHAKGB3iDm/rv3BQLcabb/OprDEsSQ1y0P8A7Siw==}
    engines: {node: '>=14'}
    dev: false

  /@pkgjs/parseargs@0.11.0:
    resolution: {integrity: sha512-+1VkjdD0QBLPodGrJUeqarH8VAIvQODIbwh9XpP5Syisf7YoQgsJKPNFoqqLQlu+VQ/tVSshMR6loPMn8U+dPg==}
    engines: {node: '>=14'}
    requiresBuild: true
    optional: true

  /@platformatic/graphql-composer@0.5.1:
    resolution: {integrity: sha512-cgQtHdrKKnZGgwYiyeikchzzrFwOD9LhzllZOgMwutdCU2tSW1LuYQajddyg3Akf3OxkoKrQYsXKUsUPaHIw9A==}
    dependencies:
      '@mercuriusjs/subscription-client': 1.0.0(graphql@16.8.1)
      fastify: 4.26.2
      graphql: 16.8.1
      mercurius: 13.3.3(graphql@16.8.1)
      metaline: 1.1.0
<<<<<<< HEAD
      undici: 6.7.0
=======
      undici: 6.8.0
>>>>>>> 5c5afa75
    transitivePeerDependencies:
      - bufferutil
      - supports-color
      - utf-8-validate
    dev: false

  /@playwright/test@1.42.1:
    resolution: {integrity: sha512-Gq9rmS54mjBL/7/MvBaNOBwbfnh7beHvS6oS4srqXFcQHpQCV1+c8JXWE8VLPyRDhgS3H8x8A7hztqI9VnwrAQ==}
    engines: {node: '>=16'}
    hasBin: true
    dependencies:
      playwright: 1.42.1
    dev: true

  /@protobufjs/aspromise@1.1.2:
    resolution: {integrity: sha512-j+gKExEuLmKwvz3OgROXtrJ2UG2x8Ch2YZUxahh+s1F2HZ+wAceUNLkvy6zKCPVRkU++ZWQrdxsUeQXmcg4uoQ==}
    dev: false

  /@protobufjs/base64@1.1.2:
    resolution: {integrity: sha512-AZkcAA5vnN/v4PDqKyMR5lx7hZttPDgClv83E//FMNhR2TMcLUhfRUBHCmSl0oi9zMgDDqRUJkSxO3wm85+XLg==}
    dev: false

  /@protobufjs/codegen@2.0.4:
    resolution: {integrity: sha512-YyFaikqM5sH0ziFZCN3xDC7zeGaB/d0IUb9CATugHWbd1FRFwWwt4ld4OYMPWu5a3Xe01mGAULCdqhMlPl29Jg==}
    dev: false

  /@protobufjs/eventemitter@1.1.0:
    resolution: {integrity: sha512-j9ednRT81vYJ9OfVuXG6ERSTdEL1xVsNgqpkxMsbIabzSo3goCjDIveeGv5d03om39ML71RdmrGNjG5SReBP/Q==}
    dev: false

  /@protobufjs/fetch@1.1.0:
    resolution: {integrity: sha512-lljVXpqXebpsijW71PZaCYeIcE5on1w5DlQy5WH6GLbFryLUrBD4932W/E2BSpfRJWseIL4v/KPgBFxDOIdKpQ==}
    dependencies:
      '@protobufjs/aspromise': 1.1.2
      '@protobufjs/inquire': 1.1.0
    dev: false

  /@protobufjs/float@1.0.2:
    resolution: {integrity: sha512-Ddb+kVXlXst9d+R9PfTIxh1EdNkgoRe5tOX6t01f1lYWOvJnSPDBlG241QLzcyPdoNTsblLUdujGSE4RzrTZGQ==}
    dev: false

  /@protobufjs/inquire@1.1.0:
    resolution: {integrity: sha512-kdSefcPdruJiFMVSbn801t4vFK7KB/5gd2fYvrxhuJYg8ILrmn9SKSX2tZdV6V+ksulWqS7aXjBcRXl3wHoD9Q==}
    dev: false

  /@protobufjs/path@1.1.2:
    resolution: {integrity: sha512-6JOcJ5Tm08dOHAbdR3GrvP+yUUfkjG5ePsHYczMFLq3ZmMkAD98cDgcT2iA1lJ9NVwFd4tH/iSSoe44YWkltEA==}
    dev: false

  /@protobufjs/pool@1.1.0:
    resolution: {integrity: sha512-0kELaGSIDBKvcgS4zkjz1PeddatrjYcmMWOlAuAPwAeccUrPHdUqo/J6LiymHHEiJT5NrF1UVwxY14f+fy4WQw==}
    dev: false

  /@protobufjs/utf8@1.1.0:
    resolution: {integrity: sha512-Vvn3zZrhQZkkBE8LSuW3em98c0FwgO4nxzv6OdSxPKJIEKY2bGbHn+mhGIPerzI4twdxaP8/0+06HBpwf345Lw==}
    dev: false

  /@reporters/github@1.6.0:
    resolution: {integrity: sha512-p25J8TQkW1TEhbrZrcrfqQK8lSEmBAPbjFxx29JLvyjE9+/YaHjKBytkRY9Vsy0zk97zdf+15CxkMYl6GYZhMw==}
    dependencies:
      '@actions/core': 1.10.1
      stack-utils: 2.0.6
    dev: true

<<<<<<< HEAD
  /@rollup/rollup-android-arm-eabi@4.12.0:
    resolution: {integrity: sha512-+ac02NL/2TCKRrJu2wffk1kZ+RyqxVUlbjSagNgPm94frxtr+XDL12E5Ll1enWskLrtrZ2r8L3wED1orIibV/w==}
=======
  /@rollup/rollup-android-arm-eabi@4.13.0:
    resolution: {integrity: sha512-5ZYPOuaAqEH/W3gYsRkxQATBW3Ii1MfaT4EQstTnLKViLi2gLSQmlmtTpGucNP3sXEpOiI5tdGhjdE111ekyEg==}
>>>>>>> 5c5afa75
    cpu: [arm]
    os: [android]
    requiresBuild: true
    dev: true
    optional: true

<<<<<<< HEAD
  /@rollup/rollup-android-arm64@4.12.0:
    resolution: {integrity: sha512-OBqcX2BMe6nvjQ0Nyp7cC90cnumt8PXmO7Dp3gfAju/6YwG0Tj74z1vKrfRz7qAv23nBcYM8BCbhrsWqO7PzQQ==}
=======
  /@rollup/rollup-android-arm64@4.13.0:
    resolution: {integrity: sha512-BSbaCmn8ZadK3UAQdlauSvtaJjhlDEjS5hEVVIN3A4bbl3X+otyf/kOJV08bYiRxfejP3DXFzO2jz3G20107+Q==}
>>>>>>> 5c5afa75
    cpu: [arm64]
    os: [android]
    requiresBuild: true
    dev: true
    optional: true

<<<<<<< HEAD
  /@rollup/rollup-darwin-arm64@4.12.0:
    resolution: {integrity: sha512-X64tZd8dRE/QTrBIEs63kaOBG0b5GVEd3ccoLtyf6IdXtHdh8h+I56C2yC3PtC9Ucnv0CpNFJLqKFVgCYe0lOQ==}
=======
  /@rollup/rollup-darwin-arm64@4.13.0:
    resolution: {integrity: sha512-Ovf2evVaP6sW5Ut0GHyUSOqA6tVKfrTHddtmxGQc1CTQa1Cw3/KMCDEEICZBbyppcwnhMwcDce9ZRxdWRpVd6g==}
>>>>>>> 5c5afa75
    cpu: [arm64]
    os: [darwin]
    requiresBuild: true
    dev: true
    optional: true

<<<<<<< HEAD
  /@rollup/rollup-darwin-x64@4.12.0:
    resolution: {integrity: sha512-cc71KUZoVbUJmGP2cOuiZ9HSOP14AzBAThn3OU+9LcA1+IUqswJyR1cAJj3Mg55HbjZP6OLAIscbQsQLrpgTOg==}
=======
  /@rollup/rollup-darwin-x64@4.13.0:
    resolution: {integrity: sha512-U+Jcxm89UTK592vZ2J9st9ajRv/hrwHdnvyuJpa5A2ngGSVHypigidkQJP+YiGL6JODiUeMzkqQzbCG3At81Gg==}
>>>>>>> 5c5afa75
    cpu: [x64]
    os: [darwin]
    requiresBuild: true
    dev: true
    optional: true

<<<<<<< HEAD
  /@rollup/rollup-linux-arm-gnueabihf@4.12.0:
    resolution: {integrity: sha512-a6w/Y3hyyO6GlpKL2xJ4IOh/7d+APaqLYdMf86xnczU3nurFTaVN9s9jOXQg97BE4nYm/7Ga51rjec5nfRdrvA==}
=======
  /@rollup/rollup-linux-arm-gnueabihf@4.13.0:
    resolution: {integrity: sha512-8wZidaUJUTIR5T4vRS22VkSMOVooG0F4N+JSwQXWSRiC6yfEsFMLTYRFHvby5mFFuExHa/yAp9juSphQQJAijQ==}
>>>>>>> 5c5afa75
    cpu: [arm]
    os: [linux]
    requiresBuild: true
    dev: true
    optional: true

<<<<<<< HEAD
  /@rollup/rollup-linux-arm64-gnu@4.12.0:
    resolution: {integrity: sha512-0fZBq27b+D7Ar5CQMofVN8sggOVhEtzFUwOwPppQt0k+VR+7UHMZZY4y+64WJ06XOhBTKXtQB/Sv0NwQMXyNAA==}
=======
  /@rollup/rollup-linux-arm64-gnu@4.13.0:
    resolution: {integrity: sha512-Iu0Kno1vrD7zHQDxOmvweqLkAzjxEVqNhUIXBsZ8hu8Oak7/5VTPrxOEZXYC1nmrBVJp0ZcL2E7lSuuOVaE3+w==}
>>>>>>> 5c5afa75
    cpu: [arm64]
    os: [linux]
    requiresBuild: true
    dev: true
    optional: true

<<<<<<< HEAD
  /@rollup/rollup-linux-arm64-musl@4.12.0:
    resolution: {integrity: sha512-eTvzUS3hhhlgeAv6bfigekzWZjaEX9xP9HhxB0Dvrdbkk5w/b+1Sxct2ZuDxNJKzsRStSq1EaEkVSEe7A7ipgQ==}
=======
  /@rollup/rollup-linux-arm64-musl@4.13.0:
    resolution: {integrity: sha512-C31QrW47llgVyrRjIwiOwsHFcaIwmkKi3PCroQY5aVq4H0A5v/vVVAtFsI1nfBngtoRpeREvZOkIhmRwUKkAdw==}
>>>>>>> 5c5afa75
    cpu: [arm64]
    os: [linux]
    requiresBuild: true
    dev: true
    optional: true

<<<<<<< HEAD
  /@rollup/rollup-linux-riscv64-gnu@4.12.0:
    resolution: {integrity: sha512-ix+qAB9qmrCRiaO71VFfY8rkiAZJL8zQRXveS27HS+pKdjwUfEhqo2+YF2oI+H/22Xsiski+qqwIBxVewLK7sw==}
=======
  /@rollup/rollup-linux-riscv64-gnu@4.13.0:
    resolution: {integrity: sha512-Oq90dtMHvthFOPMl7pt7KmxzX7E71AfyIhh+cPhLY9oko97Zf2C9tt/XJD4RgxhaGeAraAXDtqxvKE1y/j35lA==}
>>>>>>> 5c5afa75
    cpu: [riscv64]
    os: [linux]
    requiresBuild: true
    dev: true
    optional: true

<<<<<<< HEAD
  /@rollup/rollup-linux-x64-gnu@4.12.0:
    resolution: {integrity: sha512-TenQhZVOtw/3qKOPa7d+QgkeM6xY0LtwzR8OplmyL5LrgTWIXpTQg2Q2ycBf8jm+SFW2Wt/DTn1gf7nFp3ssVA==}
=======
  /@rollup/rollup-linux-x64-gnu@4.13.0:
    resolution: {integrity: sha512-yUD/8wMffnTKuiIsl6xU+4IA8UNhQ/f1sAnQebmE/lyQ8abjsVyDkyRkWop0kdMhKMprpNIhPmYlCxgHrPoXoA==}
>>>>>>> 5c5afa75
    cpu: [x64]
    os: [linux]
    requiresBuild: true
    dev: true
    optional: true

<<<<<<< HEAD
  /@rollup/rollup-linux-x64-musl@4.12.0:
    resolution: {integrity: sha512-LfFdRhNnW0zdMvdCb5FNuWlls2WbbSridJvxOvYWgSBOYZtgBfW9UGNJG//rwMqTX1xQE9BAodvMH9tAusKDUw==}
=======
  /@rollup/rollup-linux-x64-musl@4.13.0:
    resolution: {integrity: sha512-9RyNqoFNdF0vu/qqX63fKotBh43fJQeYC98hCaf89DYQpv+xu0D8QFSOS0biA7cGuqJFOc1bJ+m2rhhsKcw1hw==}
>>>>>>> 5c5afa75
    cpu: [x64]
    os: [linux]
    requiresBuild: true
    dev: true
    optional: true

<<<<<<< HEAD
  /@rollup/rollup-win32-arm64-msvc@4.12.0:
    resolution: {integrity: sha512-JPDxovheWNp6d7AHCgsUlkuCKvtu3RB55iNEkaQcf0ttsDU/JZF+iQnYcQJSk/7PtT4mjjVG8N1kpwnI9SLYaw==}
=======
  /@rollup/rollup-win32-arm64-msvc@4.13.0:
    resolution: {integrity: sha512-46ue8ymtm/5PUU6pCvjlic0z82qWkxv54GTJZgHrQUuZnVH+tvvSP0LsozIDsCBFO4VjJ13N68wqrKSeScUKdA==}
>>>>>>> 5c5afa75
    cpu: [arm64]
    os: [win32]
    requiresBuild: true
    dev: true
    optional: true

<<<<<<< HEAD
  /@rollup/rollup-win32-ia32-msvc@4.12.0:
    resolution: {integrity: sha512-fjtuvMWRGJn1oZacG8IPnzIV6GF2/XG+h71FKn76OYFqySXInJtseAqdprVTDTyqPxQOG9Exak5/E9Z3+EJ8ZA==}
=======
  /@rollup/rollup-win32-ia32-msvc@4.13.0:
    resolution: {integrity: sha512-P5/MqLdLSlqxbeuJ3YDeX37srC8mCflSyTrUsgbU1c/U9j6l2g2GiIdYaGD9QjdMQPMSgYm7hgg0551wHyIluw==}
>>>>>>> 5c5afa75
    cpu: [ia32]
    os: [win32]
    requiresBuild: true
    dev: true
    optional: true

<<<<<<< HEAD
  /@rollup/rollup-win32-x64-msvc@4.12.0:
    resolution: {integrity: sha512-ZYmr5mS2wd4Dew/JjT0Fqi2NPB/ZhZ2VvPp7SmvPZb4Y1CG/LRcS6tcRo2cYU7zLK5A7cdbhWnnWmUjoI4qapg==}
=======
  /@rollup/rollup-win32-x64-msvc@4.13.0:
    resolution: {integrity: sha512-UKXUQNbO3DOhzLRwHSpa0HnhhCgNODvfoPWv2FCXme8N/ANFfhIPMGuOT+QuKd16+B5yxZ0HdpNlqPvTMS1qfw==}
>>>>>>> 5c5afa75
    cpu: [x64]
    os: [win32]
    requiresBuild: true
    dev: true
    optional: true

<<<<<<< HEAD
  /@scalar/fastify-api-reference@1.17.15(fastify-html@0.3.3)(fastify-plugin@4.5.1)(fastify@4.26.2):
    resolution: {integrity: sha512-Q5hVD1e4VOFMeI+h0neEsd83jDfKT/jEr8Ti14PghHbS0y3BpBvDxd9Na8Gte+CcUMk8QJeyUceyj4Ezcr4lfA==}
=======
  /@scalar/fastify-api-reference@1.19.3(fastify-html@0.3.3)(fastify-plugin@4.5.1)(fastify@4.26.2):
    resolution: {integrity: sha512-dB2W6VDSxXdGz1zYwrdPe/Bw40JYtwV8KsjZDo82xb33hi0vZpXyfiyBIPBnAG55WdF6Wzr0b58NcfXGQiBNGg==}
>>>>>>> 5c5afa75
    engines: {node: '>=18'}
    peerDependencies:
      fastify: ^4.0.0
      fastify-html: ^0.3.0
      fastify-plugin: ^4.0.0
    dependencies:
      fastify: 4.26.2
      fastify-html: 0.3.3
      fastify-plugin: 4.5.1
    dev: false

  /@seriousme/openapi-schema-validator@2.2.1:
    resolution: {integrity: sha512-I+6l2vZ4qx+RyUo8GNnIbeqbv5ao1enSdNFPJ7x3slIVLU8aSBf228qpo+6iNWbRMK4ktF91jsv5KN7PpaJQtg==}
    hasBin: true
    dependencies:
      ajv: 8.12.0
      ajv-draft-04: 1.0.0(ajv@8.12.0)
      ajv-formats: 2.1.1(ajv@8.12.0)
      js-yaml: 4.1.0
      minimist: 1.2.8
    dev: false

  /@sinclair/typebox@0.27.8:
    resolution: {integrity: sha512-+Fj43pSMwJs4KRrH/938Uf+uAELIgVBmQzg/q1YG10djyfA3TnrU8N8XzqCh/okZdszqBQTZf96idMfE5lnwTA==}
    dev: true

  /@sindresorhus/merge-streams@1.0.0:
    resolution: {integrity: sha512-rUV5WyJrJLoloD4NDN1V1+LDMDWOa4OTsT4yYJwQNpTU6FWxkxHpL7eu4w+DmiH8x/EAM1otkPE1+LaspIbplw==}
    engines: {node: '>=18'}
    dev: true

  /@tsd/typescript@5.3.3:
    resolution: {integrity: sha512-CQlfzol0ldaU+ftWuG52vH29uRoKboLinLy84wS8TQOu+m+tWoaUfk4svL4ij2V8M5284KymJBlHUusKj6k34w==}
    engines: {node: '>=14.17'}
    dev: true

  /@types/better-sqlite3@7.6.9:
    resolution: {integrity: sha512-FvktcujPDj9XKMJQWFcl2vVl7OdRIqsSRX9b0acWwTmwLK9CF2eqo/FRcmMLNpugKoX/avA6pb7TorDLmpgTnQ==}
    dependencies:
<<<<<<< HEAD
      '@types/node': 20.11.24
=======
      '@types/node': 20.11.27
>>>>>>> 5c5afa75
    dev: false

  /@types/eslint@7.29.0:
    resolution: {integrity: sha512-VNcvioYDH8/FxaeTKkM4/TiTwt6pBV9E3OfGmvaw8tPl0rrHCJ4Ll15HRT+pMiFAf/MLQvAzC+6RzUMEL9Ceng==}
    dependencies:
      '@types/estree': 1.0.5
      '@types/json-schema': 7.0.15
    dev: true

  /@types/estree@1.0.5:
    resolution: {integrity: sha512-/kYRxGDLWzHOB7q+wtSUQlFrtcdUccpfy+X+9iMBpHK8QLLhx2wIPYuS5DYtR9Wa/YlZAbIovy7qVdB1Aq6Lyw==}
    dev: true

  /@types/glob@7.2.0:
    resolution: {integrity: sha512-ZUxbzKl0IfJILTS6t7ip5fQQM/J3TJYubDm3nMbgubNNYS62eXeUpoLUC8/7fJNiFYHTrGPQn7hspDUzIHX3UA==}
    dependencies:
      '@types/minimatch': 5.1.2
<<<<<<< HEAD
      '@types/node': 20.11.24
=======
      '@types/node': 20.11.27
>>>>>>> 5c5afa75
    dev: true

  /@types/inquirer@9.0.7:
    resolution: {integrity: sha512-Q0zyBupO6NxGRZut/JdmqYKOnN95Eg5V8Csg3PGKkP+FnvsUZx1jAyK7fztIszxxMuoBA6E3KXWvdZVXIpx60g==}
    dependencies:
      '@types/through': 0.0.33
      rxjs: 7.8.1
    dev: true

  /@types/istanbul-lib-coverage@2.0.6:
    resolution: {integrity: sha512-2QF/t/auWm0lsy8XtKVPG19v3sSOQlJe/YHZgfjb/KBBHOGSV+J2q/S671rcq9uTBrLAXmZpqJiaQbMT+zNU1w==}
    dev: true

  /@types/json-schema@7.0.15:
    resolution: {integrity: sha512-5+fP8P8MFNC+AyZCDxrB2pkZFPGzqQWUzpSeuuVLvm8VMcorNYavBqoFcxK8bQz4Qsbn4oUEEem4wDLfcysGHA==}

  /@types/json5@0.0.29:
    resolution: {integrity: sha512-dRLjCWHYg4oaA77cxO64oO+7JwCwnIzkZPdrrC71jQmQtlhM556pwKo5bUzqvZndkVbeFLIIi+9TC40JNF5hNQ==}
    dev: true

  /@types/lodash.clonedeep@4.5.9:
    resolution: {integrity: sha512-19429mWC+FyaAhOLzsS8kZUsI+/GmBAQ0HFiCPsKGU+7pBXOQWhyrY6xNNDwUSX8SMZMJvuFVMF9O5dQOlQK9Q==}
    dependencies:
      '@types/lodash': 4.14.202
    dev: false

  /@types/lodash@4.14.202:
    resolution: {integrity: sha512-OvlIYQK9tNneDlS0VN54LLd5uiPCBOp7gS5Z0f1mjoJYBrtStzgmJBxONW3U6OZqdtNzZPmn9BS/7WI7BFFcFQ==}

  /@types/minimatch@5.1.2:
    resolution: {integrity: sha512-K0VQKziLUWkVKiRVrx4a40iPaxTUefQmjtkQofBkYRcoaaL/8rhwDWww9qWbrgicNOgnpIsMxyNIUM4+n6dUIA==}
    dev: true

  /@types/minimist@1.2.5:
    resolution: {integrity: sha512-hov8bUuiLiyFPGyFPE1lwWhmzYbirOXQNNo40+y3zow8aFVTeyn3VWL0VFFfdNddA8S4Vf0Tc062rzyNr7Paag==}
    dev: true

  /@types/mysql@2.15.25:
    resolution: {integrity: sha512-pKjbzNu/xvD2xOx4psIfxu9CBg+GovLvQFk8NYTW3oT7Gf5QY65MvNgQNFvVb0nC3l9DCKGqBFYhujVrDqii4A==}
    dependencies:
<<<<<<< HEAD
      '@types/node': 20.11.24
    dev: false

  /@types/node@20.11.24:
    resolution: {integrity: sha512-Kza43ewS3xoLgCEpQrsT+xRo/EJej1y0kVYGiLFE1NEODXGzTfwiC6tXTLMQskn1X4/Rjlh0MQUvx9W+L9long==}
=======
      '@types/node': 20.11.27
    dev: false

  /@types/node@20.11.27:
    resolution: {integrity: sha512-qyUZfMnCg1KEz57r7pzFtSGt49f6RPkPBis3Vo4PbS7roQEDn22hiHzl/Lo1q4i4hDEgBJmBF/NTNg2XR0HbFg==}
>>>>>>> 5c5afa75
    dependencies:
      undici-types: 5.26.5

  /@types/normalize-package-data@2.4.4:
    resolution: {integrity: sha512-37i+OaWTh9qeK4LSHPsyRC7NahnGotNuZvjLSgcPzblpHB3rrCJxAOgI5gCdKm7coonsaX1Of0ILiTcnZjbfxA==}
    dev: true

  /@types/prettier@2.7.3:
    resolution: {integrity: sha512-+68kP9yzs4LMp7VNh8gdzMSPZFL44MLGqiHWvttYJe+6qnuVr4Ek9wSBQoveqY/r+LwjCcU29kNVkidwim+kYA==}
    dev: true

  /@types/prop-types@15.7.11:
    resolution: {integrity: sha512-ga8y9v9uyeiLdpKddhxYQkxNDrfvuPrlFb0N1qnZZByvcElJaXthF1UhvCh9TLWJBEHeNtdnbysW7Y6Uq8CVng==}
    dev: true

  /@types/react-dom@18.2.19:
    resolution: {integrity: sha512-aZvQL6uUbIJpjZk4U8JZGbau9KDeAwMfmhyWorxgBkqDIEf6ROjRozcmPIicqsUwPUjbkDfHKgGee1Lq65APcA==}
    dependencies:
      '@types/react': 18.2.61
    dev: true

  /@types/react@18.2.61:
    resolution: {integrity: sha512-NURTN0qNnJa7O/k4XUkEW2yfygA+NxS0V5h1+kp9jPwhzZy95q3ADoGMP0+JypMhrZBTTgjKAUlTctde1zzeQA==}
    dependencies:
      '@types/prop-types': 15.7.11
      '@types/scheduler': 0.16.8
      csstype: 3.1.3
    dev: true

  /@types/scheduler@0.16.8:
    resolution: {integrity: sha512-WZLiwShhwLRmeV6zH+GkbOFT6Z6VklCItrDioxUnv+u4Ll+8vKeFySoFyK/0ctcRpOmwAicELfmys1sDc/Rw+A==}
    dev: true

  /@types/semver@7.5.8:
    resolution: {integrity: sha512-I8EUhyrgfLrcTkzV3TSsGyl1tSuPrEDzr0yd5m90UgNxQkyDXULk3b6MlQqTCpZpNtWe1K0hzclnZkTcLBe2UQ==}
    dev: true

  /@types/through@0.0.33:
    resolution: {integrity: sha512-HsJ+z3QuETzP3cswwtzt2vEIiHBk/dCcHGhbmG5X3ecnwFD/lPrMpliGXxSCg03L9AhrdwA4Oz/qfspkDW+xGQ==}
    dependencies:
<<<<<<< HEAD
      '@types/node': 20.11.24
=======
      '@types/node': 20.11.27
>>>>>>> 5c5afa75
    dev: true

  /@types/ws@8.5.10:
    resolution: {integrity: sha512-vmQSUcfalpIq0R9q7uTo2lXs6eGIpt9wtnLdMv9LVpIjCA/+ufZRozlVoVelIYixx1ugCBKDhn89vnsEGOCx9A==}
    dependencies:
<<<<<<< HEAD
      '@types/node': 20.11.24
=======
      '@types/node': 20.11.27
>>>>>>> 5c5afa75
    dev: false

  /@typescript-eslint/eslint-plugin@5.62.0(@typescript-eslint/parser@5.62.0)(eslint@8.57.0)(typescript@5.3.3):
    resolution: {integrity: sha512-TiZzBSJja/LbhNPvk6yc0JrX9XqhQ0hdh6M2svYfsHGejaKFIAGd9MQ+ERIMzLGlN/kZoYIgdxFV0PuljTKXag==}
    engines: {node: ^12.22.0 || ^14.17.0 || >=16.0.0}
    peerDependencies:
      '@typescript-eslint/parser': ^5.0.0
      eslint: ^6.0.0 || ^7.0.0 || ^8.0.0
      typescript: '*'
    peerDependenciesMeta:
      typescript:
        optional: true
    dependencies:
      '@eslint-community/regexpp': 4.10.0
      '@typescript-eslint/parser': 5.62.0(eslint@8.57.0)(typescript@5.3.3)
      '@typescript-eslint/scope-manager': 5.62.0
      '@typescript-eslint/type-utils': 5.62.0(eslint@8.57.0)(typescript@5.3.3)
      '@typescript-eslint/utils': 5.62.0(eslint@8.57.0)(typescript@5.3.3)
      debug: 4.3.4
      eslint: 8.57.0
      graphemer: 1.4.0
      ignore: 5.3.1
      natural-compare-lite: 1.4.0
      semver: 7.6.0
      tsutils: 3.21.0(typescript@5.3.3)
      typescript: 5.3.3
    transitivePeerDependencies:
      - supports-color
    dev: true

  /@typescript-eslint/parser@5.62.0(eslint@8.57.0)(typescript@5.3.3):
    resolution: {integrity: sha512-VlJEV0fOQ7BExOsHYAGrgbEiZoi8D+Bl2+f6V2RrXerRSylnp+ZBHmPvaIa8cz0Ajx7WO7Z5RqfgYg7ED1nRhA==}
    engines: {node: ^12.22.0 || ^14.17.0 || >=16.0.0}
    peerDependencies:
      eslint: ^6.0.0 || ^7.0.0 || ^8.0.0
      typescript: '*'
    peerDependenciesMeta:
      typescript:
        optional: true
    dependencies:
      '@typescript-eslint/scope-manager': 5.62.0
      '@typescript-eslint/types': 5.62.0
      '@typescript-eslint/typescript-estree': 5.62.0(typescript@5.3.3)
      debug: 4.3.4
      eslint: 8.57.0
      typescript: 5.3.3
    transitivePeerDependencies:
      - supports-color
    dev: true

  /@typescript-eslint/scope-manager@5.62.0:
    resolution: {integrity: sha512-VXuvVvZeQCQb5Zgf4HAxc04q5j+WrNAtNh9OwCsCgpKqESMTu3tF/jhZ3xG6T4NZwWl65Bg8KuS2uEvhSfLl0w==}
    engines: {node: ^12.22.0 || ^14.17.0 || >=16.0.0}
    dependencies:
      '@typescript-eslint/types': 5.62.0
      '@typescript-eslint/visitor-keys': 5.62.0
    dev: true

  /@typescript-eslint/type-utils@5.62.0(eslint@8.57.0)(typescript@5.3.3):
    resolution: {integrity: sha512-xsSQreu+VnfbqQpW5vnCJdq1Z3Q0U31qiWmRhr98ONQmcp/yhiPJFPq8MXiJVLiksmOKSjIldZzkebzHuCGzew==}
    engines: {node: ^12.22.0 || ^14.17.0 || >=16.0.0}
    peerDependencies:
      eslint: '*'
      typescript: '*'
    peerDependenciesMeta:
      typescript:
        optional: true
    dependencies:
      '@typescript-eslint/typescript-estree': 5.62.0(typescript@5.3.3)
      '@typescript-eslint/utils': 5.62.0(eslint@8.57.0)(typescript@5.3.3)
      debug: 4.3.4
      eslint: 8.57.0
      tsutils: 3.21.0(typescript@5.3.3)
      typescript: 5.3.3
    transitivePeerDependencies:
      - supports-color
    dev: true

  /@typescript-eslint/types@5.62.0:
    resolution: {integrity: sha512-87NVngcbVXUahrRTqIK27gD2t5Cu1yuCXxbLcFtCzZGlfyVWWh8mLHkoxzjsB6DDNnvdL+fW8MiwPEJyGJQDgQ==}
    engines: {node: ^12.22.0 || ^14.17.0 || >=16.0.0}
    dev: true

  /@typescript-eslint/typescript-estree@5.62.0(typescript@5.3.3):
    resolution: {integrity: sha512-CmcQ6uY7b9y694lKdRB8FEel7JbU/40iSAPomu++SjLMntB+2Leay2LO6i8VnJk58MtE9/nQSFIH6jpyRWyYzA==}
    engines: {node: ^12.22.0 || ^14.17.0 || >=16.0.0}
    peerDependencies:
      typescript: '*'
    peerDependenciesMeta:
      typescript:
        optional: true
    dependencies:
      '@typescript-eslint/types': 5.62.0
      '@typescript-eslint/visitor-keys': 5.62.0
      debug: 4.3.4
      globby: 11.1.0
      is-glob: 4.0.3
      semver: 7.6.0
      tsutils: 3.21.0(typescript@5.3.3)
      typescript: 5.3.3
    transitivePeerDependencies:
      - supports-color
    dev: true

  /@typescript-eslint/utils@5.62.0(eslint@8.57.0)(typescript@5.3.3):
    resolution: {integrity: sha512-n8oxjeb5aIbPFEtmQxQYOLI0i9n5ySBEY/ZEHHZqKQSFnxio1rv6dthascc9dLuwrL0RC5mPCxB7vnAVGAYWAQ==}
    engines: {node: ^12.22.0 || ^14.17.0 || >=16.0.0}
    peerDependencies:
      eslint: ^6.0.0 || ^7.0.0 || ^8.0.0
    dependencies:
      '@eslint-community/eslint-utils': 4.4.0(eslint@8.57.0)
      '@types/json-schema': 7.0.15
      '@types/semver': 7.5.8
      '@typescript-eslint/scope-manager': 5.62.0
      '@typescript-eslint/types': 5.62.0
      '@typescript-eslint/typescript-estree': 5.62.0(typescript@5.3.3)
      eslint: 8.57.0
      eslint-scope: 5.1.1
      semver: 7.6.0
    transitivePeerDependencies:
      - supports-color
      - typescript
    dev: true

  /@typescript-eslint/visitor-keys@5.62.0:
    resolution: {integrity: sha512-07ny+LHRzQXepkGg6w0mFY41fVUNBrL2Roj/++7V1txKugfjm/Ci/qSND03r2RhlJhJYMcTn9AhhSSqQp0Ysyw==}
    engines: {node: ^12.22.0 || ^14.17.0 || >=16.0.0}
    dependencies:
      '@typescript-eslint/types': 5.62.0
      eslint-visitor-keys: 3.4.3
    dev: true

  /@ungap/structured-clone@1.2.0:
    resolution: {integrity: sha512-zuVdFrMJiuCDQUMCzQaD6KL28MjnqqN8XnAqiEq9PNm/hCPTSGfrXCOfwj1ow4LFb/tNymJPwsNbVePc1xFqrQ==}
    dev: true

<<<<<<< HEAD
  /@vitejs/plugin-react@3.1.0(vite@5.1.4):
=======
  /@vitejs/plugin-react@3.1.0(vite@5.1.6):
>>>>>>> 5c5afa75
    resolution: {integrity: sha512-AfgcRL8ZBhAlc3BFdigClmTUMISmmzHn7sB2h9U1odvc5U/MjWXsAaz18b/WoppUTDBzxOJwo2VdClfUcItu9g==}
    engines: {node: ^14.18.0 || >=16.0.0}
    peerDependencies:
      vite: ^4.1.0-beta.0
    dependencies:
      '@babel/core': 7.24.0
      '@babel/plugin-transform-react-jsx-self': 7.23.3(@babel/core@7.24.0)
      '@babel/plugin-transform-react-jsx-source': 7.23.3(@babel/core@7.24.0)
      magic-string: 0.27.0
      react-refresh: 0.14.0
<<<<<<< HEAD
      vite: 5.1.4
=======
      vite: 5.1.6
>>>>>>> 5c5afa75
    transitivePeerDependencies:
      - supports-color
    dev: true

  /@vscode/l10n@0.0.18:
    resolution: {integrity: sha512-KYSIHVmslkaCDyw013pphY+d7x1qV8IZupYfeIfzNA+nsaWHbn5uPuQRvdRFsa9zFzGeudPuoGoZ1Op4jrJXIQ==}
    dev: true

  /abbrev@1.1.1:
    resolution: {integrity: sha512-nne9/IiQ/hzIhY6pdDnbBtz7DjPTKrY00P/zvPSm5pOFkl6xuGrGnXn/VtTNNfNtAfZ9/1RtehkszU9qcTii0Q==}
    dev: true

  /abort-controller@3.0.0:
    resolution: {integrity: sha512-h8lQ8tacZYnR3vNQTgibj+tODHI5/+l06Au2Pcriv/Gmet0eaj4TwWH41sO9wnHDiQsEj19q0drzdWdeAHtweg==}
    engines: {node: '>=6.5'}
    dependencies:
      event-target-shim: 5.0.1

  /abstract-logging@2.0.1:
    resolution: {integrity: sha512-2BjRTZxTPvheOvGbBslFSYOUkr+SjPtOnrLP33f+VIWLzezQpZcqVg7ja3L4dBXmzzgwT+a029jRx5PCi3JuiA==}

  /accepts@1.3.8:
    resolution: {integrity: sha512-PYAthTa2m2VKxuvSD3DPC/Gy+U+sOA1LAuT8mkmRuvw+NACSaeXEQ+NHcVF7rONl6qcaxV3Uuemwawk+7+SJLw==}
    engines: {node: '>= 0.6'}
    dependencies:
      mime-types: 2.1.35
      negotiator: 0.6.3

  /acorn-jsx@5.3.2(acorn@8.11.3):
    resolution: {integrity: sha512-rq9s+JNhf0IChjtDXxllJ7g41oZk5SlXtp0LHwyA5cejwn7vKmKp4pPri6YEePv2PU65sAsegbXtIinmDFDXgQ==}
    peerDependencies:
      acorn: ^6.0.0 || ^7.0.0 || ^8.0.0
    dependencies:
      acorn: 8.11.3
    dev: true

  /acorn@8.11.3:
    resolution: {integrity: sha512-Y9rRfJG5jcKOE0CLisYbojUjIrIEE7AGMzA/Sm4BslANhbS+cDMpgBdcPT91oJ7OuJ9hYJBx59RjbhxVnrF8Xg==}
    engines: {node: '>=0.4.0'}
    hasBin: true
    dev: true

  /acquerello@2.0.7:
    resolution: {integrity: sha512-Tuwr7Ozm/Ze+Sx7GqR8A6zlMUwk2xxQ0FRlhD/bettQnVeERC8cq2I7mky7+A1h/hfPSMZtguuka48KSyS7x8Q==}
    engines: {node: '>= 18.18.0'}
    dev: false

  /agent-base@7.1.0:
    resolution: {integrity: sha512-o/zjMZRhJxny7OyEF+Op8X+efiELC7k7yOjMzgfzVqOzXqkBkWI79YoTdOtsuWd5BWhAGAuOY/Xa6xpiaWXiNg==}
    engines: {node: '>= 14'}
    dependencies:
      debug: 4.3.4
    transitivePeerDependencies:
      - supports-color
    dev: true

  /aggregate-error@3.1.0:
    resolution: {integrity: sha512-4I7Td01quW/RpocfNayFdFVk1qSuoh0E7JrbRJ16nH01HhKFQ88INq9Sd+nd72zqRySlr9BmDA8xlEJ6vJMrYA==}
    engines: {node: '>=8'}
    dependencies:
      clean-stack: 2.2.0
      indent-string: 4.0.0

  /ajv-draft-04@1.0.0(ajv@8.12.0):
    resolution: {integrity: sha512-mv00Te6nmYbRp5DCwclxtt7yV/joXJPGS7nM+97GdxvuttCOfgI3K4U25zboyeX0O+myI8ERluxQe5wljMmVIw==}
    peerDependencies:
      ajv: ^8.5.0
    peerDependenciesMeta:
      ajv:
        optional: true
    dependencies:
      ajv: 8.12.0
    dev: false

  /ajv-formats@2.1.1(ajv@8.12.0):
    resolution: {integrity: sha512-Wx0Kx52hxE7C18hkMEggYlEifqWZtYaRgouJor+WMdPnQyEK13vgEWyVNup7SoeeoLMsr4kf5h6dOW11I15MUA==}
    peerDependencies:
      ajv: ^8.0.0
    peerDependenciesMeta:
      ajv:
        optional: true
    dependencies:
      ajv: 8.12.0

  /ajv@6.12.6:
    resolution: {integrity: sha512-j3fVLgvTo527anyYyJOGTYJbG+vnnQYvE0m5mmkc1TK+nxAppkCLMIL0aZ4dblVCNoGShhm+kzE4ZUykBoMg4g==}
    dependencies:
      fast-deep-equal: 3.1.3
      fast-json-stable-stringify: 2.1.0
      json-schema-traverse: 0.4.1
      uri-js: 4.4.1
    dev: true

  /ajv@8.12.0:
    resolution: {integrity: sha512-sRu1kpcO9yLtYxBKvqfTeh9KzZEwO3STyX1HT+4CaDzC6HpTGYhIhPIzj9XuKU7KYDwnaeh5hcOwjy1QuJzBPA==}
    dependencies:
      fast-deep-equal: 3.1.3
      json-schema-traverse: 1.0.0
      require-from-string: 2.0.2
      uri-js: 4.4.1

  /ansi-escapes@4.3.2:
    resolution: {integrity: sha512-gKXj5ALrKWQLsYG9jlTRmR/xKluxHV+Z9QEwNIgCfM1/uwPMCuzVVnh5mwTd+OuBZcwSIMbqssNWRm1lE51QaQ==}
    engines: {node: '>=8'}
    dependencies:
      type-fest: 0.21.3

  /ansi-escapes@6.2.0:
    resolution: {integrity: sha512-kzRaCqXnpzWs+3z5ABPQiVke+iq0KXkHo8xiWV4RPTi5Yli0l97BEQuhXV1s7+aSU/fu1kUuxgS4MsQ0fRuygw==}
    engines: {node: '>=14.16'}
    dependencies:
      type-fest: 3.13.1
    dev: false

  /ansi-regex@5.0.1:
    resolution: {integrity: sha512-quJQXlTSUGL2LH9SUXo8VwsY4soanhgo6LNSm84E1LBcE8s3O0wpdiRzyR9z/ZZJMlMWv37qOOb9pdJlMUEKFQ==}
    engines: {node: '>=8'}

  /ansi-regex@6.0.1:
    resolution: {integrity: sha512-n5M855fKb2SsfMIiFFoVrABHJC8QtHwVx+mHWP3QcEqBHYienj5dHSgjbxtC0WEZXYt4wcD6zrQElDPhFuZgfA==}
    engines: {node: '>=12'}

  /ansi-styles@3.2.1:
    resolution: {integrity: sha512-VT0ZI6kZRdTh8YyJw3SMbYm/u+NqfsAxEpWO0Pf9sq8/e94WxxOpPKx9FR1FlyCtOVDNOQ+8ntlqFxiRc+r5qA==}
    engines: {node: '>=4'}
    dependencies:
      color-convert: 1.9.3

  /ansi-styles@4.3.0:
    resolution: {integrity: sha512-zbB9rCJAT1rbjiVDb2hqKFHNYLxgtk8NURxZ3IZwD3F6NtxbXZQCnnSi1Lkx+IDohdPlFp222wVALIheZJQSEg==}
    engines: {node: '>=8'}
    dependencies:
      color-convert: 2.0.1

  /ansi-styles@5.2.0:
    resolution: {integrity: sha512-Cxwpt2SfTzTtXcfOlzGEee8O+c+MmUgGrNiBcXnuWxuFJHe6a5Hz7qwhwe5OgaSYI0IJvkLqWX1ASG+cJOkEiA==}
    engines: {node: '>=10'}
    dev: true

  /ansi-styles@6.2.1:
    resolution: {integrity: sha512-bN798gFfQX+viw3R7yrGWRqnrN2oRkEkUjjl4JNn4E8GxxbjtG3FbrEIIY3l8/hrwUwIeCZvi4QuOTP4MErVug==}
    engines: {node: '>=12'}

  /any-promise@1.3.0:
    resolution: {integrity: sha512-7UvmKalWRt1wgjL1RrGxoSJW/0QZFIegpeGvZG9kjp8vrRu55XTHbwnqq2GpXm9uLbcuhxm3IqX9OB4MZR1b2A==}
    dev: true

  /archy@1.0.0:
    resolution: {integrity: sha512-Xg+9RwCg/0p32teKdGMPTPnVXKD0w3DfHnFTficozsAgsvq2XenPJq/MYpzzQ/v8zrOyJn6Ds39VA4JIDwFfqw==}

  /argparse@2.0.1:
    resolution: {integrity: sha512-8+9WqebbFzpX9OR+Wa6O29asIogeRMzcGtAINdpMHHyAg10f05aSFVBbcEqGf/PXw1EjAZ+q2/bEBg3DvurK3Q==}

  /array-buffer-byte-length@1.0.1:
    resolution: {integrity: sha512-ahC5W1xgou+KTXix4sAO8Ki12Q+jf4i0+tmk3sC+zgcynshkHxzpXdImBehiUYKKKDwvfFiJl1tZt6ewscS1Mg==}
    engines: {node: '>= 0.4'}
    dependencies:
      call-bind: 1.0.7
      is-array-buffer: 3.0.4
    dev: true

  /array-find-index@1.0.2:
    resolution: {integrity: sha512-M1HQyIXcBGtVywBt8WVdim+lrNaK7VHp99Qt5pSNziXznKHViIBbXWtfRTpEFpF/c4FdfxNAsCCwPp5phBYJtw==}
    engines: {node: '>=0.10.0'}
    dev: true

  /array-flatten@1.1.1:
    resolution: {integrity: sha512-PCVAQswWemu6UdxsDFFX/+gVeYqKAod3D3UVm91jHwynguOwAvYPhx8nNlM++NqRcK6CxxpUafjmhIdKiHibqg==}
    dev: true

  /array-includes@3.1.7:
    resolution: {integrity: sha512-dlcsNBIiWhPkHdOEEKnehA+RNUWDc4UqFtnIXU4uuYDPtA4LDkr7qip2p0VvFAEXNDr0yWZ9PJyIRiGjRLQzwQ==}
    engines: {node: '>= 0.4'}
    dependencies:
      call-bind: 1.0.7
      define-properties: 1.2.1
      es-abstract: 1.22.5
      get-intrinsic: 1.2.4
      is-string: 1.0.7
    dev: true

  /array-union@2.1.0:
    resolution: {integrity: sha512-HGyxoOTYUyCM6stUe6EJgnd4EoewAI7zMdfqO+kGjnlZmBDz/cR5pf8r/cR4Wq60sL/p0IkcjUEEPwS3GFrIyw==}
    engines: {node: '>=8'}
    dev: true

  /array.prototype.filter@1.0.3:
    resolution: {integrity: sha512-VizNcj/RGJiUyQBgzwxzE5oHdeuXY5hSbbmKMlphj1cy1Vl7Pn2asCGbSrru6hSQjmCzqTBPVWAF/whmEOVHbw==}
    engines: {node: '>= 0.4'}
    dependencies:
      call-bind: 1.0.7
      define-properties: 1.2.1
      es-abstract: 1.22.5
      es-array-method-boxes-properly: 1.0.0
      is-string: 1.0.7
    dev: true

  /array.prototype.findlastindex@1.2.4:
    resolution: {integrity: sha512-hzvSHUshSpCflDR1QMUBLHGHP1VIEBegT4pix9H/Z92Xw3ySoy6c2qh7lJWTJnRJ8JCZ9bJNCgTyYaJGcJu6xQ==}
    engines: {node: '>= 0.4'}
    dependencies:
      call-bind: 1.0.7
      define-properties: 1.2.1
      es-abstract: 1.22.5
      es-errors: 1.3.0
      es-shim-unscopables: 1.0.2
    dev: true

  /array.prototype.flat@1.3.2:
    resolution: {integrity: sha512-djYB+Zx2vLewY8RWlNCUdHjDXs2XOgm602S9E7P/UpHgfeHL00cRiIF+IN/G/aUJ7kGPb6yO/ErDI5V2s8iycA==}
    engines: {node: '>= 0.4'}
    dependencies:
      call-bind: 1.0.7
      define-properties: 1.2.1
      es-abstract: 1.22.5
      es-shim-unscopables: 1.0.2
    dev: true

  /array.prototype.flatmap@1.3.2:
    resolution: {integrity: sha512-Ewyx0c9PmpcsByhSW4r+9zDU7sGjFc86qf/kKtuSCRdhfbk0SNLLkaT5qvcHnRGgc5NP/ly/y+qkXkqONX54CQ==}
    engines: {node: '>= 0.4'}
    dependencies:
      call-bind: 1.0.7
      define-properties: 1.2.1
      es-abstract: 1.22.5
      es-shim-unscopables: 1.0.2
    dev: true

  /array.prototype.tosorted@1.1.3:
    resolution: {integrity: sha512-/DdH4TiTmOKzyQbp/eadcCVexiCb36xJg7HshYOYJnNZFDj33GEv0P7GxsynpShhq4OLYJzbGcBDkLsDt7MnNg==}
    dependencies:
      call-bind: 1.0.7
      define-properties: 1.2.1
      es-abstract: 1.22.5
      es-errors: 1.3.0
      es-shim-unscopables: 1.0.2
    dev: true

  /arraybuffer.prototype.slice@1.0.3:
    resolution: {integrity: sha512-bMxMKAjg13EBSVscxTaYA4mRc5t1UAXa2kXiGTNfZ079HIWXEkKmkgFrh/nJqamaLSrXO5H4WFFkPEaLJWbs3A==}
    engines: {node: '>= 0.4'}
    dependencies:
      array-buffer-byte-length: 1.0.1
      call-bind: 1.0.7
      define-properties: 1.2.1
      es-abstract: 1.22.5
      es-errors: 1.3.0
      get-intrinsic: 1.2.4
      is-array-buffer: 3.0.4
      is-shared-array-buffer: 1.0.3
    dev: true

  /arrify@1.0.1:
    resolution: {integrity: sha512-3CYzex9M9FGQjCGMGyi6/31c8GJbgb0qGyrx5HWxPd0aCwh4cB2YjMb2Xf9UuoogrMrlO9cTqnB5rI5GHZTcUA==}
    engines: {node: '>=0.10.0'}
    dev: true

  /asap@2.0.6:
    resolution: {integrity: sha512-BSHWgDSAiKs50o2Re8ppvp3seVHXSRM44cdSsT9FfNEUUZLOGWVCsiWaRPWM1Znn+mqZ1OfVZ3z3DWEzSp7hRA==}
    dev: true

  /asn1.js@5.4.1:
    resolution: {integrity: sha512-+I//4cYPccV8LdmBLiX8CYvf9Sp3vQsrqu2QNXRcrbiWvcx/UdlFiqUJJzxRQxgsZmvhXhn4cSKeSmoFjVdupA==}
    dependencies:
      bn.js: 4.12.0
      inherits: 2.0.4
      minimalistic-assert: 1.0.1
      safer-buffer: 2.1.2

  /assert-never@1.2.1:
    resolution: {integrity: sha512-TaTivMB6pYI1kXwrFlEhLeGfOqoDNdTxjCdwRfFFkEA30Eu+k48W34nlok2EYWJfFFzqaEmichdNM7th6M5HNw==}

  /astral-regex@2.0.0:
    resolution: {integrity: sha512-Z7tMw1ytTXt5jqMcOP+OQteU1VuNK9Y02uuJtKQ1Sv69jXQKKg5cibLwGJow8yzZP+eAc18EmLGPal0bp36rvQ==}
    engines: {node: '>=8'}
    dev: false

  /async-cache-dedupe@2.1.0:
    resolution: {integrity: sha512-hBoXEwpJOUIjce7HrwbGN9RlYZM6+XblU+ClZ0AzrV4y5UGDqMR/EUAg2S2p0GF0b0IYOreFEt5RD0eiUwa2Qg==}
    dependencies:
      mnemonist: 0.39.8
      safe-stable-stringify: 2.4.3
    dev: false

  /asynciterator.prototype@1.0.0:
    resolution: {integrity: sha512-wwHYEIS0Q80f5mosx3L/dfG5t5rjEa9Ft51GTaNt862EnpyGHpgz2RkZvLPp1oF5TnAiTohkEKVEu8pQPJI7Vg==}
    dependencies:
      has-symbols: 1.0.3
    dev: true

  /atomic-sleep@1.0.0:
    resolution: {integrity: sha512-kNOjDqAh7px0XWNI+4QbzoiR/nTkHAWNud2uvnJquD1/x5a7EQZMJT0AczqK0Qn67oY/TTQ1LbUKajZpp3I9tQ==}
    engines: {node: '>=8.0.0'}

  /available-typed-arrays@1.0.7:
    resolution: {integrity: sha512-wvUjBtSGN7+7SjNpq/9M2Tg350UZD3q62IFZLbRAR1bSMlCo1ZaeW+BJ+D090e4hIIZLBcTDWe4Mh4jvUDajzQ==}
    engines: {node: '>= 0.4'}
    dependencies:
      possible-typed-array-names: 1.0.0
    dev: true

  /avvio@8.3.0:
    resolution: {integrity: sha512-VBVH0jubFr9LdFASy/vNtm5giTrnbVquWBhT0fyizuNK2rQ7e7ONU2plZQWUNqtE1EmxFEb+kbSkFRkstiaS9Q==}
    dependencies:
      '@fastify/error': 3.4.1
      archy: 1.0.0
      debug: 4.3.4
      fastq: 1.17.1
    transitivePeerDependencies:
      - supports-color

  /balanced-match@1.0.2:
    resolution: {integrity: sha512-3oSeUO0TMV67hN1AmbXsK4yaqU7tjiHlbxRDZOpH0KW9+CeX4bRAaX0Anxt0tx2MrpRpWwQaPwIlISEJhYU5Pw==}

  /base64-js@1.5.1:
    resolution: {integrity: sha512-AKpaYlHn8t4SVbOHCy+b5+KKgvR4vrsD8vbvrbiQJps7fKDTkjkDry6ji0rUJjC0kzbNePLwzxq8iypo41qeWA==}

  /better-sqlite3@8.7.0:
    resolution: {integrity: sha512-99jZU4le+f3G6aIl6PmmV0cxUIWqKieHxsiF7G34CVFiE+/UabpYqkU0NJIkY/96mQKikHeBjtR27vFfs5JpEw==}
    requiresBuild: true
    dependencies:
      bindings: 1.5.0
      prebuild-install: 7.1.2
    dev: false

  /bindings@1.5.0:
    resolution: {integrity: sha512-p2q/t/mhvuOj/UeLlV6566GD/guowlr0hHxClI0W9m7MWYkL1F0hLo+0Aexs9HSPCtR1SXQ0TD3MMKrXZajbiQ==}
    dependencies:
      file-uri-to-path: 1.0.0

  /bintrees@1.0.2:
    resolution: {integrity: sha512-VOMgTMwjAaUG580SXn3LacVgjurrbMme7ZZNYGSSV7mmtY6QQRh0Eg3pwIcntQ77DErK1L0NxkbetjcoXzVwKw==}
    dev: false

  /bl@4.1.0:
    resolution: {integrity: sha512-1W07cM9gS6DcLperZfFSj+bWLtaPGSOHWhPiGzXmvVJbRLdG82sH/Kn8EtW1VqWVA54AKf2h5k5BbnIbwF3h6w==}
    dependencies:
      buffer: 5.7.1
      inherits: 2.0.4
      readable-stream: 3.6.2
    dev: false

  /bl@5.1.0:
    resolution: {integrity: sha512-tv1ZJHLfTDnXE6tMHv73YgSJaWR2AFuPwMntBe7XL/GBFHnT0CLnsHMogfk5+GzCDC5ZWarSCYaIGATZt9dNsQ==}
    dependencies:
      buffer: 6.0.3
      inherits: 2.0.4
      readable-stream: 3.6.2
    dev: false

  /bn.js@4.12.0:
    resolution: {integrity: sha512-c98Bf3tPniI+scsdk237ku1Dc3ujXQTSgyiPUDEOe7tRkhrqridvh8klBv0HCEso1OLOYcHuCv/cS6DNxKH+ZA==}

  /body-parser@1.20.2:
    resolution: {integrity: sha512-ml9pReCu3M61kGlqoTm2umSXTlRTuGTx0bfYj+uIUKKYycG5NtSbeetV3faSU6R7ajOPw0g/J1PvK4qNy7s5bA==}
    engines: {node: '>= 0.8', npm: 1.2.8000 || >= 1.4.16}
    dependencies:
      bytes: 3.1.2
      content-type: 1.0.5
      debug: 2.6.9
      depd: 2.0.0
      destroy: 1.2.0
      http-errors: 2.0.0
      iconv-lite: 0.4.24
      on-finished: 2.4.1
      qs: 6.11.0
      raw-body: 2.5.2
      type-is: 1.6.18
      unpipe: 1.0.0
    transitivePeerDependencies:
      - supports-color
    dev: true

  /boring-name-generator@1.0.3:
    resolution: {integrity: sha512-1wEo1pNahY9js7Vkp1RQa/VWdWrXYJnVAmsHV3Pw/0YzspjABLw7dcekjukOMTIYWr8ir/aG0GX1eoEkYhpnUg==}
    hasBin: true
    dependencies:
      commander: 6.2.1
      lodash: 4.17.21
    dev: false

  /borp@0.10.0:
    resolution: {integrity: sha512-O5ToZzO0r3K+cH4x/eS0CRO7woLhiJqgufnCSb2tSjZJOe6bLIlxRaC6YQTaorNF9Nvid9HKYmfpPOuJUNKQvw==}
    hasBin: true
    dependencies:
      '@reporters/github': 1.6.0
      c8: 9.1.0
      execa: 8.0.1
      find-up: 7.0.0
      glob: 10.3.10
    dev: true

  /brace-expansion@1.1.11:
    resolution: {integrity: sha512-iCuPHDFgrHX7H2vEI/5xpz07zSHB00TpugqhmYtVmMO6518mCuRMoOYFldEBl0g187ufozdaHgWKcYFb61qGiA==}
    dependencies:
      balanced-match: 1.0.2
      concat-map: 0.0.1

  /brace-expansion@2.0.1:
    resolution: {integrity: sha512-XnAIvQ8eM+kC6aULx6wuQiwVsnzsi9d3WxzV3FpWTGA19F621kwdbsAcFKXgKUHZWsy+mY6iL1sHTxWEFCytDA==}
    dependencies:
      balanced-match: 1.0.2

  /braces@3.0.2:
    resolution: {integrity: sha512-b8um+L1RzM3WDSzvhm6gIz1yfTbBt6YTlcEKAvsmqCZZFw46z626lVj9j1yEPW33H5H+lBQpZMP1k8l+78Ha0A==}
    engines: {node: '>=8'}
    dependencies:
      fill-range: 7.0.1
    dev: true

  /brorand@1.1.0:
    resolution: {integrity: sha512-cKV8tMCEpQs4hK/ik71d6LrPOnpkpGBR0wzxqr68g2m/LB2GxVYQroAjMJZRVM1Y4BCjCKc3vAamxSzOY2RP+w==}
    dev: false

  /browserslist@4.23.0:
    resolution: {integrity: sha512-QW8HiM1shhT2GuzkvklfjcKDiWFXHOeFCIA/huJPwHsslwcydgk7X+z2zXpEijP98UCY7HbubZt5J2Zgvf0CaQ==}
    engines: {node: ^6 || ^7 || ^8 || ^9 || ^10 || ^11 || ^12 || >=13.7}
    hasBin: true
    dependencies:
      caniuse-lite: 1.0.30001593
      electron-to-chromium: 1.4.690
      node-releases: 2.0.14
      update-browserslist-db: 1.0.13(browserslist@4.23.0)
    dev: true

  /buffer-from@1.1.2:
    resolution: {integrity: sha512-E+XQCRwSbaaiChtv6k6Dwgc+bx+Bs6vuKJHHl5kox/BaKbhiXzqQOwK4cO22yElGp2OCmjwVhT3HmxgyPGnJfQ==}
    dev: true

  /buffer-writer@2.0.0:
    resolution: {integrity: sha512-a7ZpuTZU1TRtnwyCNW3I5dc0wWNC3VR9S++Ewyk2HHZdrO3CQJqSpd+95Us590V6AL7JqUAH2IwZ/398PmNFgw==}
    engines: {node: '>=4'}

  /buffer@5.7.1:
    resolution: {integrity: sha512-EHcyIPBQ4BSGlvjB16k5KgAJ27CIsHY/2JBmCRReo48y9rQ3MaUzWX3KVlBa4U7MyX02HdVj0K7C3WaB3ju7FQ==}
    dependencies:
      base64-js: 1.5.1
      ieee754: 1.2.1
    dev: false

  /buffer@6.0.3:
    resolution: {integrity: sha512-FTiCpNxtwiZZHEZbcbTIcZjERVICn9yq/pDFkTl95/AxzD1naBctN7YO68riM/gLSDY7sdrMby8hofADYuuqOA==}
    dependencies:
      base64-js: 1.5.1
      ieee754: 1.2.1

  /builtins@5.0.1:
    resolution: {integrity: sha512-qwVpFEHNfhYJIzNRBvd2C1kyo6jz3ZSMPyyuR47OPdiKWlbYnZNyDWuyR175qDnAJLiCo5fBBqPb3RiXgWlkOQ==}
    dependencies:
      semver: 7.6.0
    dev: true

  /bytes@3.1.2:
    resolution: {integrity: sha512-/Nf7TyzTx6S3yRJObOAV7956r8cr2+Oj8AC5dt8wSP3BQAoeX58NoHyCU8P8zGkNXStjTSi6fzO6F0pBdcYbEg==}
    engines: {node: '>= 0.8'}
    dev: true

  /c8@9.1.0:
    resolution: {integrity: sha512-mBWcT5iqNir1zIkzSPyI3NCR9EZCVI3WUD+AVO17MVWTSFNyUueXE82qTeampNtTr+ilN/5Ua3j24LgbCKjDVg==}
    engines: {node: '>=14.14.0'}
    hasBin: true
    dependencies:
      '@bcoe/v8-coverage': 0.2.3
      '@istanbuljs/schema': 0.1.3
      find-up: 5.0.0
      foreground-child: 3.1.1
      istanbul-lib-coverage: 3.2.2
      istanbul-lib-report: 3.0.1
      istanbul-reports: 3.1.7
      test-exclude: 6.0.0
      v8-to-istanbul: 9.2.0
      yargs: 17.7.2
      yargs-parser: 21.1.1
    dev: true

  /call-bind@1.0.7:
    resolution: {integrity: sha512-GHTSNSYICQ7scH7sZ+M2rFopRoLh8t2bLSW6BbgrtLsahOIB5iyAVJf9GjWK3cYTDaMj4XdBpM1cA6pIS0Kv2w==}
    engines: {node: '>= 0.4'}
    dependencies:
      es-define-property: 1.0.0
      es-errors: 1.3.0
      function-bind: 1.1.2
      get-intrinsic: 1.2.4
      set-function-length: 1.2.1

  /call-me-maybe@1.0.2:
    resolution: {integrity: sha512-HpX65o1Hnr9HH25ojC1YGs7HCQLq0GCOibSaWER0eNpgJ/Z1MZv2mTc7+xh6WOPxbRVcmgbv4hGU+uSQ/2xFZQ==}
    dev: true

  /callsites@3.1.0:
    resolution: {integrity: sha512-P8BjAsXvZS+VIDUI11hHCQEv74YT67YUi5JJFNWIqL235sBmjX4+qx9Muvls5ivyNENctx46xQLQ3aTuE7ssaQ==}
    engines: {node: '>=6'}

  /camelcase-keys@6.2.2:
    resolution: {integrity: sha512-YrwaA0vEKazPBkn0ipTiMpSajYDSe+KjQfrjhcBMxJt/znbvlHd8Pw/Vamaz5EB4Wfhs3SUR3Z9mwRu/P3s3Yg==}
    engines: {node: '>=8'}
    dependencies:
      camelcase: 5.3.1
      map-obj: 4.3.0
      quick-lru: 4.0.1
    dev: true

  /camelcase@5.3.1:
    resolution: {integrity: sha512-L28STB170nwWS63UjtlEOE3dldQApaJXZkOI1uMFfzf3rRuPegHaHesyee+YxQ+W6SvRDQV6UrdOdRiR153wJg==}
    engines: {node: '>=6'}
    dev: true

  /camelcase@6.3.0:
    resolution: {integrity: sha512-Gmy6FhYlCY7uOElZUSbxo2UCDH8owEk996gkbrpsgGtrJLM3J7jGxl9Ic7Qwwj4ivOE5AWZWRMecDdF7hqGjFA==}
    engines: {node: '>=10'}
    dev: false

  /camelcase@8.0.0:
    resolution: {integrity: sha512-8WB3Jcas3swSvjIeA2yvCJ+Miyz5l1ZmB6HFb9R1317dt9LCQoswg/BGrmAmkWVEszSrrg4RwmO46qIm2OEnSA==}
    engines: {node: '>=16'}
    dev: false

  /caniuse-lite@1.0.30001593:
    resolution: {integrity: sha512-UWM1zlo3cZfkpBysd7AS+z+v007q9G1+fLTUU42rQnY6t2axoogPW/xol6T7juU5EUoOhML4WgBIdG+9yYqAjQ==}
    dev: true

  /chalk@2.4.2:
    resolution: {integrity: sha512-Mti+f9lpJNcwF4tWV8/OrTTtF1gZi+f8FqlyAdouralcFWFQWF2+NgCHShjkCb+IFBLq9buZwE1xckQU4peSuQ==}
    engines: {node: '>=4'}
    dependencies:
      ansi-styles: 3.2.1
      escape-string-regexp: 1.0.5
      supports-color: 5.5.0

  /chalk@4.1.2:
    resolution: {integrity: sha512-oKnbhFyRIXpUuez8iBMmyEa4nbj4IOQyuhc/wy9kY7/WVPcwIO9VA668Pu8RkO7+0G76SLROeyw9CpQ061i4mA==}
    engines: {node: '>=10'}
    dependencies:
      ansi-styles: 4.3.0
      supports-color: 7.2.0

  /chalk@5.3.0:
    resolution: {integrity: sha512-dLitG79d+GV1Nb/VYcCDFivJeK1hiukt9QjRNVOsUtTy1rR1YJsmpGGTZ3qJos+uw7WmWF4wUwBd9jxjocFC2w==}
    engines: {node: ^12.17.0 || ^14.13 || >=16.0.0}
    dev: false

  /change-case-all@2.1.0:
    resolution: {integrity: sha512-v6b0WWWkZUMHVuYk82l+WROgkUm4qEN2w5hKRNWtEOYwWqUGoi8C6xH0l1RLF1EoWqDFK6MFclmN3od6ws3/uw==}
    dependencies:
      change-case: 5.4.3
      sponge-case: 2.0.3
      swap-case: 3.0.3
      title-case: 3.0.3
    dev: false

  /change-case@5.4.3:
    resolution: {integrity: sha512-4cdyvorTy/lViZlVzw2O8/hHCLUuHqp4KpSSP3DlauhFCf3LdnfF+p5s0EAhjKsU7bqrMzu7iQArYfoPiHO2nw==}
    dev: false

  /chardet@0.7.0:
    resolution: {integrity: sha512-mT8iDcrh03qDGRRmoA2hmBJnxpllMR+0/0qlzjqZES6NdiWDcZkCNAk4rPFZ9Q85r27unkiNNg8ZOiwZXBHwcA==}
    dev: false

  /chownr@1.1.4:
    resolution: {integrity: sha512-jJ0bqzaylmJtVnNgzTeSOs8DPavpbYgEr/b0YL8/2GO3xJEhInFmhKMUnEJQjZumK7KXGFhUy89PrsJWlakBVg==}
    dev: false

  /chownr@2.0.0:
    resolution: {integrity: sha512-bIomtDF5KGpdogkLd9VspvFzk9KfpyyGlS8YFVZl7TGPBHL5snIOnxeshwVgPteQ9b4Eydl+pVbIyE1DcvCWgQ==}
    engines: {node: '>=10'}
    dev: false

  /clean-stack@2.2.0:
    resolution: {integrity: sha512-4diC9HaTE+KRAMWhDhrGOECgWZxoevMc5TlkObMqNSsVU62PYzXZ/SMTjzyGAFF1YusgxGcSWTEXBhp0CPwQ1A==}
    engines: {node: '>=6'}

  /cli-color@2.0.4:
    resolution: {integrity: sha512-zlnpg0jNcibNrO7GG9IeHH7maWFeCz+Ja1wx/7tZNU5ASSSSZ+/qZciM0/LHCYxSdqv5h2sdbQ/PXYdOuetXvA==}
    engines: {node: '>=0.10'}
    dependencies:
      d: 1.0.2
      es5-ext: 0.10.64
      es6-iterator: 2.0.3
      memoizee: 0.4.15
      timers-ext: 0.1.7
    dev: true

  /cli-cursor@3.1.0:
    resolution: {integrity: sha512-I/zHAwsKf9FqGoXM4WWRACob9+SNukZTd94DWF57E4toouRulbCxcUh6RKUEOQlYTHJnzkPMySvPNaaSLNfLZw==}
    engines: {node: '>=8'}
    dependencies:
      restore-cursor: 3.1.0
    dev: false

  /cli-cursor@4.0.0:
    resolution: {integrity: sha512-VGtlMu3x/4DOtIUwEkRezxUZ2lBacNJCHash0N0WeZDBS+7Ux1dm3XWAgWYxLJFMMdOeXMHXorshEFhbMSGelg==}
    engines: {node: ^12.20.0 || ^14.13.1 || >=16.0.0}
    dependencies:
      restore-cursor: 4.0.0
    dev: false

  /cli-progress@3.12.0:
    resolution: {integrity: sha512-tRkV3HJ1ASwm19THiiLIXLO7Im7wlTuKnvkYaTkyoAPefqjNg7W7DHKUlGRxy9vxDvbyCYQkQozvptuMkGCg8A==}
    engines: {node: '>=4'}
    dependencies:
      string-width: 4.2.3
    dev: false

  /cli-spinners@2.9.2:
    resolution: {integrity: sha512-ywqV+5MmyL4E7ybXgKys4DugZbX0FC6LnwrhjuykIjnK9k8OQacQ7axGKnjDXWNhns0xot3bZI5h55H8yo9cJg==}
    engines: {node: '>=6'}
    dev: false

  /cli-width@4.1.0:
    resolution: {integrity: sha512-ouuZd4/dm2Sw5Gmqy6bGyNNNe1qt9RpmxveLSO7KcgsTnU7RXfsw+/bukWGo1abgBiMAic068rclZsO4IWmmxQ==}
    engines: {node: '>= 12'}
    dev: false

  /cliui@8.0.1:
    resolution: {integrity: sha512-BSeNnyus75C4//NQ9gQt1/csTXyo/8Sb+afLAkzAptFuMsod9HFokGNudZpi/oQV73hnVK+sR+5PVRMd+Dr7YQ==}
    engines: {node: '>=12'}
    dependencies:
      string-width: 4.2.3
      strip-ansi: 6.0.1
      wrap-ansi: 7.0.0
    dev: true

  /clone@1.0.4:
    resolution: {integrity: sha512-JQHZ2QMW6l3aH/j6xCqQThY/9OH4D/9ls34cgkUBiEeocRTU04tHfKPBsUK1PqZCUQM7GiA0IIXJSuXHI64Kbg==}
    engines: {node: '>=0.8'}
    dev: false

  /close-with-grace@1.3.0:
    resolution: {integrity: sha512-lvm0rmLIR5bNz4CRKW6YvCfn9Wg5Wb9A8PJ3Bb+hjyikgC1RO1W3J4z9rBXQYw97mAte7dNSQI8BmUsxdlXQyw==}
    dev: false

  /cluster-key-slot@1.1.2:
    resolution: {integrity: sha512-RMr0FhtfXemyinomL4hrWcYJxmX6deFdCxpJzhDttxgO1+bcCnkk+9drydLVDmAMG7NE6aN/fl4F7ucU/90gAA==}
    engines: {node: '>=0.10.0'}

  /code-block-writer@13.0.1:
    resolution: {integrity: sha512-c5or4P6erEA69TxaxTNcHUNcIn+oyxSRTOWV+pSYF+z4epXqNvwvJ70XPGjPNgue83oAFAPBRQYwpAJ/Hpe/Sg==}
    dev: false

  /color-convert@1.9.3:
    resolution: {integrity: sha512-QfAUtd+vFdAtFQcC8CCyYt1fYWxSqAiK2cSD6zDB8N3cpsEBAvRxp9zOGg6G/SHHJYAT88/az/IuDGALsNVbGg==}
    dependencies:
      color-name: 1.1.3

  /color-convert@2.0.1:
    resolution: {integrity: sha512-RRECPsj7iu/xb5oKYcsFHSppFNnsj/52OVTRKb4zP5onXwVF3zVmmToNcOfGC+CRDpfK/U584fMg38ZHCaElKQ==}
    engines: {node: '>=7.0.0'}
    dependencies:
      color-name: 1.1.4

  /color-name@1.1.3:
    resolution: {integrity: sha512-72fSenhMw2HZMTVHeCA9KCmpEIbzWiQsjN+BHcBbS9vr1mtt+vJjPdksIBNUmKAW8TFUDPJK5SUU3QhE9NEXDw==}

  /color-name@1.1.4:
    resolution: {integrity: sha512-dOy+3AuW3a2wNbZHIuMZpTcgjGuLU/uBL/ubcZF9OXbDo8ff4O8yVp5Bf0efS8uEoYo5q4Fx7dY9OgQGXgAsQA==}

  /colorette@2.0.20:
    resolution: {integrity: sha512-IfEDxwoWIjkeXL1eXcDiow4UbKjhLdq6/EuSVR9GMN7KVH3r9gQ83e73hsz1Nd1T3ijd5xv1wcWRYO+D6kCI2w==}
    dev: false

  /columnify@1.6.0:
    resolution: {integrity: sha512-lomjuFZKfM6MSAnV9aCZC9sc0qGbmZdfygNv+nCpqVkSKdCxCklLtd16O0EILGkImHw9ZpHkAnHaB+8Zxq5W6Q==}
    engines: {node: '>=8.0.0'}
    dependencies:
      strip-ansi: 6.0.1
      wcwidth: 1.0.1
    dev: false

  /commander@11.1.0:
    resolution: {integrity: sha512-yPVavfyCcRhmorC7rWlkHn15b4wDVgVmBA7kV4QVBsF7kv/9TKJAbAXVTxvTnwP8HHKjRCJDClKbciiYS7p0DQ==}
    engines: {node: '>=16'}
    dev: true

  /commander@2.20.3:
    resolution: {integrity: sha512-GpVkmM8vF2vQUkj2LvZmD35JxeJOLCwJ9cUkugyk2nuhbv3+mJvpLYYt+0+USMxE+oj+ey/lJEnhZw75x/OMcQ==}
    dev: true

  /commander@6.2.1:
    resolution: {integrity: sha512-U7VdrJFnJgo4xjrHpTzu0yrHPGImdsmD95ZlgYSEajAn2JKzDhDTPG9kBTefmObL2w/ngeZnilk+OV9CG3d7UA==}
    engines: {node: '>= 6'}
    dev: false

  /commist@3.2.0:
    resolution: {integrity: sha512-4PIMoPniho+LqXmpS5d3NuGYncG6XWlkBSVGiWycL22dd42OYdUGil2CWuzklaJoNxyxUSpO4MKIBU94viWNAw==}
    dev: false

  /concat-map@0.0.1:
    resolution: {integrity: sha512-/Srv4dswyQNBfohGpz9o6Yb3Gz3SrUDqBH5rTuhGR7ahtlbYKnVxw2bCFMRljaA7EXHaXZ8wsHdodFvbkhKmqg==}

  /concat-stream@2.0.0:
    resolution: {integrity: sha512-MWufYdFw53ccGjCA+Ol7XJYpAlW6/prSMzuPOTRnJGcGzuhLn4Scrz7qf6o8bROZ514ltazcIFJZevcfbo0x7A==}
    engines: {'0': node >= 6.0}
    dependencies:
      buffer-from: 1.1.2
      inherits: 2.0.4
      readable-stream: 3.6.2
      typedarray: 0.0.6
    dev: true

  /console-table-printer@2.12.0:
    resolution: {integrity: sha512-Q/Ax+UOpZw0oPZGmv8bH8/W5NpC2rAYy6cX20BVLGQ45v944oL+srmLTZAse/5a3vWDl0MXR/0GTEdsz2dDTbg==}
    dependencies:
      simple-wcswidth: 1.0.1
    dev: false

  /content-disposition@0.5.4:
    resolution: {integrity: sha512-FveZTNuGw04cxlAiWbzi6zTAL/lhehaWbTtgluJh4/E95DqMwTmha3KZN1aAWA8cFIhHzMZUvLevkw5Rqk+tSQ==}
    engines: {node: '>= 0.6'}
    dependencies:
      safe-buffer: 5.2.1

  /content-type@1.0.5:
    resolution: {integrity: sha512-nTjqfcBFEipKdXCv4YDQWCfmcLZKm81ldF0pAopTvyrFGVbcR6P/VAAd5G7N+0tTr8QqiU0tFadD6FK4NtJwOA==}
    engines: {node: '>= 0.6'}
    dev: true

  /convert-source-map@2.0.0:
    resolution: {integrity: sha512-Kvp459HrV2FEJ1CAsi1Ku+MY3kasH19TFykTz2xWmMeq6bk2NU3XXvfJ+Q61m0xktWwt+1HSYf3JZsTms3aRJg==}
    dev: true

  /cookie-signature@1.0.6:
    resolution: {integrity: sha512-QADzlaHc8icV8I7vbaJXJwod9HWYp8uCqf1xa4OfNu1T7JVxQIrUgOWtHdNDtPiywmFbiS12VjotIXLrKM3orQ==}
    dev: true

  /cookie@0.5.0:
    resolution: {integrity: sha512-YZ3GUyn/o8gfKJlnlX7g7xq4gyO6OSuhGPKaaGssGB2qgDUS0gPgtTvoyZLTt9Ab6dC4hfc9dV5arkvc/OCmrw==}
    engines: {node: '>= 0.6'}
    dev: true

  /cookie@0.6.0:
    resolution: {integrity: sha512-U71cyTamuh1CRNCfpGY6to28lxvNwPG4Guz/EVjgf3Jmzv0vlDp1atT9eS5dDjMYHucpHbWns6Lwf3BKz6svdw==}
    engines: {node: '>= 0.6'}

  /core-util-is@1.0.3:
    resolution: {integrity: sha512-ZQBvi1DcpJ4GDqanjucZ2Hj3wEO5pZDS89BWbkcrvdxksJorwUDDZamX9ldFkp9aw2lmBDLgkObEA4DWNJ9FYQ==}
    dev: true

  /cosmiconfig@8.3.6(typescript@5.3.3):
    resolution: {integrity: sha512-kcZ6+W5QzcJ3P1Mt+83OUv/oHFqZHIx8DuxG6eZ5RGMERoLqp4BuGjhHLYGK+Kf5XVkQvqBSmAy/nGWN3qDgEA==}
    engines: {node: '>=14'}
    peerDependencies:
      typescript: '>=4.9.5'
    peerDependenciesMeta:
      typescript:
        optional: true
    dependencies:
      import-fresh: 3.3.0
      js-yaml: 4.1.0
      parse-json: 5.2.0
      path-type: 4.0.0
      typescript: 5.3.3

  /cross-env@7.0.3:
    resolution: {integrity: sha512-+/HKd6EgcQCJGh2PSjZuUitQBQynKor4wrFbRg4DtAgS1aWO+gU52xpH7M9ScGgXSYmAVS9bIJ8EzuaGw0oNAw==}
    engines: {node: '>=10.14', npm: '>=6', yarn: '>=1'}
    hasBin: true
    dependencies:
      cross-spawn: 7.0.3
    dev: true

  /cross-fetch@4.0.0:
    resolution: {integrity: sha512-e4a5N8lVvuLgAWgnCrLr2PP0YyDOTHa9H/Rj54dirp61qXnNq46m82bRhNqIA5VccJtWBvPTFRV3TtvHUKPB1g==}
    dependencies:
      node-fetch: 2.7.0
    transitivePeerDependencies:
      - encoding
    dev: true

  /cross-spawn@7.0.3:
    resolution: {integrity: sha512-iRDPJKUPVEND7dHPO8rkbOnPpyDygcDFtWjpeWNCgy8WP2rXcxXL8TskReQl6OrB2G7+UJrags1q15Fudc7G6w==}
    engines: {node: '>= 8'}
    dependencies:
      path-key: 3.1.1
      shebang-command: 2.0.0
      which: 2.0.2

  /csstype@3.1.3:
    resolution: {integrity: sha512-M1uQkMl8rQK/szD0LNhtqxIPLpimGm8sOBwU7lLnCpSbTyY3yeU1Vc7l4KT5zT4s/yOxHH5O7tIuuLOCnLADRw==}
    dev: true

  /d@1.0.2:
    resolution: {integrity: sha512-MOqHvMWF9/9MX6nza0KgvFH4HpMU0EF5uUDXqX/BtxtU8NfB0QzRtJ8Oe/6SuS4kbhyzVJwjd97EA4PKrzJ8bw==}
    engines: {node: '>=0.12'}
    dependencies:
      es5-ext: 0.10.64
      type: 2.7.2
    dev: true

  /dateformat@4.6.3:
    resolution: {integrity: sha512-2P0p0pFGzHS5EMnhdxQi7aJN+iMheud0UhG4dlE1DLAlvL8JHjJJTX/CSm4JXwV0Ka5nGk3zC5mcb5bUQUxxMA==}
    dev: false

  /debounce@2.0.0:
    resolution: {integrity: sha512-xRetU6gL1VJbs85Mc4FoEGSjQxzpdxRyFhe3lmWFyy2EzydIcD4xzUvRJMD+NPDfMwKNhxa3PvsIOU32luIWeA==}
    engines: {node: '>=18'}
    dev: false

  /debug@2.6.9:
    resolution: {integrity: sha512-bC7ElrdJaJnPbAP+1EotYvqZsb3ecl5wi6Bfi6BJTUcNowp6cvspg0jXznRTKDjm/E7AdgFBVeAPVMNcKGsHMA==}
    peerDependencies:
      supports-color: '*'
    peerDependenciesMeta:
      supports-color:
        optional: true
    dependencies:
      ms: 2.0.0
    dev: true

  /debug@3.2.7:
    resolution: {integrity: sha512-CFjzYYAi4ThfiQvizrFQevTTXHtnCqWfe7x1AhgEscTz6ZbLbfoLRLPugTQyBth6f8ZERVUSyWHFD/7Wu4t1XQ==}
    peerDependencies:
      supports-color: '*'
    peerDependenciesMeta:
      supports-color:
        optional: true
    dependencies:
      ms: 2.1.3
    dev: true

  /debug@4.3.4:
    resolution: {integrity: sha512-PRWFHuSU3eDtQJPvnNY7Jcket1j0t5OuOsFzPPzsekD52Zl8qUfFIPEiswXqIvHWGVHOgX+7G/vCNNhehwxfkQ==}
    engines: {node: '>=6.0'}
    peerDependencies:
      supports-color: '*'
    peerDependenciesMeta:
      supports-color:
        optional: true
    dependencies:
      ms: 2.1.2

  /debuglog@1.0.1:
    resolution: {integrity: sha512-syBZ+rnAK3EgMsH2aYEOLUW7mZSY9Gb+0wUMCFsZvcmiz+HigA0LOcq/HoQqVuGG+EKykunc7QG2bzrponfaSw==}
    deprecated: Package no longer supported. Contact Support at https://www.npmjs.com/support for more info.
    dev: true

  /decamelize-keys@1.1.1:
    resolution: {integrity: sha512-WiPxgEirIV0/eIOMcnFBA3/IJZAZqKnwAwWyvvdi4lsr1WCN22nhdf/3db3DoZcUjTV2SqfzIwNyp6y2xs3nmg==}
    engines: {node: '>=0.10.0'}
    dependencies:
      decamelize: 1.2.0
      map-obj: 1.0.1
    dev: true

  /decamelize@1.2.0:
    resolution: {integrity: sha512-z2S+W9X73hAUUki+N+9Za2lBlun89zigOyGrsax+KUQ6wKW4ZoWpEYBkGhQjwAjjDCkWxhY0VKEhk8wzY7F5cA==}
    engines: {node: '>=0.10.0'}
    dev: true

  /decompress-response@6.0.0:
    resolution: {integrity: sha512-aW35yZM6Bb/4oJlZncMH2LCoZtJXTRxES17vE3hoRiowU2kWHaJKFkSBDnDR+cm9J+9QhXmREyIfv0pji9ejCQ==}
    engines: {node: '>=10'}
    dependencies:
      mimic-response: 3.1.0
    dev: false

  /dedent@1.5.1:
    resolution: {integrity: sha512-+LxW+KLWxu3HW3M2w2ympwtqPrqYRzU8fqi6Fhd18fBALe15blJPI/I4+UHveMVG6lJqB4JNd4UG0S5cnVHwIg==}
    peerDependencies:
      babel-plugin-macros: ^3.1.0
    peerDependenciesMeta:
      babel-plugin-macros:
        optional: true
    dev: true

  /deep-extend@0.6.0:
    resolution: {integrity: sha512-LOHxIOaPYdHlJRtCQfDIVZtfw/ufM8+rVj649RIHzcm/vGwQRXFt6OPqIFWsm2XEMrNIEtWR64sY1LEKD2vAOA==}
    engines: {node: '>=4.0.0'}
    dev: false

  /deep-is@0.1.4:
    resolution: {integrity: sha512-oIPzksmTg4/MriiaYGO+okXDT7ztn/w3Eptv/+gSIdMdKsJo0u4CfYNFJPy+4SKMuCqGw2wxnA+URMg3t8a/bQ==}
    dev: true

  /defaults@1.0.4:
    resolution: {integrity: sha512-eFuaLoy/Rxalv2kr+lqMlUnrDWV+3j4pljOIJgLIhI058IQfWJ7vXhyEIHu+HtC738klGALYxOKDO0bQP3tg8A==}
    dependencies:
      clone: 1.0.4
    dev: false

  /define-data-property@1.1.4:
    resolution: {integrity: sha512-rBMvIzlpA8v6E+SJZoo++HAYqsLrkg7MSfIinMPFhmkorw7X+dOXVJQs+QT69zGkzMyfDnIMN2Wid1+NbL3T+A==}
    engines: {node: '>= 0.4'}
    dependencies:
      es-define-property: 1.0.0
      es-errors: 1.3.0
      gopd: 1.0.1

  /define-lazy-prop@2.0.0:
    resolution: {integrity: sha512-Ds09qNh8yw3khSjiJjiUInaGX9xlqZDY7JVryGxdxV7NPeuqQfplOpQ66yJFZut3jLa5zOwkXw1g9EI2uKh4Og==}
    engines: {node: '>=8'}
    dev: false

  /define-properties@1.2.1:
    resolution: {integrity: sha512-8QmQKqEASLd5nx0U1B1okLElbUuuttJ/AnYmRXbbbGDWh6uS208EjD4Xqq/I9wK7u0v6O08XhTWnt5XtEbR6Dg==}
    engines: {node: '>= 0.4'}
    dependencies:
      define-data-property: 1.1.4
      has-property-descriptors: 1.0.2
      object-keys: 1.1.1
    dev: true

  /denque@2.1.0:
    resolution: {integrity: sha512-HVQE3AAb/pxF8fQAoiqpvg9i3evqug3hoiwakOyZAwJm+6vZehbkYXZ0l4JxS+I3QxM97v5aaRNhj8v5oBhekw==}
    engines: {node: '>=0.10'}

  /depd@2.0.0:
    resolution: {integrity: sha512-g7nH6P6dyDioJogAAGprGpCtVImJhpPk/roCzdb3fIh61/s/nPsfR6onyMwkCAR/OlC3yBC0lESvUoQEAssIrw==}
    engines: {node: '>= 0.8'}

  /desm@1.3.1:
    resolution: {integrity: sha512-vgTAOosB1aHrmzjGnzFCbjvXbk8QAOC/36JxJhcBkeAuUy8QwRFxAWBHemiDpUB3cbrBruFUdzpUS21aocvaWg==}

  /destroy@1.2.0:
    resolution: {integrity: sha512-2sJGJTaXIIaR1w4iJSNoN0hnMY7Gpc/n8D4qSCJw8QqFWXf7cuAgnEHxBpweaVcPevC2l3KpjYCx3NypQQgaJg==}
    engines: {node: '>= 0.8', npm: 1.2.8000 || >= 1.4.16}
    dev: true

  /detect-libc@2.0.2:
    resolution: {integrity: sha512-UX6sGumvvqSaXgdKGUsgZWqcUyIXZ/vZTrlRT/iobiKhGL0zL4d3osHj3uqllWJK+i+sixDS/3COVEOFbupFyw==}
    engines: {node: '>=8'}
    dev: false

  /dezalgo@1.0.4:
    resolution: {integrity: sha512-rXSP0bf+5n0Qonsb+SVVfNfIsimO4HEtmnIpPHY8Q1UCzKlQrDMfdobr8nJOOsRgWCyMRqeSBQzmWUMq7zvVig==}
    dependencies:
      asap: 2.0.6
      wrappy: 1.0.2
    dev: true

  /diff-sequences@29.6.3:
    resolution: {integrity: sha512-EjePK1srD3P08o2j4f0ExnylqRs5B9tJjcp9t1krH2qRi8CCdsYfwe9JgSLurFBWwq4uOlipzfk5fHNvwFKr8Q==}
    engines: {node: ^14.15.0 || ^16.10.0 || >=18.0.0}
    dev: true

  /dir-glob@3.0.1:
    resolution: {integrity: sha512-WkrWp9GR4KXfKGYzOLmTuGVi1UWFfws377n9cc55/tb6DuqyF6pcQ5AbiHEshaDpY9v6oaSr2XCDidGmMwdzIA==}
    engines: {node: '>=8'}
    dependencies:
      path-type: 4.0.0
    dev: true

  /discontinuous-range@1.0.0:
    resolution: {integrity: sha512-c68LpLbO+7kP/b1Hr1qs8/BJ09F5khZGTxqxZuhzxpmwJKOgRFHJWIb9/KmqnqHhLdO55aOxFH/EGBvUQbL/RQ==}
    dev: true

  /doctrine@2.1.0:
    resolution: {integrity: sha512-35mSku4ZXK0vfCuHEDAwt55dg2jNajHZ1odvF+8SSr82EsZY4QmXfuWso8oEd8zRhVObSN18aM0CjSdoBX7zIw==}
    engines: {node: '>=0.10.0'}
    dependencies:
      esutils: 2.0.3
    dev: true

  /doctrine@3.0.0:
    resolution: {integrity: sha512-yS+Q5i3hBf7GBkd4KG8a7eBNNWNGLTaEwwYWUijIYM7zrlYDM0BFXHjjPWlWZ1Rg7UaddZeIDmi9jF3HmqiQ2w==}
    engines: {node: '>=6.0.0'}
    dependencies:
      esutils: 2.0.3
    dev: true

  /dotenv-expand@10.0.0:
    resolution: {integrity: sha512-GopVGCpVS1UKH75VKHGuQFqS1Gusej0z4FyQkPdwjil2gNIv+LNsqBlboOzpJFZKVT95GkCyWJbBSdFEFUWI2A==}
    engines: {node: '>=12'}
    dev: false

  /dotenv@16.4.5:
    resolution: {integrity: sha512-ZmdL2rui+eB2YwhsWzjInR8LldtZHGDoQ1ugH85ppHKwpUHL7j7rN0Ti9NCnGiQbhaZ11FpR+7ao1dNsmduNUg==}
    engines: {node: '>=12'}

  /drange@1.1.1:
    resolution: {integrity: sha512-pYxfDYpued//QpnLIm4Avk7rsNtAtQkUES2cwAYSvD/wd2pKD71gN2Ebj3e7klzXwjocvE8c5vx/1fxwpqmSxA==}
    engines: {node: '>=4'}
    requiresBuild: true
    dev: true
    optional: true

  /dtsgenerator@3.19.1:
    resolution: {integrity: sha512-x4gfUwDYmI3VLAfoKH18AdAs7WY1WN9w4ccZElLWWdzd3+HFvuQZQBgBpF8ISJLrMk/lHbqeJZ0m2d2aV92qNw==}
    engines: {node: '>= 16.0'}
    hasBin: true
    dependencies:
      commander: 11.1.0
      cross-fetch: 4.0.0
      debug: 4.3.4
      glob: 10.3.10
      http-proxy-agent: 7.0.2
      https-proxy-agent: 7.0.4
      js-yaml: 4.1.0
      tslib: 2.6.2
      typescript: 5.4.2
    transitivePeerDependencies:
      - encoding
      - supports-color
    dev: true

  /duplexify@3.7.1:
    resolution: {integrity: sha512-07z8uv2wMyS51kKhD1KsdXJg5WQ6t93RneqRxUHnskXVtlYYkLqM0gqStQZ3pj073g687jPCHrqNfCzawLYh5g==}
    dependencies:
      end-of-stream: 1.4.4
      inherits: 2.0.4
      readable-stream: 2.3.8
      stream-shift: 1.0.3
    dev: true

  /duplexify@4.1.2:
    resolution: {integrity: sha512-fz3OjcNCHmRP12MJoZMPglx8m4rrFP8rovnk4vT8Fs+aonZoCwGg10dSsQsfP/E62eZcPTMSMP6686fu9Qlqtw==}
    dependencies:
      end-of-stream: 1.4.4
      inherits: 2.0.4
      readable-stream: 3.6.2
      stream-shift: 1.0.3

  /eastasianwidth@0.2.0:
    resolution: {integrity: sha512-I88TYZWc9XiYHRQ4/3c5rjjfgkjhLyW2luGIheGERbNQ6OY7yTybanSpDXZa8y7VUP9YmDcYa+eyq4ca7iLqWA==}

  /ecdsa-sig-formatter@1.0.11:
    resolution: {integrity: sha512-nagl3RYrbNv6kQkeJIpt6NJZy8twLB/2vtz6yN9Z4vRKHN4/QZJIEbqohALSgwKdnksuY3k5Addp5lg8sVoVcQ==}
    dependencies:
      safe-buffer: 5.2.1

  /edtf@4.6.0:
    resolution: {integrity: sha512-teU7GwHONv5v9L3PGXlki7d/ISi2HFxXbXSGx0mWh7Lq7ezYmxkmDYVKzBXdhFjhvASEUnDontPvGzIlYASYRA==}
    dependencies:
      nearley: 2.20.1
    optionalDependencies:
      randexp: 0.5.3
    dev: true

  /ee-first@1.1.1:
    resolution: {integrity: sha512-WMwm9LhRUo+WUaRN+vRuETqG89IgZphVSNkdFgeb6sS/E4OrDIN7t48CAewSHXc6C8lefD8KKfr5vY61brQlow==}
    dev: true

  /electron-to-chromium@1.4.690:
    resolution: {integrity: sha512-+2OAGjUx68xElQhydpcbqH50hE8Vs2K6TkAeLhICYfndb67CVH0UsZaijmRUE3rHlIxU1u0jxwhgVe6fK3YANA==}
    dev: true

  /elliptic@6.5.4:
    resolution: {integrity: sha512-iLhC6ULemrljPZb+QutR5TQGB+pdW6KGD5RSegS+8sorOZT+rdQFbsQFJgvN3eRqNALqJer4oQ16YvJHlU8hzQ==}
    dependencies:
      bn.js: 4.12.0
      brorand: 1.1.0
      hash.js: 1.1.7
      hmac-drbg: 1.0.1
      inherits: 2.0.4
      minimalistic-assert: 1.0.1
      minimalistic-crypto-utils: 1.0.1
    dev: false

  /emoji-regex@10.3.0:
    resolution: {integrity: sha512-QpLs9D9v9kArv4lfDEgg1X/gN5XLnf/A6l9cs8SPZLRZR3ZkY9+kwIQTxm+fsSej5UMYGE8fdoaZVIBlqG0XTw==}
    dev: false

  /emoji-regex@8.0.0:
    resolution: {integrity: sha512-MSjYzcWNOA0ewAHpz0MxpYFvwg6yjy1NG3xteoqz644VCo/RPgnr1/GGt+ic3iJTzQ8Eu3TdM14SawnVUmGE6A==}

  /emoji-regex@9.2.2:
    resolution: {integrity: sha512-L18DaJsXSUk2+42pv8mLs5jJT2hqFkFE4j21wOmgbUqsZ2hL72NsUU785g9RXgo3s0ZNgVl42TiHp3ZtOv/Vyg==}

  /encodeurl@1.0.2:
    resolution: {integrity: sha512-TPJXq8JqFaVYm2CWmPvnP2Iyo4ZSM7/QKcSmuMLDObfpH5fi7RUGmd/rTDf+rut/saiDiQEeVTNgAmJEdAOx0w==}
    engines: {node: '>= 0.8'}
    dev: true

  /end-of-stream@1.4.4:
    resolution: {integrity: sha512-+uw1inIHVPQoaVuHzRyXd21icM+cnt4CzD5rW+NC1wjOUSTOs+Te7FOv7AhN7vS9x/oIyhLP5PR1H+phQAHu5Q==}
    dependencies:
      once: 1.4.0

  /entities@4.5.0:
    resolution: {integrity: sha512-V0hjH4dGPh9Ao5p0MoRY6BVqtwCjhz6vI5LT8AJ55H+4g9/4vbHx1I54fS0XuclLhDHArPQCiMjDxjaL8fPxhw==}
    engines: {node: '>=0.12'}
    dev: true

  /env-schema@5.2.1:
    resolution: {integrity: sha512-gWMNrQ3dVHAZcCx7epiFwgXcyfBh4heD/6+OK3bEbke3uL+KqwYA9nUOwzJyRZh1cJOFcwdPuY1n0GKSFlSWAg==}
    dependencies:
      ajv: 8.12.0
      dotenv: 16.4.5
      dotenv-expand: 10.0.0
    dev: false

  /error-ex@1.3.2:
    resolution: {integrity: sha512-7dFHNmqeFSEt2ZBsCriorKnn3Z2pj+fd9kmI6QoWw4//DL+icEBfc0U7qJCisqrTsKTjw4fNFy2pW9OqStD84g==}
    dependencies:
      is-arrayish: 0.2.1

  /es-abstract@1.22.5:
    resolution: {integrity: sha512-oW69R+4q2wG+Hc3KZePPZxOiisRIqfKBVo/HLx94QcJeWGU/8sZhCvc829rd1kS366vlJbzBfXf9yWwf0+Ko7w==}
    engines: {node: '>= 0.4'}
    dependencies:
      array-buffer-byte-length: 1.0.1
      arraybuffer.prototype.slice: 1.0.3
      available-typed-arrays: 1.0.7
      call-bind: 1.0.7
      es-define-property: 1.0.0
      es-errors: 1.3.0
      es-set-tostringtag: 2.0.3
      es-to-primitive: 1.2.1
      function.prototype.name: 1.1.6
      get-intrinsic: 1.2.4
      get-symbol-description: 1.0.2
      globalthis: 1.0.3
      gopd: 1.0.1
      has-property-descriptors: 1.0.2
      has-proto: 1.0.3
      has-symbols: 1.0.3
      hasown: 2.0.1
      internal-slot: 1.0.7
      is-array-buffer: 3.0.4
      is-callable: 1.2.7
      is-negative-zero: 2.0.3
      is-regex: 1.1.4
      is-shared-array-buffer: 1.0.3
      is-string: 1.0.7
      is-typed-array: 1.1.13
      is-weakref: 1.0.2
      object-inspect: 1.13.1
      object-keys: 1.1.1
      object.assign: 4.1.5
      regexp.prototype.flags: 1.5.2
      safe-array-concat: 1.1.0
      safe-regex-test: 1.0.3
      string.prototype.trim: 1.2.8
      string.prototype.trimend: 1.0.7
      string.prototype.trimstart: 1.0.7
      typed-array-buffer: 1.0.2
      typed-array-byte-length: 1.0.1
      typed-array-byte-offset: 1.0.2
      typed-array-length: 1.0.5
      unbox-primitive: 1.0.2
      which-typed-array: 1.1.14
    dev: true

  /es-array-method-boxes-properly@1.0.0:
    resolution: {integrity: sha512-wd6JXUmyHmt8T5a2xreUwKcGPq6f1f+WwIJkijUqiGcJz1qqnZgP6XIK+QyIWU5lT7imeNxUll48bziG+TSYcA==}
    dev: true

  /es-define-property@1.0.0:
    resolution: {integrity: sha512-jxayLKShrEqqzJ0eumQbVhTYQM27CfT1T35+gCgDFoL82JLsXqTJ76zv6A0YLOgEnLUMvLzsDsGIrl8NFpT2gQ==}
    engines: {node: '>= 0.4'}
    dependencies:
      get-intrinsic: 1.2.4

  /es-errors@1.3.0:
    resolution: {integrity: sha512-Zf5H2Kxt2xjTvbJvP2ZWLEICxA6j+hAmMzIlypy4xcBg1vKVnx89Wy0GbS+kf5cwCVFFzdCFh2XSCFNULS6csw==}
    engines: {node: '>= 0.4'}

  /es-iterator-helpers@1.0.17:
    resolution: {integrity: sha512-lh7BsUqelv4KUbR5a/ZTaGGIMLCjPGPqJ6q+Oq24YP0RdyptX1uzm4vvaqzk7Zx3bpl/76YLTTDj9L7uYQ92oQ==}
    engines: {node: '>= 0.4'}
    dependencies:
      asynciterator.prototype: 1.0.0
      call-bind: 1.0.7
      define-properties: 1.2.1
      es-abstract: 1.22.5
      es-errors: 1.3.0
      es-set-tostringtag: 2.0.3
      function-bind: 1.1.2
      get-intrinsic: 1.2.4
      globalthis: 1.0.3
      has-property-descriptors: 1.0.2
      has-proto: 1.0.3
      has-symbols: 1.0.3
      internal-slot: 1.0.7
      iterator.prototype: 1.1.2
      safe-array-concat: 1.1.0
    dev: true

  /es-main@1.3.0:
    resolution: {integrity: sha512-AzORKdz1Zt97TzbYQnIrI3ZiibWpRXUfpo/w0xOJ20GpNYd2bd3MU9m31zS/aJ1TJl6JfLTok83Y8HjNunYT0A==}
    dev: false

  /es-set-tostringtag@2.0.3:
    resolution: {integrity: sha512-3T8uNMC3OQTHkFUsFq8r/BwAXLHvU/9O9mE0fBc/MY5iq/8H7ncvO947LmYA6ldWw9Uh8Yhf25zu6n7nML5QWQ==}
    engines: {node: '>= 0.4'}
    dependencies:
      get-intrinsic: 1.2.4
      has-tostringtag: 1.0.2
      hasown: 2.0.1
    dev: true

  /es-shim-unscopables@1.0.2:
    resolution: {integrity: sha512-J3yBRXCzDu4ULnQwxyToo/OjdMx6akgVC7K6few0a7F/0wLtmKKN7I73AH5T2836UuXRqN7Qg+IIUw/+YJksRw==}
    dependencies:
      hasown: 2.0.1
    dev: true

  /es-to-primitive@1.2.1:
    resolution: {integrity: sha512-QCOllgZJtaUo9miYBcLChTUaHNjJF3PYs1VidD7AwiEj1kYxKeQTctLAezAOH5ZKRH0g2IgPn6KwB4IT8iRpvA==}
    engines: {node: '>= 0.4'}
    dependencies:
      is-callable: 1.2.7
      is-date-object: 1.0.5
      is-symbol: 1.0.4
    dev: true

  /es5-ext@0.10.64:
    resolution: {integrity: sha512-p2snDhiLaXe6dahss1LddxqEm+SkuDvV8dnIQG0MWjyHpcMNfXKPE+/Cc0y+PhxJX3A4xGNeFCj5oc0BUh6deg==}
    engines: {node: '>=0.10'}
    requiresBuild: true
    dependencies:
      es6-iterator: 2.0.3
      es6-symbol: 3.1.4
      esniff: 2.0.1
      next-tick: 1.1.0
    dev: true

  /es6-iterator@2.0.3:
    resolution: {integrity: sha512-zw4SRzoUkd+cl+ZoE15A9o1oQd920Bb0iOJMQkQhl3jNc03YqVjAhG7scf9C5KWRU/R13Orf588uCC6525o02g==}
    dependencies:
      d: 1.0.2
      es5-ext: 0.10.64
      es6-symbol: 3.1.4
    dev: true

  /es6-symbol@3.1.4:
    resolution: {integrity: sha512-U9bFFjX8tFiATgtkJ1zg25+KviIXpgRvRHS8sau3GfhVzThRQrOeksPeT0BWW2MNZs1OEWJ1DPXOQMn0KKRkvg==}
    engines: {node: '>=0.12'}
    dependencies:
      d: 1.0.2
      ext: 1.7.0
    dev: true

  /es6-weak-map@2.0.3:
    resolution: {integrity: sha512-p5um32HOTO1kP+w7PRnB+5lQ43Z6muuMuIMffvDN8ZB4GcnjLBV6zGStpbASIMk4DCAvEaamhe2zhyCb/QXXsA==}
    dependencies:
      d: 1.0.2
      es5-ext: 0.10.64
      es6-iterator: 2.0.3
      es6-symbol: 3.1.4
    dev: true

  /esbuild@0.19.12:
    resolution: {integrity: sha512-aARqgq8roFBj054KvQr5f1sFu0D65G+miZRCuJyJ0G13Zwx7vRar5Zhn2tkQNzIXcBrNVsv/8stehpj+GAjgbg==}
    engines: {node: '>=12'}
    hasBin: true
    requiresBuild: true
    optionalDependencies:
      '@esbuild/aix-ppc64': 0.19.12
      '@esbuild/android-arm': 0.19.12
      '@esbuild/android-arm64': 0.19.12
      '@esbuild/android-x64': 0.19.12
      '@esbuild/darwin-arm64': 0.19.12
      '@esbuild/darwin-x64': 0.19.12
      '@esbuild/freebsd-arm64': 0.19.12
      '@esbuild/freebsd-x64': 0.19.12
      '@esbuild/linux-arm': 0.19.12
      '@esbuild/linux-arm64': 0.19.12
      '@esbuild/linux-ia32': 0.19.12
      '@esbuild/linux-loong64': 0.19.12
      '@esbuild/linux-mips64el': 0.19.12
      '@esbuild/linux-ppc64': 0.19.12
      '@esbuild/linux-riscv64': 0.19.12
      '@esbuild/linux-s390x': 0.19.12
      '@esbuild/linux-x64': 0.19.12
      '@esbuild/netbsd-x64': 0.19.12
      '@esbuild/openbsd-x64': 0.19.12
      '@esbuild/sunos-x64': 0.19.12
      '@esbuild/win32-arm64': 0.19.12
      '@esbuild/win32-ia32': 0.19.12
      '@esbuild/win32-x64': 0.19.12
    dev: true

  /escalade@3.1.2:
    resolution: {integrity: sha512-ErCHMCae19vR8vQGe50xIsVomy19rg6gFu3+r3jkEO46suLMWBksvVyoGgQV+jOfl84ZSOSlmv6Gxa89PmTGmA==}
    engines: {node: '>=6'}
    dev: true

  /escape-goat@4.0.0:
    resolution: {integrity: sha512-2Sd4ShcWxbx6OY1IHyla/CVNwvg7XwZVoXZHcSu9w9SReNP1EzzD5T8NWKIR38fIqEns9kDWKUQTXXAmlDrdPg==}
    engines: {node: '>=12'}
    dev: false

  /escape-html@1.0.3:
    resolution: {integrity: sha512-NiSupZ4OeuGwr68lGIeym/ksIZMJodUGOSCZ/FSnTxcrekbvqrgdUxlJOMpijaKZVjAJrWrGs/6Jy8OMuyj9ow==}

  /escape-string-regexp@1.0.5:
    resolution: {integrity: sha512-vbRorB5FUQWvla16U8R/qgaFIya2qGzwDrNmCZuYKrbdSUMG6I1ZCGQRefkRVhuOkIGVne7BQ35DSfo1qvJqFg==}
    engines: {node: '>=0.8.0'}

  /escape-string-regexp@2.0.0:
    resolution: {integrity: sha512-UpzcLCXolUWcNu5HtVMHYdXJjArjsF9C0aNnquZYY4uW/Vu0miy5YoWvbV345HauVvcAUnpRuhMMcqTcGOY2+w==}
    engines: {node: '>=8'}
    dev: true

  /escape-string-regexp@4.0.0:
    resolution: {integrity: sha512-TtpcNJ3XAzx3Gq8sWRzJaVajRs0uVxA2YAkdb1jm2YkPz4G6egUFAyA3n5vtEIZefPk5Wa4UXbKuS5fKkJWdgA==}
    engines: {node: '>=10'}
    dev: true

  /eslint-config-standard-jsx@11.0.0(eslint-plugin-react@7.33.2)(eslint@8.57.0):
    resolution: {integrity: sha512-+1EV/R0JxEK1L0NGolAr8Iktm3Rgotx3BKwgaX+eAuSX8D952LULKtjgZD3F+e6SvibONnhLwoTi9DPxN5LvvQ==}
    peerDependencies:
      eslint: ^8.8.0
      eslint-plugin-react: ^7.28.0
    dependencies:
      eslint: 8.57.0
      eslint-plugin-react: 7.33.2(eslint@8.57.0)
    dev: true

  /eslint-config-standard-with-typescript@23.0.0(@typescript-eslint/eslint-plugin@5.62.0)(eslint-plugin-import@2.29.1)(eslint-plugin-n@15.7.0)(eslint-plugin-promise@6.1.1)(eslint@8.57.0)(typescript@5.3.3):
    resolution: {integrity: sha512-iaaWifImn37Z1OXbNW1es7KI+S7D408F9ys0bpaQf2temeBWlvb0Nc5qHkOgYaRb5QxTZT32GGeN1gtswASOXA==}
    peerDependencies:
      '@typescript-eslint/eslint-plugin': ^5.0.0
      eslint: ^8.0.1
      eslint-plugin-import: ^2.25.2
      eslint-plugin-n: ^15.0.0
      eslint-plugin-promise: ^6.0.0
      typescript: '*'
    dependencies:
      '@typescript-eslint/eslint-plugin': 5.62.0(@typescript-eslint/parser@5.62.0)(eslint@8.57.0)(typescript@5.3.3)
      '@typescript-eslint/parser': 5.62.0(eslint@8.57.0)(typescript@5.3.3)
      eslint: 8.57.0
      eslint-config-standard: 17.0.0(eslint-plugin-import@2.29.1)(eslint-plugin-n@15.7.0)(eslint-plugin-promise@6.1.1)(eslint@8.57.0)
      eslint-plugin-import: 2.29.1(@typescript-eslint/parser@5.62.0)(eslint@8.57.0)
      eslint-plugin-n: 15.7.0(eslint@8.57.0)
      eslint-plugin-promise: 6.1.1(eslint@8.57.0)
      typescript: 5.3.3
    transitivePeerDependencies:
      - supports-color
    dev: true

  /eslint-config-standard@17.0.0(eslint-plugin-import@2.29.1)(eslint-plugin-n@15.7.0)(eslint-plugin-promise@6.1.1)(eslint@8.57.0):
    resolution: {integrity: sha512-/2ks1GKyqSOkH7JFvXJicu0iMpoojkwB+f5Du/1SC0PtBL+s8v30k9njRZ21pm2drKYm2342jFnGWzttxPmZVg==}
    peerDependencies:
      eslint: ^8.0.1
      eslint-plugin-import: ^2.25.2
      eslint-plugin-n: ^15.0.0
      eslint-plugin-promise: ^6.0.0
    dependencies:
      eslint: 8.57.0
      eslint-plugin-import: 2.29.1(@typescript-eslint/parser@5.62.0)(eslint@8.57.0)
      eslint-plugin-n: 15.7.0(eslint@8.57.0)
      eslint-plugin-promise: 6.1.1(eslint@8.57.0)
    dev: true

  /eslint-config-standard@17.1.0(eslint-plugin-import@2.29.1)(eslint-plugin-n@15.7.0)(eslint-plugin-promise@6.1.1)(eslint@8.57.0):
    resolution: {integrity: sha512-IwHwmaBNtDK4zDHQukFDW5u/aTb8+meQWZvNFWkiGmbWjD6bqyuSSBxxXKkCftCUzc1zwCH2m/baCNDLGmuO5Q==}
    engines: {node: '>=12.0.0'}
    peerDependencies:
      eslint: ^8.0.1
      eslint-plugin-import: ^2.25.2
      eslint-plugin-n: '^15.0.0 || ^16.0.0 '
      eslint-plugin-promise: ^6.0.0
    dependencies:
      eslint: 8.57.0
      eslint-plugin-import: 2.29.1(@typescript-eslint/parser@5.62.0)(eslint@8.57.0)
      eslint-plugin-n: 15.7.0(eslint@8.57.0)
      eslint-plugin-promise: 6.1.1(eslint@8.57.0)
    dev: true

  /eslint-formatter-pretty@4.1.0:
    resolution: {integrity: sha512-IsUTtGxF1hrH6lMWiSl1WbGaiP01eT6kzywdY1U+zLc0MP+nwEnUiS9UI8IaOTUhTeQJLlCEWIbXINBH4YJbBQ==}
    engines: {node: '>=10'}
    dependencies:
      '@types/eslint': 7.29.0
      ansi-escapes: 4.3.2
      chalk: 4.1.2
      eslint-rule-docs: 1.1.235
      log-symbols: 4.1.0
      plur: 4.0.0
      string-width: 4.2.3
      supports-hyperlinks: 2.3.0
    dev: true

  /eslint-import-resolver-node@0.3.9:
    resolution: {integrity: sha512-WFj2isz22JahUv+B788TlO3N6zL3nNJGU8CcZbPZvVEkBPaJdCV4vy5wyghty5ROFbCRnm132v8BScu5/1BQ8g==}
    dependencies:
      debug: 3.2.7
      is-core-module: 2.13.1
      resolve: 1.22.8
    transitivePeerDependencies:
      - supports-color
    dev: true

  /eslint-module-utils@2.8.1(@typescript-eslint/parser@5.62.0)(eslint-import-resolver-node@0.3.9)(eslint@8.57.0):
    resolution: {integrity: sha512-rXDXR3h7cs7dy9RNpUlQf80nX31XWJEyGq1tRMo+6GsO5VmTe4UTwtmonAD4ZkAsrfMVDA2wlGJ3790Ys+D49Q==}
    engines: {node: '>=4'}
    peerDependencies:
      '@typescript-eslint/parser': '*'
      eslint: '*'
      eslint-import-resolver-node: '*'
      eslint-import-resolver-typescript: '*'
      eslint-import-resolver-webpack: '*'
    peerDependenciesMeta:
      '@typescript-eslint/parser':
        optional: true
      eslint:
        optional: true
      eslint-import-resolver-node:
        optional: true
      eslint-import-resolver-typescript:
        optional: true
      eslint-import-resolver-webpack:
        optional: true
    dependencies:
      '@typescript-eslint/parser': 5.62.0(eslint@8.57.0)(typescript@5.3.3)
      debug: 3.2.7
      eslint: 8.57.0
      eslint-import-resolver-node: 0.3.9
    transitivePeerDependencies:
      - supports-color
    dev: true

  /eslint-plugin-es@4.1.0(eslint@8.57.0):
    resolution: {integrity: sha512-GILhQTnjYE2WorX5Jyi5i4dz5ALWxBIdQECVQavL6s7cI76IZTDWleTHkxz/QT3kvcs2QlGHvKLYsSlPOlPXnQ==}
    engines: {node: '>=8.10.0'}
    peerDependencies:
      eslint: '>=4.19.1'
    dependencies:
      eslint: 8.57.0
      eslint-utils: 2.1.0
      regexpp: 3.2.0
    dev: true

  /eslint-plugin-import@2.29.1(@typescript-eslint/parser@5.62.0)(eslint@8.57.0):
    resolution: {integrity: sha512-BbPC0cuExzhiMo4Ff1BTVwHpjjv28C5R+btTOGaCRC7UEz801up0JadwkeSk5Ued6TG34uaczuVuH6qyy5YUxw==}
    engines: {node: '>=4'}
    peerDependencies:
      '@typescript-eslint/parser': '*'
      eslint: ^2 || ^3 || ^4 || ^5 || ^6 || ^7.2.0 || ^8
    peerDependenciesMeta:
      '@typescript-eslint/parser':
        optional: true
    dependencies:
      '@typescript-eslint/parser': 5.62.0(eslint@8.57.0)(typescript@5.3.3)
      array-includes: 3.1.7
      array.prototype.findlastindex: 1.2.4
      array.prototype.flat: 1.3.2
      array.prototype.flatmap: 1.3.2
      debug: 3.2.7
      doctrine: 2.1.0
      eslint: 8.57.0
      eslint-import-resolver-node: 0.3.9
      eslint-module-utils: 2.8.1(@typescript-eslint/parser@5.62.0)(eslint-import-resolver-node@0.3.9)(eslint@8.57.0)
      hasown: 2.0.1
      is-core-module: 2.13.1
      is-glob: 4.0.3
      minimatch: 3.1.2
      object.fromentries: 2.0.7
      object.groupby: 1.0.2
      object.values: 1.1.7
      semver: 6.3.1
      tsconfig-paths: 3.15.0
    transitivePeerDependencies:
      - eslint-import-resolver-typescript
      - eslint-import-resolver-webpack
      - supports-color
    dev: true

  /eslint-plugin-n@15.7.0(eslint@8.57.0):
    resolution: {integrity: sha512-jDex9s7D/Qial8AGVIHq4W7NswpUD5DPDL2RH8Lzd9EloWUuvUkHfv4FRLMipH5q2UtyurorBkPeNi1wVWNh3Q==}
    engines: {node: '>=12.22.0'}
    peerDependencies:
      eslint: '>=7.0.0'
    dependencies:
      builtins: 5.0.1
      eslint: 8.57.0
      eslint-plugin-es: 4.1.0(eslint@8.57.0)
      eslint-utils: 3.0.0(eslint@8.57.0)
      ignore: 5.3.1
      is-core-module: 2.13.1
      minimatch: 3.1.2
      resolve: 1.22.8
      semver: 7.6.0
    dev: true

  /eslint-plugin-promise@6.1.1(eslint@8.57.0):
    resolution: {integrity: sha512-tjqWDwVZQo7UIPMeDReOpUgHCmCiH+ePnVT+5zVapL0uuHnegBUs2smM13CzOs2Xb5+MHMRFTs9v24yjba4Oig==}
    engines: {node: ^12.22.0 || ^14.17.0 || >=16.0.0}
    peerDependencies:
      eslint: ^7.0.0 || ^8.0.0
    dependencies:
      eslint: 8.57.0
    dev: true

  /eslint-plugin-react@7.33.2(eslint@8.57.0):
    resolution: {integrity: sha512-73QQMKALArI8/7xGLNI/3LylrEYrlKZSb5C9+q3OtOewTnMQi5cT+aE9E41sLCmli3I9PGGmD1yiZydyo4FEPw==}
    engines: {node: '>=4'}
    peerDependencies:
      eslint: ^3 || ^4 || ^5 || ^6 || ^7 || ^8
    dependencies:
      array-includes: 3.1.7
      array.prototype.flatmap: 1.3.2
      array.prototype.tosorted: 1.1.3
      doctrine: 2.1.0
      es-iterator-helpers: 1.0.17
      eslint: 8.57.0
      estraverse: 5.3.0
      jsx-ast-utils: 3.3.5
      minimatch: 3.1.2
      object.entries: 1.1.7
      object.fromentries: 2.0.7
      object.hasown: 1.1.3
      object.values: 1.1.7
      prop-types: 15.8.1
      resolve: 2.0.0-next.5
      semver: 6.3.1
      string.prototype.matchall: 4.0.10
    dev: true

  /eslint-rule-docs@1.1.235:
    resolution: {integrity: sha512-+TQ+x4JdTnDoFEXXb3fDvfGOwnyNV7duH8fXWTPD1ieaBmB8omj7Gw/pMBBu4uI2uJCCU8APDaQJzWuXnTsH4A==}
    dev: true

  /eslint-scope@5.1.1:
    resolution: {integrity: sha512-2NxwbF/hZ0KpepYN0cNbo+FN6XoK7GaHlQhgx/hIZl6Va0bF45RQOOwhLIy8lQDbuCiadSLCBnH2CFYquit5bw==}
    engines: {node: '>=8.0.0'}
    dependencies:
      esrecurse: 4.3.0
      estraverse: 4.3.0
    dev: true

  /eslint-scope@7.2.2:
    resolution: {integrity: sha512-dOt21O7lTMhDM+X9mB4GX+DZrZtCUJPL/wlcTqxyrx5IvO0IYtILdtrQGQp+8n5S0gwSVmOf9NQrjMOgfQZlIg==}
    engines: {node: ^12.22.0 || ^14.17.0 || >=16.0.0}
    dependencies:
      esrecurse: 4.3.0
      estraverse: 5.3.0
    dev: true

  /eslint-utils@2.1.0:
    resolution: {integrity: sha512-w94dQYoauyvlDc43XnGB8lU3Zt713vNChgt4EWwhXAP2XkBvndfxF0AgIqKOOasjPIPzj9JqgwkwbCYD0/V3Zg==}
    engines: {node: '>=6'}
    dependencies:
      eslint-visitor-keys: 1.3.0
    dev: true

  /eslint-utils@3.0.0(eslint@8.57.0):
    resolution: {integrity: sha512-uuQC43IGctw68pJA1RgbQS8/NP7rch6Cwd4j3ZBtgo4/8Flj4eGE7ZYSZRN3iq5pVUv6GPdW5Z1RFleo84uLDA==}
    engines: {node: ^10.0.0 || ^12.0.0 || >= 14.0.0}
    peerDependencies:
      eslint: '>=5'
    dependencies:
      eslint: 8.57.0
      eslint-visitor-keys: 2.1.0
    dev: true

  /eslint-visitor-keys@1.3.0:
    resolution: {integrity: sha512-6J72N8UNa462wa/KFODt/PJ3IU60SDpC3QXC1Hjc1BXXpfL2C9R5+AU7jhe0F6GREqVMh4Juu+NY7xn+6dipUQ==}
    engines: {node: '>=4'}
    dev: true

  /eslint-visitor-keys@2.1.0:
    resolution: {integrity: sha512-0rSmRBzXgDzIsD6mGdJgevzgezI534Cer5L/vyMX0kHzT/jiB43jRhd9YUlMGYLQy2zprNmoT8qasCGtY+QaKw==}
    engines: {node: '>=10'}
    dev: true

  /eslint-visitor-keys@3.4.3:
    resolution: {integrity: sha512-wpc+LXeiyiisxPlEkUzU6svyS1frIO3Mgxj1fdy7Pm8Ygzguax2N3Fa/D/ag1WqbOprdI+uY6wMUl8/a2G+iag==}
    engines: {node: ^12.22.0 || ^14.17.0 || >=16.0.0}
    dev: true

  /eslint@8.57.0:
    resolution: {integrity: sha512-dZ6+mexnaTIbSBZWgou51U6OmzIhYM2VcNdtiTtI7qPNZm35Akpr0f6vtw3w1Kmn5PYo+tZVfh13WrhpS6oLqQ==}
    engines: {node: ^12.22.0 || ^14.17.0 || >=16.0.0}
    hasBin: true
    dependencies:
      '@eslint-community/eslint-utils': 4.4.0(eslint@8.57.0)
      '@eslint-community/regexpp': 4.10.0
      '@eslint/eslintrc': 2.1.4
      '@eslint/js': 8.57.0
      '@humanwhocodes/config-array': 0.11.14
      '@humanwhocodes/module-importer': 1.0.1
      '@nodelib/fs.walk': 1.2.8
      '@ungap/structured-clone': 1.2.0
      ajv: 6.12.6
      chalk: 4.1.2
      cross-spawn: 7.0.3
      debug: 4.3.4
      doctrine: 3.0.0
      escape-string-regexp: 4.0.0
      eslint-scope: 7.2.2
      eslint-visitor-keys: 3.4.3
      espree: 9.6.1
      esquery: 1.5.0
      esutils: 2.0.3
      fast-deep-equal: 3.1.3
      file-entry-cache: 6.0.1
      find-up: 5.0.0
      glob-parent: 6.0.2
      globals: 13.24.0
      graphemer: 1.4.0
      ignore: 5.3.1
      imurmurhash: 0.1.4
      is-glob: 4.0.3
      is-path-inside: 3.0.3
      js-yaml: 4.1.0
      json-stable-stringify-without-jsonify: 1.0.1
      levn: 0.4.1
      lodash.merge: 4.6.2
      minimatch: 3.1.2
      natural-compare: 1.4.0
      optionator: 0.9.3
      strip-ansi: 6.0.1
      text-table: 0.2.0
    transitivePeerDependencies:
      - supports-color
    dev: true

  /esmock@2.6.4:
    resolution: {integrity: sha512-w/MIHWZeFzlyW6tTUW/sj1aSAScU8IQapjz8oCxjx3J90fhhmO0QdPGBjPD3oQSLLtVCFcgkTvdh7dNigp9K5A==}
    engines: {node: '>=14.16.0'}
    dev: true

  /esniff@2.0.1:
    resolution: {integrity: sha512-kTUIGKQ/mDPFoJ0oVfcmyJn4iBDRptjNVIzwIFR7tqWXdVI9xfA2RMwY/gbSpJG3lkdWNEjLap/NqVHZiJsdfg==}
    engines: {node: '>=0.10'}
    dependencies:
      d: 1.0.2
      es5-ext: 0.10.64
      event-emitter: 0.3.5
      type: 2.7.2
    dev: true

  /espree@9.6.1:
    resolution: {integrity: sha512-oruZaFkjorTpF32kDSI5/75ViwGeZginGGy2NoOSg3Q9bnwlnmDm4HLnkl0RE3n+njDXR037aY1+x58Z/zFdwQ==}
    engines: {node: ^12.22.0 || ^14.17.0 || >=16.0.0}
    dependencies:
      acorn: 8.11.3
      acorn-jsx: 5.3.2(acorn@8.11.3)
      eslint-visitor-keys: 3.4.3
    dev: true

  /esquery@1.5.0:
    resolution: {integrity: sha512-YQLXUplAwJgCydQ78IMJywZCceoqk1oH01OERdSAJc/7U2AylwjhSCLDEtqwg811idIS/9fIU5GjG73IgjKMVg==}
    engines: {node: '>=0.10'}
    dependencies:
      estraverse: 5.3.0
    dev: true

  /esrecurse@4.3.0:
    resolution: {integrity: sha512-KmfKL3b6G+RXvP8N1vr3Tq1kL/oCFgn2NYXEtqP8/L3pKapUA4G8cFVaoF3SU323CD4XypR/ffioHmkti6/Tag==}
    engines: {node: '>=4.0'}
    dependencies:
      estraverse: 5.3.0
    dev: true

  /estraverse@4.3.0:
    resolution: {integrity: sha512-39nnKffWz8xN1BU/2c79n9nB9HDzo0niYUqx6xyqUnyoAnQyyWpOTdZEeiCch8BBu515t4wp9ZmgVfVhn9EBpw==}
    engines: {node: '>=4.0'}
    dev: true

  /estraverse@5.3.0:
    resolution: {integrity: sha512-MMdARuVEQziNTeJD8DgMqmhwR11BRQ/cBP+pLtYdSTnf3MIO8fFeiINEbX36ZdNlfU/7A9f3gUw49B3oQsvwBA==}
    engines: {node: '>=4.0'}
    dev: true

  /esutils@2.0.3:
    resolution: {integrity: sha512-kVscqXk4OCp68SZ0dkgEKVi6/8ij300KBWTJq32P/dYeWTSwK41WyTxalN1eRmA5Z9UU/LX9D7FWSmV9SAYx6g==}
    engines: {node: '>=0.10.0'}
    dev: true

  /etag@1.8.1:
    resolution: {integrity: sha512-aIL5Fx7mawVa300al2BnEE4iNvo1qETxLrPI/o05L7z6go7fCw1J6EQmbK4FmJ2AS7kgVF/KEZWufBfdClMcPg==}
    engines: {node: '>= 0.6'}
    dev: true

  /event-emitter@0.3.5:
    resolution: {integrity: sha512-D9rRn9y7kLPnJ+hMq7S/nhvoKwwvVJahBi2BPmx3bvbsEdK3W9ii8cBSGjP+72/LnM4n6fo3+dkCX5FeTQruXA==}
    dependencies:
      d: 1.0.2
      es5-ext: 0.10.64
    dev: true

  /event-lite@0.1.3:
    resolution: {integrity: sha512-8qz9nOz5VeD2z96elrEKD2U433+L3DWdUdDkOINLGOJvx1GsMBbMn0aCeu28y8/e85A6mCigBiFlYMnTBEGlSw==}
    dev: false

  /event-target-shim@5.0.1:
    resolution: {integrity: sha512-i/2XbnSz/uxRCU6+NdVJgKWDTM427+MqYbkQzD321DuCQJUqOuJKIA0IM2+W2xtYHdKOmZ4dR6fExsd4SXL+WQ==}
    engines: {node: '>=6'}

  /events@3.3.0:
    resolution: {integrity: sha512-mQw+2fkQbALzQ7V0MY0IqdnXNOeTtP4r0lN9z7AAawCXgqea7bDii20AYrIBrFd/Hx0M2Ocz6S111CaFkUcb0Q==}
    engines: {node: '>=0.8.x'}

  /execa@8.0.1:
    resolution: {integrity: sha512-VyhnebXciFV2DESc+p6B+y0LjSm0krU4OgJN44qFAhBY0TJ+1V61tYD2+wHusZ6F9n5K+vl8k0sTy7PEfV4qpg==}
    engines: {node: '>=16.17'}
    dependencies:
      cross-spawn: 7.0.3
      get-stream: 8.0.1
      human-signals: 5.0.0
      is-stream: 3.0.0
      merge-stream: 2.0.0
      npm-run-path: 5.3.0
      onetime: 6.0.0
      signal-exit: 4.1.0
      strip-final-newline: 3.0.0

  /expand-template@2.0.3:
    resolution: {integrity: sha512-XYfuKMvj4O35f/pOXLObndIRvyQ+/+6AhODh+OKWj9S9498pHHn/IMszH+gt0fBCRWMNfk1ZSp5x3AifmnI2vg==}
    engines: {node: '>=6'}
    dev: false

  /express@4.18.3:
    resolution: {integrity: sha512-6VyCijWQ+9O7WuVMTRBTl+cjNNIzD5cY5mQ1WM8r/LEkI2u8EYpOotESNwzNlyCn3g+dmjKYI6BmNneSr/FSRw==}
    engines: {node: '>= 0.10.0'}
    dependencies:
      accepts: 1.3.8
      array-flatten: 1.1.1
      body-parser: 1.20.2
      content-disposition: 0.5.4
      content-type: 1.0.5
      cookie: 0.5.0
      cookie-signature: 1.0.6
      debug: 2.6.9
      depd: 2.0.0
      encodeurl: 1.0.2
      escape-html: 1.0.3
      etag: 1.8.1
      finalhandler: 1.2.0
      fresh: 0.5.2
      http-errors: 2.0.0
      merge-descriptors: 1.0.1
      methods: 1.1.2
      on-finished: 2.4.1
      parseurl: 1.3.3
      path-to-regexp: 0.1.7
      proxy-addr: 2.0.7
      qs: 6.11.0
      range-parser: 1.2.1
      safe-buffer: 5.2.1
      send: 0.18.0
      serve-static: 1.15.0
      setprototypeof: 1.2.0
      statuses: 2.0.1
      type-is: 1.6.18
      utils-merge: 1.0.1
      vary: 1.1.2
    transitivePeerDependencies:
      - supports-color
    dev: true

  /ext@1.7.0:
    resolution: {integrity: sha512-6hxeJYaL110a9b5TEJSj0gojyHQAmA2ch5Os+ySCiA1QGdS697XWY1pzsrSjqA9LDEEgdB/KypIlR59RcLuHYw==}
    dependencies:
      type: 2.7.2
    dev: true

  /external-editor@3.1.0:
    resolution: {integrity: sha512-hMQ4CX1p1izmuLYyZqLMO/qGNw10wSv9QDCPfzXfyFrOaCSSoRfqE1Kf1s5an66J5JZC62NewG+mK49jOCtQew==}
    engines: {node: '>=4'}
    dependencies:
      chardet: 0.7.0
      iconv-lite: 0.4.24
      tmp: 0.0.33
    dev: false

  /fast-content-type-parse@1.1.0:
    resolution: {integrity: sha512-fBHHqSTFLVnR61C+gltJuE5GkVQMV0S2nqUO8TJ+5Z3qAKG8vAx4FKai1s5jq/inV1+sREynIWSuQ6HgoSXpDQ==}

  /fast-copy@3.0.1:
    resolution: {integrity: sha512-Knr7NOtK3HWRYGtHoJrjkaWepqT8thIVGAwt0p0aUs1zqkAzXZV4vo9fFNwyb5fcqK1GKYFYxldQdIDVKhUAfA==}
    dev: false

  /fast-decode-uri-component@1.0.1:
    resolution: {integrity: sha512-WKgKWg5eUxvRZGwW8FvfbaH7AXSh2cL+3j5fMGzUMCxWBJ3dV3a7Wz8y2f/uQ0e3B6WmodD3oS54jTQ9HVTIIg==}

  /fast-deep-equal@3.1.3:
    resolution: {integrity: sha512-f3qQ9oQy9j2AhBe/H9VC91wLmKBCCU/gDOnKNAYG5hswO7BLKj09Hc5HYNz9cGI++xlpDCIgDaitVs03ATR84Q==}

  /fast-glob@3.3.2:
    resolution: {integrity: sha512-oX2ruAFQwf/Orj8m737Y5adxDQO0LAB7/S5MnxCdTNDd4p6BsyIVsv9JQsATbTSq8KHRpLwIHbVlUNatxd+1Ow==}
    engines: {node: '>=8.6.0'}
    dependencies:
      '@nodelib/fs.stat': 2.0.5
      '@nodelib/fs.walk': 1.2.8
      glob-parent: 5.1.2
      merge2: 1.4.1
      micromatch: 4.0.5
    dev: true

  /fast-json-stable-stringify@2.1.0:
    resolution: {integrity: sha512-lhd/wF+Lk98HZoTCtlVraHtfh5XYijIjalXck7saUtuanSDyLMxnHhSXEDJqHxD7msR8D0uCmqlkwjCV8xvwHw==}
    dev: true

  /fast-json-stringify@5.12.0:
    resolution: {integrity: sha512-7Nnm9UPa7SfHRbHVA1kJQrGXCRzB7LMlAAqHXQFkEQqueJm1V8owm0FsE/2Do55/4CcdhwiLQERaKomOnKQkyA==}
    dependencies:
      '@fastify/merge-json-schemas': 0.1.1
      ajv: 8.12.0
      ajv-formats: 2.1.1(ajv@8.12.0)
      fast-deep-equal: 3.1.3
      fast-uri: 2.3.0
      json-schema-ref-resolver: 1.0.1
      rfdc: 1.3.1

  /fast-jwt@3.3.3:
    resolution: {integrity: sha512-oS3P8bRI24oPLJUePt2OgF64FBQib5TlgHLFQxYNoHYEEZe0gU3cKjJAVqpB5XKV/zjxmq4Hzbk3fgfW/wRz8Q==}
    engines: {node: '>=16 <22'}
    dependencies:
      '@lukeed/ms': 2.0.2
      asn1.js: 5.4.1
      ecdsa-sig-formatter: 1.0.11
      mnemonist: 0.39.8

  /fast-levenshtein@2.0.6:
    resolution: {integrity: sha512-DCXu6Ifhqcks7TZKY3Hxp3y6qphY5SJZmrWMDrKcERSOXWQdMhU9Ig/PYrzyw/ul9jOIyh0N4M0tbC5hodg8dw==}
    dev: true

  /fast-querystring@1.1.2:
    resolution: {integrity: sha512-g6KuKWmFXc0fID8WWH0jit4g0AGBoJhCkJMb1RmbsSEUNvQ+ZC8D6CUZ+GtF8nMzSPXnhiePyyqqipzNNEnHjg==}
    dependencies:
      fast-decode-uri-component: 1.0.1

  /fast-redact@3.3.0:
    resolution: {integrity: sha512-6T5V1QK1u4oF+ATxs1lWUmlEk6P2T9HqJG3e2DnHOdVgZy2rFJBoEnrIedcTXlkAHU/zKC+7KETJ+KGGKwxgMQ==}
    engines: {node: '>=6'}

  /fast-safe-stringify@2.1.1:
    resolution: {integrity: sha512-W+KJc2dmILlPplD/H4K9l9LcAHAfPtP6BY84uVLXQ6Evcz9Lcg33Y2z1IVblT6xdY54PXYVHEv+0Wpq8Io6zkA==}
    dev: false

  /fast-uri@2.3.0:
    resolution: {integrity: sha512-eel5UKGn369gGEWOqBShmFJWfq/xSJvsgDzgLYC845GneayWvXBf0lJCBn5qTABfewy1ZDPoaR5OZCP+kssfuw==}

  /fastest-levenshtein@1.0.16:
    resolution: {integrity: sha512-eRnCtTTtGZFpQCwhJiUOuxPQWRXVKYDn0b2PeHfXL6/Zi53SLAzAHfVhVWK2AryC/WH05kGfxhFIPvTF0SXQzg==}
    engines: {node: '>= 4.9.1'}
    dev: false

  /fastfall@1.5.1:
    resolution: {integrity: sha512-KH6p+Z8AKPXnmA7+Iz2Lh8ARCMr+8WNPVludm1LGkZoD2MjY6LVnRMtTKhkdzI+jr0RzQWXKzKyBJm1zoHEL4Q==}
    engines: {node: '>=0.10.0'}
    dependencies:
      reusify: 1.0.4
    dev: false

  /fastify-html@0.3.3:
    resolution: {integrity: sha512-gXOrdGOd7AWxMMmZl2esd/MgenEn5i9CApO7d6dkXZV/8kNn3/dm/VfkRUfTzvpVJUAsYM2FR+6bYHKcsC8p7w==}
    dependencies:
      fastify-plugin: 4.5.1
      ghtml: 1.0.1
    dev: false

  /fastify-metrics@11.0.0(fastify@4.26.2):
    resolution: {integrity: sha512-2nv0pzkuRVRuAmW3fR2vh1FQF7sV/mgzOJ8cz3HjUzByudWvx2IOHKnJLWtUohiD1AaI2QxtLQKTDZv/nASBRQ==}
    peerDependencies:
      fastify: '>=4'
    dependencies:
      fastify: 4.26.2
      fastify-plugin: 4.5.1
      prom-client: 15.1.0
    dev: false

  /fastify-openapi-glue@4.4.3:
    resolution: {integrity: sha512-Pq3leX7JSINlFXUxL+0wVT2o9w2ZdB48k36ZsodBSVwErMli/V1tBPu8kaUNaYiAYC+oXJPUsU5ElSahU8cZBw==}
    engines: {node: '>=14.0.0'}
    hasBin: true
    dependencies:
      '@seriousme/openapi-schema-validator': 2.2.1
      fastify-plugin: 4.5.1
      js-yaml: 4.1.0
      minimist: 1.2.8
    dev: false

  /fastify-plugin@4.5.1:
    resolution: {integrity: sha512-stRHYGeuqpEZTL1Ef0Ovr2ltazUT9g844X5z/zEBFLG8RYlpDiOCIG+ATvYEp+/zmc7sN29mcIMp8gvYplYPIQ==}

  /fastify-print-routes@3.1.1:
    resolution: {integrity: sha512-iY209IY6AMH/a6UDZ6R7QsUaaQI9ioyN6qS/JF0ADo6vbfs9Hi2qiM338P0WmCevlQ8DREgjAeuhtAp+yz4XFg==}
    engines: {node: '>= 18.18.0'}
    dependencies:
      acquerello: 2.0.7
      fastify-plugin: 4.5.1
      table: 6.8.1
    dev: false

  /fastify-tsconfig@2.0.0:
    resolution: {integrity: sha512-pvYwdtbZUJr/aTD7ZE0rGlvtYpx7IThHKVLBoqCKmT3FJpwm23XA2+PDmq8ZzfqqG4ajpyrHd5bkIixcIFjPhQ==}
    engines: {node: '>=18.0.0'}
    dev: true

  /fastify-undici-dispatcher@0.5.1:
    resolution: {integrity: sha512-lJmnlW6YPHHOWvfMpn8mbJSFyv+Gjx/nPdL0gUEL+9JNeOA2T6AVAP+L6xzL9IRGCRbz13twFxbHylcrPYU9rg==}
    dependencies:
<<<<<<< HEAD
      undici: 6.7.0
=======
      undici: 6.8.0
>>>>>>> 5c5afa75
    dev: false

  /fastify-user@0.3.3:
    resolution: {integrity: sha512-M6gUmTPtVaqnuKNv0nHMejJs67AsLduYgKX1yblQkZLq131JRDrGn9ueOHUPRyRK2oLhB0F1PE/AttCiyaz9Ug==}
    dependencies:
      '@fastify/error': 3.4.1
      '@fastify/jwt': 8.0.0
      fastify: 4.26.2
      fastify-plugin: 4.5.1
      get-jwks: 8.3.1
    transitivePeerDependencies:
      - encoding
      - supports-color
    dev: false

  /fastify@4.26.2:
    resolution: {integrity: sha512-90pjTuPGrfVKtdpLeLzND5nyC4woXZN5VadiNQCicj/iJU4viNHKhsAnb7jmv1vu2IzkLXyBiCzdWuzeXgQ5Ug==}
    dependencies:
      '@fastify/ajv-compiler': 3.5.0
      '@fastify/error': 3.4.1
      '@fastify/fast-json-stringify-compiler': 4.3.0
      abstract-logging: 2.0.1
      avvio: 8.3.0
      fast-content-type-parse: 1.1.0
      fast-json-stringify: 5.12.0
      find-my-way: 8.1.0
      light-my-request: 5.11.1
      pino: 8.19.0
      process-warning: 3.0.0
      proxy-addr: 2.0.7
      rfdc: 1.3.1
      secure-json-parse: 2.7.0
      semver: 7.6.0
      toad-cache: 3.7.0
    transitivePeerDependencies:
      - supports-color

  /fastparallel@2.4.1:
    resolution: {integrity: sha512-qUmhxPgNHmvRjZKBFUNI0oZuuH9OlSIOXmJ98lhKPxMZZ7zS/Fi0wRHOihDSz0R1YiIOjxzOY4bq65YTcdBi2Q==}
    dependencies:
      reusify: 1.0.4
      xtend: 4.0.2

  /fastq@1.17.1:
    resolution: {integrity: sha512-sRVD3lWVIXWg6By68ZN7vho9a1pQcN/WBFaAAsDDFzlJjvoGx0P8z7V1t72grFJfJhu3YPZBuu25f7Kaw2jN1w==}
    dependencies:
      reusify: 1.0.4

  /fastseries@1.7.2:
    resolution: {integrity: sha512-dTPFrPGS8SNSzAt7u/CbMKCJ3s01N04s4JFbORHcmyvVfVKmbhMD1VtRbh5enGHxkaQDqWyLefiKOGGmohGDDQ==}
    dependencies:
      reusify: 1.0.4
      xtend: 4.0.2
    dev: false

  /figures@3.2.0:
    resolution: {integrity: sha512-yaduQFRKLXYOGgEn6AZau90j3ggSOyiqXU0F9JZfeXYhNa+Jk4X+s45A2zg5jns87GAFa34BBm2kXw4XpNcbdg==}
    engines: {node: '>=8'}
    dependencies:
      escape-string-regexp: 1.0.5
    dev: false

  /file-entry-cache@6.0.1:
    resolution: {integrity: sha512-7Gps/XWymbLk2QLYK4NzpMOrYjMhdIxXuIvy2QBsLE6ljuodKvdkWs/cpyJJ3CVIVpH0Oi1Hvg1ovbMzLdFBBg==}
    engines: {node: ^10.12.0 || >=12.0.0}
    dependencies:
      flat-cache: 3.2.0
    dev: true

  /file-uri-to-path@1.0.0:
    resolution: {integrity: sha512-0Zt+s3L7Vf1biwWZ29aARiVYLx7iMGnEUl9x33fbB/j3jR81u/O2LbqK+Bm1CDSNDKVtJ/YjwY7TUd5SkeLQLw==}

  /fill-keys@1.0.2:
    resolution: {integrity: sha512-tcgI872xXjwFF4xgQmLxi76GnwJG3g/3isB1l4/G5Z4zrbddGpBjqZCO9oEAcB5wX0Hj/5iQB3toxfO7in1hHA==}
    engines: {node: '>=0.10.0'}
    dependencies:
      is-object: 1.0.2
      merge-descriptors: 1.0.3
    dev: true

  /fill-range@7.0.1:
    resolution: {integrity: sha512-qOo9F+dMUmC2Lcb4BbVvnKJxTPjCm+RRpe4gDuGrzkL7mEVl/djYSu2OdQ2Pa302N4oqkSg9ir6jaLWJ2USVpQ==}
    engines: {node: '>=8'}
    dependencies:
      to-regex-range: 5.0.1
    dev: true

  /finalhandler@1.2.0:
    resolution: {integrity: sha512-5uXcUVftlQMFnWC9qu/svkWv3GTd2PfUhK/3PLkYNAe7FbqJMt3515HaxE6eRL74GdsriiwujiawdaB1BpEISg==}
    engines: {node: '>= 0.8'}
    dependencies:
      debug: 2.6.9
      encodeurl: 1.0.2
      escape-html: 1.0.3
      on-finished: 2.4.1
      parseurl: 1.3.3
      statuses: 2.0.1
      unpipe: 1.0.0
    transitivePeerDependencies:
      - supports-color
    dev: true

  /find-my-way@8.1.0:
    resolution: {integrity: sha512-41QwjCGcVTODUmLLqTMeoHeiozbMXYMAE1CKFiDyi9zVZ2Vjh0yz3MF0WQZoIb+cmzP/XlbFjlF2NtJmvZHznA==}
    engines: {node: '>=14'}
    dependencies:
      fast-deep-equal: 3.1.3
      fast-querystring: 1.1.2
      safe-regex2: 2.0.0

  /find-up@3.0.0:
    resolution: {integrity: sha512-1yD6RmLI1XBfxugvORwlck6f75tYL+iR0jqwsOrOxMZyGYqUuDhJ0l4AXdO1iX/FTs9cBAMEk1gWSEx1kSbylg==}
    engines: {node: '>=6'}
    dependencies:
      locate-path: 3.0.0
    dev: true

  /find-up@4.1.0:
    resolution: {integrity: sha512-PpOwAdQ/YlXQ2vj8a3h8IipDuYRi3wceVQQGYWxNINccq40Anw7BlsEXCMbt1Zt+OLA6Fq9suIpIWD0OsnISlw==}
    engines: {node: '>=8'}
    dependencies:
      locate-path: 5.0.0
      path-exists: 4.0.0
    dev: true

  /find-up@5.0.0:
    resolution: {integrity: sha512-78/PXT1wlLLDgTzDs7sjq9hzz0vXD+zn+7wypEe4fXQxCmdmqfGsEPQxmiCSQI3ajFV91bVSsvNtrJRiW6nGng==}
    engines: {node: '>=10'}
    dependencies:
      locate-path: 6.0.0
      path-exists: 4.0.0
    dev: true

  /find-up@6.3.0:
    resolution: {integrity: sha512-v2ZsoEuVHYy8ZIlYqwPe/39Cy+cFDzp4dXPaxNvkEuouymu+2Jbz0PxpKarJHYJTmv2HWT3O382qY8l4jMWthw==}
    engines: {node: ^12.20.0 || ^14.13.1 || >=16.0.0}
    dependencies:
      locate-path: 7.2.0
      path-exists: 5.0.0
    dev: true

  /find-up@7.0.0:
    resolution: {integrity: sha512-YyZM99iHrqLKjmt4LJDj58KI+fYyufRLBSYcqycxf//KpBk9FoewoGX0450m9nB44qrZnovzC2oeP5hUibxc/g==}
    engines: {node: '>=18'}
    dependencies:
      locate-path: 7.2.0
      path-exists: 5.0.0
      unicorn-magic: 0.1.0

  /flat-cache@3.2.0:
    resolution: {integrity: sha512-CYcENa+FtcUKLmhhqyctpclsq7QF38pKjZHsGNiSQF5r4FtoKDWabFDl3hzaEQMvT1LHEysw5twgLvpYYb4vbw==}
    engines: {node: ^10.12.0 || >=12.0.0}
    dependencies:
      flatted: 3.3.1
      keyv: 4.5.4
      rimraf: 3.0.2
    dev: true

  /flatted@3.3.1:
    resolution: {integrity: sha512-X8cqMLLie7KsNUDSdzeN8FYK9rEt4Dt67OsG/DNGnYTSDBG4uFAJFBnUeiV+zCVAvwFy56IjM9sH51jVaEhNxw==}
    dev: true

  /for-each@0.3.3:
    resolution: {integrity: sha512-jqYfLp7mo9vIyQf8ykW2v7A+2N4QjeCeI5+Dz9XraiO1ign81wjiH7Fb9vSOWvQfNtmSa4H2RoQTrrXivdUZmw==}
    dependencies:
      is-callable: 1.2.7
    dev: true

  /foreground-child@3.1.1:
    resolution: {integrity: sha512-TMKDUnIte6bfb5nWv7V/caI169OHgvwjb7V4WkeUvbQQdjr5rWKqHFiKWb/fcOwB+CzBT+qbWjvj+DVwRskpIg==}
    engines: {node: '>=14'}
    dependencies:
      cross-spawn: 7.0.3
      signal-exit: 4.1.0

  /forwarded@0.2.0:
    resolution: {integrity: sha512-buRG0fpBtRHSTCOASe6hD258tEubFoRLb4ZNA6NxMVHNw2gOcwHo9wyablzMzOA5z9xA9L1KNjk/Nt6MT9aYow==}
    engines: {node: '>= 0.6'}

  /fresh@0.5.2:
    resolution: {integrity: sha512-zJ2mQYM18rEFOudeV4GShTGIQ7RbzA7ozbU9I/XBpm7kqgMywgmylMwXHxZJmkVoYkna9d2pVXVXPdYTP9ej8Q==}
    engines: {node: '>= 0.6'}
    dev: true

  /from2@2.3.0:
    resolution: {integrity: sha512-OMcX/4IC/uqEPVgGeyfN22LJk6AZrMkRZHxcHBMBvHScDGgwTm2GT2Wkgtocyd3JfZffjj2kYUDXXII0Fk9W0g==}
    dependencies:
      inherits: 2.0.4
      readable-stream: 2.3.8
    dev: true

  /fs-constants@1.0.0:
    resolution: {integrity: sha512-y6OAwoSIf7FyjMIv94u+b5rdheZEjzR63GTyZJm5qh4Bi+2YgwLCcI/fPFZkL5PSixOt6ZNKm+w+Hfp/Bciwow==}
    dev: false

  /fs-extra@11.2.0:
    resolution: {integrity: sha512-PmDi3uwK5nFuXh7XDTlVnS17xJS7vW36is2+w3xcv8SVxiB4NyATf4ctkVY5bkSjX0Y4nbvZCq1/EjtEyr9ktw==}
    engines: {node: '>=14.14'}
    dependencies:
      graceful-fs: 4.2.11
      jsonfile: 6.1.0
      universalify: 2.0.1
    dev: true

  /fs-minipass@2.1.0:
    resolution: {integrity: sha512-V/JgOLFCS+R6Vcq0slCuaeWEdNC3ouDlJMNIsacH2VtALiu9mV4LPrHc5cDl8k5aw6J8jwgWWpiTo5RYhmIzvg==}
    engines: {node: '>= 8'}
    dependencies:
      minipass: 3.3.6
    dev: false

  /fs.realpath@1.0.0:
    resolution: {integrity: sha512-OO0pH2lK6a0hZnAdau5ItzHPI6pUlvI7jMVnxUQRtw4owF2wk8lOSabtGDCTP4Ggrg2MbGnWO9X8K1t4+fGMDw==}

  /fsevents@2.3.2:
    resolution: {integrity: sha512-xiqMQR4xAeHTuB9uWm+fFRcIOgKBMiOBP+eXiyT7jsgVCq1bkVygt00oASowB7EdtpOHaaPgKt812P9ab+DDKA==}
    engines: {node: ^8.16.0 || ^10.6.0 || >=11.0.0}
    os: [darwin]
    requiresBuild: true
    dev: true
    optional: true

  /fsevents@2.3.3:
    resolution: {integrity: sha512-5xoDfX+fL7faATnagmWPpbFtwh/R77WmMMqqHGS65C3vvB0YHrgF+B1YmZ3441tMj5n63k0212XNoJwzlhffQw==}
    engines: {node: ^8.16.0 || ^10.6.0 || >=11.0.0}
    os: [darwin]
    requiresBuild: true
    dev: true
    optional: true

  /function-bind@1.1.2:
    resolution: {integrity: sha512-7XHNxH7qX9xG5mIwxkhumTox/MIRNcOgDrxWsMt2pAr23WHp6MrRlN7FBSFpCpr+oVO0F744iUgR82nJMfG2SA==}

  /function.prototype.name@1.1.6:
    resolution: {integrity: sha512-Z5kx79swU5P27WEayXM1tBi5Ze/lbIyiNgU3qyXUOf9b2rgXYyF9Dy9Cx+IQv/Lc8WCG6L82zwUPpSS9hGehIg==}
    engines: {node: '>= 0.4'}
    dependencies:
      call-bind: 1.0.7
      define-properties: 1.2.1
      es-abstract: 1.22.5
      functions-have-names: 1.2.3
    dev: true

  /functions-have-names@1.2.3:
    resolution: {integrity: sha512-xckBUXyTIqT97tq2x2AMb+g163b5JFysYk0x4qxNFwbfQkmNZoiRHb6sPzI9/QV33WeuvVYBUIiD4NzNIyqaRQ==}
    dev: true

  /funtypes@4.2.0:
    resolution: {integrity: sha512-DvOtjiKvkeuXGV0O8LQh9quUP3bSOTEQPGv537Sao8kDq2rDbg48UsSJ7wlBLPzR2Mn0pV7cyAiq5pYG1oUyCQ==}

  /generate-function@2.3.1:
    resolution: {integrity: sha512-eeB5GfMNeevm/GRYq20ShmsaGcmI81kIX2K9XQx5miC8KdHaC6Jm0qQ8ZNeGOi7wYB8OsdxKs+Y2oVuTFuVwKQ==}
    dependencies:
      is-property: 1.0.2

  /gensync@1.0.0-beta.2:
    resolution: {integrity: sha512-3hN7NaskYvMDLQY55gnW3NQ+mesEAepTqlg+VEbj7zzqEMBVNhzcGYYeqFo/TlYz6eQiFcp1HcsCZO+nGgS8zg==}
    engines: {node: '>=6.9.0'}
    dev: true

  /get-caller-file@2.0.5:
    resolution: {integrity: sha512-DyFP3BM/3YHTQOCUL/w0OZHR0lpKeGrxotcHWcqNEdnltqFwXVfhEBQ94eIo34AfQpo0rGki4cyIiftY06h2Fg==}
    engines: {node: 6.* || 8.* || >= 10.*}
    dev: true

  /get-east-asian-width@1.2.0:
    resolution: {integrity: sha512-2nk+7SIVb14QrgXFHcm84tD4bKQz0RxPuMT8Ag5KPOq7J5fEmAg0UbXdTOSHqNuHSU28k55qnceesxXRZGzKWA==}
    engines: {node: '>=18'}
    dev: false

  /get-intrinsic@1.2.4:
    resolution: {integrity: sha512-5uYhsJH8VJBTv7oslg4BznJYhDoRI6waYCxMmCdnTrcCrHA/fCFKoTFz2JKKE0HdDFUF7/oQuhzumXJK7paBRQ==}
    engines: {node: '>= 0.4'}
    dependencies:
      es-errors: 1.3.0
      function-bind: 1.1.2
      has-proto: 1.0.3
      has-symbols: 1.0.3
      hasown: 2.0.1

  /get-jwks@8.3.1:
    resolution: {integrity: sha512-fh7kfT1pW5Qynzx5Ug+yOi9DSRIGyabCsWZErDZqh/mh7YbeG2uaOTSWocA1pt0AuTTQasUm6EBJ1k0c8NAgWg==}
    engines: {node: '>=14'}
    dependencies:
      jwk-to-pem: 2.0.5
      lru-cache: 10.2.0
      node-fetch: 2.7.0
    transitivePeerDependencies:
      - encoding
    dev: false

  /get-jwks@9.0.1:
    resolution: {integrity: sha512-IgYxDsGIwXTfvTSKc+6CT9D/DNpN1d8qCViu+amq6jfP0RcVQVgv7PUxwyB5FdbqjFjCzfKOa5Evkd/u+Ls3MA==}
    engines: {node: '>=14'}
    dependencies:
      jwk-to-pem: 2.0.5
      lru-cache: 10.2.0
      node-fetch: 2.7.0
    transitivePeerDependencies:
      - encoding
    dev: false

  /get-stdin@8.0.0:
    resolution: {integrity: sha512-sY22aA6xchAzprjyqmSEQv4UbAAzRN0L2dQB0NlN5acTTK9Don6nhoc3eAbUnpZiCANAMfd/+40kVdKfFygohg==}
    engines: {node: '>=10'}
    dev: true

  /get-stream@8.0.1:
    resolution: {integrity: sha512-VaUJspBffn/LMCJVoMvSAdmscJyS1auj5Zulnn5UoYcY531UWmdwhRWkcGKnGU93m5HSXP9LP2usOryrBtQowA==}
    engines: {node: '>=16'}

  /get-symbol-description@1.0.2:
    resolution: {integrity: sha512-g0QYk1dZBxGwk+Ngc+ltRH2IBp2f7zBkBMBJZCDerh6EhlhSR6+9irMCuT/09zD6qkarHUSn529sK/yL4S27mg==}
    engines: {node: '>= 0.4'}
    dependencies:
      call-bind: 1.0.7
      es-errors: 1.3.0
      get-intrinsic: 1.2.4
    dev: true

  /ghtml@1.0.1:
    resolution: {integrity: sha512-UazsDitjsbxCNksuUINln98LE+YNau/AaLJP752+Hac1zhgnwmwPILKSVaiuJ/ET0XvyQ/j8eEkUXUM10YHvMA==}
    engines: {node: '>=18'}
    dev: false

  /github-from-package@0.0.0:
    resolution: {integrity: sha512-SyHy3T1v2NUXn29OsWdxmK6RwHD+vkj3v8en8AOBZ1wBQ/hCAQ5bAQTD02kW4W9tUp/3Qh6J8r9EvntiyCmOOw==}
    dev: false

  /glob-parent@5.1.2:
    resolution: {integrity: sha512-AOIgSQCepiJYwP3ARnGx+5VnTu2HBYdzbGP45eLw1vr3zB3vZLeyed1sC9hnbcOc9/SrMyM5RPQrkGz4aS9Zow==}
    engines: {node: '>= 6'}
    dependencies:
      is-glob: 4.0.3
    dev: true

  /glob-parent@6.0.2:
    resolution: {integrity: sha512-XxwI8EOhVQgWp6iDL+3b0r86f4d6AX6zSU55HfB4ydCEuXLXc5FcYeOu+nnGftS4TEju/11rt4KJPTMgbfmv4A==}
    engines: {node: '>=10.13.0'}
    dependencies:
      is-glob: 4.0.3
    dev: true

  /glob-promise@4.2.2(glob@7.2.3):
    resolution: {integrity: sha512-xcUzJ8NWN5bktoTIX7eOclO1Npxd/dyVqUJxlLIDasT4C7KZyqlPIwkdJ0Ypiy3p2ZKahTjK4M9uC3sNSfNMzw==}
    engines: {node: '>=12'}
    peerDependencies:
      glob: ^7.1.6
    dependencies:
      '@types/glob': 7.2.0
      glob: 7.2.3
    dev: true

  /glob@10.3.10:
    resolution: {integrity: sha512-fa46+tv1Ak0UPK1TOy/pZrIybNNt4HCv7SDzwyfiOZkvZLEbjsZkJBPtDHVshZjbecAoAGSC20MjLDG/qr679g==}
    engines: {node: '>=16 || 14 >=14.17'}
    hasBin: true
    dependencies:
      foreground-child: 3.1.1
      jackspeak: 2.3.6
      minimatch: 9.0.3
      minipass: 7.0.4
      path-scurry: 1.10.1

  /glob@7.2.3:
    resolution: {integrity: sha512-nFR0zLpU2YCaRxwoCJvL6UvCH2JFyFVIvwTLsIf21AuHlMskA1hhTdk+LlYJtOlYt9v6dvszD2BGRqBL+iQK9Q==}
    dependencies:
      fs.realpath: 1.0.0
      inflight: 1.0.6
      inherits: 2.0.4
      minimatch: 3.1.2
      once: 1.4.0
      path-is-absolute: 1.0.1

  /glob@8.1.0:
    resolution: {integrity: sha512-r8hpEjiQEYlF2QU0df3dS+nxxSIreXQS1qRhMJM0Q5NDdR386C7jb7Hwwod8Fgiuex+k0GFjgft18yvxm5XoCQ==}
    engines: {node: '>=12'}
    dependencies:
      fs.realpath: 1.0.0
      inflight: 1.0.6
      inherits: 2.0.4
      minimatch: 5.1.6
      once: 1.4.0

  /glob@9.3.5:
    resolution: {integrity: sha512-e1LleDykUz2Iu+MTYdkSsuWX8lvAjAcs0Xef0lNIu0S2wOAzuTxCJtcd9S3cijlwYF18EsU3rzb8jPVobxDh9Q==}
    engines: {node: '>=16 || 14 >=14.17'}
    dependencies:
      fs.realpath: 1.0.0
      minimatch: 8.0.4
      minipass: 4.2.8
      path-scurry: 1.10.1
    dev: false

  /globals@11.12.0:
    resolution: {integrity: sha512-WOBp/EEGUiIsJSp7wcv/y6MO+lV9UoncWqxuFfm8eBwzWNgyfBd6Gz+IeKQ9jCmyhoH99g15M3T+QaVHFjizVA==}
    engines: {node: '>=4'}
    dev: true

  /globals@13.24.0:
    resolution: {integrity: sha512-AhO5QUcj8llrbG09iWhPU2B204J1xnPeL8kQmVorSsy+Sjj1sk8gIyh6cUocGmH4L0UuhAJy+hJMRA4mgA4mFQ==}
    engines: {node: '>=8'}
    dependencies:
      type-fest: 0.20.2
    dev: true

  /globalthis@1.0.3:
    resolution: {integrity: sha512-sFdI5LyBiNTHjRd7cGPWapiHWMOXKyuBNX/cWJ3NfzrZQVa8GI/8cofCl74AOVqq9W5kNmguTIzJ/1s2gyI9wA==}
    engines: {node: '>= 0.4'}
    dependencies:
      define-properties: 1.2.1
    dev: true

  /globby@11.1.0:
    resolution: {integrity: sha512-jhIXaOzy1sb8IyocaruWSn1TjmnBVs8Ayhcy83rmxNJ8q2uWKCAj3CnJY+KpGSXCueAPc0i05kVvVKtP1t9S3g==}
    engines: {node: '>=10'}
    dependencies:
      array-union: 2.1.0
      dir-glob: 3.0.1
      fast-glob: 3.3.2
      ignore: 5.3.1
      merge2: 1.4.1
      slash: 3.0.0
    dev: true

  /globby@14.0.0:
    resolution: {integrity: sha512-/1WM/LNHRAOH9lZta77uGbq0dAEQM+XjNesWwhlERDVenqothRbnzTrL3/LrIoEPPjeUHC3vrS6TwoyxeHs7MQ==}
    engines: {node: '>=18'}
    dependencies:
      '@sindresorhus/merge-streams': 1.0.0
      fast-glob: 3.3.2
      ignore: 5.3.1
      path-type: 5.0.0
      slash: 5.1.0
      unicorn-magic: 0.1.0
    dev: true

  /gopd@1.0.1:
    resolution: {integrity: sha512-d65bNlIadxvpb/A2abVdlqKqV563juRnZ1Wtk6s1sIR8uNsXR70xqIzVqxVf1eTqDunwT2MkczEeaezCKTZhwA==}
    dependencies:
      get-intrinsic: 1.2.4

  /graceful-fs@4.2.11:
    resolution: {integrity: sha512-RbJ5/jmFcNNCcDV5o9eTnBLJ/HszWV0P73bc+Ff4nS/rJj+YaS6IGyiOL0VoBYX+l1Wrl3k63h/KrH+nhJ0XvQ==}
    dev: true

  /graphemer@1.4.0:
    resolution: {integrity: sha512-EtKwoO6kxCL9WO5xipiHTZlSzBm7WLT627TqC/uVRd0HKmq8NXyebnNYxDoBi7wt8eTWrUrKXCOVaFq9x1kgag==}
    dev: true

  /graphql-jit@0.8.4(graphql@16.8.1):
    resolution: {integrity: sha512-4KRrJ1ROy3Usgbl3eAoUMfdfZCRjkcw9cCGT7QwTUIHm9dPGaSaldxzGUttyjErU0rsYEb6WWyb6mMh5r6lEoQ==}
    peerDependencies:
      graphql: '>=15'
    dependencies:
      '@graphql-typed-document-node/core': 3.2.0(graphql@16.8.1)
      fast-json-stringify: 5.12.0
      generate-function: 2.3.1
      graphql: 16.8.1
      lodash.memoize: 4.1.2
      lodash.merge: 4.6.2
      lodash.mergewith: 4.6.2

  /graphql-scalars@1.22.5(graphql@16.8.1):
    resolution: {integrity: sha512-Mw7uaqRscjdaXmxlHbt3sYGLU8o1hfFvTvN2VRrYEJyEPy6zGIbaFyJ4PPyt9H6GRHp01MQwS6HqXroRYHyGOg==}
    engines: {node: '>=10'}
    peerDependencies:
      graphql: ^0.8.0 || ^0.9.0 || ^0.10.0 || ^0.11.0 || ^0.12.0 || ^0.13.0 || ^14.0.0 || ^15.0.0 || ^16.0.0
    dependencies:
      graphql: 16.8.1
      tslib: 2.6.2
    dev: false

  /graphql-type-json@0.3.2(graphql@16.8.1):
    resolution: {integrity: sha512-J+vjof74oMlCWXSvt0DOf2APEdZOCdubEvGDUAlqH//VBYcOYsGgRW7Xzorr44LvkjiuvecWc8fChxuZZbChtg==}
    peerDependencies:
      graphql: '>=0.8.0'
    dependencies:
      graphql: 16.8.1
    dev: false

  /graphql-ws@5.15.0(graphql@16.8.1):
    resolution: {integrity: sha512-xWGAtm3fig9TIhSaNsg0FaDZ8Pyn/3re3RFlP4rhQcmjRDIPpk1EhRuNB+YSJtLzttyuToaDiNhwT1OMoGnJnw==}
    engines: {node: '>=10'}
    peerDependencies:
      graphql: '>=0.11 <=16'
    dependencies:
      graphql: 16.8.1
    dev: true

  /graphql@16.8.1:
    resolution: {integrity: sha512-59LZHPdGZVh695Ud9lRzPBVTtlX9ZCV150Er2W43ro37wVof0ctenSaskPPjN7lVTIN8mSZt8PHUNKZuNQUuxw==}
    engines: {node: ^12.22.0 || ^14.16.0 || ^16.0.0 || >=17.0.0}

  /hard-rejection@2.1.0:
    resolution: {integrity: sha512-VIZB+ibDhx7ObhAe7OVtoEbuP4h/MuOTHJ+J8h/eBXotJYl0fBgR72xDFCKgIh22OJZIOVNxBMWuhAr10r8HdA==}
    engines: {node: '>=6'}
    dev: true

  /has-bigints@1.0.2:
    resolution: {integrity: sha512-tSvCKtBr9lkF0Ex0aQiP9N+OpV4zi2r/Nee5VkRDbaqv35RLYMzbwQfFSZZH0kR+Rd6302UJZ2p/bJCEoR3VoQ==}
    dev: true

  /has-flag@3.0.0:
    resolution: {integrity: sha512-sKJf1+ceQBr4SMkvQnBDNDtf4TXpVhVGateu0t918bl30FnbE2m4vNLX+VWe/dpjlb+HugGYzW7uQXH98HPEYw==}
    engines: {node: '>=4'}

  /has-flag@4.0.0:
    resolution: {integrity: sha512-EykJT/Q1KjTWctppgIAgfSO0tKVuZUjhgMr17kqTumMl6Afv3EISleU7qZUzoXDFTAHTDC4NOoG/ZxU3EvlMPQ==}
    engines: {node: '>=8'}

  /has-property-descriptors@1.0.2:
    resolution: {integrity: sha512-55JNKuIW+vq4Ke1BjOTjM2YctQIvCT7GFzHwmfZPGo5wnrgkid0YQtnAleFSqumZm4az3n2BS+erby5ipJdgrg==}
    dependencies:
      es-define-property: 1.0.0

  /has-proto@1.0.3:
    resolution: {integrity: sha512-SJ1amZAJUiZS+PhsVLf5tGydlaVB8EdFpaSO4gmiUKUOxk8qzn5AIy4ZeJUmh22znIdk/uMAUT2pl3FxzVUH+Q==}
    engines: {node: '>= 0.4'}

  /has-symbols@1.0.3:
    resolution: {integrity: sha512-l3LCuF6MgDNwTDKkdYGEihYjt5pRPbEg46rtlmnSPlUbgmB8LOIrKJbYYFBSbnPaJexMKtiPO8hmeRjRz2Td+A==}
    engines: {node: '>= 0.4'}

  /has-tostringtag@1.0.2:
    resolution: {integrity: sha512-NqADB8VjPFLM2V0VvHUewwwsw0ZWBaIdgo+ieHtK3hasLz4qeCRjYcqfB6AQrBggRKppKF8L52/VqdVsO47Dlw==}
    engines: {node: '>= 0.4'}
    dependencies:
      has-symbols: 1.0.3
    dev: true

  /hash.js@1.1.7:
    resolution: {integrity: sha512-taOaskGt4z4SOANNseOviYDvjEJinIkRgmp7LbKP2YTTmVxWBl87s/uzK9r+44BclBSp2X7K1hqeNfz9JbBeXA==}
    dependencies:
      inherits: 2.0.4
      minimalistic-assert: 1.0.1
    dev: false

  /hasown@2.0.1:
    resolution: {integrity: sha512-1/th4MHjnwncwXsIW6QMzlvYL9kG5e/CpVvLRZe4XPa8TOUNbCELqmvhDmnkNsAjwaG4+I8gJJL0JBvTTLO9qA==}
    engines: {node: '>= 0.4'}
    dependencies:
      function-bind: 1.1.2

  /help-me@5.0.0:
    resolution: {integrity: sha512-7xgomUX6ADmcYzFik0HzAxh/73YlKR9bmFzf51CZwR+b6YtzU2m0u49hQCqV6SvlqIqsaxovfwdvbnsw3b/zpg==}
    dev: false

  /hmac-drbg@1.0.1:
    resolution: {integrity: sha512-Tti3gMqLdZfhOQY1Mzf/AanLiqh1WTiJgEj26ZuYQ9fbkLomzGchCws4FyrSd4VkpBfiNhaE1On+lOz894jvXg==}
    dependencies:
      hash.js: 1.1.7
      minimalistic-assert: 1.0.1
      minimalistic-crypto-utils: 1.0.1
    dev: false

  /hosted-git-info@2.8.9:
    resolution: {integrity: sha512-mxIDAb9Lsm6DoOJ7xH+5+X4y1LU/4Hi50L9C5sIswK3JzULS4bwk1FvjdBgvYR4bzT4tuUQiC15FE2f5HbLvYw==}
    dev: true

  /hosted-git-info@4.1.0:
    resolution: {integrity: sha512-kyCuEOWjJqZuDbRHzL8V93NzQhwIB71oFWSyzVo+KPZI+pnQPPxucdkrOZvkLRnrf5URsQM+IJ09Dw29cRALIA==}
    engines: {node: '>=10'}
    dependencies:
      lru-cache: 6.0.0
    dev: true

  /html-escaper@2.0.2:
    resolution: {integrity: sha512-H2iMtd0I4Mt5eYiapRdIDjp+XzelXQ0tFE4JS7YFwFevXXMmOp9myNrUvCg0D6ws8iqkRPBfKHgbwig1SmlLfg==}
    dev: true

  /http-errors@2.0.0:
    resolution: {integrity: sha512-FtwrG/euBzaEjYeRqOgly7G0qviiXoJWnvEH2Z1plBdXgbyjv34pHTSb9zoeHMyDy33+DWy5Wt9Wo+TURtOYSQ==}
    engines: {node: '>= 0.8'}
    dependencies:
      depd: 2.0.0
      inherits: 2.0.4
      setprototypeof: 1.2.0
      statuses: 2.0.1
      toidentifier: 1.0.1

  /http-proxy-agent@7.0.2:
    resolution: {integrity: sha512-T1gkAiYYDWYx3V5Bmyu7HcfcvL7mUrTWiM6yOfa3PIphViJ/gFPbvidQ+veqSOHci/PxBcDabeUNCzpOODJZig==}
    engines: {node: '>= 14'}
    dependencies:
      agent-base: 7.1.0
      debug: 4.3.4
    transitivePeerDependencies:
      - supports-color
    dev: true

  /https-proxy-agent@7.0.4:
    resolution: {integrity: sha512-wlwpilI7YdjSkWaQ/7omYBMTliDcmCN8OLihO6I9B86g06lMyAoqgoDpV0XqoaPOKj+0DIdAvnsWfyAAhmimcg==}
    engines: {node: '>= 14'}
    dependencies:
      agent-base: 7.1.0
      debug: 4.3.4
    transitivePeerDependencies:
      - supports-color
    dev: true

  /human-signals@5.0.0:
    resolution: {integrity: sha512-AXcZb6vzzrFAUE61HnN4mpLqd/cSIwNQjtNWR0euPm6y0iqx3G4gOXaIDdtdDwZmhwe82LA6+zinmW4UBWVePQ==}
    engines: {node: '>=16.17.0'}

  /hyperid@3.2.0:
    resolution: {integrity: sha512-PdTtDo+Rmza9nEhTunaDSUKwbC69TIzLEpZUwiB6f+0oqmY0UPfhyHCPt6K1NQ4WFv5yJBTG5vELztVWP+nEVQ==}
    dependencies:
      buffer: 5.7.1
      uuid: 8.3.2
      uuid-parse: 1.1.0
    dev: false

  /iconv-lite@0.4.24:
    resolution: {integrity: sha512-v3MXnZAcvnywkTUEZomIActle7RXXeedOR31wwl7VlyoXO4Qi9arvSenNQWne1TcRwhCL1HwLI21bEqdpj8/rA==}
    engines: {node: '>=0.10.0'}
    dependencies:
      safer-buffer: 2.1.2

  /iconv-lite@0.6.3:
    resolution: {integrity: sha512-4fCk79wshMdzMp2rH06qWrJE4iolqLhCUH+OiuIgU++RB0+94NlDL81atO7GX55uUKueo0txHNtvEyI6D7WdMw==}
    engines: {node: '>=0.10.0'}
    dependencies:
      safer-buffer: 2.1.2
    dev: false

  /ieee754@1.2.1:
    resolution: {integrity: sha512-dcyqhDvX1C46lXZcVqCpK+FtMRQVdIMN6/Df5js2zouUsqG7I6sFxitIC+7KYK29KdXOLHdu9zL4sFnoVQnqaA==}

  /ignore@5.3.1:
    resolution: {integrity: sha512-5Fytz/IraMjqpwfd34ke28PTVMjZjJG2MPn5t7OE4eUCUNf8BAa7b5WUS9/Qvr6mwOQS7Mk6vdsMno5he+T8Xw==}
    engines: {node: '>= 4'}
    dev: true

  /import-fresh@3.3.0:
    resolution: {integrity: sha512-veYYhQa+D1QBKznvhUHxb8faxlrwUnxseDAbAp457E0wLNio2bOSKnjYDhMj+YiAq61xrMGhQk9iXVk5FzgQMw==}
    engines: {node: '>=6'}
    dependencies:
      parent-module: 1.0.1
      resolve-from: 4.0.0

  /imurmurhash@0.1.4:
    resolution: {integrity: sha512-JmXMZ6wuvDmLiHEml9ykzqO6lwFbof0GG4IkcGaENdCRDDmMVnny7s5HsIgHCbaq0w2MyPhDqkhTUgS2LU2PHA==}
    engines: {node: '>=0.8.19'}
    dev: true

  /indent-string@4.0.0:
    resolution: {integrity: sha512-EdDDZu4A2OyIK7Lr/2zG+w5jmbuk1DVBnEwREQvBzspBJkCEbRa8GxU1lghYcaGJCnRWibjDXlq779X1/y5xwg==}
    engines: {node: '>=8'}

  /inflected@2.1.0:
    resolution: {integrity: sha512-hAEKNxvHf2Iq3H60oMBHkB4wl5jn3TPF3+fXek/sRwAB5gP9xWs4r7aweSF95f99HFoz69pnZTcu8f0SIHV18w==}
    dev: false

  /inflight@1.0.6:
    resolution: {integrity: sha512-k92I/b08q4wvFscXCLvqfsHCrjrF7yiXsQuIVvVE7N82W3+aqpzuUdBbfhWcy/FZR3/4IgflMgKLOsvPDrGCJA==}
    dependencies:
      once: 1.4.0
      wrappy: 1.0.2

  /inherits@2.0.4:
    resolution: {integrity: sha512-k/vGaX4/Yla3WzyMCvTQOXYeIHvqOKtnqBduzTHpzpQZzAskKMhZ2K+EnBiSM9zGSoIFeMpXKxa4dYeZIQqewQ==}

  /ini@1.3.8:
    resolution: {integrity: sha512-JV/yugV2uzW5iMRSiZAyDtQd+nxtUnjeLt0acNdw98kKLrvuRVyB80tsREOE7yvGVgalhZ6RNXCmEHkUKBKxew==}
    dev: false

  /inquirer@9.2.16:
    resolution: {integrity: sha512-qzgbB+yNjgSzk2omeqMDtO9IgJet/UL67luT1MaaggRpGK73DBQct5Q4pipwFQcIKK1GbMODYd4UfsRCkSP1DA==}
    engines: {node: '>=18'}
    dependencies:
      '@ljharb/through': 2.3.12
      ansi-escapes: 4.3.2
      chalk: 5.3.0
      cli-cursor: 3.1.0
      cli-width: 4.1.0
      external-editor: 3.1.0
      figures: 3.2.0
      lodash: 4.17.21
      mute-stream: 1.0.0
      ora: 5.4.1
      run-async: 3.0.0
      rxjs: 7.8.1
      string-width: 4.2.3
      strip-ansi: 6.0.1
      wrap-ansi: 6.2.0
    dev: false

  /int64-buffer@0.1.10:
    resolution: {integrity: sha512-v7cSY1J8ydZ0GyjUHqF+1bshJ6cnEVLo9EnjB8p+4HDRPZc9N5jjmvUV7NvEsqQOKyH0pmIBFWXVQbiS0+OBbA==}
    dev: false

  /internal-slot@1.0.7:
    resolution: {integrity: sha512-NGnrKwXzSms2qUUih/ILZ5JBqNTSa1+ZmP6flaIp6KmSElgE9qdndzS3cqjrDovwFdmwsGsLdeFgB6suw+1e9g==}
    engines: {node: '>= 0.4'}
    dependencies:
      es-errors: 1.3.0
      hasown: 2.0.1
      side-channel: 1.0.6
    dev: true

  /into-stream@6.0.0:
    resolution: {integrity: sha512-XHbaOAvP+uFKUFsOgoNPRjLkwB+I22JFPFe5OjTkQ0nwgj6+pSjb4NmB6VMxaPshLiOf+zcpOCBQuLwC1KHhZA==}
    engines: {node: '>=10'}
    dependencies:
      from2: 2.3.0
      p-is-promise: 3.0.0
    dev: true

  /ioredis-auto-pipeline@1.0.2:
    resolution: {integrity: sha512-Axp07oVqbUAArCuIjlfXfME0/te/R7x43zfeGEpY1UTJjWdTUIw/h+K/LfIkRGCv8aCB4bCypHft8AQZ+1Z7zw==}
    dependencies:
      to-fast-properties: 3.0.1
    dev: false

  /ioredis@5.3.2:
    resolution: {integrity: sha512-1DKMMzlIHM02eBBVOFQ1+AolGjs6+xEcM4PDL7NqOS6szq7H9jSaEkIUH6/a5Hl241LzW6JLSiAbNvTQjUupUA==}
    engines: {node: '>=12.22.0'}
    dependencies:
      '@ioredis/commands': 1.2.0
      cluster-key-slot: 1.1.2
      debug: 4.3.4
      denque: 2.1.0
      lodash.defaults: 4.2.0
      lodash.isarguments: 3.1.0
      redis-errors: 1.2.0
      redis-parser: 3.0.0
      standard-as-callback: 2.1.0
    transitivePeerDependencies:
      - supports-color

  /ipaddr.js@1.9.1:
    resolution: {integrity: sha512-0KI/607xoxSToH7GjN1FfSbLoU0+btTicjsQSWQlh/hZykN8KpmMf7uYwPW3R+akZ6R/w18ZlXSHBYXiYUPO3g==}
    engines: {node: '>= 0.10'}

  /irregular-plurals@3.5.0:
    resolution: {integrity: sha512-1ANGLZ+Nkv1ptFb2pa8oG8Lem4krflKuX/gINiHJHjJUKaJHk/SXk5x6K3J+39/p0h1RQ2saROclJJ+QLvETCQ==}
    engines: {node: '>=8'}
    dev: true

  /is-array-buffer@3.0.4:
    resolution: {integrity: sha512-wcjaerHw0ydZwfhiKbXJWLDY8A7yV7KhjQOpb83hGgGfId/aQa4TOvwyzn2PuswW2gPCYEL/nEAiSVpdOj1lXw==}
    engines: {node: '>= 0.4'}
    dependencies:
      call-bind: 1.0.7
      get-intrinsic: 1.2.4
    dev: true

  /is-arrayish@0.2.1:
    resolution: {integrity: sha512-zz06S8t0ozoDXMG+ube26zeCTNXcKIPJZJi8hBrF4idCLms4CG9QtK7qBl1boi5ODzFpjswb5JPmHCbMpjaYzg==}

  /is-async-function@2.0.0:
    resolution: {integrity: sha512-Y1JXKrfykRJGdlDwdKlLpLyMIiWqWvuSd17TvZk68PLAOGOoF4Xyav1z0Xhoi+gCYjZVeC5SI+hYFOfvXmGRCA==}
    engines: {node: '>= 0.4'}
    dependencies:
      has-tostringtag: 1.0.2
    dev: true

  /is-bigint@1.0.4:
    resolution: {integrity: sha512-zB9CruMamjym81i2JZ3UMn54PKGsQzsJeo6xvN3HJJ4CAsQNB6iRutp2To77OfCNuoxspsIhzaPoO1zyCEhFOg==}
    dependencies:
      has-bigints: 1.0.2
    dev: true

  /is-boolean-object@1.1.2:
    resolution: {integrity: sha512-gDYaKHJmnj4aWxyj6YHyXVpdQawtVLHU5cb+eztPGczf6cjuTdwve5ZIEfgXqH4e57An1D1AKf8CZ3kYrQRqYA==}
    engines: {node: '>= 0.4'}
    dependencies:
      call-bind: 1.0.7
      has-tostringtag: 1.0.2
    dev: true

  /is-callable@1.2.7:
    resolution: {integrity: sha512-1BC0BVFhS/p0qtw6enp8e+8OD0UrK0oFLztSjNzhcKA3WDuJxxAPXzPuPtKkjEY9UUoEWlX/8fgKeu2S8i9JTA==}
    engines: {node: '>= 0.4'}
    dev: true

  /is-core-module@2.13.1:
    resolution: {integrity: sha512-hHrIjvZsftOsvKSn2TRYl63zvxsgE0K+0mYMoH6gD4omR5IWB2KynivBQczo3+wF1cCkjzvptnI9Q0sPU66ilw==}
    dependencies:
      hasown: 2.0.1
    dev: true

  /is-date-object@1.0.5:
    resolution: {integrity: sha512-9YQaSxsAiSwcvS33MBk3wTCVnWK+HhF8VZR2jRxehM16QcVOdHqPn4VPHmRK4lSr38n9JriurInLcP90xsYNfQ==}
    engines: {node: '>= 0.4'}
    dependencies:
      has-tostringtag: 1.0.2
    dev: true

  /is-docker@2.2.1:
    resolution: {integrity: sha512-F+i2BKsFrH66iaUFc0woD8sLy8getkwTwtOBjvs56Cx4CgJDeKQeqfz8wAYiSb8JOprWhHH5p77PbmYCvvUuXQ==}
    engines: {node: '>=8'}
    hasBin: true
    dev: false

  /is-extglob@2.1.1:
    resolution: {integrity: sha512-SbKbANkN603Vi4jEZv49LeVJMn4yGwsbzZworEoyEiutsN3nJYdbO36zfhGJ6QEDpOZIFkDtnq5JRxmvl3jsoQ==}
    engines: {node: '>=0.10.0'}
    dev: true

  /is-finalizationregistry@1.0.2:
    resolution: {integrity: sha512-0by5vtUJs8iFQb5TYUHHPudOR+qXYIMKtiUzvLIZITZUjknFmziyBJuLhVRc+Ds0dREFlskDNJKYIdIzu/9pfw==}
    dependencies:
      call-bind: 1.0.7
    dev: true

  /is-fullwidth-code-point@3.0.0:
    resolution: {integrity: sha512-zymm5+u+sCsSWyD9qNaejV3DFvhCKclKdizYaJUuHA83RLjb7nSuGnddCHGv0hk+KY7BMAlsWeK4Ueg6EV6XQg==}
    engines: {node: '>=8'}

  /is-fullwidth-code-point@5.0.0:
    resolution: {integrity: sha512-OVa3u9kkBbw7b8Xw5F9P+D/T9X+Z4+JruYVNapTjPYZYUznQ5YfWeFkOj606XYYW8yugTfC8Pj0hYqvi4ryAhA==}
    engines: {node: '>=18'}
    dependencies:
      get-east-asian-width: 1.2.0
    dev: false

  /is-generator-function@1.0.10:
    resolution: {integrity: sha512-jsEjy9l3yiXEQ+PsXdmBwEPcOxaXWLspKdplFUVI9vq1iZgIekeC0L167qeu86czQaxed3q/Uzuw0swL0irL8A==}
    engines: {node: '>= 0.4'}
    dependencies:
      has-tostringtag: 1.0.2
    dev: true

  /is-glob@4.0.3:
    resolution: {integrity: sha512-xelSayHH36ZgE7ZWhli7pW34hNbNl8Ojv5KVmkJD4hBdD3th8Tfk9vYasLM+mXWOZhFkgZfxhLSnrwRr4elSSg==}
    engines: {node: '>=0.10.0'}
    dependencies:
      is-extglob: 2.1.1
    dev: true

  /is-interactive@1.0.0:
    resolution: {integrity: sha512-2HvIEKRoqS62guEC+qBjpvRubdX910WCMuJTZ+I9yvqKU2/12eSL549HMwtabb4oupdj2sMP50k+XJfB/8JE6w==}
    engines: {node: '>=8'}
    dev: false

  /is-interactive@2.0.0:
    resolution: {integrity: sha512-qP1vozQRI+BMOPcjFzrjXuQvdak2pHNUMZoeG2eRbiSqyvbEf/wQtEOTOX1guk6E3t36RkaqiSt8A/6YElNxLQ==}
    engines: {node: '>=12'}
    dev: false

  /is-map@2.0.2:
    resolution: {integrity: sha512-cOZFQQozTha1f4MxLFzlgKYPTyj26picdZTx82hbc/Xf4K/tZOOXSCkMvU4pKioRXGDLJRn0GM7Upe7kR721yg==}
    dev: true

  /is-negative-zero@2.0.3:
    resolution: {integrity: sha512-5KoIu2Ngpyek75jXodFvnafB6DJgr3u8uuK0LEZJjrU19DrMD3EVERaR8sjz8CCGgpZvxPl9SuE1GMVPFHx1mw==}
    engines: {node: '>= 0.4'}
    dev: true

  /is-number-object@1.0.7:
    resolution: {integrity: sha512-k1U0IRzLMo7ZlYIfzRu23Oh6MiIFasgpb9X76eqfFZAqwH44UI4KTBvBYIZ1dSL9ZzChTB9ShHfLkR4pdW5krQ==}
    engines: {node: '>= 0.4'}
    dependencies:
      has-tostringtag: 1.0.2
    dev: true

  /is-number@7.0.0:
    resolution: {integrity: sha512-41Cifkg6e8TylSpdtTpeLVMqvSBEVzTttHvERD741+pnZ8ANv0004MRL43QKPDlK9cGvNp6NZWZUBlbGXYxxng==}
    engines: {node: '>=0.12.0'}
    dev: true

  /is-object@1.0.2:
    resolution: {integrity: sha512-2rRIahhZr2UWb45fIOuvZGpFtz0TyOZLf32KxBbSoUCeZR495zCKlWUKKUByk3geS2eAs7ZAABt0Y/Rx0GiQGA==}
    dev: true

  /is-path-inside@3.0.3:
    resolution: {integrity: sha512-Fd4gABb+ycGAmKou8eMftCupSir5lRxqf4aD/vd0cD2qc4HL07OjCeuHMr8Ro4CoMaeCKDB0/ECBOVWjTwUvPQ==}
    engines: {node: '>=8'}
    dev: true

  /is-plain-obj@1.1.0:
    resolution: {integrity: sha512-yvkRyxmFKEOQ4pNXCmJG5AEQNlXJS5LaONXo5/cLdTZdWvsZ1ioJEonLGAosKlMWE8lwUy/bJzMjcw8az73+Fg==}
    engines: {node: '>=0.10.0'}
    dev: true

  /is-promise@2.2.2:
    resolution: {integrity: sha512-+lP4/6lKUBfQjZ2pdxThZvLUAafmZb8OAxFb8XXtiQmS35INgr85hdOGoEs124ez1FCnZJt6jau/T+alh58QFQ==}
    dev: true

  /is-promise@4.0.0:
    resolution: {integrity: sha512-hvpoI6korhJMnej285dSg6nu1+e6uxs7zG3BYAm5byqDsgJNWwxzM6z6iZiAgQR4TJ30JmBTOwqZUw3WlyH3AQ==}

  /is-property@1.0.2:
    resolution: {integrity: sha512-Ks/IoX00TtClbGQr4TWXemAnktAQvYB7HzcCxDGqEZU6oCmb2INHuOoKxbtR+HFkmYWBKv/dOZtGRiAjDhj92g==}

  /is-regex@1.1.4:
    resolution: {integrity: sha512-kvRdxDsxZjhzUX07ZnLydzS1TU/TJlTUHHY4YLL87e37oUA49DfkLqgy+VjFocowy29cKvcSiu+kIv728jTTVg==}
    engines: {node: '>= 0.4'}
    dependencies:
      call-bind: 1.0.7
      has-tostringtag: 1.0.2
    dev: true

  /is-set@2.0.2:
    resolution: {integrity: sha512-+2cnTEZeY5z/iXGbLhPrOAaK/Mau5k5eXq9j14CpRTftq0pAJu2MwVRSZhyZWBzx3o6X795Lz6Bpb6R0GKf37g==}
    dev: true

  /is-shared-array-buffer@1.0.3:
    resolution: {integrity: sha512-nA2hv5XIhLR3uVzDDfCIknerhx8XUKnstuOERPNNIinXG7v9u+ohXF67vxm4TPTEPU6lm61ZkwP3c9PCB97rhg==}
    engines: {node: '>= 0.4'}
    dependencies:
      call-bind: 1.0.7
    dev: true

  /is-stream@3.0.0:
    resolution: {integrity: sha512-LnQR4bZ9IADDRSkvpqMGvt/tEJWclzklNgSw48V5EAaAeDd6qGvN8ei6k5p0tvxSR171VmGyHuTiAOfxAbr8kA==}
    engines: {node: ^12.20.0 || ^14.13.1 || >=16.0.0}

  /is-string@1.0.7:
    resolution: {integrity: sha512-tE2UXzivje6ofPW7l23cjDOMa09gb7xlAqG6jG5ej6uPV32TlWP3NKPigtaGeHNu9fohccRYvIiZMfOOnOYUtg==}
    engines: {node: '>= 0.4'}
    dependencies:
      has-tostringtag: 1.0.2
    dev: true

  /is-symbol@1.0.4:
    resolution: {integrity: sha512-C/CPBqKWnvdcxqIARxyOh4v1UUEOCHpgDa0WYgpKDFMszcrPcffg5uhwSgPCLD2WWxmq6isisz87tzT01tuGhg==}
    engines: {node: '>= 0.4'}
    dependencies:
      has-symbols: 1.0.3
    dev: true

  /is-typed-array@1.1.13:
    resolution: {integrity: sha512-uZ25/bUAlUY5fR4OKT4rZQEBrzQWYV9ZJYGGsUmEJ6thodVJ1HX64ePQ6Z0qPWP+m+Uq6e9UugrE38jeYsDSMw==}
    engines: {node: '>= 0.4'}
    dependencies:
      which-typed-array: 1.1.14
    dev: true

  /is-unicode-supported@0.1.0:
    resolution: {integrity: sha512-knxG2q4UC3u8stRGyAVJCOdxFmv5DZiRcdlIaAQXAbSfJya+OhopNotLQrstBhququ4ZpuKbDc/8S6mgXgPFPw==}
    engines: {node: '>=10'}

  /is-unicode-supported@1.3.0:
    resolution: {integrity: sha512-43r2mRvz+8JRIKnWJ+3j8JtjRKZ6GmjzfaE/qiBJnikNnYv/6bagRJ1kUhNk8R5EX/GkobD+r+sfxCPJsiKBLQ==}
    engines: {node: '>=12'}
    dev: false

  /is-weakmap@2.0.1:
    resolution: {integrity: sha512-NSBR4kH5oVj1Uwvv970ruUkCV7O1mzgVFO4/rev2cLRda9Tm9HrL70ZPut4rOHgY0FNrUu9BCbXA2sdQ+x0chA==}
    dev: true

  /is-weakref@1.0.2:
    resolution: {integrity: sha512-qctsuLZmIQ0+vSSMfoVvyFe2+GSEvnmZ2ezTup1SBse9+twCCeial6EEi3Nc2KFcf6+qz2FBPnjXsk8xhKSaPQ==}
    dependencies:
      call-bind: 1.0.7
    dev: true

  /is-weakset@2.0.2:
    resolution: {integrity: sha512-t2yVvttHkQktwnNNmBQ98AhENLdPUTDTE21uPqAQ0ARwQfGeQKRVS0NNurH7bTf7RrvcVn1OOge45CnBeHCSmg==}
    dependencies:
      call-bind: 1.0.7
      get-intrinsic: 1.2.4
    dev: true

  /is-wsl@2.2.0:
    resolution: {integrity: sha512-fKzAra0rGJUUBwGBgNkHZuToZcn+TtXHpeCgmkMJMMYx1sQDYaCSyjJBSCa2nH1DGm7s3n1oBnohoVTBaN7Lww==}
    engines: {node: '>=8'}
    dependencies:
      is-docker: 2.2.1
    dev: false

  /isarray@1.0.0:
    resolution: {integrity: sha512-VLghIWNM6ELQzo7zwmcg0NmTVyWKYjvIeM83yjp0wRDTmUnrM678fQbcKBo6n2CJEF0szoG//ytg+TKla89ALQ==}

  /isarray@2.0.5:
    resolution: {integrity: sha512-xHjhDr3cNBK0BzdUJSPXZntQUx/mwMS5Rw4A7lPJ90XGAO6ISP/ePDNuo0vhqOZU+UD5JoodwCAAoZQd3FeAKw==}
    dev: true

  /isexe@2.0.0:
    resolution: {integrity: sha512-RHxMLp9lnKHGHRng9QFhRCMbYAcVpn69smSGcq3f36xjgVVWThj4qqLbTLlq7Ssj8B+fIQ1EuCEGI2lKsyQeIw==}

  /isexe@3.1.1:
    resolution: {integrity: sha512-LpB/54B+/2J5hqQ7imZHfdU31OlgQqx7ZicVlkm9kzg9/w8GKLEcFfJl/t7DCEDueOyBAD6zCCwTO6Fzs0NoEQ==}
    engines: {node: '>=16'}
    dev: true

  /istanbul-lib-coverage@3.2.2:
    resolution: {integrity: sha512-O8dpsF+r0WV/8MNRKfnmrtCWhuKjxrq2w+jpzBL5UZKTi2LeVWnWOmWRxFlesJONmc+wLAGvKQZEOanko0LFTg==}
    engines: {node: '>=8'}
    dev: true

  /istanbul-lib-report@3.0.1:
    resolution: {integrity: sha512-GCfE1mtsHGOELCU8e/Z7YWzpmybrx/+dSTfLrvY8qRmaY6zXTKWn6WQIjaAFw069icm6GVMNkgu0NzI4iPZUNw==}
    engines: {node: '>=10'}
    dependencies:
      istanbul-lib-coverage: 3.2.2
      make-dir: 4.0.0
      supports-color: 7.2.0
    dev: true

  /istanbul-reports@3.1.7:
    resolution: {integrity: sha512-BewmUXImeuRk2YY0PVbxgKAysvhRPUQE0h5QRM++nVWyubKGV0l8qQ5op8+B2DOmwSe63Jivj0BjkPQVf8fP5g==}
    engines: {node: '>=8'}
    dependencies:
      html-escaper: 2.0.2
      istanbul-lib-report: 3.0.1
    dev: true

  /iterator.prototype@1.1.2:
    resolution: {integrity: sha512-DR33HMMr8EzwuRL8Y9D3u2BMj8+RqSE850jfGu59kS7tbmPLzGkZmVSfyCFSDxuZiEY6Rzt3T2NA/qU+NwVj1w==}
    dependencies:
      define-properties: 1.2.1
      get-intrinsic: 1.2.4
      has-symbols: 1.0.3
      reflect.getprototypeof: 1.0.5
      set-function-name: 2.0.2
    dev: true

  /jackspeak@2.3.6:
    resolution: {integrity: sha512-N3yCS/NegsOBokc8GAdM8UcmfsKiSS8cipheD/nivzr700H+nsMOxJjQnvwOcRYVuFkdH0wGUvW2WbXGmrZGbQ==}
    engines: {node: '>=14'}
    dependencies:
      '@isaacs/cliui': 8.0.2
    optionalDependencies:
      '@pkgjs/parseargs': 0.11.0

  /jest-diff@29.7.0:
    resolution: {integrity: sha512-LMIgiIrhigmPrs03JHpxUh2yISK3vLFPkAodPeo0+BuF7wA2FoQbkEg1u8gBYBThncu7e1oEDUfIXVuTqLRUjw==}
    engines: {node: ^14.15.0 || ^16.10.0 || >=18.0.0}
    dependencies:
      chalk: 4.1.2
      diff-sequences: 29.6.3
      jest-get-type: 29.6.3
      pretty-format: 29.7.0
    dev: true

  /jest-get-type@29.6.3:
    resolution: {integrity: sha512-zrteXnqYxfQh7l5FHyL38jL39di8H8rHoecLH3JNxH3BwOrBsNeabdap5e0I23lD4HHI8W5VFBZqG4Eaq5LNcw==}
    engines: {node: ^14.15.0 || ^16.10.0 || >=18.0.0}
    dev: true

  /joycon@3.1.1:
    resolution: {integrity: sha512-34wB/Y7MW7bzjKRjUKTa46I2Z7eV62Rkhva+KkopW7Qvv/OSWBqvkSY7vusOPrNuZcUG3tApvdVgNB8POj3SPw==}
    engines: {node: '>=10'}
    dev: false

  /js-tokens@4.0.0:
    resolution: {integrity: sha512-RdJUflcE3cUzKiMqQgsCu06FPu9UdIJO0beYbPhHN4k6apgJtifcoCtT9bcxOpYBtpD2kCM6Sbzg4CausW/PKQ==}

  /js-yaml@4.1.0:
    resolution: {integrity: sha512-wpxZs9NoxZaJESJGIZTyDEaYpl0FKSA+FB9aJiyemKhMwkxQg63h4T1KJgUGHpTqPDNRcmmYLugrRjJlBtWvRA==}
    hasBin: true
    dependencies:
      argparse: 2.0.1

  /jsesc@2.5.2:
    resolution: {integrity: sha512-OYu7XEzjkCQ3C5Ps3QIZsQfNpqoJyZZA99wd9aWd05NCtC5pWOkShK2mkL6HXQR6/Cy2lbNdPlZBpuQHXE63gA==}
    engines: {node: '>=4'}
    hasBin: true
    dev: true

  /json-buffer@3.0.1:
    resolution: {integrity: sha512-4bV5BfR2mqfQTJm+V5tPPdf+ZpuhiIvTuAB5g8kcrXOZpTT/QwwVRWBywX1ozr6lEuPdbHxwaJlm9G6mI2sfSQ==}
    dev: true

  /json-parse-better-errors@1.0.2:
    resolution: {integrity: sha512-mrqyZKfX5EhL7hvqcV6WG1yYjnjeuYDzDhhcAAUrq8Po85NBQBJP+ZDUT75qZQ98IkUoBqdkExkukOU7Ts2wrw==}
    dev: true

  /json-parse-even-better-errors@2.3.1:
    resolution: {integrity: sha512-xyFwyhro/JEof6Ghe2iz2NcXoj2sloNsWr/XsERDK/oiPCfaNhl5ONfp+jQdAZRQQ0IJWNzH9zIZF7li91kh2w==}

  /json-schema-ref-resolver@1.0.1:
    resolution: {integrity: sha512-EJAj1pgHc1hxF6vo2Z3s69fMjO1INq6eGHXZ8Z6wCQeldCuwxGK9Sxf4/cScGn3FZubCVUehfWtcDM/PLteCQw==}
    dependencies:
      fast-deep-equal: 3.1.3

  /json-schema-resolver@2.0.0:
    resolution: {integrity: sha512-pJ4XLQP4Q9HTxl6RVDLJ8Cyh1uitSs0CzDBAz1uoJ4sRD/Bk7cFSXL1FUXDW3zJ7YnfliJx6eu8Jn283bpZ4Yg==}
    engines: {node: '>=10'}
    dependencies:
      debug: 4.3.4
      rfdc: 1.3.1
      uri-js: 4.4.1
    transitivePeerDependencies:
      - supports-color
    dev: false

  /json-schema-to-typescript@13.1.2:
    resolution: {integrity: sha512-17G+mjx4nunvOpkPvcz7fdwUwYCEwyH8vR3Ym3rFiQ8uzAL3go+c1306Kk7iGRk8HuXBXqy+JJJmpYl0cvOllw==}
    engines: {node: '>=12.0.0'}
    hasBin: true
    dependencies:
      '@bcherny/json-schema-ref-parser': 10.0.5-fork
      '@types/json-schema': 7.0.15
      '@types/lodash': 4.14.202
      '@types/prettier': 2.7.3
      cli-color: 2.0.4
      get-stdin: 8.0.0
      glob: 7.2.3
      glob-promise: 4.2.2(glob@7.2.3)
      is-glob: 4.0.3
      lodash: 4.17.21
      minimist: 1.2.8
      mkdirp: 1.0.4
      mz: 2.7.0
      prettier: 2.8.8
    dev: true

  /json-schema-traverse@0.4.1:
    resolution: {integrity: sha512-xbbCH5dCYU5T8LcEhhuh7HJ88HXuW3qsI3Y0zOZFKfZEHcpWiHU/Jxzk629Brsab/mMiHQti9wMP+845RPe3Vg==}
    dev: true

  /json-schema-traverse@1.0.0:
    resolution: {integrity: sha512-NM8/P9n3XjXhIZn1lLhkFaACTOURQXjWhV4BA/RnOv8xvgqtqpAX9IO4mRQxSx1Rlo4tqzeqb0sOlruaOy3dug==}

  /json-stable-stringify-without-jsonify@1.0.1:
    resolution: {integrity: sha512-Bdboy+l7tA3OGW6FjyFHWkP5LuByj1Tk33Ljyq0axyzdk9//JSi2u3fP1QSmd1KNwq6VOKYGlAu87CisVir6Pw==}
    dev: true

  /json5@1.0.2:
    resolution: {integrity: sha512-g1MWMLBiz8FKi1e4w0UyVL3w+iJceWAFBAaBnnGKOpNa5f8TLktkbre1+s6oICydWAm+HRUGTmI+//xv2hvXYA==}
    hasBin: true
    dependencies:
      minimist: 1.2.8
    dev: true

  /json5@2.2.3:
    resolution: {integrity: sha512-XmOWe7eyHYH14cLdVPoyg+GOH3rYX++KpzrylJwSW98t3Nk+U8XOl8FWKOgwtzdb8lXGf6zYwDUzeHMWfxasyg==}
    engines: {node: '>=6'}
    hasBin: true
    dev: true

  /jsonc-parser@3.2.0:
    resolution: {integrity: sha512-gfFQZrcTc8CnKXp6Y4/CBT3fTc0OVuDofpre4aEeEpSBPV5X5v4+Vmx+8snU7RLPrNHPKSgLxGo9YuQzz20o+w==}
    dev: true

  /jsonc-parser@3.2.1:
    resolution: {integrity: sha512-AilxAyFOAcK5wA1+LeaySVBrHsGQvUFCDWXKpZjzaL0PqW+xfBOttn8GNtWKFWqneyMZj41MWF9Kl6iPWLwgOA==}
    dev: true

  /jsonfile@6.1.0:
    resolution: {integrity: sha512-5dgndWOriYSm5cnYaJNhalLNDKOqFwyDB/rr1E9ZsGciGvKPs8R2xYGCacuf3z6K1YKDz182fd+fY3cn3pMqXQ==}
    dependencies:
      universalify: 2.0.1
    optionalDependencies:
      graceful-fs: 4.2.11
    dev: true

  /jsonpointer@5.0.1:
    resolution: {integrity: sha512-p/nXbhSEcu3pZRdkW1OfJhpsVtW1gd4Wa1fnQc9YLiTfAjn0312eMKimbdIQzuZl9aa9xUGaRlP9T/CJE/ditQ==}
    engines: {node: '>=0.10.0'}
    dev: false

  /jsx-ast-utils@3.3.5:
    resolution: {integrity: sha512-ZZow9HBI5O6EPgSJLUb8n2NKgmVWTwCvHGwFuJlMjvLFqlGG6pjirPhtdsseaLZjSibD8eegzmYpUZwoIlj2cQ==}
    engines: {node: '>=4.0'}
    dependencies:
      array-includes: 3.1.7
      array.prototype.flat: 1.3.2
      object.assign: 4.1.5
      object.values: 1.1.7
    dev: true

  /jwk-to-pem@2.0.5:
    resolution: {integrity: sha512-L90jwellhO8jRKYwbssU9ifaMVqajzj3fpRjDKcsDzrslU9syRbFqfkXtT4B89HYAap+xsxNcxgBSB09ig+a7A==}
    dependencies:
      asn1.js: 5.4.1
      elliptic: 6.5.4
      safe-buffer: 5.2.1
    dev: false

  /keyv@4.5.4:
    resolution: {integrity: sha512-oxVHkHR/EJf2CNXnWxRLW6mg7JyCCUcG0DtEGmL2ctUo1PNTin1PUil+r/+4r5MpVgC/fn1kjsx7mjSujKqIpw==}
    dependencies:
      json-buffer: 3.0.1
    dev: true

  /kind-of@6.0.3:
    resolution: {integrity: sha512-dcS1ul+9tmeD95T+x28/ehLgd9mENa3LsvDTtzm3vyBEO7RPptvAD+t44WVXaUjTBRcrpFeFlC8WCruUR456hw==}
    engines: {node: '>=0.10.0'}
    dev: true

  /leven@3.1.0:
    resolution: {integrity: sha512-qsda+H8jTaUaN/x5vzW2rzc+8Rw4TAQ/4KjB46IwK5VH+IlVeeeje/EoZRpiXvIqjFgK84QffqPztGI3VBLG1A==}
    engines: {node: '>=6'}
    dev: false

  /levn@0.4.1:
    resolution: {integrity: sha512-+bT2uH4E5LGE7h/n3evcS/sQlJXCpIp6ym8OWJ5eV6+67Dsql/LaaT7qJBAt2rzfoa/5QBGBhxDix1dMt2kQKQ==}
    engines: {node: '>= 0.8.0'}
    dependencies:
      prelude-ls: 1.2.1
      type-check: 0.4.0
    dev: true

  /license-checker@25.0.1:
    resolution: {integrity: sha512-mET5AIwl7MR2IAKYYoVBBpV0OnkKQ1xGj2IMMeEFIs42QAkEVjRtFZGWmQ28WeU7MP779iAgOaOy93Mn44mn6g==}
    hasBin: true
    dependencies:
      chalk: 2.4.2
      debug: 3.2.7
      mkdirp: 0.5.6
      nopt: 4.0.3
      read-installed: 4.0.3
      semver: 5.7.2
      spdx-correct: 3.2.0
      spdx-expression-parse: 3.0.1
      spdx-satisfies: 4.0.1
      treeify: 1.1.0
    transitivePeerDependencies:
      - supports-color
    dev: true

  /light-my-request@5.11.1:
    resolution: {integrity: sha512-KXAh2m6VRlkWCk2KfmHE7tLBXKh30JE0tXUJY4dNxje4oLmPKUqlUfImiEQZLphx+Z9KTQcVv4DjGnJxkVOIbA==}
    dependencies:
      cookie: 0.6.0
      process-warning: 2.3.2
      set-cookie-parser: 2.6.0

  /lines-and-columns@1.2.4:
    resolution: {integrity: sha512-7ylylesZQ/PV29jhEDl3Ufjo6ZX7gCqJr5F7PKrqc93v7fzSymt1BpwEU8nAUXs8qzzvqhbjhK5QZg6Mt/HkBg==}

  /linkify-it@5.0.0:
    resolution: {integrity: sha512-5aHCbzQRADcdP+ATqnDuhhJ/MRIqDkZX5pyjFHRRysS8vZ5AbqGEoFIb6pYHPZ+L/OC2Lc+xT8uHVVR5CAK/wQ==}
    dependencies:
      uc.micro: 2.1.0
    dev: true

  /load-json-file@5.3.0:
    resolution: {integrity: sha512-cJGP40Jc/VXUsp8/OrnyKyTZ1y6v/dphm3bioS+RrKXjK2BB6wHUd6JptZEFDGgGahMT+InnZO5i1Ei9mpC8Bw==}
    engines: {node: '>=6'}
    dependencies:
      graceful-fs: 4.2.11
      parse-json: 4.0.0
      pify: 4.0.1
      strip-bom: 3.0.0
      type-fest: 0.3.1
    dev: true

  /load-json-file@7.0.1:
    resolution: {integrity: sha512-Gnxj3ev3mB5TkVBGad0JM6dmLiQL+o0t23JPBZ9sd+yvSLk05mFoqKBw5N8gbbkU4TNXyqCgIrl/VM17OgUIgQ==}
    engines: {node: ^12.20.0 || ^14.13.1 || >=16.0.0}
    dev: true

  /locate-path@3.0.0:
    resolution: {integrity: sha512-7AO748wWnIhNqAuaty2ZWHkQHRSNfPVIsPIfwEOWO22AmaoVrWavlOcMR5nzTLNYvp36X220/maaRsrec1G65A==}
    engines: {node: '>=6'}
    dependencies:
      p-locate: 3.0.0
      path-exists: 3.0.0
    dev: true

  /locate-path@5.0.0:
    resolution: {integrity: sha512-t7hw9pI+WvuwNJXwk5zVHpyhIqzg2qTlklJOf0mVxGSbe3Fp2VieZcduNYjaLDoy6p9uGpQEGWG87WpMKlNq8g==}
    engines: {node: '>=8'}
    dependencies:
      p-locate: 4.1.0
    dev: true

  /locate-path@6.0.0:
    resolution: {integrity: sha512-iPZK6eYjbxRu3uB4/WZ3EsEIMJFMqAoopl3R+zuq0UjcAm/MO6KCweDgPfP3elTztoKP3KtnVHxTn2NHBSDVUw==}
    engines: {node: '>=10'}
    dependencies:
      p-locate: 5.0.0
    dev: true

  /locate-path@7.2.0:
    resolution: {integrity: sha512-gvVijfZvn7R+2qyPX8mAuKcFGDf6Nc61GdvGafQsHL0sBIxfKzA+usWn4GFC/bk+QdwPUD4kWFJLhElipq+0VA==}
    engines: {node: ^12.20.0 || ^14.13.1 || >=16.0.0}
    dependencies:
      p-locate: 6.0.0

  /lodash.clonedeep@4.5.0:
    resolution: {integrity: sha512-H5ZhCF25riFd9uB5UCkVKo61m3S/xZk1x4wA6yp/L3RFP6Z/eHH1ymQcGLo7J3GMPfm0V/7m1tryHuGVxpqEBQ==}
    dev: false

  /lodash.defaults@4.2.0:
    resolution: {integrity: sha512-qjxPLHd3r5DnsdGacqOMU6pb/avJzdh9tFX2ymgoZE27BmjXrNy/y4LoaiTeAb+O3gL8AfpJGtqfX/ae2leYYQ==}

  /lodash.isarguments@3.1.0:
    resolution: {integrity: sha512-chi4NHZlZqZD18a0imDHnZPrDeBbTtVN7GXMwuGdRH9qotxAjYs3aVLKc7zNOG9eddR5Ksd8rvFEBc9SsggPpg==}

  /lodash.memoize@4.1.2:
    resolution: {integrity: sha512-t7j+NzmgnQzTAYXcsHYLgimltOV1MXHtlOWf6GjL9Kj8GK5FInw5JotxvbOs+IvV1/Dzo04/fCGfLVs7aXb4Ag==}

  /lodash.merge@4.6.2:
    resolution: {integrity: sha512-0KpjqXRVvrYyCsX1swR/XTK0va6VQkQM6MNo7PqW77ByjAhoARA8EfrP1N4+KlKj8YS0ZUCtRT/YUuhyYDujIQ==}

  /lodash.mergewith@4.6.2:
    resolution: {integrity: sha512-GK3g5RPZWTRSeLSpgP8Xhra+pnjBC56q9FZYe1d5RN3TJ35dbkGy3YqBSMbyCrlbi+CM9Z3Jk5yTL7RCsqboyQ==}

  /lodash.truncate@4.4.2:
    resolution: {integrity: sha512-jttmRe7bRse52OsWIMDLaXxWqRAmtIUccAQ3garviCqJjafXOfNMO0yMfNpdD6zbGaTU0P5Nz7e7gAT6cKmJRw==}
    dev: false

  /lodash@4.17.21:
    resolution: {integrity: sha512-v2kDEe57lecTulaDIuNTPy3Ry4gLGJ6Z1O3vE1krgXZNrsQ+LFTGHVxVjcXPs17LhbZVGedAJv8XZ1tvj5FvSg==}

  /log-symbols@4.1.0:
    resolution: {integrity: sha512-8XPvpAA8uyhfteu8pIvQxpJZ7SYYdpUivZpGy6sFsBuKRY/7rQGavedeB8aK+Zkyq6upMFVL/9AW6vOYzfRyLg==}
    engines: {node: '>=10'}
    dependencies:
      chalk: 4.1.2
      is-unicode-supported: 0.1.0

  /log-symbols@5.1.0:
    resolution: {integrity: sha512-l0x2DvrW294C9uDCoQe1VSU4gf529FkSZ6leBl4TiqZH/e+0R7hSfHQBNut2mNygDgHwvYHfFLn6Oxb3VWj2rA==}
    engines: {node: '>=12'}
    dependencies:
      chalk: 5.3.0
      is-unicode-supported: 1.3.0
    dev: false

  /log-update@6.0.0:
    resolution: {integrity: sha512-niTvB4gqvtof056rRIrTZvjNYE4rCUzO6X/X+kYjd7WFxXeJ0NwEFnRxX6ehkvv3jTwrXnNdtAak5XYZuIyPFw==}
    engines: {node: '>=18'}
    dependencies:
      ansi-escapes: 6.2.0
      cli-cursor: 4.0.0
      slice-ansi: 7.1.0
      strip-ansi: 7.1.0
      wrap-ansi: 9.0.0
    dev: false

  /long@4.0.0:
    resolution: {integrity: sha512-XsP+KhQif4bjX1kbuSiySJFNAehNxgLb6hPRGJ9QsUr8ajHkuXGdrHmFUTUUXhDwVX2R5bY4JNZEwbUiMhV+MA==}
    dev: false

  /long@5.2.3:
    resolution: {integrity: sha512-lcHwpNoggQTObv5apGNCTdJrO69eHOZMi4BNC+rTLER8iHAqGrUVeLh/irVIM7zTw2bOXA8T6uNPeujwOLg/2Q==}
    dev: false

  /loose-envify@1.4.0:
    resolution: {integrity: sha512-lyuxPGr/Wfhrlem2CL/UcnUc1zcqKAImBDzukY7Y5F/yQiNdko6+fRLevlw1HgMySw7f611UIY408EtxRSoK3Q==}
    hasBin: true
    dependencies:
      js-tokens: 4.0.0
    dev: true

  /lru-cache@10.2.0:
    resolution: {integrity: sha512-2bIM8x+VAf6JT4bKAljS1qUWgMsqZRPGJS6FSahIMPVvctcNhyVp7AJu7quxOW9jwkryBReKZY5tY5JYv2n/7Q==}
    engines: {node: 14 || >=16.14}

  /lru-cache@5.1.1:
    resolution: {integrity: sha512-KpNARQA3Iwv+jTA0utUVVbrh+Jlrr1Fv0e56GGzAFOXN7dk/FviaDW8LHmK52DlcH4WP2n6gI8vN1aesBFgo9w==}
    dependencies:
      yallist: 3.1.1
    dev: true

  /lru-cache@6.0.0:
    resolution: {integrity: sha512-Jo6dJ04CmSjuznwJSS3pUeWmd/H0ffTlkXXgwZi+eq1UCmqQwCh+eLsYOYCwY991i2Fah4h1BEMCx4qThGbsiA==}
    engines: {node: '>=10'}
    dependencies:
      yallist: 4.0.0

  /lru-cache@7.18.3:
    resolution: {integrity: sha512-jumlc0BIUrS3qJGgIkWZsyfAM7NCWiBcCDhnd+3NNM5KbBmLTgHVfWBcg6W+rLUsIpzpERPsvwUP7CckAQSOoA==}
    engines: {node: '>=12'}
    dev: false

  /lru-queue@0.1.0:
    resolution: {integrity: sha512-BpdYkt9EvGl8OfWHDQPISVpcl5xZthb+XPsbELj5AQXxIC8IriDZIQYjBJPEm5rS420sjZ0TLEzRcq5KdBhYrQ==}
    dependencies:
      es5-ext: 0.10.64
    dev: true

  /magic-string@0.27.0:
    resolution: {integrity: sha512-8UnnX2PeRAPZuN12svgR9j7M1uWMovg/CEnIwIG0LFkXSJJe4PdfUGiTGl8V9bsBHFUtfVINcSyYxd7q+kx9fA==}
    engines: {node: '>=12'}
    dependencies:
      '@jridgewell/sourcemap-codec': 1.4.15
    dev: true

  /make-dir@4.0.0:
    resolution: {integrity: sha512-hXdUTZYIVOt1Ex//jAQi+wTZZpUpwBj/0QsOzqegb3rGMMeJiSEu5xLHnYfBrRV4RH2+OCSOO95Is/7x1WJ4bw==}
    engines: {node: '>=10'}
    dependencies:
      semver: 7.6.0
    dev: true

  /map-obj@1.0.1:
    resolution: {integrity: sha512-7N/q3lyZ+LVCp7PzuxrJr4KMbBE2hW7BT7YNia330OFxIf4d3r5zVpicP2650l7CPN6RM9zOJRl3NGpqSiw3Eg==}
    engines: {node: '>=0.10.0'}
    dev: true

  /map-obj@4.3.0:
    resolution: {integrity: sha512-hdN1wVrZbb29eBGiGjJbeP8JbKjq1urkHJ/LIP/NY48MZ1QVXUsQBV1G1zvYFHn1XE06cwjBsOI2K3Ulnj1YXQ==}
    engines: {node: '>=8'}
    dev: true

  /markdown-it@14.0.0:
    resolution: {integrity: sha512-seFjF0FIcPt4P9U39Bq1JYblX0KZCjDLFFQPHpL5AzHpqPEKtosxmdq/LTVZnjfH7tjt9BxStm+wXcDBNuYmzw==}
    hasBin: true
    dependencies:
      argparse: 2.0.1
      entities: 4.5.0
      linkify-it: 5.0.0
      mdurl: 2.0.0
      punycode.js: 2.3.1
      uc.micro: 2.1.0
    dev: true

  /markdownlint-cli2-formatter-default@0.0.4(markdownlint-cli2@0.12.1):
    resolution: {integrity: sha512-xm2rM0E+sWgjpPn1EesPXx5hIyrN2ddUnUwnbCsD/ONxYtw3PX6LydvdH6dciWAoFDpwzbHM1TO7uHfcMd6IYg==}
    peerDependencies:
      markdownlint-cli2: '>=0.0.4'
    dependencies:
      markdownlint-cli2: 0.12.1
    dev: true

  /markdownlint-cli2@0.12.1:
    resolution: {integrity: sha512-RcK+l5FjJEyrU3REhrThiEUXNK89dLYNJCYbvOUKypxqIGfkcgpz8g08EKqhrmUbYfYoLC5nEYQy53NhJSEtfQ==}
    engines: {node: '>=18'}
    hasBin: true
    dependencies:
      globby: 14.0.0
      jsonc-parser: 3.2.0
      markdownlint: 0.33.0
      markdownlint-cli2-formatter-default: 0.0.4(markdownlint-cli2@0.12.1)
      micromatch: 4.0.5
      yaml: 2.3.4
    dev: true

  /markdownlint-micromark@0.1.8:
    resolution: {integrity: sha512-1ouYkMRo9/6gou9gObuMDnvZM8jC/ly3QCFQyoSPCS2XV1ZClU0xpKbL1Ar3bWWRT1RnBZkWUEiNKrI2CwiBQA==}
    engines: {node: '>=16'}
    dev: true

  /markdownlint@0.33.0:
    resolution: {integrity: sha512-4lbtT14A3m0LPX1WS/3d1m7Blg+ZwiLq36WvjQqFGsX3Gik99NV+VXp/PW3n+Q62xyPdbvGOCfjPqjW+/SKMig==}
    engines: {node: '>=18'}
    dependencies:
      markdown-it: 14.0.0
      markdownlint-micromark: 0.1.8
    dev: true

  /mdurl@2.0.0:
    resolution: {integrity: sha512-Lf+9+2r+Tdp5wXDXC4PcIBjTDtq4UKjCPMQhKIuzpJNW0b96kVqSwW0bT7FhRSfmAiFYgP+SCRvdrDozfh0U5w==}
    dev: true

  /media-typer@0.3.0:
    resolution: {integrity: sha512-dq+qelQ9akHpcOl/gUVRTxVIOkAJ1wR3QAvb4RsVjS8oVoFjDGTc679wJYmUmknUF5HwMLOgb5O+a3KxfWapPQ==}
    engines: {node: '>= 0.6'}
    dev: true

  /memoizee@0.4.15:
    resolution: {integrity: sha512-UBWmJpLZd5STPm7PMUlOw/TSy972M+z8gcyQ5veOnSDRREz/0bmpyTfKt3/51DhEBqCZQn1udM/5flcSPYhkdQ==}
    dependencies:
      d: 1.0.2
      es5-ext: 0.10.64
      es6-weak-map: 2.0.3
      event-emitter: 0.3.5
      is-promise: 2.2.2
      lru-queue: 0.1.0
      next-tick: 1.1.0
      timers-ext: 0.1.7
    dev: true

  /meow@9.0.0:
    resolution: {integrity: sha512-+obSblOQmRhcyBt62furQqRAQpNyWXo8BuQ5bN7dG8wmwQ+vwHKp/rCFD4CrTP8CsDQD1sjoZ94K417XEUk8IQ==}
    engines: {node: '>=10'}
    dependencies:
      '@types/minimist': 1.2.5
      camelcase-keys: 6.2.2
      decamelize: 1.2.0
      decamelize-keys: 1.1.1
      hard-rejection: 2.1.0
      minimist-options: 4.1.0
      normalize-package-data: 3.0.3
      read-pkg-up: 7.0.1
      redent: 3.0.0
      trim-newlines: 3.0.1
      type-fest: 0.18.1
      yargs-parser: 20.2.9
    dev: true

  /mercurius@12.2.0(graphql@16.8.1):
    resolution: {integrity: sha512-S1/j+MSJA11A0rW/TM+31qq7PTf9EQVDtq+XJQMaebtqEP5JhhUmQnTLzCh9NhHkh7YIFH72gEY03Phr3Cs8xQ==}
    engines: {node: '>=14.19.3'}
    peerDependencies:
      graphql: ^16.0.0
    dependencies:
      '@fastify/error': 3.4.1
      '@fastify/static': 6.12.0
      '@fastify/websocket': 7.2.0
      fastify-plugin: 4.5.1
      graphql: 16.8.1
      graphql-jit: 0.8.4(graphql@16.8.1)
      mqemitter: 5.0.0
      p-map: 4.0.0
      readable-stream: 4.5.2
      safe-stable-stringify: 2.4.3
      secure-json-parse: 2.7.0
      single-user-cache: 0.6.0
      tiny-lru: 10.4.1
      undici: 5.28.3
      ws: 8.16.0
    transitivePeerDependencies:
      - bufferutil
      - utf-8-validate
    dev: true

  /mercurius@13.3.3(graphql@16.8.1):
    resolution: {integrity: sha512-42IWxrvKjzOwdd+HdwV8AgYL8kpARJ0BzcqczWDFFsxgDM3MDlGm7PpesT1BsohvnYCN+5OU6Xk5vySkd2x9Eg==}
    engines: {node: '>=14.19.3'}
    peerDependencies:
      graphql: ^16.0.0
    dependencies:
      '@fastify/error': 3.4.1
      '@fastify/static': 6.12.0
      '@fastify/websocket': 8.3.1
      fastify-plugin: 4.5.1
      graphql: 16.8.1
      graphql-jit: 0.8.4(graphql@16.8.1)
      mqemitter: 5.0.0
      p-map: 4.0.0
      readable-stream: 4.5.2
      safe-stable-stringify: 2.4.3
      secure-json-parse: 2.7.0
      single-user-cache: 0.6.0
      tiny-lru: 11.2.5
      undici: 5.28.1
      ws: 8.16.0
    transitivePeerDependencies:
      - bufferutil
      - utf-8-validate

  /merge-descriptors@1.0.1:
    resolution: {integrity: sha512-cCi6g3/Zr1iqQi6ySbseM1Xvooa98N0w31jzUYrXPX2xqObmFGHJ0tQ5u74H3mVh7wLouTseZyYIq39g8cNp1w==}
    dev: true

  /merge-descriptors@1.0.3:
    resolution: {integrity: sha512-gaNvAS7TZ897/rVaZ0nMtAyxNyi/pdbjbAwUpFQpN70GqnVfOiXpeUUMKRBmzXaSQ8DdTX4/0ms62r2K+hE6mQ==}
    dev: true

  /merge-stream@2.0.0:
    resolution: {integrity: sha512-abv/qOcuPfk3URPfDzmZU1LKmuw8kT+0nIHvKrKgFrwifol/doWcdA4ZqsWQ8ENrFKkd67Mfpo/LovbIUsbt3w==}

  /merge2@1.4.1:
    resolution: {integrity: sha512-8q7VEgMJW4J8tcfVPy8g09NcQwZdbwFEqhe/WZkoIzjn/3TGDwtOCYtXGxA3O8tPzpczCCDgv+P2P5y00ZJOOg==}
    engines: {node: '>= 8'}
    dev: true

  /metaline@1.1.0:
    resolution: {integrity: sha512-VBgxP9mZx8FHvCyKe6Nla32xgImEj4zAyf/BtIdkLKqfkMWtcekIeB5fL24/EZi/u7PbbJNsVqL7R2bV3cUh/Q==}
    dependencies:
      '@fastify/deepmerge': 1.3.0
    dev: false

  /methods@1.1.2:
    resolution: {integrity: sha512-iclAHeNqNm68zFtnZ0e+1L2yUIdvzNoauKU4WBA3VvH/vPFieF7qfRlwUZU+DA9P9bPXIS90ulxoUoCH23sV2w==}
    engines: {node: '>= 0.6'}
    dev: true

  /micromatch@4.0.5:
    resolution: {integrity: sha512-DMy+ERcEW2q8Z2Po+WNXuw3c5YaUSFjAO5GsJqfEl7UjvtIuFKO6ZrKvcItdy98dwFI2N1tg3zNIdKaQT+aNdA==}
    engines: {node: '>=8.6'}
    dependencies:
      braces: 3.0.2
      picomatch: 2.3.1
    dev: true

  /mime-db@1.52.0:
    resolution: {integrity: sha512-sPU4uV7dYlvtWJxwwxHD0PuihVNiE7TyAbQ5SWxDCB9mUYvOgroQOwYQQOKPJ8CIbE+1ETVlOoK1UC2nU3gYvg==}
    engines: {node: '>= 0.6'}

  /mime-types@2.1.35:
    resolution: {integrity: sha512-ZDY+bPm5zTTF+YpCrAU9nK0UgICYPT0QtT1NZWFv4s++TNkcgVaT0g6+4R2uI4MjQjzysHB1zxuWL50hzaeXiw==}
    engines: {node: '>= 0.6'}
    dependencies:
      mime-db: 1.52.0

  /mime@1.6.0:
    resolution: {integrity: sha512-x0Vn8spI+wuJ1O6S7gnbaQg8Pxh4NNHb7KSINmEWKiPE4RKOplvijn+NkmYmmRgP68mc70j2EbeTFRsrswaQeg==}
    engines: {node: '>=4'}
    hasBin: true
    dev: true

  /mime@3.0.0:
    resolution: {integrity: sha512-jSCU7/VB1loIWBZe14aEYHU/+1UMEHoaO7qxCOVJOw9GgH72VAWppxNcjU+x9a2k3GSIBXNKxXQFqRvvZ7vr3A==}
    engines: {node: '>=10.0.0'}
    hasBin: true

  /mimic-fn@2.1.0:
    resolution: {integrity: sha512-OqbOk5oEQeAZ8WXWydlu9HJjz9WVdEIvamMCcXmuqUYjTknH/sqsWvhQ3vgwKFRR1HpjvNBKQ37nbJgYzGqGcg==}
    engines: {node: '>=6'}
    dev: false

  /mimic-fn@4.0.0:
    resolution: {integrity: sha512-vqiC06CuhBTUdZH+RYl8sFrL096vA45Ok5ISO6sE/Mr1jRbGH4Csnhi8f3wKVl7x8mO4Au7Ir9D3Oyv1VYMFJw==}
    engines: {node: '>=12'}

  /mimic-response@3.1.0:
    resolution: {integrity: sha512-z0yWI+4FDrrweS8Zmt4Ej5HdJmky15+L2e6Wgn3+iK5fWzb6T3fhNFq2+MeTRb064c6Wr4N/wv0DzQTjNzHNGQ==}
    engines: {node: '>=10'}
    dev: false

  /min-indent@1.0.1:
    resolution: {integrity: sha512-I9jwMn07Sy/IwOj3zVkVik2JTvgpaykDZEigL6Rx6N9LbMywwUSMtxET+7lVoDLLd3O3IXwJwvuuns8UB/HeAg==}
    engines: {node: '>=4'}
    dev: true

  /minimalistic-assert@1.0.1:
    resolution: {integrity: sha512-UtJcAD4yEaGtjPezWuO9wC4nwUnVH/8/Im3yEHQP4b67cXlD/Qr9hdITCU1xDbSEXg2XKNaP8jsReV7vQd00/A==}

  /minimalistic-crypto-utils@1.0.1:
    resolution: {integrity: sha512-JIYlbt6g8i5jKfJ3xz7rF0LXmv2TkDxBLUkiBeZ7bAx4GnnNMr8xFpGnOxn6GhTEHx3SjRrZEoU+j04prX1ktg==}
    dev: false

  /minimatch@3.1.2:
    resolution: {integrity: sha512-J7p63hRiAjw1NDEww1W7i37+ByIrOWO5XQQAzZ3VOcL0PNybwpfmV/N05zFAzwQ9USyEcX6t3UO+K5aqBQOIHw==}
    dependencies:
      brace-expansion: 1.1.11

  /minimatch@5.1.6:
    resolution: {integrity: sha512-lKwV/1brpG6mBUFHtb7NUmtABCb2WZZmm2wNiOA5hAb8VdCS4B3dtMWyvcoViccwAW/COERjXLt0zP1zXUN26g==}
    engines: {node: '>=10'}
    dependencies:
      brace-expansion: 2.0.1

  /minimatch@8.0.4:
    resolution: {integrity: sha512-W0Wvr9HyFXZRGIDgCicunpQ299OKXs9RgZfaukz4qAW/pJhcpUfupc9c+OObPOFueNy8VSrZgEmDtk6Kh4WzDA==}
    engines: {node: '>=16 || 14 >=14.17'}
    dependencies:
      brace-expansion: 2.0.1
    dev: false

  /minimatch@9.0.3:
    resolution: {integrity: sha512-RHiac9mvaRw0x3AYRgDC1CxAP7HTcNrrECeA8YYJeWnpo+2Q5CegtZjaotWTWxDG3UeGA1coE05iH1mPjT/2mg==}
    engines: {node: '>=16 || 14 >=14.17'}
    dependencies:
      brace-expansion: 2.0.1

  /minimist-options@4.1.0:
    resolution: {integrity: sha512-Q4r8ghd80yhO/0j1O3B2BjweX3fiHg9cdOwjJd2J76Q135c+NDxGCqdYKQ1SKBuFfgWbAUzBfvYjPUEeNgqN1A==}
    engines: {node: '>= 6'}
    dependencies:
      arrify: 1.0.1
      is-plain-obj: 1.1.0
      kind-of: 6.0.3
    dev: true

  /minimist@1.2.8:
    resolution: {integrity: sha512-2yyAR8qBkN3YuheJanUpWC5U3bb5osDywNB8RzDVlDwDHbocAJveqqj1u8+SVD7jkWT4yvsHCpWqqWqAxb0zCA==}

  /minipass@3.3.6:
    resolution: {integrity: sha512-DxiNidxSEK+tHG6zOIklvNOwm3hvCrbUrdtzY74U6HKTJxvIDfOUL5W5P2Ghd3DTkhhKPYGqeNUIh5qcM4YBfw==}
    engines: {node: '>=8'}
    dependencies:
      yallist: 4.0.0
    dev: false

  /minipass@4.2.8:
    resolution: {integrity: sha512-fNzuVyifolSLFL4NzpF+wEF4qrgqaaKX0haXPQEdQ7NKAN+WecoKMHV09YcuL/DHxrUsYQOK3MiuDf7Ip2OXfQ==}
    engines: {node: '>=8'}
    dev: false

  /minipass@5.0.0:
    resolution: {integrity: sha512-3FnjYuehv9k6ovOEbyOswadCDPX1piCfhV8ncmYtHOjuPwylVWsghTLo7rabjC3Rx5xD4HDx8Wm1xnMF7S5qFQ==}
    engines: {node: '>=8'}
    dev: false

  /minipass@7.0.4:
    resolution: {integrity: sha512-jYofLM5Dam9279rdkWzqHozUo4ybjdZmCsDHePy5V/PbBcVMiSZR97gmAy45aqi8CK1lG2ECd356FU86avfwUQ==}
    engines: {node: '>=16 || 14 >=14.17'}

  /minizlib@2.1.2:
    resolution: {integrity: sha512-bAxsR8BVfj60DWXHE3u30oHzfl4G7khkSuPW+qvpd7jFRHm7dLxOjUk1EHACJ/hxLY8phGJ0YhYHZo7jil7Qdg==}
    engines: {node: '>= 8'}
    dependencies:
      minipass: 3.3.6
      yallist: 4.0.0
    dev: false

  /mkdirp-classic@0.5.3:
    resolution: {integrity: sha512-gKLcREMhtuZRwRAfqP3RFW+TK4JqApVBtOIftVgjuABpAtpxhPGaDcfvbhNvD0B8iD1oUr/txX35NjcaY6Ns/A==}
    dev: false

  /mkdirp@0.5.6:
    resolution: {integrity: sha512-FP+p8RB8OWpF3YZBCrP5gtADmtXApB5AMLn+vdyA+PyxCjrCs00mjyUozssO33cwDeT3wNGdLxJ5M//YqtHAJw==}
    hasBin: true
    dependencies:
      minimist: 1.2.8
    dev: true

  /mkdirp@1.0.4:
    resolution: {integrity: sha512-vVqVZQyf3WLx2Shd0qJ9xuvqgAyKPLAiqITEtqW0oIUjzo3PePDd6fW9iFz30ef7Ysp/oiWqbhszeGWW2T6Gzw==}
    engines: {node: '>=10'}
    hasBin: true

  /mkdirp@2.1.6:
    resolution: {integrity: sha512-+hEnITedc8LAtIP9u3HJDFIdcLV2vXP33sqLLIzkv1Db1zO/1OxbvYf0Y1OC/S/Qo5dxHXepofhmxL02PsKe+A==}
    engines: {node: '>=10'}
    hasBin: true
    dev: true

  /mnemonist@0.39.6:
    resolution: {integrity: sha512-A/0v5Z59y63US00cRSLiloEIw3t5G+MiKz4BhX21FI+YBJXBOGW0ohFxTxO08dsOYlzxo87T7vGfZKYp2bcAWA==}
    dependencies:
      obliterator: 2.0.4
    dev: false

  /mnemonist@0.39.8:
    resolution: {integrity: sha512-vyWo2K3fjrUw8YeeZ1zF0fy6Mu59RHokURlld8ymdUPjMlD9EC9ov1/YPqTgqRvUN9nTr3Gqfz29LYAmu0PHPQ==}
    dependencies:
      obliterator: 2.0.4

  /module-not-found-error@1.0.1:
    resolution: {integrity: sha512-pEk4ECWQXV6z2zjhRZUongnLJNUeGQJ3w6OQ5ctGwD+i5o93qjRQUk2Rt6VdNeu3sEP0AB4LcfvdebpxBRVr4g==}
    dev: true

  /moo@0.5.2:
    resolution: {integrity: sha512-iSAJLHYKnX41mKcJKjqvnAN9sf0LMDTXDEvFv+ffuRR9a1MIuXLjMNL6EsnDHSkKLTWNqQQ5uo61P4EbU4NU+Q==}
    dev: true

  /mqemitter-redis@5.0.0:
    resolution: {integrity: sha512-4ld+yZHfQ+YTbP5IfF8nsZDjSyfMe8DTefdm40E80BwvGbKvMSOABMWXUjmmXHawGm+whKUGBIYlMytsQoOIUw==}
    dependencies:
      hyperid: 3.2.0
      inherits: 2.0.4
      ioredis: 5.3.2
      ioredis-auto-pipeline: 1.0.2
      lru-cache: 7.18.3
      mqemitter: 4.5.0
      msgpack-lite: 0.1.26
    transitivePeerDependencies:
      - supports-color
    dev: false

  /mqemitter@4.5.0:
    resolution: {integrity: sha512-Mp/zytFeIv6piJQkEKnncHcP4R/ErJc5C7dfonkhkNUT2LA/nTayrfNxbipp3M5iCJUTQSUtzfQAQA3XVcKz6w==}
    engines: {node: '>=10'}
    dependencies:
      fastparallel: 2.4.1
      qlobber: 5.0.3
    dev: false

  /mqemitter@5.0.0:
    resolution: {integrity: sha512-rqNRQhGgl0W/NV+Zrx0rpAUTZcSlAtivCVUmXBUPcFYt+AeDEpoJgy5eKlFWJP6xnatONL59WIFdV0W6niOMhw==}
    engines: {node: '>=10'}
    dependencies:
      fastparallel: 2.4.1
      qlobber: 7.0.1

  /mri@1.2.0:
    resolution: {integrity: sha512-tzzskb3bG8LvYGFF/mDTpq3jpI6Q9wc3LEmBaghu+DdCssd1FakN7Bc0hVNmEyGq1bq3RgfkCb3cmQLpNPOroA==}
    engines: {node: '>=4'}
    dev: true

  /ms@2.0.0:
    resolution: {integrity: sha512-Tpp60P6IUJDTuOq/5Z8cdskzJujfwqfOTkrwIwj7IRISpnkJnT6SyJ4PCPnGMoFjC9ddhal5KVIYtAt97ix05A==}
    dev: true

  /ms@2.1.2:
    resolution: {integrity: sha512-sGkPx+VjMtmA6MX27oA4FBFELFCZZ4S4XqeGOXCv68tT+jb3vk/RyaKWP0PTKyWtmLSM0b+adUTEvbs1PEaH2w==}

  /ms@2.1.3:
    resolution: {integrity: sha512-6FlzubTLZG3J2a/NVCAleEhjzq5oxgHyaCU9yYXvcLsvoVaHJq/s5xXI6/XXP6tz7R9xAOtHnSO/tXtF3WRTlA==}
    dev: true

  /msgpack-lite@0.1.26:
    resolution: {integrity: sha512-SZ2IxeqZ1oRFGo0xFGbvBJWMp3yLIY9rlIJyxy8CGrwZn1f0ZK4r6jV/AM1r0FZMDUkWkglOk/eeKIL9g77Nxw==}
    hasBin: true
    dependencies:
      event-lite: 0.1.3
      ieee754: 1.2.1
      int64-buffer: 0.1.10
      isarray: 1.0.0
    dev: false

  /mute-stream@1.0.0:
    resolution: {integrity: sha512-avsJQhyd+680gKXyG/sQc0nXaC6rBkPOfyHYcFb9+hdkqQkR9bdnkJ0AMZhke0oesPqIO+mFFJ+IdBc7mst4IA==}
    engines: {node: ^14.17.0 || ^16.13.0 || >=18.0.0}
    dev: false

  /mysql2@2.3.3:
    resolution: {integrity: sha512-wxJUev6LgMSgACDkb/InIFxDprRa6T95+VEoR+xPvtngtccNH2dGjEB/fVZ8yg1gWv1510c9CvXuJHi5zUm0ZA==}
    engines: {node: '>= 8.0'}
    dependencies:
      denque: 2.1.0
      generate-function: 2.3.1
      iconv-lite: 0.6.3
      long: 4.0.0
      lru-cache: 6.0.0
      named-placeholders: 1.1.3
      seq-queue: 0.0.5
      sqlstring: 2.3.3
    dev: false

  /mz@2.7.0:
    resolution: {integrity: sha512-z81GNO7nnYMEhrGh9LeymoE4+Yr0Wn5McHIZMK5cfQCl+NDX08sCZgUc9/6MHni9IWuFLm1Z3HTCXu2z9fN62Q==}
    dependencies:
      any-promise: 1.3.0
      object-assign: 4.1.1
      thenify-all: 1.6.0
    dev: true

  /named-placeholders@1.1.3:
    resolution: {integrity: sha512-eLoBxg6wE/rZkJPhU/xRX1WTpkFEwDJEN96oxFrTsqBdbT5ec295Q+CoHrL9IT0DipqKhmGcaZmwOt8OON5x1w==}
    engines: {node: '>=12.0.0'}
    dependencies:
      lru-cache: 7.18.3
    dev: false

  /nanoid@3.3.7:
    resolution: {integrity: sha512-eSRppjcPIatRIMC1U6UngP8XFcz8MQWGQdt1MTBQ7NaAmvXDfvNxbvWV3x2y6CdEUciCSsDHDQZbhYaB8QEo2g==}
    engines: {node: ^10 || ^12 || ^13.7 || ^14 || >=15.0.1}
    hasBin: true
    dev: true

  /napi-build-utils@1.0.2:
    resolution: {integrity: sha512-ONmRUqK7zj7DWX0D9ADe03wbwOBZxNAfF20PlGfCWQcD3+/MakShIHrMqx9YwPTfxDdF1zLeL+RGZiR9kGMLdg==}
    dev: false

  /natural-compare-lite@1.4.0:
    resolution: {integrity: sha512-Tj+HTDSJJKaZnfiuw+iaF9skdPpTo2GtEly5JHnWV/hfv2Qj/9RKsGISQtLh2ox3l5EAGw487hnBee0sIJ6v2g==}
    dev: true

  /natural-compare@1.4.0:
    resolution: {integrity: sha512-OWND8ei3VtNC9h7V60qff3SVobHr996CTwgxubgyQYEpg290h9J0buyECNNJexkFm5sOajh5G116RYA1c8ZMSw==}
    dev: true

  /nearley@2.20.1:
    resolution: {integrity: sha512-+Mc8UaAebFzgV+KpI5n7DasuuQCHA89dmwm7JXw3TV43ukfNQ9DnBH3Mdb2g/I4Fdxc26pwimBWvjIw0UAILSQ==}
    hasBin: true
    dependencies:
      commander: 2.20.3
      moo: 0.5.2
      railroad-diagrams: 1.0.0
      randexp: 0.4.6
    dev: true

  /negotiator@0.6.3:
    resolution: {integrity: sha512-+EUsqGPLsM+j/zdChZjsnX51g4XrHFOIXwfnCVPGlQk/k5giakcKsuxCObBRu6DSm9opw/O6slWbJdghQM4bBg==}
    engines: {node: '>= 0.6'}

  /next-tick@1.1.0:
    resolution: {integrity: sha512-CXdUiJembsNjuToQvxayPZF9Vqht7hewsvy2sOWafLvi2awflj9mOC6bHIg50orX8IJvWKY9wYQ/zB2kogPslQ==}
    dev: true

  /node-abi@3.56.0:
    resolution: {integrity: sha512-fZjdhDOeRcaS+rcpve7XuwHBmktS1nS1gzgghwKUQQ8nTy2FdSDr6ZT8k6YhvlJeHmmQMYiT/IH9hfco5zeW2Q==}
    engines: {node: '>=10'}
    dependencies:
      semver: 7.6.0
    dev: false

  /node-fetch@2.7.0:
    resolution: {integrity: sha512-c4FRfUm/dbcWZ7U+1Wq0AwCyFL+3nt2bEw05wfxSz+DWpWsitgmSgYmy2dQdWyKC1694ELPqMs/YzUSNozLt8A==}
    engines: {node: 4.x || >=6.0.0}
    peerDependencies:
      encoding: ^0.1.0
    peerDependenciesMeta:
      encoding:
        optional: true
    dependencies:
      whatwg-url: 5.0.0

  /node-forge@1.3.1:
    resolution: {integrity: sha512-dPEtOeMvF9VMcYV/1Wb8CPoVAXtp6MKMlcbAt4ddqmGqUJ6fQZFXkNZNkNlfevtNkGtaSoXf/vNNNSvgrdXwtA==}
    engines: {node: '>= 6.13.0'}
    dev: true

  /node-releases@2.0.14:
    resolution: {integrity: sha512-y10wOWt8yZpqXmOgRo77WaHEmhYQYGNA6y421PKsKYWEK8aW+cqAphborZDhqfyKrbZEN92CN1X2KbafY2s7Yw==}
    dev: true

  /nopt@4.0.3:
    resolution: {integrity: sha512-CvaGwVMztSMJLOeXPrez7fyfObdZqNUK1cPAEzLHrTybIua9pMdmmPR5YwtfNftIOMv3DPUhFaxsZMNTQO20Kg==}
    hasBin: true
    dependencies:
      abbrev: 1.1.1
      osenv: 0.1.5
    dev: true

  /normalize-package-data@2.5.0:
    resolution: {integrity: sha512-/5CMN3T0R4XTj4DcGaexo+roZSdSFW/0AOOTROrjxzCG1wrWXEsGbRKevjlIL+ZDE4sZlJr5ED4YW0yqmkK+eA==}
    dependencies:
      hosted-git-info: 2.8.9
      resolve: 1.22.8
      semver: 5.7.2
      validate-npm-package-license: 3.0.4
    dev: true

  /normalize-package-data@3.0.3:
    resolution: {integrity: sha512-p2W1sgqij3zMMyRC067Dg16bfzVH+w7hyegmpIvZ4JNjqtGOVAIvLmjBx3yP7YTe9vKJgkoNOPjwQGogDoMXFA==}
    engines: {node: '>=10'}
    dependencies:
      hosted-git-info: 4.1.0
      is-core-module: 2.13.1
      semver: 7.6.0
      validate-npm-package-license: 3.0.4
    dev: true

  /npm-normalize-package-bin@1.0.1:
    resolution: {integrity: sha512-EPfafl6JL5/rU+ot6P3gRSCpPDW5VmIzX959Ob1+ySFUuuYHWHekXpwdUZcKP5C+DS4GEtdJluwBjnsNDl+fSA==}
    dev: true

  /npm-run-path@5.3.0:
    resolution: {integrity: sha512-ppwTtiJZq0O/ai0z7yfudtBpWIoxM8yE6nHi1X47eFR2EWORqfbu6CnPlNsjeN683eT0qG6H/Pyf9fCcvjnnnQ==}
    engines: {node: ^12.20.0 || ^14.13.1 || >=16.0.0}
    dependencies:
      path-key: 4.0.0

  /object-assign@4.1.1:
    resolution: {integrity: sha512-rJgTQnkUnH1sFw8yT6VSU3zD3sWmu6sZhIseY8VX+GRu3P6F7Fu+JNDoXfklElbLJSnc3FUQHVe4cU5hj+BcUg==}
    engines: {node: '>=0.10.0'}
    dev: true

  /object-inspect@1.13.1:
    resolution: {integrity: sha512-5qoj1RUiKOMsCCNLV1CBiPYE10sziTsnmNxkAI/rZhiD63CF7IqdFGC/XzjWjpSgLf0LxXX3bDFIh0E18f6UhQ==}
    dev: true

  /object-keys@1.1.1:
    resolution: {integrity: sha512-NuAESUOUMrlIXOfHKzD6bpPu3tYt3xvjNdRIQ+FeT0lNb4K8WR70CaDxhuNguS2XG+GjkyMwOzsN5ZktImfhLA==}
    engines: {node: '>= 0.4'}
    dev: true

  /object.assign@4.1.5:
    resolution: {integrity: sha512-byy+U7gp+FVwmyzKPYhW2h5l3crpmGsxl7X2s8y43IgxvG4g3QZ6CffDtsNQy1WsmZpQbO+ybo0AlW7TY6DcBQ==}
    engines: {node: '>= 0.4'}
    dependencies:
      call-bind: 1.0.7
      define-properties: 1.2.1
      has-symbols: 1.0.3
      object-keys: 1.1.1
    dev: true

  /object.entries@1.1.7:
    resolution: {integrity: sha512-jCBs/0plmPsOnrKAfFQXRG2NFjlhZgjjcBLSmTnEhU8U6vVTsVe8ANeQJCHTl3gSsI4J+0emOoCgoKlmQPMgmA==}
    engines: {node: '>= 0.4'}
    dependencies:
      call-bind: 1.0.7
      define-properties: 1.2.1
      es-abstract: 1.22.5
    dev: true

  /object.fromentries@2.0.7:
    resolution: {integrity: sha512-UPbPHML6sL8PI/mOqPwsH4G6iyXcCGzLin8KvEPenOZN5lpCNBZZQ+V62vdjB1mQHrmqGQt5/OJzemUA+KJmEA==}
    engines: {node: '>= 0.4'}
    dependencies:
      call-bind: 1.0.7
      define-properties: 1.2.1
      es-abstract: 1.22.5
    dev: true

  /object.groupby@1.0.2:
    resolution: {integrity: sha512-bzBq58S+x+uo0VjurFT0UktpKHOZmv4/xePiOA1nbB9pMqpGK7rUPNgf+1YC+7mE+0HzhTMqNUuCqvKhj6FnBw==}
    dependencies:
      array.prototype.filter: 1.0.3
      call-bind: 1.0.7
      define-properties: 1.2.1
      es-abstract: 1.22.5
      es-errors: 1.3.0
    dev: true

  /object.hasown@1.1.3:
    resolution: {integrity: sha512-fFI4VcYpRHvSLXxP7yiZOMAd331cPfd2p7PFDVbgUsYOfCT3tICVqXWngbjr4m49OvsBwUBQ6O2uQoJvy3RexA==}
    dependencies:
      define-properties: 1.2.1
      es-abstract: 1.22.5
    dev: true

  /object.values@1.1.7:
    resolution: {integrity: sha512-aU6xnDFYT3x17e/f0IiiwlGPTy2jzMySGfUB4fq6z7CV8l85CWHDk5ErhyhpfDHhrOMwGFhSQkhMGHaIotA6Ng==}
    engines: {node: '>= 0.4'}
    dependencies:
      call-bind: 1.0.7
      define-properties: 1.2.1
      es-abstract: 1.22.5
    dev: true

  /obliterator@2.0.4:
    resolution: {integrity: sha512-lgHwxlxV1qIg1Eap7LgIeoBWIMFibOjbrYPIPJZcI1mmGAI2m3lNYpK12Y+GBdPQ0U1hRwSord7GIaawz962qQ==}

  /on-exit-leak-free@0.2.0:
    resolution: {integrity: sha512-dqaz3u44QbRXQooZLTUKU41ZrzYrcvLISVgbrzbyCMxpmSLJvZ3ZamIJIZ29P6OhZIkNIQKosdeM6t1LYbA9hg==}
    dev: true

  /on-exit-leak-free@2.1.2:
    resolution: {integrity: sha512-0eJJY6hXLGf1udHwfNftBqH+g73EU4B504nZeKpz1sYRKafAghwxEJunB2O7rDZkL4PGfsMVnTXZ2EjibbqcsA==}
    engines: {node: '>=14.0.0'}

  /on-finished@2.4.1:
    resolution: {integrity: sha512-oVlzkg3ENAhCk2zdv7IJwd/QUD4z2RxRwpkcGY8psCVcCYZNq4wYnVWALHM+brtuJjePWiYF/ClmuDr8Ch5+kg==}
    engines: {node: '>= 0.8'}
    dependencies:
      ee-first: 1.1.1
    dev: true

  /once@1.4.0:
    resolution: {integrity: sha512-lNaJgI+2Q5URQBkccEKHTQOPaXdUxnZZElQTZY0MFUAuaEqe1E+Nyvgdz/aIyNi6Z9MzO5dv1H8n58/GELp3+w==}
    dependencies:
      wrappy: 1.0.2

  /onetime@5.1.2:
    resolution: {integrity: sha512-kbpaSSGJTWdAY5KPVeMOKXSrPtr8C8C7wodJbcsd51jRnmD+GZu8Y0VoU6Dm5Z4vWr0Ig/1NKuWRKf7j5aaYSg==}
    engines: {node: '>=6'}
    dependencies:
      mimic-fn: 2.1.0
    dev: false

  /onetime@6.0.0:
    resolution: {integrity: sha512-1FlR+gjXK7X+AsAHso35MnyN5KqGwJRi/31ft6x0M194ht7S+rWAvd7PHss9xSKMzE0asv1pyIHaJYq+BbacAQ==}
    engines: {node: '>=12'}
    dependencies:
      mimic-fn: 4.0.0

  /open@8.4.2:
    resolution: {integrity: sha512-7x81NCL719oNbsq/3mh+hVrAWmFuEYUqrq/Iw3kUzH8ReypT9QQ0BLoJS7/G9k6N81XjW4qHWtjWwe/9eLy1EQ==}
    engines: {node: '>=12'}
    dependencies:
      define-lazy-prop: 2.0.0
      is-docker: 2.2.1
      is-wsl: 2.2.0
    dev: false

  /openapi-schema-diff@0.0.1:
    resolution: {integrity: sha512-xVv6F9x/WeEWesvQV/8Sn/AtQx4xgp/394kLzVT6evLNPWf/xszzeoyDlI1zJ07qRnsSjAm0MhS+Mh5WRrxBDA==}
    dependencies:
      json-schema-ref-resolver: 1.0.1
      semver: 7.6.0
    dev: false

  /openapi-schema-validator@12.1.3:
    resolution: {integrity: sha512-xTHOmxU/VQGUgo7Cm0jhwbklOKobXby+/237EG967+3TQEYJztMgX9Q5UE2taZKwyKPUq0j11dngpGjUuxz1hQ==}
    dependencies:
      ajv: 8.12.0
      ajv-formats: 2.1.1(ajv@8.12.0)
      lodash.merge: 4.6.2
      openapi-types: 12.1.3
    dev: true

  /openapi-types@12.1.3:
    resolution: {integrity: sha512-N4YtSYJqghVu4iek2ZUvcN/0aqH1kRDuNqzcycDxhOUpg7GdvLa2F3DgS6yBNhInhv2r/6I0Flkn7CqL8+nIcw==}

  /optionator@0.9.3:
    resolution: {integrity: sha512-JjCoypp+jKn1ttEFExxhetCKeJt9zhAgAve5FXHixTvFDW/5aEktX9bufBKLRRMdU7bNtpLfcGu94B3cdEJgjg==}
    engines: {node: '>= 0.8.0'}
    dependencies:
      '@aashutoshrathi/word-wrap': 1.2.6
      deep-is: 0.1.4
      fast-levenshtein: 2.0.6
      levn: 0.4.1
      prelude-ls: 1.2.1
      type-check: 0.4.0
    dev: true

  /ora@5.4.1:
    resolution: {integrity: sha512-5b6Y85tPxZZ7QytO+BQzysW31HJku27cRIlkbAXaNx+BdcVi+LlRFmVXzeF6a7JCwJpyw5c4b+YSVImQIrBpuQ==}
    engines: {node: '>=10'}
    dependencies:
      bl: 4.1.0
      chalk: 4.1.2
      cli-cursor: 3.1.0
      cli-spinners: 2.9.2
      is-interactive: 1.0.0
      is-unicode-supported: 0.1.0
      log-symbols: 4.1.0
      strip-ansi: 6.0.1
      wcwidth: 1.0.1
    dev: false

  /ora@6.3.1:
    resolution: {integrity: sha512-ERAyNnZOfqM+Ao3RAvIXkYh5joP220yf59gVe2X/cI6SiCxIdi4c9HZKZD8R6q/RDXEje1THBju6iExiSsgJaQ==}
    engines: {node: ^12.20.0 || ^14.13.1 || >=16.0.0}
    dependencies:
      chalk: 5.3.0
      cli-cursor: 4.0.0
      cli-spinners: 2.9.2
      is-interactive: 2.0.0
      is-unicode-supported: 1.3.0
      log-symbols: 5.1.0
      stdin-discarder: 0.1.0
      strip-ansi: 7.1.0
      wcwidth: 1.0.1
    dev: false

  /os-homedir@1.0.2:
    resolution: {integrity: sha512-B5JU3cabzk8c67mRRd3ECmROafjYMXbuzlwtqdM8IbS8ktlTix8aFGb2bAGKrSRIlnfKwovGUUr72JUPyOb6kQ==}
    engines: {node: '>=0.10.0'}
    dev: true

  /os-tmpdir@1.0.2:
    resolution: {integrity: sha512-D2FR03Vir7FIu45XBY20mTb+/ZSWB00sjU9jdQXt83gDrI4Ztz5Fs7/yy74g2N5SVQY4xY1qDr4rNddwYRVX0g==}
    engines: {node: '>=0.10.0'}

  /osenv@0.1.5:
    resolution: {integrity: sha512-0CWcCECdMVc2Rw3U5w9ZjqX6ga6ubk1xDVKxtBQPK7wis/0F2r9T6k4ydGYhecl7YUBxBVxhL5oisPsNxAPe2g==}
    dependencies:
      os-homedir: 1.0.2
      os-tmpdir: 1.0.2
    dev: true

  /p-is-promise@3.0.0:
    resolution: {integrity: sha512-Wo8VsW4IRQSKVXsJCn7TomUaVtyfjVDn3nUP7kE967BQk0CwFpdbZs0X0uk5sW9mkBa9eNM7hCMaG93WUAwxYQ==}
    engines: {node: '>=8'}
    dev: true

  /p-limit@2.3.0:
    resolution: {integrity: sha512-//88mFWSJx8lxCzwdAABTJL2MyWB12+eIY7MDL2SqLmAkeKU9qxRvWuSyTjm3FUmpBEMuFfckAIqEaVGUDxb6w==}
    engines: {node: '>=6'}
    dependencies:
      p-try: 2.2.0
    dev: true

  /p-limit@3.1.0:
    resolution: {integrity: sha512-TYOanM3wGwNGsZN2cVTYPArw454xnXj5qmWF1bEoAc4+cU/ol7GVh7odevjp1FNHduHc3KZMcFduxU5Xc6uJRQ==}
    engines: {node: '>=10'}
    dependencies:
      yocto-queue: 0.1.0

  /p-limit@4.0.0:
    resolution: {integrity: sha512-5b0R4txpzjPWVw/cXXUResoD4hb6U/x9BH08L7nw+GN1sezDzPdxeRvpc9c433fZhBan/wusjbCsqwqm4EIBIQ==}
    engines: {node: ^12.20.0 || ^14.13.1 || >=16.0.0}
    dependencies:
      yocto-queue: 1.0.0

  /p-locate@3.0.0:
    resolution: {integrity: sha512-x+12w/To+4GFfgJhBEpiDcLozRJGegY+Ei7/z0tSLkMmxGZNybVMSfWj9aJn8Z5Fc7dBUNJOOVgPv2H7IwulSQ==}
    engines: {node: '>=6'}
    dependencies:
      p-limit: 2.3.0
    dev: true

  /p-locate@4.1.0:
    resolution: {integrity: sha512-R79ZZ/0wAxKGu3oYMlz8jy/kbhsNrS7SKZ7PxEHBgJ5+F2mtFW2fK2cOtBh1cHYkQsbzFV7I+EoRKe6Yt0oK7A==}
    engines: {node: '>=8'}
    dependencies:
      p-limit: 2.3.0
    dev: true

  /p-locate@5.0.0:
    resolution: {integrity: sha512-LaNjtRWUBY++zB5nE/NwcaoMylSPk+S+ZHNB1TzdbMJMny6dynpAGt7X/tl/QYq3TIeE6nxHppbo2LGymrG5Pw==}
    engines: {node: '>=10'}
    dependencies:
      p-limit: 3.1.0
    dev: true

  /p-locate@6.0.0:
    resolution: {integrity: sha512-wPrq66Llhl7/4AGC6I+cqxT07LhXvWL08LNXz1fENOw0Ap4sRZZ/gZpTTJ5jpurzzzfS2W/Ge9BY3LgLjCShcw==}
    engines: {node: ^12.20.0 || ^14.13.1 || >=16.0.0}
    dependencies:
      p-limit: 4.0.0

  /p-map@4.0.0:
    resolution: {integrity: sha512-/bjOqmgETBYB5BoEeGVea8dmvHb2m9GLy1E9W43yeyfP6QQCZGFNa+XRceJEuDB6zqr+gKpIAmlLebMpykw/MQ==}
    engines: {node: '>=10'}
    dependencies:
      aggregate-error: 3.1.0

  /p-try@2.2.0:
    resolution: {integrity: sha512-R4nPAVTAU0B9D35/Gk3uJf/7XYbQcyohSKdvAxIRSNghFl4e71hVoGnBNQz9cWaXxO2I10KTC+3jMdvvoKw6dQ==}
    engines: {node: '>=6'}
    dev: true

  /packet-reader@1.0.0:
    resolution: {integrity: sha512-HAKu/fG3HpHFO0AA8WE8q2g+gBJaZ9MG7fcKk+IJPLTGAD6Psw4443l+9DGRbOIh3/aXr7Phy0TjilYivJo5XQ==}

  /parent-module@1.0.1:
    resolution: {integrity: sha512-GQ2EWRpQV8/o+Aw8YqtfZZPfNRWZYkbidE9k5rpl/hC3vtHHBfGm2Ifi6qWV+coDGkrUKZAxE3Lot5kcsRlh+g==}
    engines: {node: '>=6'}
    dependencies:
      callsites: 3.1.0

  /parse-json@4.0.0:
    resolution: {integrity: sha512-aOIos8bujGN93/8Ox/jPLh7RwVnPEysynVFE+fQZyg6jKELEHwzgKdLRFHUgXJL6kylijVSBC4BvN9OmsB48Rw==}
    engines: {node: '>=4'}
    dependencies:
      error-ex: 1.3.2
      json-parse-better-errors: 1.0.2
    dev: true

  /parse-json@5.2.0:
    resolution: {integrity: sha512-ayCKvm/phCGxOkYRSCM82iDwct8/EonSEgCSxWxD7ve6jHggsFl4fZVQBPRNgQoKiuV/odhFrGzQXZwbifC8Rg==}
    engines: {node: '>=8'}
    dependencies:
      '@babel/code-frame': 7.23.5
      error-ex: 1.3.2
      json-parse-even-better-errors: 2.3.1
      lines-and-columns: 1.2.4

  /parseurl@1.3.3:
    resolution: {integrity: sha512-CiyeOxFT/JZyN5m0z9PfXw4SCBJ6Sygz1Dpl0wqjlhDEGGBP1GnsUVEL0p63hoG1fcj3fHynXi9NYO4nWOL+qQ==}
    engines: {node: '>= 0.8'}
    dev: true

  /path-exists@3.0.0:
    resolution: {integrity: sha512-bpC7GYwiDYQ4wYLe+FA8lhRjhQCMcQGuSgGGqDkg/QerRWw9CmGRT0iSOVRSZJ29NMLZgIzqaljJ63oaL4NIJQ==}
    engines: {node: '>=4'}
    dev: true

  /path-exists@4.0.0:
    resolution: {integrity: sha512-ak9Qy5Q7jYb2Wwcey5Fpvg2KoAc/ZIhLSLOSBmRmygPsGwkVVt0fZa0qrtMz+m6tJTAHfZQ8FnmB4MG4LWy7/w==}
    engines: {node: '>=8'}
    dev: true

  /path-exists@5.0.0:
    resolution: {integrity: sha512-RjhtfwJOxzcFmNOi6ltcbcu4Iu+FL3zEj83dk4kAS+fVpTxXLO1b38RvJgT/0QwvV/L3aY9TAnyv0EOqW4GoMQ==}
    engines: {node: ^12.20.0 || ^14.13.1 || >=16.0.0}

  /path-is-absolute@1.0.1:
    resolution: {integrity: sha512-AVbw3UJ2e9bq64vSaS9Am0fje1Pa8pbGqTTsmXfaIiMpnr5DlDhfJOuLj9Sf95ZPVDAUerDfEk88MPmPe7UCQg==}
    engines: {node: '>=0.10.0'}

  /path-key@3.1.1:
    resolution: {integrity: sha512-ojmeN0qd+y0jszEtoY48r0Peq5dwMEkIlCOu6Q5f41lfkswXuKtYrhgoTpLnyIcHm24Uhqx+5Tqm2InSwLhE6Q==}
    engines: {node: '>=8'}

  /path-key@4.0.0:
    resolution: {integrity: sha512-haREypq7xkM7ErfgIyA0z+Bj4AGKlMSdlQE2jvJo6huWD1EdkKYV+G/T4nq0YEF2vgTT8kqMFKo1uHn950r4SQ==}
    engines: {node: '>=12'}

  /path-parse@1.0.7:
    resolution: {integrity: sha512-LDJzPVEEEPR+y48z93A0Ed0yXb8pAByGWo/k5YYdYgpY2/2EsOsksJrq7lOHxryrVOn1ejG6oAp8ahvOIQD8sw==}
    dev: true

  /path-scurry@1.10.1:
    resolution: {integrity: sha512-MkhCqzzBEpPvxxQ71Md0b1Kk51W01lrYvlMzSUaIzNsODdd7mqhiimSZlr+VegAz5Z6Vzt9Xg2ttE//XBhH3EQ==}
    engines: {node: '>=16 || 14 >=14.17'}
    dependencies:
      lru-cache: 10.2.0
      minipass: 7.0.4

  /path-to-regexp@0.1.7:
    resolution: {integrity: sha512-5DFkuoqlv1uYQKxy8omFBeJPQcdoE07Kv2sferDCrAq1ohOU+MSDswDIbnx3YAM60qIOnYa53wBhXW0EbMonrQ==}
    dev: true

  /path-type@4.0.0:
    resolution: {integrity: sha512-gDKb8aZMDeD/tZWs9P6+q0J9Mwkdl6xMV8TjnGP3qJVJ06bdMgkbBlLU8IdfOsIsFz2BW1rNVT3XuNEl8zPAvw==}
    engines: {node: '>=8'}

  /path-type@5.0.0:
    resolution: {integrity: sha512-5HviZNaZcfqP95rwpv+1HDgUamezbqdSYTyzjTvwtJSnIH+3vnbmWsItli8OFEndS984VT55M3jduxZbX351gg==}
    engines: {node: '>=12'}
    dev: true

  /peek-stream@1.1.3:
    resolution: {integrity: sha512-FhJ+YbOSBb9/rIl2ZeE/QHEsWn7PqNYt8ARAY3kIgNGOk13g9FGyIY6JIl/xB/3TFRVoTv5as0l11weORrTekA==}
    dependencies:
      buffer-from: 1.1.2
      duplexify: 3.7.1
      through2: 2.0.5
    dev: true

  /pg-cloudflare@1.1.1:
    resolution: {integrity: sha512-xWPagP/4B6BgFO+EKz3JONXv3YDgvkbVrGw2mTo3D6tVDQRh1e7cqVGvyR3BE+eQgAvx1XhW/iEASj4/jCWl3Q==}
    requiresBuild: true
    optional: true

  /pg-connection-string@2.6.2:
    resolution: {integrity: sha512-ch6OwaeaPYcova4kKZ15sbJ2hKb/VP48ZD2gE7i1J+L4MspCtBMAx8nMgz7bksc7IojCIIWuEhHibSMFH8m8oA==}

  /pg-cursor@2.10.3(pg@8.11.3):
    resolution: {integrity: sha512-rDyBVoqPVnx/PTmnwQAYgusSeAKlTL++gmpf5klVK+mYMFEqsOc6VHHZnPKc/4lOvr4r6fiMuoxSFuBF1dx4FQ==}
    peerDependencies:
      pg: ^8
    dependencies:
      pg: 8.11.3

  /pg-int8@1.0.1:
    resolution: {integrity: sha512-WCtabS6t3c8SkpDBUlb1kjOs7l66xsGdKpIPZsg4wR+B3+u9UAum2odSsF9tnvxg80h4ZxLWMy4pRjOsFIqQpw==}
    engines: {node: '>=4.0.0'}

  /pg-pool@3.6.1(pg@8.11.3):
    resolution: {integrity: sha512-jizsIzhkIitxCGfPRzJn1ZdcosIt3pz9Sh3V01fm1vZnbnCMgmGl5wvGGdNN2EL9Rmb0EcFoCkixH4Pu+sP9Og==}
    peerDependencies:
      pg: '>=8.0'
    dependencies:
      pg: 8.11.3

  /pg-protocol@1.6.0:
    resolution: {integrity: sha512-M+PDm637OY5WM307051+bsDia5Xej6d9IR4GwJse1qA1DIhiKlksvrneZOYQq42OM+spubpcNYEo2FcKQrDk+Q==}

  /pg-types@2.2.0:
    resolution: {integrity: sha512-qTAAlrEsl8s4OiEQY69wDvcMIdQN6wdz5ojQiOy6YRMuynxenON0O5oCpJI6lshc6scgAY8qvJ2On/p+CXY0GA==}
    engines: {node: '>=4'}
    dependencies:
      pg-int8: 1.0.1
      postgres-array: 2.0.0
      postgres-bytea: 1.0.0
      postgres-date: 1.0.7
      postgres-interval: 1.2.0

  /pg@8.11.3:
    resolution: {integrity: sha512-+9iuvG8QfaaUrrph+kpF24cXkH1YOOUeArRNYIxq1viYHZagBxrTno7cecY1Fa44tJeZvaoG+Djpkc3JwehN5g==}
    engines: {node: '>= 8.0.0'}
    peerDependencies:
      pg-native: '>=3.0.1'
    peerDependenciesMeta:
      pg-native:
        optional: true
    dependencies:
      buffer-writer: 2.0.0
      packet-reader: 1.0.0
      pg-connection-string: 2.6.2
      pg-pool: 3.6.1(pg@8.11.3)
      pg-protocol: 1.6.0
      pg-types: 2.2.0
      pgpass: 1.0.5
    optionalDependencies:
      pg-cloudflare: 1.1.1

  /pgpass@1.0.5:
    resolution: {integrity: sha512-FdW9r/jQZhSeohs1Z3sI1yxFQNFvMcnmfuj4WBMUTxOrAyLMaTcE1aAMBiTlbMNaXvBCQuVi0R7hd8udDSP7ug==}
    dependencies:
      split2: 4.2.0

  /picocolors@1.0.0:
    resolution: {integrity: sha512-1fygroTLlHu66zi26VoTDv8yRgm0Fccecssto+MhsZ0D/DGW2sm8E8AjW7NU5VVTRt5GxbeZ5qBuJr+HyLYkjQ==}
    dev: true

  /picomatch@2.3.1:
    resolution: {integrity: sha512-JU3teHTNjmE2VCGFzuY8EXzCDVwEqB2a8fsIvwaStHhAWJEeVd1o1QD80CU6+ZdEXXSLbSsuLwJjkCBWqRQUVA==}
    engines: {node: '>=8.6'}
    dev: true

  /pify@4.0.1:
    resolution: {integrity: sha512-uB80kBFb/tfd68bVleG9T5GGsGPjJrLAUpR5PZIrhBnIaRTQRjqdJSsIKkOP6OAIFbj7GOrcudc5pNjZ+geV2g==}
    engines: {node: '>=6'}
    dev: true

  /pino-abstract-transport@0.5.0:
    resolution: {integrity: sha512-+KAgmVeqXYbTtU2FScx1XS3kNyfZ5TrXY07V96QnUSFqo2gAqlvmaxH67Lj7SWazqsMabf+58ctdTcBgnOLUOQ==}
    dependencies:
      duplexify: 4.1.2
      split2: 4.2.0
    dev: true

  /pino-abstract-transport@1.1.0:
    resolution: {integrity: sha512-lsleG3/2a/JIWUtf9Q5gUNErBqwIu1tUKTT3dUzaf5DySw9ra1wcqKjJjLX1VTY64Wk1eEOYsVGSaGfCK85ekA==}
    dependencies:
      readable-stream: 4.5.2
      split2: 4.2.0

  /pino-pretty@10.3.1:
    resolution: {integrity: sha512-az8JbIYeN/1iLj2t0jR9DV48/LQ3RC6hZPpapKPkb84Q+yTidMCpgWxIT3N0flnBDilyBQ1luWNpOeJptjdp/g==}
    hasBin: true
    dependencies:
      colorette: 2.0.20
      dateformat: 4.6.3
      fast-copy: 3.0.1
      fast-safe-stringify: 2.1.1
      help-me: 5.0.0
      joycon: 3.1.1
      minimist: 1.2.8
      on-exit-leak-free: 2.1.2
      pino-abstract-transport: 1.1.0
      pump: 3.0.0
      readable-stream: 4.5.2
      secure-json-parse: 2.7.0
      sonic-boom: 3.8.0
      strip-json-comments: 3.1.1
    dev: false

  /pino-roll@1.0.0-rc.1:
    resolution: {integrity: sha512-wJUXdRMlbbUQkBT8C0ePwPxJpP9Eg2FKUfBAKv2ATsS/+ujtV64l/sLtdQcI+F+aAac0/1QjJOjuVyxUTDq5zA==}
    dependencies:
      sonic-boom: 2.8.0
    dev: false

  /pino-std-serializers@4.0.0:
    resolution: {integrity: sha512-cK0pekc1Kjy5w9V2/n+8MkZwusa6EyyxfeQCB799CQRhRt/CqYKiWs5adeu8Shve2ZNffvfC/7J64A2PJo1W/Q==}
    dev: true

  /pino-std-serializers@6.2.2:
    resolution: {integrity: sha512-cHjPPsE+vhj/tnhCy/wiMh3M3z3h/j15zHQX+S9GkTBgqJuTuJzYJ4gUyACLhDaJ7kk9ba9iRDmbH2tJU03OiA==}

  /pino-test@1.0.1:
    resolution: {integrity: sha512-ISdyVW8D6xJez8tEC2D0JBXeaKVU40GjMjxd/YgKP/6Am1c+yHb7F4ysY6ZyKVblQSREetW0f1irKXeku6tJGw==}
    dependencies:
      split2: 4.2.0
    dev: true

  /pino@7.11.0:
    resolution: {integrity: sha512-dMACeu63HtRLmCG8VKdy4cShCPKaYDR4youZqoSWLxl5Gu99HUw8bw75thbPv9Nip+H+QYX8o3ZJbTdVZZ2TVg==}
    hasBin: true
    dependencies:
      atomic-sleep: 1.0.0
      fast-redact: 3.3.0
      on-exit-leak-free: 0.2.0
      pino-abstract-transport: 0.5.0
      pino-std-serializers: 4.0.0
      process-warning: 1.0.0
      quick-format-unescaped: 4.0.4
      real-require: 0.1.0
      safe-stable-stringify: 2.4.3
      sonic-boom: 2.8.0
      thread-stream: 0.15.2
    dev: true

  /pino@8.19.0:
    resolution: {integrity: sha512-oswmokxkav9bADfJ2ifrvfHUwad6MLp73Uat0IkQWY3iAw5xTRoznXbXksZs8oaOUMpmhVWD+PZogNzllWpJaA==}
    hasBin: true
    dependencies:
      atomic-sleep: 1.0.0
      fast-redact: 3.3.0
      on-exit-leak-free: 2.1.2
      pino-abstract-transport: 1.1.0
      pino-std-serializers: 6.2.2
      process-warning: 3.0.0
      quick-format-unescaped: 4.0.4
      real-require: 0.2.0
      safe-stable-stringify: 2.4.3
      sonic-boom: 3.8.0
      thread-stream: 2.4.1

  /pkg-conf@3.1.0:
    resolution: {integrity: sha512-m0OTbR/5VPNPqO1ph6Fqbj7Hv6QU7gR/tQW40ZqrL1rjgCU85W6C1bJn0BItuJqnR98PWzw7Z8hHeChD1WrgdQ==}
    engines: {node: '>=6'}
    dependencies:
      find-up: 3.0.0
      load-json-file: 5.3.0
    dev: true

  /pkg-conf@4.0.0:
    resolution: {integrity: sha512-7dmgi4UY4qk+4mj5Cd8v/GExPo0K+SlY+hulOSdfZ/T6jVH6//y7NtzZo5WrfhDBxuQ0jCa7fLZmNaNh7EWL/w==}
    engines: {node: ^12.20.0 || ^14.13.1 || >=16.0.0}
    dependencies:
      find-up: 6.3.0
      load-json-file: 7.0.1
    dev: true

  /playwright-core@1.42.1:
    resolution: {integrity: sha512-mxz6zclokgrke9p1vtdy/COWBH+eOZgYUVVU34C73M+4j4HLlQJHtfcqiqqxpP0o8HhMkflvfbquLX5dg6wlfA==}
    engines: {node: '>=16'}
    hasBin: true
    dev: true

  /playwright@1.42.1:
    resolution: {integrity: sha512-PgwB03s2DZBcNRoW+1w9E+VkLBxweib6KTXM0M3tkiT4jVxKSi6PmVJ591J+0u10LUrgxB7dLRbiJqO5s2QPMg==}
    engines: {node: '>=16'}
    hasBin: true
    dependencies:
      playwright-core: 1.42.1
    optionalDependencies:
      fsevents: 2.3.2
    dev: true

  /plur@4.0.0:
    resolution: {integrity: sha512-4UGewrYgqDFw9vV6zNV+ADmPAUAfJPKtGvb/VdpQAx25X5f3xXdGdyOEVFwkl8Hl/tl7+xbeHqSEM+D5/TirUg==}
    engines: {node: '>=10'}
    dependencies:
      irregular-plurals: 3.5.0
    dev: true

  /possible-typed-array-names@1.0.0:
    resolution: {integrity: sha512-d7Uw+eZoloe0EHDIYoe+bQ5WXnGMOpmiZFTuMWCwpjzzkL2nTjcKiAk4hh8TjnGye2TwWOk3UXucZ+3rbmBa8Q==}
    engines: {node: '>= 0.4'}
    dev: true

  /postcss@8.4.35:
    resolution: {integrity: sha512-u5U8qYpBCpN13BsiEB0CbR1Hhh4Gc0zLFuedrHJKMctHCHAGrMdG0PRM/KErzAL3CU6/eckEtmHNB3x6e3c0vA==}
    engines: {node: ^10 || ^12 || >=14}
    dependencies:
      nanoid: 3.3.7
      picocolors: 1.0.0
      source-map-js: 1.0.2
    dev: true

  /postgrator@7.2.0:
    resolution: {integrity: sha512-rVi/X5//51Sj5SWsBb2knBn/GCWdFOXRdq4VATnNePLK1h2774j0byr5tsDDb5B+UWVAZftjq5VYCQaB6dXMWw==}
    engines: {node: '>=14.0.0'}
    dependencies:
      glob: 7.2.3
    dev: false

  /postgres-array@2.0.0:
    resolution: {integrity: sha512-VpZrUqU5A69eQyW2c5CA1jtLecCsN2U/bD6VilrFDWq5+5UIEVO7nazS3TEcHf1zuPYO/sqGvUvW62g86RXZuA==}
    engines: {node: '>=4'}

  /postgres-bytea@1.0.0:
    resolution: {integrity: sha512-xy3pmLuQqRBZBXDULy7KbaitYqLcmxigw14Q5sj8QBVLqEwXfeybIKVWiqAXTlcvdvb0+xkOtDbfQMOf4lST1w==}
    engines: {node: '>=0.10.0'}

  /postgres-date@1.0.7:
    resolution: {integrity: sha512-suDmjLVQg78nMK2UZ454hAG+OAW+HQPZ6n++TNDUX+L0+uUlLywnoxJKDou51Zm+zTCjrCl0Nq6J9C5hP9vK/Q==}
    engines: {node: '>=0.10.0'}

  /postgres-interval@1.2.0:
    resolution: {integrity: sha512-9ZhXKM/rw350N1ovuWHbGxnGh/SNJ4cnxHiM0rxE4VN41wsg8P8zWn9hv/buK00RP4WvlOyr/RBDiptyxVbkZQ==}
    engines: {node: '>=0.10.0'}
    dependencies:
      xtend: 4.0.2

  /prebuild-install@7.1.2:
    resolution: {integrity: sha512-UnNke3IQb6sgarcZIDU3gbMeTp/9SSU1DAIkil7PrqG1vZlBtY5msYccSKSHDqa3hNg436IXK+SNImReuA1wEQ==}
    engines: {node: '>=10'}
    hasBin: true
    dependencies:
      detect-libc: 2.0.2
      expand-template: 2.0.3
      github-from-package: 0.0.0
      minimist: 1.2.8
      mkdirp-classic: 0.5.3
      napi-build-utils: 1.0.2
      node-abi: 3.56.0
      pump: 3.0.0
      rc: 1.2.8
      simple-get: 4.0.1
      tar-fs: 2.1.1
      tunnel-agent: 0.6.0
    dev: false

  /prelude-ls@1.2.1:
    resolution: {integrity: sha512-vkcDPrRZo1QZLbn5RLGPpg/WmIQ65qoWWhcGKf/b5eplkkarX0m9z8ppCat4mlOqUsWpyNuYgO3VRyrYHSzX5g==}
    engines: {node: '>= 0.8.0'}
    dev: true

  /prettier@2.8.8:
    resolution: {integrity: sha512-tdN8qQGvNjw4CHbY+XXk0JgCXn9QiF21a55rBe5LJAU+kDyC4WQn4+awm2Xfk2lQMk5fKup9XgzTZtGkjBdP9Q==}
    engines: {node: '>=10.13.0'}
    hasBin: true
    dev: true

  /pretty-bytes@6.1.1:
    resolution: {integrity: sha512-mQUvGU6aUFQ+rNvTIAcZuWGRT9a6f6Yrg9bHs4ImKF+HZCEK+plBvnAZYSIQztknZF2qnzNtr6F8s0+IuptdlQ==}
    engines: {node: ^14.13.1 || >=16.0.0}
    dev: false

  /pretty-format@29.7.0:
    resolution: {integrity: sha512-Pdlw/oPxN+aXdmM9R00JVC9WVFoCLTKJvDVLgmJ+qAffBMxsV85l/Lu7sNx4zSzPyoL2euImuEwHhOXdEgNFZQ==}
    engines: {node: ^14.15.0 || ^16.10.0 || >=18.0.0}
    dependencies:
      '@jest/schemas': 29.6.3
      ansi-styles: 5.2.0
      react-is: 18.2.0
    dev: true

  /process-nextick-args@2.0.1:
    resolution: {integrity: sha512-3ouUOpQhtgrbOa17J7+uxOTpITYWaGP7/AhoR3+A+/1e9skrzelGi/dXzEYyvbxubEF6Wn2ypscTKiKJFFn1ag==}
    dev: true

  /process-warning@1.0.0:
    resolution: {integrity: sha512-du4wfLyj4yCZq1VupnVSZmRsPJsNuxoDQFdCFHLaYiEbFBD7QE0a+I4D7hOxrVnh78QE/YipFAj9lXHiXocV+Q==}
    dev: true

  /process-warning@2.3.2:
    resolution: {integrity: sha512-n9wh8tvBe5sFmsqlg+XQhaQLumwpqoAUruLwjCopgTmUBjJ/fjtBsJzKleCaIGBOMXYEhp1YfKl4d7rJ5ZKJGA==}

  /process-warning@3.0.0:
    resolution: {integrity: sha512-mqn0kFRl0EoqhnL0GQ0veqFHyIN1yig9RHh/InzORTUiZHFRAur+aMtRkELNwGs9aNwKS6tg/An4NYBPGwvtzQ==}

  /process@0.11.10:
    resolution: {integrity: sha512-cdGef/drWFoydD1JsMzuFf8100nZl+GT+yacc2bEced5f9Rjk4z+WtFUTBu9PhOi9j/jfmBPu0mMEY4wIdAF8A==}
    engines: {node: '>= 0.6.0'}

  /prom-client@15.1.0:
    resolution: {integrity: sha512-cCD7jLTqyPdjEPBo/Xk4Iu8jxjuZgZJ3e/oET3L+ZwOuap/7Cw3dH/TJSsZKs1TQLZ2IHpIlRAKw82ef06kmMw==}
    engines: {node: ^16 || ^18 || >=20}
    dependencies:
      '@opentelemetry/api': 1.8.0
      tdigest: 0.1.2
    dev: false

  /prop-types@15.8.1:
    resolution: {integrity: sha512-oj87CgZICdulUohogVAR7AjlC0327U4el4L6eAvOqCeudMDVU0NThNaV+b9Df4dXgSP1gXMTnPdhfe/2qDH5cg==}
    dependencies:
      loose-envify: 1.4.0
      object-assign: 4.1.1
      react-is: 16.13.1
    dev: true

  /protobufjs@7.2.6:
    resolution: {integrity: sha512-dgJaEDDL6x8ASUZ1YqWciTRrdOuYNzoOf27oHNfdyvKqHr5i0FV7FSLU+aIeFjyFgVxrpTOtQUi0BLLBymZaBw==}
    engines: {node: '>=12.0.0'}
    requiresBuild: true
    dependencies:
      '@protobufjs/aspromise': 1.1.2
      '@protobufjs/base64': 1.1.2
      '@protobufjs/codegen': 2.0.4
      '@protobufjs/eventemitter': 1.1.0
      '@protobufjs/fetch': 1.1.0
      '@protobufjs/float': 1.0.2
      '@protobufjs/inquire': 1.1.0
      '@protobufjs/path': 1.1.2
      '@protobufjs/pool': 1.1.0
      '@protobufjs/utf8': 1.1.0
<<<<<<< HEAD
      '@types/node': 20.11.24
=======
      '@types/node': 20.11.27
>>>>>>> 5c5afa75
      long: 5.2.3
    dev: false

  /proxy-addr@2.0.7:
    resolution: {integrity: sha512-llQsMLSUDUPT44jdrU/O37qlnifitDP+ZwrmmZcoSKyLKvtZxpyV0n2/bD/N4tBAAZ/gJEdZU7KMraoK1+XYAg==}
    engines: {node: '>= 0.10'}
    dependencies:
      forwarded: 0.2.0
      ipaddr.js: 1.9.1

  /proxyquire@2.1.3:
    resolution: {integrity: sha512-BQWfCqYM+QINd+yawJz23tbBM40VIGXOdDw3X344KcclI/gtBbdWF6SlQ4nK/bYhF9d27KYug9WzljHC6B9Ysg==}
    dependencies:
      fill-keys: 1.0.2
      module-not-found-error: 1.0.1
      resolve: 1.22.8
    dev: true

  /pump@3.0.0:
    resolution: {integrity: sha512-LwZy+p3SFs1Pytd/jYct4wpv49HiYCqd9Rlc5ZVdk0V+8Yzv6jR5Blk3TRmPL1ft69TxP0IMZGJ+WPFU2BFhww==}
    dependencies:
      end-of-stream: 1.4.4
      once: 1.4.0

  /pumpify@2.0.1:
    resolution: {integrity: sha512-m7KOje7jZxrmutanlkS1daj1dS6z6BgslzOXmcSEpIlCxM3VJH7lG5QLeck/6hgF6F4crFf01UtQmNsJfweTAw==}
    dependencies:
      duplexify: 4.1.2
      inherits: 2.0.4
      pump: 3.0.0
    dev: true

  /punycode.js@2.3.1:
    resolution: {integrity: sha512-uxFIHU0YlHYhDQtV4R9J6a52SLx28BCjT+4ieh7IGbgwVJWO+km431c4yRlREUAsAmt/uMjQUyQHNEPf0M39CA==}
    engines: {node: '>=6'}
    dev: true

  /punycode@2.3.1:
    resolution: {integrity: sha512-vYt7UD1U9Wg6138shLtLOvdAu+8DsC/ilFtEVHcH+wydcSpNE20AfSOduf6MkRFahL5FY7X1oU7nKVZFtfq8Fg==}
    engines: {node: '>=6'}

  /pupa@3.1.0:
    resolution: {integrity: sha512-FLpr4flz5xZTSJxSeaheeMKN/EDzMdK7b8PTOC6a5PYFKTucWbdqjgqaEyH0shFiSJrVB1+Qqi4Tk19ccU6Aug==}
    engines: {node: '>=12.20'}
    dependencies:
      escape-goat: 4.0.0
    dev: false

  /qlobber@5.0.3:
    resolution: {integrity: sha512-wW4GTZPePyh0RgOsM18oDyOUlXfurVRgoNyJfS+y7VWPyd0GYhQp5T2tycZFZjonH+hngxIfklGJhTP/ghidgQ==}
    engines: {node: '>= 8'}
    dev: false

  /qlobber@7.0.1:
    resolution: {integrity: sha512-FsFg9lMuMEFNKmTO9nV7tlyPhx8BmskPPjH2akWycuYVTtWaVwhW5yCHLJQ6Q+3mvw5cFX2vMfW2l9z2SiYAbg==}
    engines: {node: '>= 14'}

  /qs@6.11.0:
    resolution: {integrity: sha512-MvjoMCJwEarSbUYk5O+nmoSzSutSsTwF85zcHPQ9OrlFoZOYIjaqBAJIqIXjptyD5vThxGq52Xu/MaJzRkIk4Q==}
    engines: {node: '>=0.6'}
    dependencies:
      side-channel: 1.0.6
    dev: true

  /queue-microtask@1.2.3:
    resolution: {integrity: sha512-NuaNSa6flKT5JaSYQzJok04JzTL1CA6aGhv5rfLW3PgqA+M2ChpZQnAC8h8i4ZFkBS8X5RqkDBHA7r4hej3K9A==}
    dev: true

  /quick-format-unescaped@4.0.4:
    resolution: {integrity: sha512-tYC1Q1hgyRuHgloV/YXs2w15unPVh8qfu/qCTfhTYamaw7fyhumKa2yGpdSo87vY32rIclj+4fWYQXUMs9EHvg==}

  /quick-lru@4.0.1:
    resolution: {integrity: sha512-ARhCpm70fzdcvNQfPoy49IaanKkTlRWF2JMzqhcJbhSFRZv7nPTvZJdcY7301IPmvW+/p0RgIWnQDLJxifsQ7g==}
    engines: {node: '>=8'}
    dev: true

  /railroad-diagrams@1.0.0:
    resolution: {integrity: sha512-cz93DjNeLY0idrCNOH6PviZGRN9GJhsdm9hpn1YCS879fj4W+x5IFJhhkRZcwVgMmFF7R82UA/7Oh+R8lLZg6A==}
    dev: true

  /randexp@0.4.6:
    resolution: {integrity: sha512-80WNmd9DA0tmZrw9qQa62GPPWfuXJknrmVmLcxvq4uZBdYqb1wYoKTmnlGUchvVWe0XiLupYkBoXVOxz3C8DYQ==}
    engines: {node: '>=0.12'}
    dependencies:
      discontinuous-range: 1.0.0
      ret: 0.1.15
    dev: true

  /randexp@0.5.3:
    resolution: {integrity: sha512-U+5l2KrcMNOUPYvazA3h5ekF80FHTUG+87SEAmHZmolh1M+i/WyTCxVzmi+tidIa1tM4BSe8g2Y/D3loWDjj+w==}
    engines: {node: '>=4'}
    requiresBuild: true
    dependencies:
      drange: 1.1.1
      ret: 0.2.2
    dev: true
    optional: true

  /range-parser@1.2.1:
    resolution: {integrity: sha512-Hrgsx+orqoygnmhFbKaHE6c296J+HTAQXoxEF6gNupROmmGJRoyzfG3ccAveqCBrwr/2yxQ5BVd/GTl5agOwSg==}
    engines: {node: '>= 0.6'}
    dev: true

  /raw-body@2.5.2:
    resolution: {integrity: sha512-8zGqypfENjCIqGhgXToC8aB2r7YrBX+AQAfIPs/Mlk+BtPTztOvTS01NRW/3Eh60J+a48lt8qsCzirQ6loCVfA==}
    engines: {node: '>= 0.8'}
    dependencies:
      bytes: 3.1.2
      http-errors: 2.0.0
      iconv-lite: 0.4.24
      unpipe: 1.0.0
    dev: true

  /rc@1.2.8:
    resolution: {integrity: sha512-y3bGgqKj3QBdxLbLkomlohkvsA8gdAiUQlSBJnBhfn+BPxg4bc62d8TcBW15wavDfgexCgccckhcZvywyQYPOw==}
    hasBin: true
    dependencies:
      deep-extend: 0.6.0
      ini: 1.3.8
      minimist: 1.2.8
      strip-json-comments: 2.0.1
    dev: false

  /react-dom@18.2.0(react@18.2.0):
    resolution: {integrity: sha512-6IMTriUmvsjHUjNtEDudZfuDQUoWXVxKHhlEGSk81n4YFS+r/Kl99wXiwlVXtPBtJenozv2P+hxDsw9eA7Xo6g==}
    peerDependencies:
      react: ^18.2.0
    dependencies:
      loose-envify: 1.4.0
      react: 18.2.0
      scheduler: 0.23.0
    dev: true

  /react-is@16.13.1:
    resolution: {integrity: sha512-24e6ynE2H+OKt4kqsOvNd8kBpV65zoxbA4BVsEOB3ARVWQki/DHzaUoC5KuON/BiccDaCCTZBuOcfZs70kR8bQ==}
    dev: true

  /react-is@18.2.0:
    resolution: {integrity: sha512-xWGDIW6x921xtzPkhiULtthJHoJvBbF3q26fzloPCK0hsvxtPVelvftw3zjbHWSkR2km9Z+4uxbDDK/6Zw9B8w==}
    dev: true

  /react-refresh@0.14.0:
    resolution: {integrity: sha512-wViHqhAd8OHeLS/IRMJjTSDHF3U9eWi62F/MledQGPdJGDhodXJ9PBLNGr6WWL7qlH12Mt3TyTpbS+hGXMjCzQ==}
    engines: {node: '>=0.10.0'}
    dev: true

  /react@18.2.0:
    resolution: {integrity: sha512-/3IjMdb2L9QbBdWiW5e3P2/npwMBaU9mHCSCUzNln0ZCYbcfTsGbTJrU/kGemdH2IWmB2ioZ+zkxtmq6g09fGQ==}
    engines: {node: '>=0.10.0'}
    dependencies:
      loose-envify: 1.4.0
    dev: true

  /read-installed@4.0.3:
    resolution: {integrity: sha512-O03wg/IYuV/VtnK2h/KXEt9VIbMUFbk3ERG0Iu4FhLZw0EP0T9znqrYDGn6ncbEsXUFaUjiVAWXHzxwt3lhRPQ==}
    dependencies:
      debuglog: 1.0.1
      read-package-json: 2.1.2
      readdir-scoped-modules: 1.1.0
      semver: 5.7.2
      slide: 1.1.6
      util-extend: 1.0.3
    optionalDependencies:
      graceful-fs: 4.2.11
    dev: true

  /read-package-json@2.1.2:
    resolution: {integrity: sha512-D1KmuLQr6ZSJS0tW8hf3WGpRlwszJOXZ3E8Yd/DNRaM5d+1wVRZdHlpGBLAuovjr28LbWvjpWkBHMxpRGGjzNA==}
    dependencies:
      glob: 7.2.3
      json-parse-even-better-errors: 2.3.1
      normalize-package-data: 2.5.0
      npm-normalize-package-bin: 1.0.1
    dev: true

  /read-pkg-up@7.0.1:
    resolution: {integrity: sha512-zK0TB7Xd6JpCLmlLmufqykGE+/TlOePD6qKClNW7hHDKFh/J7/7gCWGR7joEQEW1bKq3a3yUZSObOoWLFQ4ohg==}
    engines: {node: '>=8'}
    dependencies:
      find-up: 4.1.0
      read-pkg: 5.2.0
      type-fest: 0.8.1
    dev: true

  /read-pkg@5.2.0:
    resolution: {integrity: sha512-Ug69mNOpfvKDAc2Q8DRpMjjzdtrnv9HcSMX+4VsZxD1aZ6ZzrIE7rlzXBtWTyhULSMKg076AW6WR5iZpD0JiOg==}
    engines: {node: '>=8'}
    dependencies:
      '@types/normalize-package-data': 2.4.4
      normalize-package-data: 2.5.0
      parse-json: 5.2.0
      type-fest: 0.6.0
    dev: true

  /readable-stream@2.3.8:
    resolution: {integrity: sha512-8p0AUk4XODgIewSi0l8Epjs+EVnWiK7NoDIEGU0HhE7+ZyY8D1IMY7odu5lRrFXGg71L15KG8QrPmum45RTtdA==}
    dependencies:
      core-util-is: 1.0.3
      inherits: 2.0.4
      isarray: 1.0.0
      process-nextick-args: 2.0.1
      safe-buffer: 5.1.2
      string_decoder: 1.1.1
      util-deprecate: 1.0.2
    dev: true

  /readable-stream@3.6.2:
    resolution: {integrity: sha512-9u/sniCrY3D5WdsERHzHE4G2YCXqoG5FTHUiCC4SIbr6XcLZBY05ya9EKjYek9O5xOAwjGq+1JdGBAS7Q9ScoA==}
    engines: {node: '>= 6'}
    dependencies:
      inherits: 2.0.4
      string_decoder: 1.3.0
      util-deprecate: 1.0.2

  /readable-stream@4.5.2:
    resolution: {integrity: sha512-yjavECdqeZ3GLXNgRXgeQEdz9fvDDkNKyHnbHRFtOr7/LcfgBcmct7t/ET+HaCTqfh06OzoAxrkN/IfjJBVe+g==}
    engines: {node: ^12.22.0 || ^14.17.0 || >=16.0.0}
    dependencies:
      abort-controller: 3.0.0
      buffer: 6.0.3
      events: 3.3.0
      process: 0.11.10
      string_decoder: 1.3.0

  /readdir-scoped-modules@1.1.0:
    resolution: {integrity: sha512-asaikDeqAQg7JifRsZn1NJZXo9E+VwlyCfbkZhwyISinqk5zNS6266HS5kah6P0SaQKGF6SkNnZVHUzHFYxYDw==}
    deprecated: This functionality has been moved to @npmcli/fs
    dependencies:
      debuglog: 1.0.1
      dezalgo: 1.0.4
      graceful-fs: 4.2.11
      once: 1.4.0
    dev: true

  /real-require@0.1.0:
    resolution: {integrity: sha512-r/H9MzAWtrv8aSVjPCMFpDMl5q66GqtmmRkRjpHTsp4zBAa+snZyiQNlMONiUmEJcsnaw0wCauJ2GWODr/aFkg==}
    engines: {node: '>= 12.13.0'}
    dev: true

  /real-require@0.2.0:
    resolution: {integrity: sha512-57frrGM/OCTLqLOAh0mhVA9VBMHd+9U7Zb2THMGdBUoZVOtGbJzjxsYGDJ3A9AYYCP4hn6y1TVbaOfzWtm5GFg==}
    engines: {node: '>= 12.13.0'}

  /redent@3.0.0:
    resolution: {integrity: sha512-6tDA8g98We0zd0GvVeMT9arEOnTw9qM03L9cJXaCjrip1OO764RDBLBfrB4cwzNGDj5OA5ioymC9GkizgWJDUg==}
    engines: {node: '>=8'}
    dependencies:
      indent-string: 4.0.0
      strip-indent: 3.0.0
    dev: true

  /redis-errors@1.2.0:
    resolution: {integrity: sha512-1qny3OExCf0UvUV/5wpYKf2YwPcOqXzkwKKSmKHiE6ZMQs5heeE/c8eXK+PNllPvmjgAbfnsbpkGZWy8cBpn9w==}
    engines: {node: '>=4'}

  /redis-parser@3.0.0:
    resolution: {integrity: sha512-DJnGAeenTdpMEH6uAJRK/uiyEIH9WVsUmoLwzudwGJUwZPp80PDBWPHXSAGNPwNvIXAbe7MSUB1zQFugFml66A==}
    engines: {node: '>=4'}
    dependencies:
      redis-errors: 1.2.0

  /reflect.getprototypeof@1.0.5:
    resolution: {integrity: sha512-62wgfC8dJWrmxv44CA36pLDnP6KKl3Vhxb7PL+8+qrrFMMoJij4vgiMP8zV4O8+CBMXY1mHxI5fITGHXFHVmQQ==}
    engines: {node: '>= 0.4'}
    dependencies:
      call-bind: 1.0.7
      define-properties: 1.2.1
      es-abstract: 1.22.5
      es-errors: 1.3.0
      get-intrinsic: 1.2.4
      globalthis: 1.0.3
      which-builtin-type: 1.1.3
    dev: true

  /regexp.prototype.flags@1.5.2:
    resolution: {integrity: sha512-NcDiDkTLuPR+++OCKB0nWafEmhg/Da8aUPLPMQbK+bxKKCm1/S5he+AqYa4PlMCVBalb4/yxIRub6qkEx5yJbw==}
    engines: {node: '>= 0.4'}
    dependencies:
      call-bind: 1.0.7
      define-properties: 1.2.1
      es-errors: 1.3.0
      set-function-name: 2.0.2
    dev: true

  /regexpp@3.2.0:
    resolution: {integrity: sha512-pq2bWo9mVD43nbts2wGv17XLiNLya+GklZ8kaDLV2Z08gDCsGpnKn9BFMepvWuHCbyVvY7J5o5+BVvoQbmlJLg==}
    engines: {node: '>=8'}
    dev: true

  /require-directory@2.1.1:
    resolution: {integrity: sha512-fGxEI7+wsG9xrvdjsrlmL22OMTTiHRwAMroiEeMgq8gzoLC/PQr7RsRDSTLUg/bZAZtF+TVIkHc6/4RIKrui+Q==}
    engines: {node: '>=0.10.0'}
    dev: true

  /require-from-string@2.0.2:
    resolution: {integrity: sha512-Xf0nWe6RseziFMu+Ap9biiUbmplq6S9/p+7w7YXP/JBHhrUDDUhwa+vANyubuqfZWTveU//DYVGsDG7RKL/vEw==}
    engines: {node: '>=0.10.0'}

  /resolve-from@4.0.0:
    resolution: {integrity: sha512-pb/MYmXstAkysRFx8piNI1tGFNQIFA3vkE3Gq4EuA1dF6gHp/+vgZqsCGJapvy8N3Q+4o7FwvquPJcnZ7RYy4g==}
    engines: {node: '>=4'}

  /resolve@1.22.8:
    resolution: {integrity: sha512-oKWePCxqpd6FlLvGV1VU0x7bkPmmCNolxzjMf4NczoDnQcIWrAF+cPtZn5i6n+RfD2d9i0tzpKnG6Yk168yIyw==}
    hasBin: true
    dependencies:
      is-core-module: 2.13.1
      path-parse: 1.0.7
      supports-preserve-symlinks-flag: 1.0.0
    dev: true

  /resolve@2.0.0-next.5:
    resolution: {integrity: sha512-U7WjGVG9sH8tvjW5SmGbQuui75FiyjAX72HX15DwBBwF9dNiQZRQAg9nnPhYy+TUnE0+VcrttuvNI8oSxZcocA==}
    hasBin: true
    dependencies:
      is-core-module: 2.13.1
      path-parse: 1.0.7
      supports-preserve-symlinks-flag: 1.0.0
    dev: true

  /restore-cursor@3.1.0:
    resolution: {integrity: sha512-l+sSefzHpj5qimhFSE5a8nufZYAM3sBSVMAPtYkmC+4EH2anSGaEMXSD0izRQbu9nfyQ9y5JrVmp7E8oZrUjvA==}
    engines: {node: '>=8'}
    dependencies:
      onetime: 5.1.2
      signal-exit: 3.0.7
    dev: false

  /restore-cursor@4.0.0:
    resolution: {integrity: sha512-I9fPXU9geO9bHOt9pHHOhOkYerIMsmVaWB0rA2AI9ERh/+x/i7MV5HKBNrg+ljO5eoPVgCcnFuRjJ9uH6I/3eg==}
    engines: {node: ^12.20.0 || ^14.13.1 || >=16.0.0}
    dependencies:
      onetime: 5.1.2
      signal-exit: 3.0.7
    dev: false

  /ret@0.1.15:
    resolution: {integrity: sha512-TTlYpa+OL+vMMNG24xSlQGEJ3B/RzEfUlLct7b5G/ytav+wPrplCpVMFuwzXbkecJrb6IYo1iFb0S9v37754mg==}
    engines: {node: '>=0.12'}
    dev: true

  /ret@0.2.2:
    resolution: {integrity: sha512-M0b3YWQs7R3Z917WRQy1HHA7Ba7D8hvZg6UE5mLykJxQVE2ju0IXbGlaHPPlkY+WN7wFP+wUMXmBFA0aV6vYGQ==}
    engines: {node: '>=4'}

  /reusify@1.0.4:
    resolution: {integrity: sha512-U9nH88a3fc/ekCF1l0/UP1IosiuIjyTh7hBvXVMHYgVcfGvt897Xguj2UOLDeI5BG2m7/uwyaLVT6fbtCwTyzw==}
    engines: {iojs: '>=1.0.0', node: '>=0.10.0'}

  /rfdc@1.3.1:
    resolution: {integrity: sha512-r5a3l5HzYlIC68TpmYKlxWjmOP6wiPJ1vWv2HeLhNsRZMrCkxeqxiHlQ21oXmQ4F3SiryXBHhAD7JZqvOJjFmg==}

  /rimraf@3.0.2:
    resolution: {integrity: sha512-JZkJMZkAGFFPP2YqXZXPbMlMBgsxzE8ILs4lMIX/2o0L9UBw9O/Y3o6wFw/i9YLapcUJWwqbi3kdxIPdC62TIA==}
    hasBin: true
    dependencies:
      glob: 7.2.3
    dev: true

  /rimraf@4.4.1:
    resolution: {integrity: sha512-Gk8NlF062+T9CqNGn6h4tls3k6T1+/nXdOcSZVikNVtlRdYpA7wRJJMoXmuvOnLW844rPjdQ7JgXCYM6PPC/og==}
    engines: {node: '>=14'}
    hasBin: true
    dependencies:
      glob: 9.3.5
    dev: false

<<<<<<< HEAD
  /rollup@4.12.0:
    resolution: {integrity: sha512-wz66wn4t1OHIJw3+XU7mJJQV/2NAfw5OAk6G6Hoo3zcvz/XOfQ52Vgi+AN4Uxoxi0KBBwk2g8zPrTDA4btSB/Q==}
=======
  /rollup@4.13.0:
    resolution: {integrity: sha512-3YegKemjoQnYKmsBlOHfMLVPPA5xLkQ8MHLLSw/fBrFaVkEayL51DilPpNNLq1exr98F2B1TzrV0FUlN3gWRPg==}
>>>>>>> 5c5afa75
    engines: {node: '>=18.0.0', npm: '>=8.0.0'}
    hasBin: true
    dependencies:
      '@types/estree': 1.0.5
    optionalDependencies:
<<<<<<< HEAD
      '@rollup/rollup-android-arm-eabi': 4.12.0
      '@rollup/rollup-android-arm64': 4.12.0
      '@rollup/rollup-darwin-arm64': 4.12.0
      '@rollup/rollup-darwin-x64': 4.12.0
      '@rollup/rollup-linux-arm-gnueabihf': 4.12.0
      '@rollup/rollup-linux-arm64-gnu': 4.12.0
      '@rollup/rollup-linux-arm64-musl': 4.12.0
      '@rollup/rollup-linux-riscv64-gnu': 4.12.0
      '@rollup/rollup-linux-x64-gnu': 4.12.0
      '@rollup/rollup-linux-x64-musl': 4.12.0
      '@rollup/rollup-win32-arm64-msvc': 4.12.0
      '@rollup/rollup-win32-ia32-msvc': 4.12.0
      '@rollup/rollup-win32-x64-msvc': 4.12.0
=======
      '@rollup/rollup-android-arm-eabi': 4.13.0
      '@rollup/rollup-android-arm64': 4.13.0
      '@rollup/rollup-darwin-arm64': 4.13.0
      '@rollup/rollup-darwin-x64': 4.13.0
      '@rollup/rollup-linux-arm-gnueabihf': 4.13.0
      '@rollup/rollup-linux-arm64-gnu': 4.13.0
      '@rollup/rollup-linux-arm64-musl': 4.13.0
      '@rollup/rollup-linux-riscv64-gnu': 4.13.0
      '@rollup/rollup-linux-x64-gnu': 4.13.0
      '@rollup/rollup-linux-x64-musl': 4.13.0
      '@rollup/rollup-win32-arm64-msvc': 4.13.0
      '@rollup/rollup-win32-ia32-msvc': 4.13.0
      '@rollup/rollup-win32-x64-msvc': 4.13.0
>>>>>>> 5c5afa75
      fsevents: 2.3.3
    dev: true

  /run-async@3.0.0:
    resolution: {integrity: sha512-540WwVDOMxA6dN6We19EcT9sc3hkXPw5mzRNGM3FkdN/vtE9NFvj5lFAPNwUDmJjXidm3v7TC1cTE7t17Ulm1Q==}
    engines: {node: '>=0.12.0'}
    dev: false

  /run-parallel@1.2.0:
    resolution: {integrity: sha512-5l4VyZR86LZ/lDxZTR6jqL8AFE2S0IFLMP26AbjsLVADxHdhB/c0GUsH+y39UfCi3dzz8OlQuPmnaJOMoDHQBA==}
    dependencies:
      queue-microtask: 1.2.3
    dev: true

  /rxjs@7.8.1:
    resolution: {integrity: sha512-AA3TVj+0A2iuIoQkWEK/tqFjBq2j+6PO6Y0zJcvzLAFhEFIO3HL0vls9hWLncZbAAbK0mar7oZ4V079I/qPMxg==}
    dependencies:
      tslib: 2.6.2

  /sade@1.8.1:
    resolution: {integrity: sha512-xal3CZX1Xlo/k4ApwCFrHVACi9fBqJ7V+mwhBsuf/1IOKbBy098Fex+Wa/5QMubw09pSZ/u8EY8PWgevJsXp1A==}
    engines: {node: '>=6'}
    dependencies:
      mri: 1.2.0
    dev: true

  /safe-array-concat@1.1.0:
    resolution: {integrity: sha512-ZdQ0Jeb9Ofti4hbt5lX3T2JcAamT9hfzYU1MNB+z/jaEbB6wfFfPIR/zEORmZqobkCCJhSjodobH6WHNmJ97dg==}
    engines: {node: '>=0.4'}
    dependencies:
      call-bind: 1.0.7
      get-intrinsic: 1.2.4
      has-symbols: 1.0.3
      isarray: 2.0.5
    dev: true

  /safe-buffer@5.1.2:
    resolution: {integrity: sha512-Gd2UZBJDkXlY7GbJxfsE8/nvKkUEU1G38c1siN6QP6a9PT9MmHB8GnpscSmMJSoF8LOIrt8ud/wPtojys4G6+g==}
    dev: true

  /safe-buffer@5.2.1:
    resolution: {integrity: sha512-rp3So07KcdmmKbGvgaNxQSJr7bGVSVk5S9Eq1F+ppbRo70+YeaDxkw5Dd8NPN+GD6bjnYm2VuPuCXmpuYvmCXQ==}

  /safe-identifier@0.4.2:
    resolution: {integrity: sha512-6pNbSMW6OhAi9j+N8V+U715yBQsaWJ7eyEUaOrawX+isg5ZxhUlV1NipNtgaKHmFGiABwt+ZF04Ii+3Xjkg+8w==}
    dev: false

  /safe-regex-test@1.0.3:
    resolution: {integrity: sha512-CdASjNJPvRa7roO6Ra/gLYBTzYzzPyyBXxIMdGW3USQLyjWEls2RgW5UBTXaQVp+OrpeCK3bLem8smtmheoRuw==}
    engines: {node: '>= 0.4'}
    dependencies:
      call-bind: 1.0.7
      es-errors: 1.3.0
      is-regex: 1.1.4
    dev: true

  /safe-regex2@2.0.0:
    resolution: {integrity: sha512-PaUSFsUaNNuKwkBijoAPHAK6/eM6VirvyPWlZ7BAQy4D+hCvh4B6lIG+nPdhbFfIbP+gTGBcrdsOaUs0F+ZBOQ==}
    dependencies:
      ret: 0.2.2

  /safe-stable-stringify@2.4.3:
    resolution: {integrity: sha512-e2bDA2WJT0wxseVd4lsDP4+3ONX6HpMXQa1ZhFQ7SU+GjvORCmShbCMltrtIDfkYhVHrOcPtj+KhmDBdPdZD1g==}
    engines: {node: '>=10'}

  /safer-buffer@2.1.2:
    resolution: {integrity: sha512-YZo3K82SD7Riyi0E1EQPojLz7kpepnSQI9IyPbHHg1XXXevb5dJI7tpyN2ADxGcQbHG7vcyRHk0cbwqcQriUtg==}

  /scheduler@0.23.0:
    resolution: {integrity: sha512-CtuThmgHNg7zIZWAXi3AsyIzA3n4xx7aNyjwC2VJldO2LMVDhFK+63xGqq6CsJH4rTAt6/M+N4GhZiDYPx9eUw==}
    dependencies:
      loose-envify: 1.4.0
    dev: true

  /secure-json-parse@2.7.0:
    resolution: {integrity: sha512-6aU+Rwsezw7VR8/nyvKTx8QpWH9FrcYiXXlqC4z5d5XQBDRqtbfsRjnwGyqbi3gddNtWHuEk9OANUotL26qKUw==}

  /self-cert@2.0.0:
    resolution: {integrity: sha512-dXulXTFP05tuc646sCBMd7jgnjZek1zRx+HwUJUeSf4A5JgdpXIp+aYyYI8MSWVxz7X8HIKCKcQRWM0DFe72IA==}
    hasBin: true
    dependencies:
      abstract-logging: 2.0.1
      edtf: 4.6.0
      node-forge: 1.3.1
      pino: 7.11.0
      sade: 1.8.1
    dev: true

  /semgrator@0.3.0:
    resolution: {integrity: sha512-TIMBco3kY4+jNk+uiSpbW6dwZ2kCnLPEcPbxIpcDV9UcVL0egYsiQIhljZU5meLTYjNRqFyZ+JwdsfC4ryrUCA==}
    dependencies:
      abstract-logging: 2.0.1
      rfdc: 1.3.1
      semver: 7.6.0
    dev: false

  /semver@5.7.2:
    resolution: {integrity: sha512-cBznnQ9KjJqU67B52RMC65CMarK2600WFnbkcaiwWq3xy/5haFJlshgnpjovMVJ+Hff49d8GEn0b87C5pDQ10g==}
    hasBin: true
    dev: true

  /semver@6.3.1:
    resolution: {integrity: sha512-BR7VvDCVHO+q2xBEWskxS6DJE1qRnb7DxzUrogb71CWoSficBxYsiAGd+Kl0mmq/MprG9yArRkyrQxTO6XjMzA==}
    hasBin: true
    dev: true

  /semver@7.6.0:
    resolution: {integrity: sha512-EnwXhrlwXMk9gKu5/flx5sv/an57AkRplG3hTK68W7FRDN+k+OWBj65M7719OkA82XLBxrcX0KSHj+X5COhOVg==}
    engines: {node: '>=10'}
    hasBin: true
    dependencies:
      lru-cache: 6.0.0

  /send@0.18.0:
    resolution: {integrity: sha512-qqWzuOjSFOuqPjFe4NOsMLafToQQwBSOEpS+FwEt3A2V3vKubTquT3vmLTQpFgMXp8AlFWFuP1qKaJZOtPpVXg==}
    engines: {node: '>= 0.8.0'}
    dependencies:
      debug: 2.6.9
      depd: 2.0.0
      destroy: 1.2.0
      encodeurl: 1.0.2
      escape-html: 1.0.3
      etag: 1.8.1
      fresh: 0.5.2
      http-errors: 2.0.0
      mime: 1.6.0
      ms: 2.1.3
      on-finished: 2.4.1
      range-parser: 1.2.1
      statuses: 2.0.1
    transitivePeerDependencies:
      - supports-color
    dev: true

  /seq-queue@0.0.5:
    resolution: {integrity: sha512-hr3Wtp/GZIc/6DAGPDcV4/9WoZhjrkXsi5B/07QgX8tsdc6ilr7BFM6PM6rbdAX1kFSDYeZGLipIZZKyQP0O5Q==}
    dev: false

  /serve-static@1.15.0:
    resolution: {integrity: sha512-XGuRDNjXUijsUL0vl6nSD7cwURuzEgglbOaFuZM9g3kwDXOWVTck0jLzjPzGD+TazWbboZYu52/9/XPdUgne9g==}
    engines: {node: '>= 0.8.0'}
    dependencies:
      encodeurl: 1.0.2
      escape-html: 1.0.3
      parseurl: 1.3.3
      send: 0.18.0
    transitivePeerDependencies:
      - supports-color
    dev: true

  /set-cookie-parser@2.6.0:
    resolution: {integrity: sha512-RVnVQxTXuerk653XfuliOxBP81Sf0+qfQE73LIYKcyMYHG94AuH0kgrQpRDuTZnSmjpysHmzxJXKNfa6PjFhyQ==}

  /set-function-length@1.2.1:
    resolution: {integrity: sha512-j4t6ccc+VsKwYHso+kElc5neZpjtq9EnRICFZtWyBsLojhmeF/ZBd/elqm22WJh/BziDe/SBiOeAt0m2mfLD0g==}
    engines: {node: '>= 0.4'}
    dependencies:
      define-data-property: 1.1.4
      es-errors: 1.3.0
      function-bind: 1.1.2
      get-intrinsic: 1.2.4
      gopd: 1.0.1
      has-property-descriptors: 1.0.2

  /set-function-name@2.0.2:
    resolution: {integrity: sha512-7PGFlmtwsEADb0WYyvCMa1t+yke6daIG4Wirafur5kcf+MhUnPms1UeR0CKQdTZD81yESwMHbtn+TR+dMviakQ==}
    engines: {node: '>= 0.4'}
    dependencies:
      define-data-property: 1.1.4
      es-errors: 1.3.0
      functions-have-names: 1.2.3
      has-property-descriptors: 1.0.2
    dev: true

  /setprototypeof@1.2.0:
    resolution: {integrity: sha512-E5LDX7Wrp85Kil5bhZv46j8jOeboKq5JMmYM3gVGdGH8xFpPWXUMsNrlODCrkoxMEeNi/XZIwuRvY4XNwYMJpw==}

  /shebang-command@2.0.0:
    resolution: {integrity: sha512-kHxr2zZpYtdmrN1qDjrrX/Z1rR1kG8Dx+gkpK1G4eXmvXswmcE1hTWBWYUzlraYw1/yZp6YuDY77YtvbN0dmDA==}
    engines: {node: '>=8'}
    dependencies:
      shebang-regex: 3.0.0

  /shebang-regex@3.0.0:
    resolution: {integrity: sha512-7++dFhtcx3353uBaq8DDR4NuxBetBzC7ZQOhmTQInHEd6bSrXdiEyzCvG07Z44UYdLShWUyXt5M/yhz8ekcb1A==}
    engines: {node: '>=8'}

  /side-channel@1.0.6:
    resolution: {integrity: sha512-fDW/EZ6Q9RiO8eFG8Hj+7u/oW+XrPTIChwCOM2+th2A6OblDtYYIpve9m+KvI9Z4C9qSEXlaGR6bTEYHReuglA==}
    engines: {node: '>= 0.4'}
    dependencies:
      call-bind: 1.0.7
      es-errors: 1.3.0
      get-intrinsic: 1.2.4
      object-inspect: 1.13.1
    dev: true

  /siginfo@2.0.0:
    resolution: {integrity: sha512-ybx0WO1/8bSBLEWXZvEd7gMW3Sn3JFlW3TvX1nREbDLRNQNaeNN8WK0meBwPdAaOI7TtRRRJn/Es1zhrrCHu7g==}

  /signal-exit@3.0.7:
    resolution: {integrity: sha512-wnD2ZE+l+SPC/uoS0vXeE9L1+0wuaMqKlfz9AMUo38JsyLSBWSFcHR1Rri62LZc12vLr1gb3jl7iwQhgwpAbGQ==}
    dev: false

  /signal-exit@4.1.0:
    resolution: {integrity: sha512-bzyZ1e88w9O1iNJbKnOlvYTrWPDl46O1bG0D3XInv+9tkPrxrN8jUUTiFlDkkmKWgn1M6CfIA13SuGqOa9Korw==}
    engines: {node: '>=14'}

  /simple-concat@1.0.1:
    resolution: {integrity: sha512-cSFtAPtRhljv69IK0hTVZQ+OfE9nePi/rtJmw5UjHeVyVroEqJXP1sFztKUy1qU+xvz3u/sfYJLa947b7nAN2Q==}
    dev: false

  /simple-get@4.0.1:
    resolution: {integrity: sha512-brv7p5WgH0jmQJr1ZDDfKDOSeWWg+OVypG99A/5vYGPqJ6pxiaHLy8nxtFjBA7oMa01ebA9gfh1uMCFqOuXxvA==}
    dependencies:
      decompress-response: 6.0.0
      once: 1.4.0
      simple-concat: 1.0.1
    dev: false

  /simple-wcswidth@1.0.1:
    resolution: {integrity: sha512-xMO/8eNREtaROt7tJvWJqHBDTMFN4eiQ5I4JRMuilwfnFcV5W9u7RUkueNkdw0jPqGMX36iCywelS5yilTuOxg==}
    dev: false

  /single-user-cache@0.6.0:
    resolution: {integrity: sha512-uMrANoiybpbsrVDbZ2M7GPzxeqZiirwkVnsDAre1zGhXAAw+2dImTxu7h0l1sIVtwGeJnVsRxgG4I5rZrUX0rw==}
    dependencies:
      safe-stable-stringify: 2.4.3

  /single-user-cache@1.0.1:
    resolution: {integrity: sha512-xFW/TuZUKoMZl47xqfC2jb7dO1XtJ5VgZxQliOKQWTueIH96CX6USaPiZcyDN0HFb4Ow+tsXpJZViRyIkl/rDA==}
    dependencies:
      safe-stable-stringify: 2.4.3
    dev: true

  /slash@3.0.0:
    resolution: {integrity: sha512-g9Q1haeby36OSStwb4ntCGGGaKsaVSjQ68fBxoQcutl5fS1vuY18H3wSt3jFyFtrkx+Kz0V1G85A4MyAdDMi2Q==}
    engines: {node: '>=8'}
    dev: true

  /slash@5.1.0:
    resolution: {integrity: sha512-ZA6oR3T/pEyuqwMgAKT0/hAv8oAXckzbkmR0UkUosQ+Mc4RxGoJkRmwHgHufaenlyAgE1Mxgpdcrf75y6XcnDg==}
    engines: {node: '>=14.16'}
    dev: true

  /slice-ansi@4.0.0:
    resolution: {integrity: sha512-qMCMfhY040cVHT43K9BFygqYbUPFZKHOg7K73mtTWJRb8pyP3fzf4Ixd5SzdEJQ6MRUg/WBnOLxghZtKKurENQ==}
    engines: {node: '>=10'}
    dependencies:
      ansi-styles: 4.3.0
      astral-regex: 2.0.0
      is-fullwidth-code-point: 3.0.0
    dev: false

  /slice-ansi@7.1.0:
    resolution: {integrity: sha512-bSiSngZ/jWeX93BqeIAbImyTbEihizcwNjFoRUIY/T1wWQsfsm2Vw1agPKylXvQTU7iASGdHhyqRlqQzfz+Htg==}
    engines: {node: '>=18'}
    dependencies:
      ansi-styles: 6.2.1
      is-fullwidth-code-point: 5.0.0
    dev: false

  /slide@1.1.6:
    resolution: {integrity: sha512-NwrtjCg+lZoqhFU8fOwl4ay2ei8PaqCBOUV3/ektPY9trO1yQ1oXEfmHAhKArUVUr/hOHvy5f6AdP17dCM0zMw==}
    dev: true

  /snazzy@9.0.0:
    resolution: {integrity: sha512-8QZmJb11OiYaUP90Nnjqcj/LEpO8CLgChnP87Wqjv5tNB4djwHaz27VO2usSRR0NmViapeGW04p0aWAMhxxLXg==}
    hasBin: true
    dependencies:
      chalk: 4.1.2
      inherits: 2.0.4
      minimist: 1.2.8
      readable-stream: 3.6.2
      standard-json: 1.1.0
      strip-ansi: 6.0.1
      text-table: 0.2.0
    dev: true

  /sonic-boom@2.8.0:
    resolution: {integrity: sha512-kuonw1YOYYNOve5iHdSahXPOK49GqwA+LZhI6Wz/l0rP57iKyXXIHaRagOBHAPmGwJC6od2Z9zgvZ5loSgMlVg==}
    dependencies:
      atomic-sleep: 1.0.0

  /sonic-boom@3.8.0:
    resolution: {integrity: sha512-ybz6OYOUjoQQCQ/i4LU8kaToD8ACtYP+Cj5qd2AO36bwbdewxWJ3ArmJ2cr6AvxlL2o0PqnCcPGUgkILbfkaCA==}
    dependencies:
      atomic-sleep: 1.0.0

  /source-map-js@1.0.2:
    resolution: {integrity: sha512-R0XvVJ9WusLiqTCEiGCmICCMplcCkIwwR11mOSD9CR5u+IXYdiseeEuXCVAjS54zqwkLcPNnmU4OeJ6tUrWhDw==}
    engines: {node: '>=0.10.0'}
    dev: true

  /spdx-compare@1.0.0:
    resolution: {integrity: sha512-C1mDZOX0hnu0ep9dfmuoi03+eOdDoz2yvK79RxbcrVEG1NO1Ph35yW102DHWKN4pk80nwCgeMmSY5L25VE4D9A==}
    dependencies:
      array-find-index: 1.0.2
      spdx-expression-parse: 3.0.1
      spdx-ranges: 2.1.1
    dev: true

  /spdx-correct@3.2.0:
    resolution: {integrity: sha512-kN9dJbvnySHULIluDHy32WHRUu3Og7B9sbY7tsFLctQkIqnMh3hErYgdMjTYuqmcXX+lK5T1lnUt3G7zNswmZA==}
    dependencies:
      spdx-expression-parse: 3.0.1
      spdx-license-ids: 3.0.17
    dev: true

  /spdx-exceptions@2.5.0:
    resolution: {integrity: sha512-PiU42r+xO4UbUS1buo3LPJkjlO7430Xn5SVAhdpzzsPHsjbYVflnnFdATgabnLude+Cqu25p6N+g2lw/PFsa4w==}
    dev: true

  /spdx-expression-parse@3.0.1:
    resolution: {integrity: sha512-cbqHunsQWnJNE6KhVSMsMeH5H/L9EpymbzqTQ3uLwNCLZ1Q481oWaofqH7nO6V07xlXwY6PhQdQ2IedWx/ZK4Q==}
    dependencies:
      spdx-exceptions: 2.5.0
      spdx-license-ids: 3.0.17
    dev: true

  /spdx-license-ids@3.0.17:
    resolution: {integrity: sha512-sh8PWc/ftMqAAdFiBu6Fy6JUOYjqDJBJvIhpfDMyHrr0Rbp5liZqd4TjtQ/RgfLjKFZb+LMx5hpml5qOWy0qvg==}
    dev: true

  /spdx-ranges@2.1.1:
    resolution: {integrity: sha512-mcdpQFV7UDAgLpXEE/jOMqvK4LBoO0uTQg0uvXUewmEFhpiZx5yJSZITHB8w1ZahKdhfZqP5GPEOKLyEq5p8XA==}
    dev: true

  /spdx-satisfies@4.0.1:
    resolution: {integrity: sha512-WVzZ/cXAzoNmjCWiEluEA3BjHp5tiUmmhn9MK+X0tBbR9sOqtC6UQwmgCNrAIZvNlMuBUYAaHYfb2oqlF9SwKA==}
    dependencies:
      spdx-compare: 1.0.0
      spdx-expression-parse: 3.0.1
      spdx-ranges: 2.1.1
    dev: true

  /split2@4.2.0:
    resolution: {integrity: sha512-UcjcJOWknrNkF6PLX83qcHM6KHgVKNkV62Y8a5uYDVv9ydGQVwAHMKqHdJje1VTWpljG0WYpCDhrCdAOYH4TWg==}
    engines: {node: '>= 10.x'}

  /sponge-case@2.0.3:
    resolution: {integrity: sha512-i4h9ZGRfxV6Xw3mpZSFOfbXjf0cQcYmssGWutgNIfFZ2VM+YIWfD71N/kjjwK6X/AAHzBr+rciEcn/L34S8TGw==}
    dev: false

  /sqlstring@2.3.3:
    resolution: {integrity: sha512-qC9iz2FlN7DQl3+wjwn3802RTyjCx7sDvfQEXchwa6CWOx07/WVfh91gBmQ9fahw8snwGEWU3xGzOt4tFyHLxg==}
    engines: {node: '>= 0.6'}
    dev: false

  /stack-utils@2.0.6:
    resolution: {integrity: sha512-XlkWvfIm6RmsWtNJx+uqtKLS8eqFbxUg0ZzLXqY0caEy9l7hruX8IpiDnjsLavoBgqCCR71TqWO8MaXYheJ3RQ==}
    engines: {node: '>=10'}
    dependencies:
      escape-string-regexp: 2.0.0
    dev: true

  /stackback@0.0.2:
    resolution: {integrity: sha512-1XMJE5fQo1jGH6Y/7ebnwPOBEkIEnT4QF32d5R1+VXdXveM0IBMJt8zfaxX1P3QhVwrYe+576+jkANtSS2mBbw==}

  /standard-as-callback@2.1.0:
    resolution: {integrity: sha512-qoRRSyROncaz1z0mvYqIE4lCd9p2R90i6GxW3uZv5ucSu8tU7B5HXUP1gG8pVZsYNVaXjk8ClXHPttLyxAL48A==}

  /standard-engine@15.1.0:
    resolution: {integrity: sha512-VHysfoyxFu/ukT+9v49d4BRXIokFRZuH3z1VRxzFArZdjSCFpro6rEIU3ji7e4AoAtuSfKBkiOmsrDqKW5ZSRw==}
    engines: {node: ^12.22.0 || ^14.17.0 || >=16.0.0}
    dependencies:
      get-stdin: 8.0.0
      minimist: 1.2.8
      pkg-conf: 3.1.0
      xdg-basedir: 4.0.0
    dev: true

  /standard-json@1.1.0:
    resolution: {integrity: sha512-nkonX+n5g3pyVBvJZmvRlFtT/7JyLbNh4CtrYC3Qfxihgs8PKX52f6ONKQXORStuBWJ5PI83EUrNXme7LKfiTQ==}
    hasBin: true
    dependencies:
      concat-stream: 2.0.0
    dev: true

  /standard@17.1.0(@typescript-eslint/parser@5.62.0):
    resolution: {integrity: sha512-jaDqlNSzLtWYW4lvQmU0EnxWMUGQiwHasZl5ZEIwx3S/ijZDjZOzs1y1QqKwKs5vqnFpGtizo4NOYX2s0Voq/g==}
    engines: {node: ^12.22.0 || ^14.17.0 || >=16.0.0}
    hasBin: true
    dependencies:
      eslint: 8.57.0
      eslint-config-standard: 17.1.0(eslint-plugin-import@2.29.1)(eslint-plugin-n@15.7.0)(eslint-plugin-promise@6.1.1)(eslint@8.57.0)
      eslint-config-standard-jsx: 11.0.0(eslint-plugin-react@7.33.2)(eslint@8.57.0)
      eslint-plugin-import: 2.29.1(@typescript-eslint/parser@5.62.0)(eslint@8.57.0)
      eslint-plugin-n: 15.7.0(eslint@8.57.0)
      eslint-plugin-promise: 6.1.1(eslint@8.57.0)
      eslint-plugin-react: 7.33.2(eslint@8.57.0)
      standard-engine: 15.1.0
      version-guard: 1.1.1
    transitivePeerDependencies:
      - '@typescript-eslint/parser'
      - eslint-import-resolver-typescript
      - eslint-import-resolver-webpack
      - supports-color
    dev: true

  /statuses@2.0.1:
    resolution: {integrity: sha512-RwNA9Z/7PrK06rYLIzFMlaF+l73iwpzsqRIFgbMLbTcLD6cOao82TaWefPXQvB2fOC4AjuYSEndS7N/mTCbkdQ==}
    engines: {node: '>= 0.8'}

  /stdin-discarder@0.1.0:
    resolution: {integrity: sha512-xhV7w8S+bUwlPTb4bAOUQhv8/cSS5offJuX8GQGq32ONF0ZtDWKfkdomM3HMRA+LhX6um/FZ0COqlwsjD53LeQ==}
    engines: {node: ^12.20.0 || ^14.13.1 || >=16.0.0}
    dependencies:
      bl: 5.1.0
    dev: false

  /steed@1.1.3:
    resolution: {integrity: sha512-EUkci0FAUiE4IvGTSKcDJIQ/eRUP2JJb56+fvZ4sdnguLTqIdKjSxUe138poW8mkvKWXW2sFPrgTsxqoISnmoA==}
    dependencies:
      fastfall: 1.5.1
      fastparallel: 2.4.1
      fastq: 1.17.1
      fastseries: 1.7.2
      reusify: 1.0.4
    dev: false

  /stream-shift@1.0.3:
    resolution: {integrity: sha512-76ORR0DO1o1hlKwTbi/DM3EXWGf3ZJYO8cXX5RJwnul2DEg2oyoZyjLNoQM8WsvZiFKCRfC1O0J7iCvie3RZmQ==}

  /string-width@4.2.3:
    resolution: {integrity: sha512-wKyQRQpjJ0sIp62ErSZdGsjMJWsap5oRNihHhu6G7JVO/9jIB6UyevL+tXuOqrng8j/cxKTWyWUwvSTriiZz/g==}
    engines: {node: '>=8'}
    dependencies:
      emoji-regex: 8.0.0
      is-fullwidth-code-point: 3.0.0
      strip-ansi: 6.0.1

  /string-width@5.1.2:
    resolution: {integrity: sha512-HnLOCR3vjcY8beoNLtcjZ5/nxn2afmME6lhrDrebokqMap+XbeW8n9TXpPDOqdGK5qcI3oT0GKTW6wC7EMiVqA==}
    engines: {node: '>=12'}
    dependencies:
      eastasianwidth: 0.2.0
      emoji-regex: 9.2.2
      strip-ansi: 7.1.0

  /string-width@7.1.0:
    resolution: {integrity: sha512-SEIJCWiX7Kg4c129n48aDRwLbFb2LJmXXFrWBG4NGaRtMQ3myKPKbwrD1BKqQn74oCoNMBVrfDEr5M9YxCsrkw==}
    engines: {node: '>=18'}
    dependencies:
      emoji-regex: 10.3.0
      get-east-asian-width: 1.2.0
      strip-ansi: 7.1.0
    dev: false

  /string.prototype.matchall@4.0.10:
    resolution: {integrity: sha512-rGXbGmOEosIQi6Qva94HUjgPs9vKW+dkG7Y8Q5O2OYkWL6wFaTRZO8zM4mhP94uX55wgyrXzfS2aGtGzUL7EJQ==}
    dependencies:
      call-bind: 1.0.7
      define-properties: 1.2.1
      es-abstract: 1.22.5
      get-intrinsic: 1.2.4
      has-symbols: 1.0.3
      internal-slot: 1.0.7
      regexp.prototype.flags: 1.5.2
      set-function-name: 2.0.2
      side-channel: 1.0.6
    dev: true

  /string.prototype.trim@1.2.8:
    resolution: {integrity: sha512-lfjY4HcixfQXOfaqCvcBuOIapyaroTXhbkfJN3gcB1OtyupngWK4sEET9Knd0cXd28kTUqu/kHoV4HKSJdnjiQ==}
    engines: {node: '>= 0.4'}
    dependencies:
      call-bind: 1.0.7
      define-properties: 1.2.1
      es-abstract: 1.22.5
    dev: true

  /string.prototype.trimend@1.0.7:
    resolution: {integrity: sha512-Ni79DqeB72ZFq1uH/L6zJ+DKZTkOtPIHovb3YZHQViE+HDouuU4mBrLOLDn5Dde3RF8qw5qVETEjhu9locMLvA==}
    dependencies:
      call-bind: 1.0.7
      define-properties: 1.2.1
      es-abstract: 1.22.5
    dev: true

  /string.prototype.trimstart@1.0.7:
    resolution: {integrity: sha512-NGhtDFu3jCEm7B4Fy0DpLewdJQOZcQ0rGbwQ/+stjnrp2i+rlKeCvos9hOIeCmqwratM47OBxY7uFZzjxHXmrg==}
    dependencies:
      call-bind: 1.0.7
      define-properties: 1.2.1
      es-abstract: 1.22.5
    dev: true

  /string_decoder@1.1.1:
    resolution: {integrity: sha512-n/ShnvDi6FHbbVfviro+WojiFzv+s8MPMHBczVePfUpDJLwoLT0ht1l4YwBCbi8pJAveEEdnkHyPyTP/mzRfwg==}
    dependencies:
      safe-buffer: 5.1.2
    dev: true

  /string_decoder@1.3.0:
    resolution: {integrity: sha512-hkRX8U1WjJFd8LsDJ2yQ/wWWxaopEsABU1XfkM8A+j0+85JAGppt16cr1Whg6KIbb4okU6Mql6BOj+uup/wKeA==}
    dependencies:
      safe-buffer: 5.2.1

  /strip-ansi@6.0.1:
    resolution: {integrity: sha512-Y38VPSHcqkFrCpFnQ9vuSXmquuv5oXOKpGeT6aGrr3o3Gc9AlVa6JBfUSOCnbxGGZF+/0ooI7KrPuUSztUdU5A==}
    engines: {node: '>=8'}
    dependencies:
      ansi-regex: 5.0.1

  /strip-ansi@7.1.0:
    resolution: {integrity: sha512-iq6eVVI64nQQTRYq2KtEg2d2uU7LElhTJwsH4YzIHZshxlgZms/wIc4VoDQTlG/IvVIrBKG06CrZnp0qv7hkcQ==}
    engines: {node: '>=12'}
    dependencies:
      ansi-regex: 6.0.1

  /strip-bom@3.0.0:
    resolution: {integrity: sha512-vavAMRXOgBVNF6nyEEmL3DBK19iRpDcoIwW+swQ+CbGiu7lju6t+JklA1MHweoWtadgt4ISVUsXLyDq34ddcwA==}
    engines: {node: '>=4'}
    dev: true

  /strip-final-newline@3.0.0:
    resolution: {integrity: sha512-dOESqjYr96iWYylGObzd39EuNTa5VJxyvVAEm5Jnh7KGo75V43Hk1odPQkNDyXNmUR6k+gEiDVXnjB8HJ3crXw==}
    engines: {node: '>=12'}

  /strip-indent@3.0.0:
    resolution: {integrity: sha512-laJTa3Jb+VQpaC6DseHhF7dXVqHTfJPCRDaEbid/drOhgitgYku/letMUqOXFoWV0zIIUbjpdH2t+tYj4bQMRQ==}
    engines: {node: '>=8'}
    dependencies:
      min-indent: 1.0.1
    dev: true

  /strip-json-comments@2.0.1:
    resolution: {integrity: sha512-4gB8na07fecVVkOI6Rs4e7T6NOTki5EmL7TUduTs6bu3EdnSycntVJ4re8kgZA+wx9IueI2Y11bfbgwtzuE0KQ==}
    engines: {node: '>=0.10.0'}
    dev: false

  /strip-json-comments@3.1.1:
    resolution: {integrity: sha512-6fPc+R4ihwqP6N/aIv2f1gMH8lOVtWQHoqC4yK6oSDVVocumAsfCqjkXnqiYMhmMwS/mEHLp7Vehlt3ql6lEig==}
    engines: {node: '>=8'}

  /supports-color@5.5.0:
    resolution: {integrity: sha512-QjVjwdXIt408MIiAqCX4oUKsgU2EqAGzs2Ppkm4aQYbjm+ZEWEcW4SfFNTr4uMNZma0ey4f5lgLrkB0aX0QMow==}
    engines: {node: '>=4'}
    dependencies:
      has-flag: 3.0.0

  /supports-color@7.2.0:
    resolution: {integrity: sha512-qpCAvRl9stuOHveKsn7HncJRvv501qIacKzQlO/+Lwxc9+0q2wLyv4Dfvt80/DPn2pqOBsJdDiogXGR9+OvwRw==}
    engines: {node: '>=8'}
    dependencies:
      has-flag: 4.0.0

  /supports-hyperlinks@2.3.0:
    resolution: {integrity: sha512-RpsAZlpWcDwOPQA22aCH4J0t7L8JmAvsCxfOSEwm7cQs3LshN36QaTkwd70DnBOXDWGssw2eUoc8CaRWT0XunA==}
    engines: {node: '>=8'}
    dependencies:
      has-flag: 4.0.0
      supports-color: 7.2.0
    dev: true

  /supports-preserve-symlinks-flag@1.0.0:
    resolution: {integrity: sha512-ot0WnXS9fgdkgIcePe6RHNk1WA8+muPa6cSjeR3V8K27q9BB1rTE3R1p7Hv0z1ZyAc8s6Vvv8DIyWf681MAt0w==}
    engines: {node: '>= 0.4'}
    dev: true

  /swap-case@3.0.3:
    resolution: {integrity: sha512-6p4op8wE9CQv7uDFzulI6YXUw4lD9n4oQierdbFThEKVWVQcbQcUjdP27W8XE7V4QnWmnq9jueSHceyyQnqQVA==}
    dev: false

  /table@6.8.1:
    resolution: {integrity: sha512-Y4X9zqrCftUhMeH2EptSSERdVKt/nEdijTOacGD/97EKjhQ/Qs8RTlEGABSJNNN8lac9kheH+af7yAkEWlgneA==}
    engines: {node: '>=10.0.0'}
    dependencies:
      ajv: 8.12.0
      lodash.truncate: 4.4.2
      slice-ansi: 4.0.0
      string-width: 4.2.3
      strip-ansi: 6.0.1
    dev: false

  /tail-file-stream@0.1.0:
    resolution: {integrity: sha512-4yfpJwnH5ac2N1i6sHRd2Sp3M78IZqsPdhI0m26qgtzoMTaLXDxG7vYJym/Vr06K0+VF+dNvQOk+9JEQn1F73g==}
    dev: false

  /tar-fs@2.1.1:
    resolution: {integrity: sha512-V0r2Y9scmbDRLCNex/+hYzvp/zyYjvFbHPNgVTKfQvVrb6guiE/fxP+XblDNR011utopbkex2nM4dHNV6GDsng==}
    dependencies:
      chownr: 1.1.4
      mkdirp-classic: 0.5.3
      pump: 3.0.0
      tar-stream: 2.2.0
    dev: false

  /tar-stream@2.2.0:
    resolution: {integrity: sha512-ujeqbceABgwMZxEJnk2HDY2DlnUZ+9oEcb1KzTVfYHio0UE6dG71n60d8D2I4qNvleWrrXpmjpt7vZeF1LnMZQ==}
    engines: {node: '>=6'}
    dependencies:
      bl: 4.1.0
      end-of-stream: 1.4.4
      fs-constants: 1.0.0
      inherits: 2.0.4
      readable-stream: 3.6.2
    dev: false

  /tar@6.2.0:
    resolution: {integrity: sha512-/Wo7DcT0u5HUV486xg675HtjNd3BXZ6xDbzsCUZPt5iw8bTQ63bP0Raut3mvro9u+CUyq7YQd8Cx55fsZXxqLQ==}
    engines: {node: '>=10'}
    dependencies:
      chownr: 2.0.0
      fs-minipass: 2.1.0
      minipass: 5.0.0
      minizlib: 2.1.2
      mkdirp: 1.0.4
      yallist: 4.0.0
    dev: false

  /tdigest@0.1.2:
    resolution: {integrity: sha512-+G0LLgjjo9BZX2MfdvPfH+MKLCrxlXSYec5DaPYP1fe6Iyhf0/fSmJ0bFiZ1F8BT6cGXl2LpltQptzjXKWEkKA==}
    dependencies:
      bintrees: 1.0.2
    dev: false

  /test-exclude@6.0.0:
    resolution: {integrity: sha512-cAGWPIyOHU6zlmg88jwm7VRyXnMN7iV68OGAbYDk/Mh/xC/pzVPlQtY6ngoIH/5/tciuhGfvESU8GrHrcxD56w==}
    engines: {node: '>=8'}
    dependencies:
      '@istanbuljs/schema': 0.1.3
      glob: 7.2.3
      minimatch: 3.1.2
    dev: true

  /text-table@0.2.0:
    resolution: {integrity: sha512-N+8UisAXDGk8PFXP4HAzVR9nbfmVJ3zYLAWiTIoqC5v5isinhr+r5uaO8+7r3BMfuNIufIsA7RdpVgacC2cSpw==}
    dev: true

  /thenify-all@1.6.0:
    resolution: {integrity: sha512-RNxQH/qI8/t3thXJDwcstUO4zeqo64+Uy/+sNVRBx4Xn2OX+OZ9oP+iJnNFqplFra2ZUVeKCSa2oVWi3T4uVmA==}
    engines: {node: '>=0.8'}
    dependencies:
      thenify: 3.3.1
    dev: true

  /thenify@3.3.1:
    resolution: {integrity: sha512-RVZSIV5IG10Hk3enotrhvz0T9em6cyHBLkH/YAZuKqd8hRkKhSfCGIcP2KUY0EPxndzANBmNllzWPwak+bheSw==}
    dependencies:
      any-promise: 1.3.0
    dev: true

  /thread-stream@0.15.2:
    resolution: {integrity: sha512-UkEhKIg2pD+fjkHQKyJO3yoIvAP3N6RlNFt2dUhcS1FGvCD1cQa1M/PGknCLFIyZdtJOWQjejp7bdNqmN7zwdA==}
    dependencies:
      real-require: 0.1.0
    dev: true

  /thread-stream@2.4.1:
    resolution: {integrity: sha512-d/Ex2iWd1whipbT681JmTINKw0ZwOUBZm7+Gjs64DHuX34mmw8vJL2bFAaNacaW72zYiTJxSHi5abUuOi5nsfg==}
    dependencies:
      real-require: 0.2.0

  /through2@2.0.5:
    resolution: {integrity: sha512-/mrRod8xqpA+IHSLyGCQ2s8SPHiCDEeQJSep1jqLYeEUClOFG2Qsh+4FU6G9VeqpZnGW/Su8LQGc4YKni5rYSQ==}
    dependencies:
      readable-stream: 2.3.8
      xtend: 4.0.2
    dev: true

  /timers-ext@0.1.7:
    resolution: {integrity: sha512-b85NUNzTSdodShTIbky6ZF02e8STtVVfD+fu4aXXShEELpozH+bCpJLYMPZbsABN2wDH7fJpqIoXxJpzbf0NqQ==}
    dependencies:
      es5-ext: 0.10.64
      next-tick: 1.1.0
    dev: true

  /tiny-lru@10.4.1:
    resolution: {integrity: sha512-buLIzw7ppqymuO3pt10jHk/6QMeZLbidihMQU+N6sogF6EnBzG0qtDWIHuhw1x3dyNgVL/KTGIZsTK81+yCzLg==}
    engines: {node: '>=12'}
    dev: true

  /tiny-lru@11.2.5:
    resolution: {integrity: sha512-JpqM0K33lG6iQGKiigcwuURAKZlq6rHXfrgeL4/I8/REoyJTGU+tEMszvT/oTRVHG2OiylhGDjqPp1jWMlr3bw==}
    engines: {node: '>=12'}

  /title-case@3.0.3:
    resolution: {integrity: sha512-e1zGYRvbffpcHIrnuqT0Dh+gEJtDaxDSoG4JAIpq4oDFyooziLBIiYQv0GBT4FUAnUop5uZ1hiIAj7oAF6sOCA==}
    dependencies:
      tslib: 2.6.2
    dev: false

  /tmp@0.0.33:
    resolution: {integrity: sha512-jRCJlojKnZ3addtTOjdIqoRuPEKBvNXcGYqzO6zWZX8KfKEpnGY5jfggJQ3EjKuu8D4bJRr0y+cYJFmYbImXGw==}
    engines: {node: '>=0.6.0'}
    dependencies:
      os-tmpdir: 1.0.2
    dev: false

  /to-fast-properties@2.0.0:
    resolution: {integrity: sha512-/OaKK0xYrs3DmxRYqL/yDc+FxFUVYhDlXMhRmv3z915w2HF1tnN1omB354j8VUGO/hbRzyD6Y3sA7v7GS/ceog==}
    engines: {node: '>=4'}
    dev: true

  /to-fast-properties@3.0.1:
    resolution: {integrity: sha512-/wtNi1tW1F3nf0OL6AqVxGw9Tr1ET70InMhJuVxPwFdGqparF0nQ4UWGLf2DsoI2bFDtthlBnALncZpUzOnsUw==}
    engines: {node: '>=8'}
    dev: false

  /to-regex-range@5.0.1:
    resolution: {integrity: sha512-65P7iz6X5yEr1cwcgvQxbbIw7Uk3gOy5dIdtZ4rDveLqhrdJP+Li/Hx6tyK0NEb+2GCyneCMJiGqrADCSNk8sQ==}
    engines: {node: '>=8.0'}
    dependencies:
      is-number: 7.0.0
    dev: true

  /toad-cache@3.7.0:
    resolution: {integrity: sha512-/m8M+2BJUpoJdgAHoG+baCwBT+tf2VraSfkBgl0Y00qIWt41DJ8R5B8nsEw0I58YwF5IZH6z24/2TobDKnqSWw==}
    engines: {node: '>=12'}

  /toidentifier@1.0.1:
    resolution: {integrity: sha512-o5sSPKEkg/DIQNmH43V0/uerLrpzVedkUh8tGNvaeXpfpuwjKenlSox/2O/BTlZUtEe+JG7s5YhEz608PlAHRA==}
    engines: {node: '>=0.6'}

  /tr46@0.0.3:
    resolution: {integrity: sha512-N3WMsuqV66lT30CrXNbEjx4GEwlow3v6rr4mCcv6prnfwhS01rkgyFdjPNBYd9br7LpXV1+Emh01fHnq2Gdgrw==}

  /treeify@1.1.0:
    resolution: {integrity: sha512-1m4RA7xVAJrSGrrXGs0L3YTwyvBs2S8PbRHaLZAkFw7JR8oIFwYtysxlBZhYIa7xSyiYJKZ3iGrrk55cGA3i9A==}
    engines: {node: '>=0.6'}
    dev: true

  /trim-newlines@3.0.1:
    resolution: {integrity: sha512-c1PTsA3tYrIsLGkJkzHF+w9F2EyxfXGo4UyJc4pFL++FMjnq0HJS69T3M7d//gKrFKwy429bouPescbjecU+Zw==}
    engines: {node: '>=8'}
    dev: true

  /ts-standard@12.0.2(typescript@5.3.3):
    resolution: {integrity: sha512-XX2wrB9fKKTfBj4yD3ABm9iShzZcS2iWcPK8XzlBvuL20+wMiLgiz/k5tXgZwTaYq5wRhbks1Y9PelhujF/9ag==}
    engines: {node: ^12.22.0 || ^14.17.0 || >=16.0.0}
    hasBin: true
    peerDependencies:
      typescript: '*'
    dependencies:
      '@typescript-eslint/eslint-plugin': 5.62.0(@typescript-eslint/parser@5.62.0)(eslint@8.57.0)(typescript@5.3.3)
      '@typescript-eslint/parser': 5.62.0(eslint@8.57.0)(typescript@5.3.3)
      eslint: 8.57.0
      eslint-config-standard-jsx: 11.0.0(eslint-plugin-react@7.33.2)(eslint@8.57.0)
      eslint-config-standard-with-typescript: 23.0.0(@typescript-eslint/eslint-plugin@5.62.0)(eslint-plugin-import@2.29.1)(eslint-plugin-n@15.7.0)(eslint-plugin-promise@6.1.1)(eslint@8.57.0)(typescript@5.3.3)
      eslint-plugin-import: 2.29.1(@typescript-eslint/parser@5.62.0)(eslint@8.57.0)
      eslint-plugin-n: 15.7.0(eslint@8.57.0)
      eslint-plugin-promise: 6.1.1(eslint@8.57.0)
      eslint-plugin-react: 7.33.2(eslint@8.57.0)
      minimist: 1.2.8
      pkg-conf: 4.0.0
      standard-engine: 15.1.0
      typescript: 5.3.3
    transitivePeerDependencies:
      - eslint-import-resolver-typescript
      - eslint-import-resolver-webpack
      - supports-color
    dev: true

  /tsconfig-paths@3.15.0:
    resolution: {integrity: sha512-2Ac2RgzDe/cn48GvOe3M+o82pEFewD3UPbyoUHHdKasHwJKjds4fLXWf/Ux5kATBKN20oaFGu+jbElp1pos0mg==}
    dependencies:
      '@types/json5': 0.0.29
      json5: 1.0.2
      minimist: 1.2.8
      strip-bom: 3.0.0
    dev: true

  /tsd@0.30.7:
    resolution: {integrity: sha512-oTiJ28D6B/KXoU3ww/Eji+xqHJojiuPVMwA12g4KYX1O72N93Nb6P3P3h2OAhhf92Xl8NIhb/xFmBZd5zw/xUw==}
    engines: {node: '>=14.16'}
    hasBin: true
    dependencies:
      '@tsd/typescript': 5.3.3
      eslint-formatter-pretty: 4.1.0
      globby: 11.1.0
      jest-diff: 29.7.0
      meow: 9.0.0
      path-exists: 4.0.0
      read-pkg-up: 7.0.1
    dev: true

  /tslib@1.14.1:
    resolution: {integrity: sha512-Xni35NKzjgMrwevysHTCArtLDpPvye8zV/0E4EyYn43P7/7qvQwPh9BGkHewbMulVntbigmcT7rdX3BNo9wRJg==}
    dev: true

  /tslib@2.6.2:
    resolution: {integrity: sha512-AEYxH93jGFPn/a2iVAwW87VuUIkR1FVUKB77NwMF7nBTDkDrrT/Hpt/IrCJ0QXhW27jTBDcf5ZY7w6RiqTMw2Q==}

  /tsutils@3.21.0(typescript@5.3.3):
    resolution: {integrity: sha512-mHKK3iUXL+3UF6xL5k0PEhKRUBKPBCv/+RkEOpjRWxxx27KKRBmmA60A9pgOUvMi8GKhRMPEmjBRPzs2W7O1OA==}
    engines: {node: '>= 6'}
    peerDependencies:
      typescript: '>=2.8.0 || >= 3.2.0-dev || >= 3.3.0-dev || >= 3.4.0-dev || >= 3.5.0-dev || >= 3.6.0-dev || >= 3.6.0-beta || >= 3.7.0-dev || >= 3.7.0-beta'
    dependencies:
      tslib: 1.14.1
      typescript: 5.3.3
    dev: true

  /tunnel-agent@0.6.0:
    resolution: {integrity: sha512-McnNiV1l8RYeY8tBgEpuodCC1mLUdbSN+CYBL7kJsJNInOP8UjDDEwdk6Mw60vdLLrr5NHKZhMAOSrR2NZuQ+w==}
    dependencies:
      safe-buffer: 5.2.1
    dev: false

  /tunnel@0.0.6:
    resolution: {integrity: sha512-1h/Lnq9yajKY2PEbBadPXj3VxsDDu844OnaAo52UVmIzIvwwtBPIuNvkjuzBlTWpfJyUbG3ez0KSBibQkj4ojg==}
    engines: {node: '>=0.6.11 <=0.7.0 || >=0.7.3'}
    dev: true

  /type-check@0.4.0:
    resolution: {integrity: sha512-XleUoc9uwGXqjWwXaUTZAmzMcFZ5858QA2vvx1Ur5xIcixXIP+8LnFDgRplU30us6teqdlskFfu+ae4K79Ooew==}
    engines: {node: '>= 0.8.0'}
    dependencies:
      prelude-ls: 1.2.1
    dev: true

  /type-fest@0.18.1:
    resolution: {integrity: sha512-OIAYXk8+ISY+qTOwkHtKqzAuxchoMiD9Udx+FSGQDuiRR+PJKJHc2NJAXlbhkGwTt/4/nKZxELY1w3ReWOL8mw==}
    engines: {node: '>=10'}
    dev: true

  /type-fest@0.20.2:
    resolution: {integrity: sha512-Ne+eE4r0/iWnpAxD852z3A+N0Bt5RN//NjJwRd2VFHEmrywxf5vsZlh4R6lixl6B+wz/8d+maTSAkN1FIkI3LQ==}
    engines: {node: '>=10'}
    dev: true

  /type-fest@0.21.3:
    resolution: {integrity: sha512-t0rzBq87m3fVcduHDUFhKmyyX+9eo6WQjZvf51Ea/M0Q7+T374Jp1aUiyUl0GKxp8M/OETVHSDvmkyPgvX+X2w==}
    engines: {node: '>=10'}

  /type-fest@0.3.1:
    resolution: {integrity: sha512-cUGJnCdr4STbePCgqNFbpVNCepa+kAVohJs1sLhxzdH+gnEoOd8VhbYa7pD3zZYGiURWM2xzEII3fQcRizDkYQ==}
    engines: {node: '>=6'}
    dev: true

  /type-fest@0.6.0:
    resolution: {integrity: sha512-q+MB8nYR1KDLrgr4G5yemftpMC7/QLqVndBmEEdqzmNj5dcFOO4Oo8qlwZE3ULT3+Zim1F8Kq4cBnikNhlCMlg==}
    engines: {node: '>=8'}
    dev: true

  /type-fest@0.8.1:
    resolution: {integrity: sha512-4dbzIzqvjtgiM5rw1k5rEHtBANKmdudhGyBEajN01fEyhaAIhsoKNy6y7+IN93IfpFtwY9iqi7kD+xwKhQsNJA==}
    engines: {node: '>=8'}
    dev: true

  /type-fest@3.13.1:
    resolution: {integrity: sha512-tLq3bSNx+xSpwvAJnzrK0Ep5CLNWjvFTOp71URMaAEWBfRb9nnJiBoUe0tF8bI4ZFO3omgBR6NvnbzVUT3Ly4g==}
    engines: {node: '>=14.16'}
    dev: false

  /type-is@1.6.18:
    resolution: {integrity: sha512-TkRKr9sUTxEH8MdfuCSP7VizJyzRNMjj2J2do2Jr3Kym598JVdEksuzPQCnlFPW4ky9Q+iA+ma9BGm06XQBy8g==}
    engines: {node: '>= 0.6'}
    dependencies:
      media-typer: 0.3.0
      mime-types: 2.1.35
    dev: true

  /type@2.7.2:
    resolution: {integrity: sha512-dzlvlNlt6AXU7EBSfpAscydQ7gXB+pPGsPnfJnZpiNJBDj7IaJzQlBZYGdEi4R9HmPdBv2XmWJ6YUtoTa7lmCw==}
    dev: true

  /typed-array-buffer@1.0.2:
    resolution: {integrity: sha512-gEymJYKZtKXzzBzM4jqa9w6Q1Jjm7x2d+sh19AdsD4wqnMPDYyvwpsIc2Q/835kHuo3BEQ7CjelGhfTsoBb2MQ==}
    engines: {node: '>= 0.4'}
    dependencies:
      call-bind: 1.0.7
      es-errors: 1.3.0
      is-typed-array: 1.1.13
    dev: true

  /typed-array-byte-length@1.0.1:
    resolution: {integrity: sha512-3iMJ9q0ao7WE9tWcaYKIptkNBuOIcZCCT0d4MRvuuH88fEoEH62IuQe0OtraD3ebQEoTRk8XCBoknUNc1Y67pw==}
    engines: {node: '>= 0.4'}
    dependencies:
      call-bind: 1.0.7
      for-each: 0.3.3
      gopd: 1.0.1
      has-proto: 1.0.3
      is-typed-array: 1.1.13
    dev: true

  /typed-array-byte-offset@1.0.2:
    resolution: {integrity: sha512-Ous0vodHa56FviZucS2E63zkgtgrACj7omjwd/8lTEMEPFFyjfixMZ1ZXenpgCFBBt4EC1J2XsyVS2gkG0eTFA==}
    engines: {node: '>= 0.4'}
    dependencies:
      available-typed-arrays: 1.0.7
      call-bind: 1.0.7
      for-each: 0.3.3
      gopd: 1.0.1
      has-proto: 1.0.3
      is-typed-array: 1.1.13
    dev: true

  /typed-array-length@1.0.5:
    resolution: {integrity: sha512-yMi0PlwuznKHxKmcpoOdeLwxBoVPkqZxd7q2FgMkmD3bNwvF5VW0+UlUQ1k1vmktTu4Yu13Q0RIxEP8+B+wloA==}
    engines: {node: '>= 0.4'}
    dependencies:
      call-bind: 1.0.7
      for-each: 0.3.3
      gopd: 1.0.1
      has-proto: 1.0.3
      is-typed-array: 1.1.13
      possible-typed-array-names: 1.0.0
    dev: true

  /typedarray@0.0.6:
    resolution: {integrity: sha512-/aCDEGatGvZ2BIk+HmLf4ifCJFwvKFNb9/JeZPMulfgFracn9QFcAf5GO8B/mweUjSoblS5In0cWhqpfs/5PQA==}
    dev: true

  /typescript@5.3.3:
    resolution: {integrity: sha512-pXWcraxM0uxAS+tN0AG/BF2TyqmHO014Z070UsJ+pFvYuRSq8KH8DmWpnbXe0pEPDHXZV3FcAbJkijJ5oNEnWw==}
    engines: {node: '>=14.17'}
    hasBin: true

  /typescript@5.4.2:
    resolution: {integrity: sha512-+2/g0Fds1ERlP6JsakQQDXjZdZMM+rqpamFZJEKh4kwTIn3iDkgKtby0CeNd5ATNZ4Ry1ax15TMx0W2V+miizQ==}
    engines: {node: '>=14.17'}
    hasBin: true
    dev: true

  /ua-parser-js@1.0.37:
    resolution: {integrity: sha512-bhTyI94tZofjo+Dn8SN6Zv8nBDvyXTymAdM3LDI/0IboIUwTu1rEhW7v2TfiVsoYWgkQ4kOVqnI8APUFbIQIFQ==}
    dev: false

  /uc.micro@2.1.0:
    resolution: {integrity: sha512-ARDJmphmdvUk6Glw7y9DQ2bFkKBHwQHLi2lsaH6PPmz/Ka9sFOBsBluozhDltWmnv9u/cF6Rt87znRTPV+yp/A==}
    dev: true

  /unbox-primitive@1.0.2:
    resolution: {integrity: sha512-61pPlCD9h51VoreyJ0BReideM3MDKMKnh6+V9L08331ipq6Q8OFXZYiqP6n/tbHx4s5I9uRhcye6BrbkizkBDw==}
    dependencies:
      call-bind: 1.0.7
      has-bigints: 1.0.2
      has-symbols: 1.0.3
      which-boxed-primitive: 1.0.2
    dev: true

  /undici-oauth-interceptor@0.4.2:
    resolution: {integrity: sha512-YqV0PwSGyKH16wvnTH8s1P09F1RRMPQEjIHyCXIS+J9sMlnkaepMFS+Sps6zeyXM2eYoF30WAm68t7HDQ7eIAg==}
    dependencies:
      fast-jwt: 3.3.3
<<<<<<< HEAD
      undici: 6.7.0
=======
      undici: 6.8.0
>>>>>>> 5c5afa75
    dev: true

  /undici-types@5.26.5:
    resolution: {integrity: sha512-JlCMO+ehdEIKqlFxk6IfVoAUVmgz7cU7zD/h9XZ0qzeosSHmUJVOzSQvvYSYWXkFXC+IfLKSIffhv0sVZup6pA==}

  /undici@5.28.1:
    resolution: {integrity: sha512-xcIIvj1LOQH9zAL54iWFkuDEaIVEjLrru7qRpa3GrEEHk6OBhb/LycuUY2m7VCcTuDeLziXCxobQVyKExyGeIA==}
    engines: {node: '>=14.0'}
    dependencies:
      '@fastify/busboy': 2.1.1

  /undici@5.28.3:
    resolution: {integrity: sha512-3ItfzbrhDlINjaP0duwnNsKpDQk3acHI3gVJ1z4fmwMK31k5G9OVIAMLSIaP6w4FaGkaAkN6zaQO9LUvZ1t7VA==}
    engines: {node: '>=14.0'}
    dependencies:
      '@fastify/busboy': 2.1.1

<<<<<<< HEAD
  /undici@6.7.0:
    resolution: {integrity: sha512-IcWssIyDN1gk6Mcae44q04oRoWTKrW8OKz0effVK1xdWwAgMPnfpxhn9RXUSL5JlwSikO18R7Ibk7Nukz6kxWA==}
=======
  /undici@6.8.0:
    resolution: {integrity: sha512-22FP0QRSJDQO2PC+bMBVqvsZ3cNQwQnxCNq910N3eIIU4xgMVVpLbEEX7fCg7AalvijPwjlyk5ezenw9FqZfHQ==}
>>>>>>> 5c5afa75
    engines: {node: '>=18.0'}
    dependencies:
      '@fastify/busboy': 2.1.1

  /unicorn-magic@0.1.0:
    resolution: {integrity: sha512-lRfVq8fE8gz6QMBuDM6a+LO3IAzTi05H6gCVaUpir2E1Rwpo4ZUog45KpNXKC/Mn3Yb9UDuHumeFTo9iV/D9FQ==}
    engines: {node: '>=18'}

  /universalify@2.0.1:
    resolution: {integrity: sha512-gptHNQghINnc/vTGIk0SOFGFNXw7JVrlRUtConJRlvaw6DuX0wO5Jeko9sWrMBhh+PsYAZ7oXAiOnf/UKogyiw==}
    engines: {node: '>= 10.0.0'}
    dev: true

  /unpipe@1.0.0:
    resolution: {integrity: sha512-pjy2bYhSsufwWlKwPc+l3cN7+wuJlK6uz0YdJEOlQDbl6jo/YlPi4mb8agUkVC8BF7V8NuzeyPNqRksA3hztKQ==}
    engines: {node: '>= 0.8'}
    dev: true

  /update-browserslist-db@1.0.13(browserslist@4.23.0):
    resolution: {integrity: sha512-xebP81SNcPuNpPP3uzeW1NYXxI3rxyJzF3pD6sH4jE7o/IX+WtSpwnVU+qIsDPyk0d3hmFQ7mjqc6AtV604hbg==}
    hasBin: true
    peerDependencies:
      browserslist: '>= 4.21.0'
    dependencies:
      browserslist: 4.23.0
      escalade: 3.1.2
      picocolors: 1.0.0
    dev: true

  /uri-js@4.4.1:
    resolution: {integrity: sha512-7rKUyy33Q1yc98pQ1DAmLtwX109F7TIfWlW1Ydo8Wl1ii1SeHieeh0HHfPeL2fMXK6z0s8ecKs9frCuLJvndBg==}
    dependencies:
      punycode: 2.3.1

  /use-strict@1.0.1:
    resolution: {integrity: sha512-IeiWvvEXfW5ltKVMkxq6FvNf2LojMKvB2OCeja6+ct24S1XOmQw2dGr2JyndwACWAGJva9B7yPHwAmeA9QCqAQ==}
    dev: true

  /util-deprecate@1.0.2:
    resolution: {integrity: sha512-EPD5q1uXyFxJpCrLnCc1nHnq3gOa6DZBocAIiI2TaSCA7VCJ1UJDMagCzIkXNsUYfD1daK//LTEQ8xiIbrHtcw==}

  /util-extend@1.0.3:
    resolution: {integrity: sha512-mLs5zAK+ctllYBj+iAQvlDCwoxU/WDOUaJkcFudeiAX6OajC6BKXJUa9a+tbtkC11dz2Ufb7h0lyvIOVn4LADA==}
    dev: true

  /utils-merge@1.0.1:
    resolution: {integrity: sha512-pMZTvIkT1d+TFGvDOqodOclx0QWkkgi6Tdoa8gC8ffGAAqz9pzPTZWAybbsHHoED/ztMtkv/VoYTYyShUn81hA==}
    engines: {node: '>= 0.4.0'}
    dev: true

  /uuid-parse@1.1.0:
    resolution: {integrity: sha512-OdmXxA8rDsQ7YpNVbKSJkNzTw2I+S5WsbMDnCtIWSQaosNAcWtFuI/YK1TjzUI6nbkgiqEyh8gWngfcv8Asd9A==}
    dev: false

  /uuid@8.3.2:
    resolution: {integrity: sha512-+NYs2QeMWy+GWFOEm9xnn6HCDp0l7QBD7ml8zLUmJ+93Q5NF0NocErnwkTkXVFNiX3/fpC6afS8Dhb/gz7R7eg==}
    hasBin: true

  /v8-to-istanbul@9.2.0:
    resolution: {integrity: sha512-/EH/sDgxU2eGxajKdwLCDmQ4FWq+kpi3uCmBGpw1xJtnAxEjlD8j8PEiGWpCIMIs3ciNAgH0d3TTJiUkYzyZjA==}
    engines: {node: '>=10.12.0'}
    dependencies:
      '@jridgewell/trace-mapping': 0.3.25
      '@types/istanbul-lib-coverage': 2.0.6
      convert-source-map: 2.0.0
    dev: true

  /validate-npm-package-license@3.0.4:
    resolution: {integrity: sha512-DpKm2Ui/xN7/HQKCtpZxoRWBhZ9Z0kqtygG8XCgNQ8ZlDnxuQmWhj566j8fN4Cu3/JmbhsDo7fcAJq4s9h27Ew==}
    dependencies:
      spdx-correct: 3.2.0
      spdx-expression-parse: 3.0.1
    dev: true

  /vary@1.1.2:
    resolution: {integrity: sha512-BNGbWLfd0eUPabhkXUVm0j8uuvREyTh5ovRa/dyow/BqAbZJyC+5fU+IzQOzmAKzYqYRAISoRhdQr3eIZ/PXqg==}
    engines: {node: '>= 0.8'}
    dev: true

  /version-guard@1.1.1:
    resolution: {integrity: sha512-MGQLX89UxmYHgDvcXyjBI0cbmoW+t/dANDppNPrno64rYr8nH4SHSuElQuSYdXGEs0mUzdQe1BY+FhVPNsAmJQ==}
    engines: {node: '>=0.10.48'}
    dev: true

<<<<<<< HEAD
  /vite@5.1.4:
    resolution: {integrity: sha512-n+MPqzq+d9nMVTKyewqw6kSt+R3CkvF9QAKY8obiQn8g1fwTscKxyfaYnC632HtBXAQGc1Yjomphwn1dtwGAHg==}
=======
  /vite@5.1.6:
    resolution: {integrity: sha512-yYIAZs9nVfRJ/AiOLCA91zzhjsHUgMjB+EigzFb6W2XTLO8JixBCKCjvhKZaye+NKYHCrkv3Oh50dH9EdLU2RA==}
>>>>>>> 5c5afa75
    engines: {node: ^18.0.0 || >=20.0.0}
    hasBin: true
    peerDependencies:
      '@types/node': ^18.0.0 || >=20.0.0
      less: '*'
      lightningcss: ^1.21.0
      sass: '*'
      stylus: '*'
      sugarss: '*'
      terser: ^5.4.0
    peerDependenciesMeta:
      '@types/node':
        optional: true
      less:
        optional: true
      lightningcss:
        optional: true
      sass:
        optional: true
      stylus:
        optional: true
      sugarss:
        optional: true
      terser:
        optional: true
    dependencies:
      esbuild: 0.19.12
      postcss: 8.4.35
<<<<<<< HEAD
      rollup: 4.12.0
=======
      rollup: 4.13.0
>>>>>>> 5c5afa75
    optionalDependencies:
      fsevents: 2.3.3
    dev: true

  /vscode-json-languageservice@5.3.9:
    resolution: {integrity: sha512-0IcymTw0ZYX5Zcx+7KLLwTRvg0FzXUVnM1hrUH+sPhqEX0fHGg2h5UUOSp1f8ydGS7/xxzlFI3TR01yaHs6Y0Q==}
    dependencies:
      '@vscode/l10n': 0.0.18
      jsonc-parser: 3.2.1
      vscode-languageserver-textdocument: 1.0.11
      vscode-languageserver-types: 3.17.5
      vscode-uri: 3.0.8
    dev: true

  /vscode-languageserver-textdocument@1.0.11:
    resolution: {integrity: sha512-X+8T3GoiwTVlJbicx/sIAF+yuJAqz8VvwJyoMVhwEMoEKE/fkDmrqUgDMyBECcM2A2frVZIUj5HI/ErRXCfOeA==}
    dev: true

  /vscode-languageserver-types@3.17.5:
    resolution: {integrity: sha512-Ld1VelNuX9pdF39h2Hgaeb5hEZM2Z3jUrrMgWQAu82jMtZp7p3vJT3BzToKtZI7NgQssZje5o0zryOrhQvzQAg==}
    dev: true

  /vscode-uri@3.0.8:
    resolution: {integrity: sha512-AyFQ0EVmsOZOlAnxoFOGOq1SQDWAB7C6aqMGS23svWAllfOaxbuFvcT8D1i8z3Gyn8fraVeZNNmN6e9bxxXkKw==}
    dev: true

  /wcwidth@1.0.1:
    resolution: {integrity: sha512-XHPEwS0q6TaxcvG85+8EYkbiCux2XtWG2mkc47Ng2A77BQu9+DqIOJldST4HgPkuea7dvKSj5VgX3P1d4rW8Tg==}
    dependencies:
      defaults: 1.0.4
    dev: false

  /webidl-conversions@3.0.1:
    resolution: {integrity: sha512-2JAn3z8AR6rjK8Sm8orRC0h/bcl/DqL7tRPdGZ4I1CjdF+EaMLmYxBHyXuKL849eucPFhvBoxMsflfOb8kxaeQ==}

  /whatwg-url@5.0.0:
    resolution: {integrity: sha512-saE57nupxk6v3HY35+jzBwYa0rKSy0XR8JSxZPwgLr7ys0IBzhGviA1/TUGJLmSVqs8pb9AnvICXEuOHLprYTw==}
    dependencies:
      tr46: 0.0.3
      webidl-conversions: 3.0.1

  /which-boxed-primitive@1.0.2:
    resolution: {integrity: sha512-bwZdv0AKLpplFY2KZRX6TvyuN7ojjr7lwkg6ml0roIy9YeuSr7JS372qlNW18UQYzgYK9ziGcerWqZOmEn9VNg==}
    dependencies:
      is-bigint: 1.0.4
      is-boolean-object: 1.1.2
      is-number-object: 1.0.7
      is-string: 1.0.7
      is-symbol: 1.0.4
    dev: true

  /which-builtin-type@1.1.3:
    resolution: {integrity: sha512-YmjsSMDBYsM1CaFiayOVT06+KJeXf0o5M/CAd4o1lTadFAtacTUM49zoYxr/oroopFDfhvN6iEcBxUyc3gvKmw==}
    engines: {node: '>= 0.4'}
    dependencies:
      function.prototype.name: 1.1.6
      has-tostringtag: 1.0.2
      is-async-function: 2.0.0
      is-date-object: 1.0.5
      is-finalizationregistry: 1.0.2
      is-generator-function: 1.0.10
      is-regex: 1.1.4
      is-weakref: 1.0.2
      isarray: 2.0.5
      which-boxed-primitive: 1.0.2
      which-collection: 1.0.1
      which-typed-array: 1.1.14
    dev: true

  /which-collection@1.0.1:
    resolution: {integrity: sha512-W8xeTUwaln8i3K/cY1nGXzdnVZlidBcagyNFtBdD5kxnb4TvGKR7FfSIS3mYpwWS1QUCutfKz8IY8RjftB0+1A==}
    dependencies:
      is-map: 2.0.2
      is-set: 2.0.2
      is-weakmap: 2.0.1
      is-weakset: 2.0.2
    dev: true

  /which-typed-array@1.1.14:
    resolution: {integrity: sha512-VnXFiIW8yNn9kIHN88xvZ4yOWchftKDsRJ8fEPacX/wl1lOvBrhsJ/OeJCXq7B0AaijRuqgzSKalJoPk+D8MPg==}
    engines: {node: '>= 0.4'}
    dependencies:
      available-typed-arrays: 1.0.7
      call-bind: 1.0.7
      for-each: 0.3.3
      gopd: 1.0.1
      has-tostringtag: 1.0.2
    dev: true

  /which@2.0.2:
    resolution: {integrity: sha512-BLI3Tl1TW3Pvl70l3yq3Y64i+awpwXqsGBYWkkqMtnbXgrMD+yj7rhW0kuEDxzJaYXGjEW5ogapKNMEKNMjibA==}
    engines: {node: '>= 8'}
    hasBin: true
    dependencies:
      isexe: 2.0.0

  /which@3.0.1:
    resolution: {integrity: sha512-XA1b62dzQzLfaEOSQFTCOd5KFf/1VSzZo7/7TUjnya6u0vGGKzU96UQBZTAThCb2j4/xjBAyii1OhRLJEivHvg==}
    engines: {node: ^14.17.0 || ^16.13.0 || >=18.0.0}
    hasBin: true
    dependencies:
      isexe: 2.0.0
    dev: false

  /which@4.0.0:
    resolution: {integrity: sha512-GlaYyEb07DPxYCKhKzplCWBJtvxZcZMrL+4UkrTSJHHPyZU4mYYTv3qaOe77H7EODLSSopAUFAc6W8U4yqvscg==}
    engines: {node: ^16.13.0 || >=18.0.0}
    hasBin: true
    dependencies:
      isexe: 3.1.1
    dev: true

  /why-is-node-running@2.2.2:
    resolution: {integrity: sha512-6tSwToZxTOcotxHeA+qGCq1mVzKR3CwcJGmVcY+QE8SHy6TnpFnh8PAvPNHYr7EcuVeG0QSMxtYCuO1ta/G/oA==}
    engines: {node: '>=8'}
    hasBin: true
    dependencies:
      siginfo: 2.0.0
      stackback: 0.0.2

  /wrap-ansi@6.2.0:
    resolution: {integrity: sha512-r6lPcBGxZXlIcymEu7InxDMhdW0KDxpLgoFLcguasxCaJ/SOIZwINatK9KY/tf+ZrlywOKU0UDj3ATXUBfxJXA==}
    engines: {node: '>=8'}
    dependencies:
      ansi-styles: 4.3.0
      string-width: 4.2.3
      strip-ansi: 6.0.1
    dev: false

  /wrap-ansi@7.0.0:
    resolution: {integrity: sha512-YVGIj2kamLSTxw6NsZjoBxfSwsn0ycdesmc4p+Q21c5zPuZ1pl+NfxVdxPtdHvmNVOQ6XSYG4AUtyt/Fi7D16Q==}
    engines: {node: '>=10'}
    dependencies:
      ansi-styles: 4.3.0
      string-width: 4.2.3
      strip-ansi: 6.0.1

  /wrap-ansi@8.1.0:
    resolution: {integrity: sha512-si7QWI6zUMq56bESFvagtmzMdGOtoxfR+Sez11Mobfc7tm+VkUckk9bW2UeffTGVUbOksxmSw0AA2gs8g71NCQ==}
    engines: {node: '>=12'}
    dependencies:
      ansi-styles: 6.2.1
      string-width: 5.1.2
      strip-ansi: 7.1.0

  /wrap-ansi@9.0.0:
    resolution: {integrity: sha512-G8ura3S+3Z2G+mkgNRq8dqaFZAuxfsxpBB8OCTGRTCtp+l/v9nbFNmCUP1BZMts3G1142MsZfn6eeUKrr4PD1Q==}
    engines: {node: '>=18'}
    dependencies:
      ansi-styles: 6.2.1
      string-width: 7.1.0
      strip-ansi: 7.1.0
    dev: false

  /wrappy@1.0.2:
    resolution: {integrity: sha512-l4Sp/DRseor9wL6EvV2+TuQn63dMkPjZ/sp9XkghTEbV9KlPS1xUsZ3u7/IQO4wxtcFB4bgpQPRcR3QCvezPcQ==}

  /ws@8.16.0:
    resolution: {integrity: sha512-HS0c//TP7Ina87TfiPUz1rQzMhHrl/SG2guqRcTOIUYD2q8uhUdNHZYJUaQ8aTGPzCh+c6oawMKW35nFl1dxyQ==}
    engines: {node: '>=10.0.0'}
    peerDependencies:
      bufferutil: ^4.0.1
      utf-8-validate: '>=5.0.2'
    peerDependenciesMeta:
      bufferutil:
        optional: true
      utf-8-validate:
        optional: true

  /xdg-basedir@4.0.0:
    resolution: {integrity: sha512-PSNhEJDejZYV7h50BohL09Er9VaIefr2LMAf3OEmpCkjOi34eYyQYAXUTjEQtZJTKcF0E2UKTh+osDLsgNim9Q==}
    engines: {node: '>=8'}
    dev: true

  /xtend@4.0.2:
    resolution: {integrity: sha512-LKYU1iAXJXUgAXn9URjiu+MWhyUXHsvfp7mcuYm9dSUKK0/CjtrUwFAxD82/mCWbtLsGjFIad0wIsod4zrTAEQ==}
    engines: {node: '>=0.4'}

  /y18n@5.0.8:
    resolution: {integrity: sha512-0pfFzegeDWJHJIAmTLRP2DwHjdF5s7jo9tuztdQxAhINCdvS+3nGINqPd00AphqJR/0LhANUS6/+7SCb98YOfA==}
    engines: {node: '>=10'}
    dev: true

  /yallist@3.1.1:
    resolution: {integrity: sha512-a4UGQaWPH59mOXUYnAG2ewncQS4i4F43Tv3JoAM+s2VDAmS9NsK8GpDMLrCHPksFT7h3K6TOoUNn2pb7RoXx4g==}
    dev: true

  /yallist@4.0.0:
    resolution: {integrity: sha512-3wdGidZyq5PB084XLES5TpOSRA3wjXAlIWMhum2kRcv/41Sn2emQ0dycQW4uZXLejwKvg6EsvbdlVL+FYEct7A==}

  /yaml@2.3.4:
    resolution: {integrity: sha512-8aAvwVUSHpfEqTQ4w/KMlf3HcRdt50E5ODIQJBw1fQ5RL34xabzxtUlzTXVqc4rkZsPbvrXKWnABCD7kWSmocA==}
    engines: {node: '>= 14'}
    dev: true

  /yaml@2.4.0:
    resolution: {integrity: sha512-j9iR8g+/t0lArF4V6NE/QCfT+CO7iLqrXAHZbJdo+LfjqP1vR8Fg5bSiaq6Q2lOD1AUEVrEVIgABvBFYojJVYQ==}
    engines: {node: '>= 14'}
    hasBin: true

  /yargs-parser@20.2.9:
    resolution: {integrity: sha512-y11nGElTIV+CT3Zv9t7VKl+Q3hTQoT9a1Qzezhhl6Rp21gJ/IVTW7Z3y9EWXhuUBC2Shnf+DX0antecpAwSP8w==}
    engines: {node: '>=10'}
    dev: true

  /yargs-parser@21.1.1:
    resolution: {integrity: sha512-tVpsJW7DdjecAiFpbIB1e3qxIQsE6NoPc5/eTdrbbIC4h0LVsWhnoa3g+m2HclBIujHzsxZ4VJVA+GUuc2/LBw==}
    engines: {node: '>=12'}
    dev: true

  /yargs@17.7.2:
    resolution: {integrity: sha512-7dSzzRQ++CKnNI/krKnYRV7JKKPUXMEh61soaHKg9mrWEhzFWhFnxPxGl+69cD1Ou63C13NUPCnmIcrvqCuM6w==}
    engines: {node: '>=12'}
    dependencies:
      cliui: 8.0.1
      escalade: 3.1.2
      get-caller-file: 2.0.5
      require-directory: 2.1.1
      string-width: 4.2.3
      y18n: 5.0.8
      yargs-parser: 21.1.1
    dev: true

  /yocto-queue@0.1.0:
    resolution: {integrity: sha512-rVksvsnNCdJ/ohGc6xgPwyN8eheCxsiLM8mxuE/t/mOVqJewPuO1miLpTHQiRgTKCLexL4MeAFVagts7HmNZ2Q==}
    engines: {node: '>=10'}

  /yocto-queue@1.0.0:
    resolution: {integrity: sha512-9bnSc/HEW2uRy67wc+T8UwauLuPJVn28jb+GtJY16iiKWyvmYJRXVT4UamsAEGQfPohgr2q4Tq0sQbQlxTfi1g==}
    engines: {node: '>=12.20'}<|MERGE_RESOLUTION|>--- conflicted
+++ resolved
@@ -65,11 +65,7 @@
         version: 17.1.0(@typescript-eslint/parser@5.62.0)
       undici:
         specifier: ^6.6.0
-<<<<<<< HEAD
         version: 6.7.0
-=======
-        version: 6.8.0
->>>>>>> 5c5afa75
 
   packages/cli:
     dependencies:
@@ -135,7 +131,7 @@
         version: 5.0.0
       inquirer:
         specifier: ^9.2.13
-        version: 9.2.16
+        version: 9.2.15
       mercurius:
         specifier: ^13.3.3
         version: 13.3.3(graphql@16.8.1)
@@ -150,11 +146,7 @@
         version: 10.3.1
       undici:
         specifier: ^6.6.0
-<<<<<<< HEAD
         version: 6.7.0
-=======
-        version: 6.8.0
->>>>>>> 5c5afa75
     devDependencies:
       borp:
         specifier: ^0.10.0
@@ -206,11 +198,7 @@
         version: 5.0.1
       undici:
         specifier: ^6.6.0
-<<<<<<< HEAD
         version: 6.7.0
-=======
-        version: 6.8.0
->>>>>>> 5c5afa75
     devDependencies:
       '@platformatic/telemetry':
         specifier: workspace:*
@@ -292,11 +280,7 @@
         version: 10.3.1
       undici:
         specifier: ^6.6.0
-<<<<<<< HEAD
         version: 6.7.0
-=======
-        version: 6.8.0
->>>>>>> 5c5afa75
       yaml:
         specifier: ^2.3.4
         version: 2.4.0
@@ -390,11 +374,7 @@
         version: link:../utils
       '@scalar/fastify-api-reference':
         specifier: ^1.13.18
-<<<<<<< HEAD
         version: 1.17.15(fastify-html@0.3.3)(fastify-plugin@4.5.1)(fastify@4.26.2)
-=======
-        version: 1.19.3(fastify-html@0.3.3)(fastify-plugin@4.5.1)(fastify@4.26.2)
->>>>>>> 5c5afa75
       ajv:
         specifier: ^8.12.0
         version: 8.12.0
@@ -457,11 +437,7 @@
         version: 1.0.37
       undici:
         specifier: ^6.6.0
-<<<<<<< HEAD
         version: 6.7.0
-=======
-        version: 6.8.0
->>>>>>> 5c5afa75
     devDependencies:
       '@platformatic/client':
         specifier: workspace:*
@@ -529,12 +505,6 @@
       semver:
         specifier: ^7.5.4
         version: 7.6.0
-<<<<<<< HEAD
-=======
-      undici:
-        specifier: ^6.6.0
-        version: 6.8.0
->>>>>>> 5c5afa75
     devDependencies:
       '@iarna/toml':
         specifier: ^2.2.5
@@ -592,11 +562,7 @@
         version: 6.8.1
       undici:
         specifier: ^6.6.0
-<<<<<<< HEAD
         version: 6.7.0
-=======
-        version: 6.8.0
->>>>>>> 5c5afa75
       ws:
         specifier: ^8.16.0
         version: 8.16.0
@@ -639,11 +605,7 @@
         version: link:../utils
       '@types/node':
         specifier: ^20.11.15
-<<<<<<< HEAD
         version: 20.11.24
-=======
-        version: 20.11.27
->>>>>>> 5c5afa75
       boring-name-generator:
         specifier: ^1.0.3
         version: 1.0.3
@@ -673,7 +635,7 @@
         version: 5.0.0
       inquirer:
         specifier: ^9.2.13
-        version: 9.2.16
+        version: 9.2.15
       log-update:
         specifier: ^6.0.0
         version: 6.0.0
@@ -700,11 +662,7 @@
         version: 7.1.0
       undici:
         specifier: ^6.6.0
-<<<<<<< HEAD
         version: 6.7.0
-=======
-        version: 6.8.0
->>>>>>> 5c5afa75
       which:
         specifier: ^3.0.1
         version: 3.0.1
@@ -759,11 +717,7 @@
         version: link:../utils
       '@types/node':
         specifier: ^20.11.15
-<<<<<<< HEAD
         version: 20.11.24
-=======
-        version: 20.11.27
->>>>>>> 5c5afa75
       boring-name-generator:
         specifier: ^1.0.3
         version: 1.0.3
@@ -793,7 +747,7 @@
         version: 5.0.0
       inquirer:
         specifier: ^9.2.13
-        version: 9.2.16
+        version: 9.2.15
       log-update:
         specifier: ^6.0.0
         version: 6.0.0
@@ -820,11 +774,7 @@
         version: 7.1.0
       undici:
         specifier: ^6.6.0
-<<<<<<< HEAD
         version: 6.7.0
-=======
-        version: 6.8.0
->>>>>>> 5c5afa75
       which:
         specifier: ^3.0.1
         version: 3.0.1
@@ -1054,11 +1004,7 @@
         version: 5.3.3
       undici:
         specifier: ^6.6.0
-<<<<<<< HEAD
         version: 6.7.0
-=======
-        version: 6.8.0
->>>>>>> 5c5afa75
       vscode-json-languageservice:
         specifier: ^5.3.9
         version: 5.3.9
@@ -1091,11 +1037,7 @@
         version: 3.1.0
       undici:
         specifier: ^6.6.0
-<<<<<<< HEAD
         version: 6.7.0
-=======
-        version: 6.8.0
->>>>>>> 5c5afa75
     devDependencies:
       '@fastify/cookie':
         specifier: ^8.3.0
@@ -1193,11 +1135,7 @@
         version: 6.2.0
       undici:
         specifier: ^6.6.0
-<<<<<<< HEAD
         version: 6.7.0
-=======
-        version: 6.8.0
->>>>>>> 5c5afa75
     devDependencies:
       borp:
         specifier: ^0.10.0
@@ -1258,11 +1196,7 @@
         version: 1.2.8
       undici:
         specifier: ^6.6.0
-<<<<<<< HEAD
         version: 6.7.0
-=======
-        version: 6.8.0
->>>>>>> 5c5afa75
     devDependencies:
       '@playwright/test':
         specifier: ^1.41.1
@@ -1275,11 +1209,7 @@
         version: 18.2.19
       '@vitejs/plugin-react':
         specifier: ^3.1.0
-<<<<<<< HEAD
         version: 3.1.0(vite@5.1.4)
-=======
-        version: 3.1.0(vite@5.1.6)
->>>>>>> 5c5afa75
       react:
         specifier: ^18.2.0
         version: 18.2.0
@@ -1297,11 +1227,7 @@
         version: 5.3.3
       vite:
         specifier: ^5.0.12
-<<<<<<< HEAD
         version: 5.1.4
-=======
-        version: 5.1.6
->>>>>>> 5c5afa75
 
   packages/generate-errors-doc:
     devDependencies:
@@ -1388,11 +1314,7 @@
         version: 8.19.0
       undici:
         specifier: ^6.6.0
-<<<<<<< HEAD
         version: 6.7.0
-=======
-        version: 6.8.0
->>>>>>> 5c5afa75
     devDependencies:
       '@types/inquirer':
         specifier: ^9.0.7
@@ -1493,21 +1415,15 @@
       pino-roll:
         specifier: 1.0.0-rc.1
         version: 1.0.0-rc.1
-<<<<<<< HEAD
       semgrator:
         specifier: ^0.3.0
         version: 0.3.0
-      undici:
-        specifier: ^6.6.0
-        version: 6.7.0
-=======
       tail-file-stream:
         specifier: ^0.1.0
         version: 0.1.0
       undici:
         specifier: ^6.6.0
-        version: 6.8.0
->>>>>>> 5c5afa75
+        version: 6.7.0
       why-is-node-running:
         specifier: ^2.2.2
         version: 2.2.2
@@ -1624,11 +1540,7 @@
         version: link:../utils
       '@scalar/fastify-api-reference':
         specifier: ^1.13.18
-<<<<<<< HEAD
         version: 1.17.15(fastify-html@0.3.3)(fastify-plugin@4.5.1)(fastify@4.26.2)
-=======
-        version: 1.19.3(fastify-html@0.3.3)(fastify-plugin@4.5.1)(fastify@4.26.2)
->>>>>>> 5c5afa75
       '@types/ws':
         specifier: ^8.5.10
         version: 8.5.10
@@ -1712,11 +1624,7 @@
         version: 1.0.37
       undici:
         specifier: ^6.6.0
-<<<<<<< HEAD
         version: 6.7.0
-=======
-        version: 6.8.0
->>>>>>> 5c5afa75
     devDependencies:
       '@fastify/aws-lambda':
         specifier: ^4.0.0
@@ -1997,11 +1905,7 @@
         version: link:../utils
       '@scalar/fastify-api-reference':
         specifier: ^1.13.18
-<<<<<<< HEAD
         version: 1.17.15(fastify-html@0.3.3)(fastify-plugin@4.5.1)(fastify@4.26.2)
-=======
-        version: 1.19.3(fastify-html@0.3.3)(fastify-plugin@4.5.1)(fastify@4.26.2)
->>>>>>> 5c5afa75
       camelcase:
         specifier: ^6.3.0
         version: 6.3.0
@@ -2113,11 +2017,7 @@
         version: 8.0.4
       undici:
         specifier: ^6.6.0
-<<<<<<< HEAD
         version: 6.7.0
-=======
-        version: 6.8.0
->>>>>>> 5c5afa75
     devDependencies:
       '@matteo.collina/tspl':
         specifier: ^0.1.1
@@ -3350,11 +3250,7 @@
       graphql: 16.8.1
       mercurius: 13.3.3(graphql@16.8.1)
       metaline: 1.1.0
-<<<<<<< HEAD
       undici: 6.7.0
-=======
-      undici: 6.8.0
->>>>>>> 5c5afa75
     transitivePeerDependencies:
       - bufferutil
       - supports-color
@@ -3419,182 +3315,112 @@
       stack-utils: 2.0.6
     dev: true
 
-<<<<<<< HEAD
   /@rollup/rollup-android-arm-eabi@4.12.0:
     resolution: {integrity: sha512-+ac02NL/2TCKRrJu2wffk1kZ+RyqxVUlbjSagNgPm94frxtr+XDL12E5Ll1enWskLrtrZ2r8L3wED1orIibV/w==}
-=======
-  /@rollup/rollup-android-arm-eabi@4.13.0:
-    resolution: {integrity: sha512-5ZYPOuaAqEH/W3gYsRkxQATBW3Ii1MfaT4EQstTnLKViLi2gLSQmlmtTpGucNP3sXEpOiI5tdGhjdE111ekyEg==}
->>>>>>> 5c5afa75
     cpu: [arm]
     os: [android]
     requiresBuild: true
     dev: true
     optional: true
 
-<<<<<<< HEAD
   /@rollup/rollup-android-arm64@4.12.0:
     resolution: {integrity: sha512-OBqcX2BMe6nvjQ0Nyp7cC90cnumt8PXmO7Dp3gfAju/6YwG0Tj74z1vKrfRz7qAv23nBcYM8BCbhrsWqO7PzQQ==}
-=======
-  /@rollup/rollup-android-arm64@4.13.0:
-    resolution: {integrity: sha512-BSbaCmn8ZadK3UAQdlauSvtaJjhlDEjS5hEVVIN3A4bbl3X+otyf/kOJV08bYiRxfejP3DXFzO2jz3G20107+Q==}
->>>>>>> 5c5afa75
     cpu: [arm64]
     os: [android]
     requiresBuild: true
     dev: true
     optional: true
 
-<<<<<<< HEAD
   /@rollup/rollup-darwin-arm64@4.12.0:
     resolution: {integrity: sha512-X64tZd8dRE/QTrBIEs63kaOBG0b5GVEd3ccoLtyf6IdXtHdh8h+I56C2yC3PtC9Ucnv0CpNFJLqKFVgCYe0lOQ==}
-=======
-  /@rollup/rollup-darwin-arm64@4.13.0:
-    resolution: {integrity: sha512-Ovf2evVaP6sW5Ut0GHyUSOqA6tVKfrTHddtmxGQc1CTQa1Cw3/KMCDEEICZBbyppcwnhMwcDce9ZRxdWRpVd6g==}
->>>>>>> 5c5afa75
     cpu: [arm64]
     os: [darwin]
     requiresBuild: true
     dev: true
     optional: true
 
-<<<<<<< HEAD
   /@rollup/rollup-darwin-x64@4.12.0:
     resolution: {integrity: sha512-cc71KUZoVbUJmGP2cOuiZ9HSOP14AzBAThn3OU+9LcA1+IUqswJyR1cAJj3Mg55HbjZP6OLAIscbQsQLrpgTOg==}
-=======
-  /@rollup/rollup-darwin-x64@4.13.0:
-    resolution: {integrity: sha512-U+Jcxm89UTK592vZ2J9st9ajRv/hrwHdnvyuJpa5A2ngGSVHypigidkQJP+YiGL6JODiUeMzkqQzbCG3At81Gg==}
->>>>>>> 5c5afa75
     cpu: [x64]
     os: [darwin]
     requiresBuild: true
     dev: true
     optional: true
 
-<<<<<<< HEAD
   /@rollup/rollup-linux-arm-gnueabihf@4.12.0:
     resolution: {integrity: sha512-a6w/Y3hyyO6GlpKL2xJ4IOh/7d+APaqLYdMf86xnczU3nurFTaVN9s9jOXQg97BE4nYm/7Ga51rjec5nfRdrvA==}
-=======
-  /@rollup/rollup-linux-arm-gnueabihf@4.13.0:
-    resolution: {integrity: sha512-8wZidaUJUTIR5T4vRS22VkSMOVooG0F4N+JSwQXWSRiC6yfEsFMLTYRFHvby5mFFuExHa/yAp9juSphQQJAijQ==}
->>>>>>> 5c5afa75
     cpu: [arm]
     os: [linux]
     requiresBuild: true
     dev: true
     optional: true
 
-<<<<<<< HEAD
   /@rollup/rollup-linux-arm64-gnu@4.12.0:
     resolution: {integrity: sha512-0fZBq27b+D7Ar5CQMofVN8sggOVhEtzFUwOwPppQt0k+VR+7UHMZZY4y+64WJ06XOhBTKXtQB/Sv0NwQMXyNAA==}
-=======
-  /@rollup/rollup-linux-arm64-gnu@4.13.0:
-    resolution: {integrity: sha512-Iu0Kno1vrD7zHQDxOmvweqLkAzjxEVqNhUIXBsZ8hu8Oak7/5VTPrxOEZXYC1nmrBVJp0ZcL2E7lSuuOVaE3+w==}
->>>>>>> 5c5afa75
     cpu: [arm64]
     os: [linux]
     requiresBuild: true
     dev: true
     optional: true
 
-<<<<<<< HEAD
   /@rollup/rollup-linux-arm64-musl@4.12.0:
     resolution: {integrity: sha512-eTvzUS3hhhlgeAv6bfigekzWZjaEX9xP9HhxB0Dvrdbkk5w/b+1Sxct2ZuDxNJKzsRStSq1EaEkVSEe7A7ipgQ==}
-=======
-  /@rollup/rollup-linux-arm64-musl@4.13.0:
-    resolution: {integrity: sha512-C31QrW47llgVyrRjIwiOwsHFcaIwmkKi3PCroQY5aVq4H0A5v/vVVAtFsI1nfBngtoRpeREvZOkIhmRwUKkAdw==}
->>>>>>> 5c5afa75
     cpu: [arm64]
     os: [linux]
     requiresBuild: true
     dev: true
     optional: true
 
-<<<<<<< HEAD
   /@rollup/rollup-linux-riscv64-gnu@4.12.0:
     resolution: {integrity: sha512-ix+qAB9qmrCRiaO71VFfY8rkiAZJL8zQRXveS27HS+pKdjwUfEhqo2+YF2oI+H/22Xsiski+qqwIBxVewLK7sw==}
-=======
-  /@rollup/rollup-linux-riscv64-gnu@4.13.0:
-    resolution: {integrity: sha512-Oq90dtMHvthFOPMl7pt7KmxzX7E71AfyIhh+cPhLY9oko97Zf2C9tt/XJD4RgxhaGeAraAXDtqxvKE1y/j35lA==}
->>>>>>> 5c5afa75
     cpu: [riscv64]
     os: [linux]
     requiresBuild: true
     dev: true
     optional: true
 
-<<<<<<< HEAD
   /@rollup/rollup-linux-x64-gnu@4.12.0:
     resolution: {integrity: sha512-TenQhZVOtw/3qKOPa7d+QgkeM6xY0LtwzR8OplmyL5LrgTWIXpTQg2Q2ycBf8jm+SFW2Wt/DTn1gf7nFp3ssVA==}
-=======
-  /@rollup/rollup-linux-x64-gnu@4.13.0:
-    resolution: {integrity: sha512-yUD/8wMffnTKuiIsl6xU+4IA8UNhQ/f1sAnQebmE/lyQ8abjsVyDkyRkWop0kdMhKMprpNIhPmYlCxgHrPoXoA==}
->>>>>>> 5c5afa75
     cpu: [x64]
     os: [linux]
     requiresBuild: true
     dev: true
     optional: true
 
-<<<<<<< HEAD
   /@rollup/rollup-linux-x64-musl@4.12.0:
     resolution: {integrity: sha512-LfFdRhNnW0zdMvdCb5FNuWlls2WbbSridJvxOvYWgSBOYZtgBfW9UGNJG//rwMqTX1xQE9BAodvMH9tAusKDUw==}
-=======
-  /@rollup/rollup-linux-x64-musl@4.13.0:
-    resolution: {integrity: sha512-9RyNqoFNdF0vu/qqX63fKotBh43fJQeYC98hCaf89DYQpv+xu0D8QFSOS0biA7cGuqJFOc1bJ+m2rhhsKcw1hw==}
->>>>>>> 5c5afa75
     cpu: [x64]
     os: [linux]
     requiresBuild: true
     dev: true
     optional: true
 
-<<<<<<< HEAD
   /@rollup/rollup-win32-arm64-msvc@4.12.0:
     resolution: {integrity: sha512-JPDxovheWNp6d7AHCgsUlkuCKvtu3RB55iNEkaQcf0ttsDU/JZF+iQnYcQJSk/7PtT4mjjVG8N1kpwnI9SLYaw==}
-=======
-  /@rollup/rollup-win32-arm64-msvc@4.13.0:
-    resolution: {integrity: sha512-46ue8ymtm/5PUU6pCvjlic0z82qWkxv54GTJZgHrQUuZnVH+tvvSP0LsozIDsCBFO4VjJ13N68wqrKSeScUKdA==}
->>>>>>> 5c5afa75
     cpu: [arm64]
     os: [win32]
     requiresBuild: true
     dev: true
     optional: true
 
-<<<<<<< HEAD
   /@rollup/rollup-win32-ia32-msvc@4.12.0:
     resolution: {integrity: sha512-fjtuvMWRGJn1oZacG8IPnzIV6GF2/XG+h71FKn76OYFqySXInJtseAqdprVTDTyqPxQOG9Exak5/E9Z3+EJ8ZA==}
-=======
-  /@rollup/rollup-win32-ia32-msvc@4.13.0:
-    resolution: {integrity: sha512-P5/MqLdLSlqxbeuJ3YDeX37srC8mCflSyTrUsgbU1c/U9j6l2g2GiIdYaGD9QjdMQPMSgYm7hgg0551wHyIluw==}
->>>>>>> 5c5afa75
     cpu: [ia32]
     os: [win32]
     requiresBuild: true
     dev: true
     optional: true
 
-<<<<<<< HEAD
   /@rollup/rollup-win32-x64-msvc@4.12.0:
     resolution: {integrity: sha512-ZYmr5mS2wd4Dew/JjT0Fqi2NPB/ZhZ2VvPp7SmvPZb4Y1CG/LRcS6tcRo2cYU7zLK5A7cdbhWnnWmUjoI4qapg==}
-=======
-  /@rollup/rollup-win32-x64-msvc@4.13.0:
-    resolution: {integrity: sha512-UKXUQNbO3DOhzLRwHSpa0HnhhCgNODvfoPWv2FCXme8N/ANFfhIPMGuOT+QuKd16+B5yxZ0HdpNlqPvTMS1qfw==}
->>>>>>> 5c5afa75
     cpu: [x64]
     os: [win32]
     requiresBuild: true
     dev: true
     optional: true
 
-<<<<<<< HEAD
   /@scalar/fastify-api-reference@1.17.15(fastify-html@0.3.3)(fastify-plugin@4.5.1)(fastify@4.26.2):
     resolution: {integrity: sha512-Q5hVD1e4VOFMeI+h0neEsd83jDfKT/jEr8Ti14PghHbS0y3BpBvDxd9Na8Gte+CcUMk8QJeyUceyj4Ezcr4lfA==}
-=======
-  /@scalar/fastify-api-reference@1.19.3(fastify-html@0.3.3)(fastify-plugin@4.5.1)(fastify@4.26.2):
-    resolution: {integrity: sha512-dB2W6VDSxXdGz1zYwrdPe/Bw40JYtwV8KsjZDo82xb33hi0vZpXyfiyBIPBnAG55WdF6Wzr0b58NcfXGQiBNGg==}
->>>>>>> 5c5afa75
     engines: {node: '>=18'}
     peerDependencies:
       fastify: ^4.0.0
@@ -3634,11 +3460,7 @@
   /@types/better-sqlite3@7.6.9:
     resolution: {integrity: sha512-FvktcujPDj9XKMJQWFcl2vVl7OdRIqsSRX9b0acWwTmwLK9CF2eqo/FRcmMLNpugKoX/avA6pb7TorDLmpgTnQ==}
     dependencies:
-<<<<<<< HEAD
       '@types/node': 20.11.24
-=======
-      '@types/node': 20.11.27
->>>>>>> 5c5afa75
     dev: false
 
   /@types/eslint@7.29.0:
@@ -3656,11 +3478,7 @@
     resolution: {integrity: sha512-ZUxbzKl0IfJILTS6t7ip5fQQM/J3TJYubDm3nMbgubNNYS62eXeUpoLUC8/7fJNiFYHTrGPQn7hspDUzIHX3UA==}
     dependencies:
       '@types/minimatch': 5.1.2
-<<<<<<< HEAD
       '@types/node': 20.11.24
-=======
-      '@types/node': 20.11.27
->>>>>>> 5c5afa75
     dev: true
 
   /@types/inquirer@9.0.7:
@@ -3701,19 +3519,11 @@
   /@types/mysql@2.15.25:
     resolution: {integrity: sha512-pKjbzNu/xvD2xOx4psIfxu9CBg+GovLvQFk8NYTW3oT7Gf5QY65MvNgQNFvVb0nC3l9DCKGqBFYhujVrDqii4A==}
     dependencies:
-<<<<<<< HEAD
       '@types/node': 20.11.24
     dev: false
 
   /@types/node@20.11.24:
     resolution: {integrity: sha512-Kza43ewS3xoLgCEpQrsT+xRo/EJej1y0kVYGiLFE1NEODXGzTfwiC6tXTLMQskn1X4/Rjlh0MQUvx9W+L9long==}
-=======
-      '@types/node': 20.11.27
-    dev: false
-
-  /@types/node@20.11.27:
-    resolution: {integrity: sha512-qyUZfMnCg1KEz57r7pzFtSGt49f6RPkPBis3Vo4PbS7roQEDn22hiHzl/Lo1q4i4hDEgBJmBF/NTNg2XR0HbFg==}
->>>>>>> 5c5afa75
     dependencies:
       undici-types: 5.26.5
 
@@ -3754,21 +3564,13 @@
   /@types/through@0.0.33:
     resolution: {integrity: sha512-HsJ+z3QuETzP3cswwtzt2vEIiHBk/dCcHGhbmG5X3ecnwFD/lPrMpliGXxSCg03L9AhrdwA4Oz/qfspkDW+xGQ==}
     dependencies:
-<<<<<<< HEAD
       '@types/node': 20.11.24
-=======
-      '@types/node': 20.11.27
->>>>>>> 5c5afa75
     dev: true
 
   /@types/ws@8.5.10:
     resolution: {integrity: sha512-vmQSUcfalpIq0R9q7uTo2lXs6eGIpt9wtnLdMv9LVpIjCA/+ufZRozlVoVelIYixx1ugCBKDhn89vnsEGOCx9A==}
     dependencies:
-<<<<<<< HEAD
       '@types/node': 20.11.24
-=======
-      '@types/node': 20.11.27
->>>>>>> 5c5afa75
     dev: false
 
   /@typescript-eslint/eslint-plugin@5.62.0(@typescript-eslint/parser@5.62.0)(eslint@8.57.0)(typescript@5.3.3):
@@ -3905,11 +3707,7 @@
     resolution: {integrity: sha512-zuVdFrMJiuCDQUMCzQaD6KL28MjnqqN8XnAqiEq9PNm/hCPTSGfrXCOfwj1ow4LFb/tNymJPwsNbVePc1xFqrQ==}
     dev: true
 
-<<<<<<< HEAD
   /@vitejs/plugin-react@3.1.0(vite@5.1.4):
-=======
-  /@vitejs/plugin-react@3.1.0(vite@5.1.6):
->>>>>>> 5c5afa75
     resolution: {integrity: sha512-AfgcRL8ZBhAlc3BFdigClmTUMISmmzHn7sB2h9U1odvc5U/MjWXsAaz18b/WoppUTDBzxOJwo2VdClfUcItu9g==}
     engines: {node: ^14.18.0 || >=16.0.0}
     peerDependencies:
@@ -3920,11 +3718,7 @@
       '@babel/plugin-transform-react-jsx-source': 7.23.3(@babel/core@7.24.0)
       magic-string: 0.27.0
       react-refresh: 0.14.0
-<<<<<<< HEAD
       vite: 5.1.4
-=======
-      vite: 5.1.6
->>>>>>> 5c5afa75
     transitivePeerDependencies:
       - supports-color
     dev: true
@@ -5802,11 +5596,7 @@
   /fastify-undici-dispatcher@0.5.1:
     resolution: {integrity: sha512-lJmnlW6YPHHOWvfMpn8mbJSFyv+Gjx/nPdL0gUEL+9JNeOA2T6AVAP+L6xzL9IRGCRbz13twFxbHylcrPYU9rg==}
     dependencies:
-<<<<<<< HEAD
       undici: 6.7.0
-=======
-      undici: 6.8.0
->>>>>>> 5c5afa75
     dev: false
 
   /fastify-user@0.3.3:
@@ -6474,8 +6264,8 @@
     resolution: {integrity: sha512-JV/yugV2uzW5iMRSiZAyDtQd+nxtUnjeLt0acNdw98kKLrvuRVyB80tsREOE7yvGVgalhZ6RNXCmEHkUKBKxew==}
     dev: false
 
-  /inquirer@9.2.16:
-    resolution: {integrity: sha512-qzgbB+yNjgSzk2omeqMDtO9IgJet/UL67luT1MaaggRpGK73DBQct5Q4pipwFQcIKK1GbMODYd4UfsRCkSP1DA==}
+  /inquirer@9.2.15:
+    resolution: {integrity: sha512-vI2w4zl/mDluHt9YEQ/543VTCwPKWiHzKtm9dM2V0NdFcqEexDAjUHzO1oA60HRNaVifGXXM1tRRNluLVHa0Kg==}
     engines: {node: '>=18'}
     dependencies:
       '@ljharb/through': 2.3.12
@@ -8380,11 +8170,7 @@
       '@protobufjs/path': 1.1.2
       '@protobufjs/pool': 1.1.0
       '@protobufjs/utf8': 1.1.0
-<<<<<<< HEAD
       '@types/node': 20.11.24
-=======
-      '@types/node': 20.11.27
->>>>>>> 5c5afa75
       long: 5.2.3
     dev: false
 
@@ -8752,19 +8538,13 @@
       glob: 9.3.5
     dev: false
 
-<<<<<<< HEAD
   /rollup@4.12.0:
     resolution: {integrity: sha512-wz66wn4t1OHIJw3+XU7mJJQV/2NAfw5OAk6G6Hoo3zcvz/XOfQ52Vgi+AN4Uxoxi0KBBwk2g8zPrTDA4btSB/Q==}
-=======
-  /rollup@4.13.0:
-    resolution: {integrity: sha512-3YegKemjoQnYKmsBlOHfMLVPPA5xLkQ8MHLLSw/fBrFaVkEayL51DilPpNNLq1exr98F2B1TzrV0FUlN3gWRPg==}
->>>>>>> 5c5afa75
     engines: {node: '>=18.0.0', npm: '>=8.0.0'}
     hasBin: true
     dependencies:
       '@types/estree': 1.0.5
     optionalDependencies:
-<<<<<<< HEAD
       '@rollup/rollup-android-arm-eabi': 4.12.0
       '@rollup/rollup-android-arm64': 4.12.0
       '@rollup/rollup-darwin-arm64': 4.12.0
@@ -8778,21 +8558,6 @@
       '@rollup/rollup-win32-arm64-msvc': 4.12.0
       '@rollup/rollup-win32-ia32-msvc': 4.12.0
       '@rollup/rollup-win32-x64-msvc': 4.12.0
-=======
-      '@rollup/rollup-android-arm-eabi': 4.13.0
-      '@rollup/rollup-android-arm64': 4.13.0
-      '@rollup/rollup-darwin-arm64': 4.13.0
-      '@rollup/rollup-darwin-x64': 4.13.0
-      '@rollup/rollup-linux-arm-gnueabihf': 4.13.0
-      '@rollup/rollup-linux-arm64-gnu': 4.13.0
-      '@rollup/rollup-linux-arm64-musl': 4.13.0
-      '@rollup/rollup-linux-riscv64-gnu': 4.13.0
-      '@rollup/rollup-linux-x64-gnu': 4.13.0
-      '@rollup/rollup-linux-x64-musl': 4.13.0
-      '@rollup/rollup-win32-arm64-msvc': 4.13.0
-      '@rollup/rollup-win32-ia32-msvc': 4.13.0
-      '@rollup/rollup-win32-x64-msvc': 4.13.0
->>>>>>> 5c5afa75
       fsevents: 2.3.3
     dev: true
 
@@ -9732,11 +9497,7 @@
     resolution: {integrity: sha512-YqV0PwSGyKH16wvnTH8s1P09F1RRMPQEjIHyCXIS+J9sMlnkaepMFS+Sps6zeyXM2eYoF30WAm68t7HDQ7eIAg==}
     dependencies:
       fast-jwt: 3.3.3
-<<<<<<< HEAD
       undici: 6.7.0
-=======
-      undici: 6.8.0
->>>>>>> 5c5afa75
     dev: true
 
   /undici-types@5.26.5:
@@ -9754,13 +9515,8 @@
     dependencies:
       '@fastify/busboy': 2.1.1
 
-<<<<<<< HEAD
   /undici@6.7.0:
     resolution: {integrity: sha512-IcWssIyDN1gk6Mcae44q04oRoWTKrW8OKz0effVK1xdWwAgMPnfpxhn9RXUSL5JlwSikO18R7Ibk7Nukz6kxWA==}
-=======
-  /undici@6.8.0:
-    resolution: {integrity: sha512-22FP0QRSJDQO2PC+bMBVqvsZ3cNQwQnxCNq910N3eIIU4xgMVVpLbEEX7fCg7AalvijPwjlyk5ezenw9FqZfHQ==}
->>>>>>> 5c5afa75
     engines: {node: '>=18.0'}
     dependencies:
       '@fastify/busboy': 2.1.1
@@ -9845,13 +9601,8 @@
     engines: {node: '>=0.10.48'}
     dev: true
 
-<<<<<<< HEAD
   /vite@5.1.4:
     resolution: {integrity: sha512-n+MPqzq+d9nMVTKyewqw6kSt+R3CkvF9QAKY8obiQn8g1fwTscKxyfaYnC632HtBXAQGc1Yjomphwn1dtwGAHg==}
-=======
-  /vite@5.1.6:
-    resolution: {integrity: sha512-yYIAZs9nVfRJ/AiOLCA91zzhjsHUgMjB+EigzFb6W2XTLO8JixBCKCjvhKZaye+NKYHCrkv3Oh50dH9EdLU2RA==}
->>>>>>> 5c5afa75
     engines: {node: ^18.0.0 || >=20.0.0}
     hasBin: true
     peerDependencies:
@@ -9880,11 +9631,7 @@
     dependencies:
       esbuild: 0.19.12
       postcss: 8.4.35
-<<<<<<< HEAD
       rollup: 4.12.0
-=======
-      rollup: 4.13.0
->>>>>>> 5c5afa75
     optionalDependencies:
       fsevents: 2.3.3
     dev: true
